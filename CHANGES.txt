<<<<<<< HEAD
DSE backports
 * Close window between create table keyspace validation and read of serialized keyspace (APOLLO-273)
 * Fix DynamicEndpointSnitch noop in multi-datacenter situations (CASSANDRA-13074)
 * Backport TimeWindowCompactionStrategy (APOLLO-15)
 * Fix merkle tree depth calculation (CASSANDRA-12580)
 * Avoid assertion error when IndexSummary > 2G (CASSANDRA-12014)
 * Allow the prepared statement cache size to be changed. (APOLLO-50)
 * Forward writes to replacement node when replace_address != broadcast_address (CASSANDRA-8523)
 * Fix authentication problem when invoking cqlsh copy from a SOURCE command (CASSANDRA-12642)
 * Decommissioned nodes will not rejoin the cluster (CASSANDRA-8801)
 * Only set broadcast_rpc_address on Ec2MultiRegionSnitch if it's not set (CASSANDRA-11356)
 * Log endpoint and port associated with streaming operation (CASSANDRA-8777)
 * cqlsh: fix tab completion for case-sensitive identifiers (CASSANDRA-11664)
 * Don't write shadowed range tombstone (CASSANDRA-12030)
 * Reduce contention getting instances of CompositeType (CASSANDRA-10433)
 * Fix potential NPE for compactionstats (CASSANDRA-12462)
=======
2.1.18
 * 
>>>>>>> de1f24d7

2.1.17
 * Use portable stderr for java error in startup (CASSANDRA-13211)
 * Fix Thread Leak in OutboundTcpConnection (CASSANDRA-13204)
 * Coalescing strategy can enter infinite loop (CASSANDRA-13159)
 * Upgrade netty version to fix memory leak with client encryption (CASSANDRA-13114)
 * Fix paging for DISTINCT queries on partition keys and static columns (CASSANDRA-13017)
 * Fix race causing infinite loop if Thrift server is stopped before it starts listening (CASSANDRA-12856)
 * cqlsh copy-from: sort user type fields in csv (CASSANDRA-12959)
 * Fix missed signal when commit log segments are recycled (CASSANDRA-13037)
 * Fix RecoveryManagerTruncateTest (CASSANDRA-12802)
 * Don't skip sstables based on maxLocalDeletionTime (CASSANDRA-12765)

2.1.16
 * Avoid infinitely looping result set when paging SELECT queries with
   an IN clause with duplicate keys by treating the IN values as a set instead
   of a list (CASSANDRA-12420)
 * Add system property to set the max number of native transport requests in queue (CASSANDRA-11363)
 * Include column family parameter when -st and -et are provided (CASSANDRA-11866)
 * Fix queries with empty ByteBuffer values in clustering column restrictions (CASSANDRA-12127) 
 * Disable passing control to post-flush after flush failure to prevent data loss (CASSANDRA-11828)
 * Allow STCS-in-L0 compactions to reduce scope with LCS (CASSANDRA-12040)
 * cannot use cql since upgrading python to 2.7.11+ (CASSANDRA-11850)
 * Fix filtering on clustering columns when 2i is used (CASSANDRA-11907)
 * Improve digest calculation in the presence of overlapping tombstones (CASSANDRA-11349)


2.1.15
 * Account for partition deletions in tombstone histogram (CASSANDRA-12112)
 * Avoid stalling paxos when the paxos state expires (CASSANDRA-12043)
 * Remove finished incoming streaming connections from MessagingService (CASSANDRA-11854)
 * Don't try to get sstables for non-repairing column families (CASSANDRA-12077)
 * Prevent select statements with clustering key > 64k (CASSANDRA-11882)
 * Avoid marking too many sstables as repaired (CASSANDRA-11696)
 * Fix clock skew corrupting other nodes with paxos (CASSANDRA-11991)
 * Remove distinction between non-existing static columns and existing but null in LWTs (CASSANDRA-9842)
 * Support mlockall on IBM POWER arch (CASSANDRA-11576)
 * Cache local ranges when calculating repair neighbors (CASSANDRA-11933)
 * Allow LWT operation on static column with only partition keys (CASSANDRA-10532)
 * Create interval tree over canonical sstables to avoid missing sstables during streaming (CASSANDRA-11886)
 * cqlsh COPY FROM: shutdown parent cluster after forking, to avoid corrupting SSL connections (CASSANDRA-11749)
 * Updated cqlsh Python driver to fix DESCRIBE problem for legacy tables (CASSANDRA-11055)
 * cqlsh: apply current keyspace to source command (CASSANDRA-11152)
 * Backport CASSANDRA-11578 (CASSANDRA-11750)
 * Clear out parent repair session if repair coordinator dies (CASSANDRA-11824)
 * Set default streaming_socket_timeout_in_ms to 24 hours (CASSANDRA-11840)
 * Do not consider local node a valid source during replace (CASSANDRA-11848)
 * Avoid holding SSTableReaders for duration of incremental repair (CASSANDRA-11739)
 * Add message dropped tasks to nodetool netstats (CASSANDRA-11855)
 * Don't compute expensive MaxPurgeableTimestamp until we've verified there's an 
   expired tombstone (CASSANDRA-11834)
 * Fix paging on DISTINCT queries repeats result when first row in partition changes 
   (CASSANDRA-11679)
 * Add option to disable use of severity in DynamicEndpointSnitch (CASSANDRA-11737)
 * cqlsh COPY FROM fails for null values with non-prepared statements (CASSANDRA-11631)
 * Make cython optional in pylib/setup.py (CASSANDRA-11630)
 * Change order of directory searching for cassandra.in.sh to favor local one 
   (CASSANDRA-11628)
 * cqlsh COPY FROM fails with []{} chars in UDT/tuple fields/values (CASSANDRA-11633)
 * clqsh: COPY FROM throws TypeError with Cython extensions enabled (CASSANDRA-11574)
 * cqlsh: COPY FROM ignores NULL values in conversion (CASSANDRA-11549)
 * Validate levels when building LeveledScanner to avoid overlaps with orphaned 
   sstables (CASSANDRA-9935)


2.1.14
 * Start L0 STCS-compactions even if there is a L0 -> L1 compaction
   going (CASSANDRA-10979)
 * (cqlsh) Fix potential COPY deadlock when parent process is terminating child
   processes (CASSANDRA-11505)
 * Replace sstables on DataTracker before marking them as non-compacting during anti-compaction (CASSANDRA-11548)
 * Checking if an unlogged batch is local is inefficient (CASSANDRA-11529)
 * Fix paging for COMPACT tables without clustering columns (CASSANDRA-11467)
 * Fix out-of-space error treatment in memtable flushing (CASSANDRA-11448)
 * Backport CASSANDRA-10859 (CASSANDRA-11415)
 * COPY FROM fails when importing blob (CASSANDRA-11375)
 * Backport CASSANDRA-10679 (CASSANDRA-9598)
 * Don't do defragmentation if reading from repaired sstables (CASSANDRA-10342)
 * Fix streaming_socket_timeout_in_ms not enforced (CASSANDRA-11286)
 * Avoid dropping message too quickly due to missing unit conversion (CASSANDRA-11302)
 * COPY FROM on large datasets: fix progress report and debug performance (CASSANDRA-11053)
 * InvalidateKeys should have a weak ref to key cache (CASSANDRA-11176)
 * Don't remove FailureDetector history on removeEndpoint (CASSANDRA-10371)
 * Only notify if repair status changed (CASSANDRA-11172)
 * Add partition key to TombstoneOverwhelmingException error message (CASSANDRA-10888)
 * Use logback setting for 'cassandra -v' command (CASSANDRA-10767)
 * Fix sstableloader to unthrottle streaming by default (CASSANDRA-9714)
 * Fix incorrect warning in 'nodetool status' (CASSANDRA-10176)
 * Properly release sstable ref when doing offline scrub (CASSANDRA-10697)
 * Improve nodetool status performance for large cluster (CASSANDRA-7238)
 * Make it clear what DTCS timestamp_resolution is used for (CASSANDRA-11041)
 * Gossiper#isEnabled is not thread safe (CASSANDRA-11116)
 * Avoid major compaction mixing repaired and unrepaired sstables in DTCS (CASSANDRA-11113)
 * test_bulk_round_trip_blogposts is failing occasionally (CASSANDRA-10938)
 * Add a -j parameter to scrub/cleanup/upgradesstables to state how
   many threads to use (CASSANDRA-11179)


2.1.13
 * Fix isJoined return true only after becoming cluster member (CASANDRA-11007)
 * Fix bad gossip generation seen in long-running clusters (CASSANDRA-10969)
 * Avoid NPE when incremental repair fails (CASSANDRA-10909)
 * Unmark sstables compacting once they are done in cleanup/scrub/upgradesstables (CASSANDRA-10829)
 * Revert CASSANDRA-10012 and add more logging (CASSANDRA-10961)
 * Allow simultaneous bootstrapping with strict consistency when no vnodes are used (CASSANDRA-11005)
 * Log a message when major compaction does not result in a single file (CASSANDRA-10847)
 * (cqlsh) fix cqlsh_copy_tests when vnodes are disabled (CASSANDRA-10997)
 * (cqlsh) fix formatting bytearray values (CASSANDRA-10839)
 * (cqlsh) Add request timeout option to cqlsh (CASSANDRA-10686)
 * Avoid AssertionError while submitting hint with LWT (CASSANDRA-10477)
 * If CompactionMetadata is not in stats file, use index summary instead (CASSANDRA-10676)
 * Retry sending gossip syn multiple times during shadow round (CASSANDRA-8072)
 * Fix pending range calculation during moves (CASSANDRA-10887)
 * Sane default (200Mbps) for inter-DC streaming througput (CASSANDRA-8708)
 * Match cassandra-loader options in COPY FROM (CASSANDRA-9303)
 * Fix binding to any address in CqlBulkRecordWriter (CASSANDRA-9309)
 * Fix the way we replace sstables after anticompaction (CASSANDRA-10831)
 * cqlsh fails to decode utf-8 characters for text typed columns (CASSANDRA-10875)
 * Log error when stream session fails (CASSANDRA-9294)
 * Fix bugs in commit log archiving startup behavior (CASSANDRA-10593)
 * (cqlsh) further optimise COPY FROM (CASSANDRA-9302)
 * Allow CREATE TABLE WITH ID (CASSANDRA-9179)
 * Make Stress compiles within eclipse (CASSANDRA-10807)
 * Cassandra Daemon should print JVM arguments (CASSANDRA-10764)
 * Allow cancellation of index summary redistribution (CASSANDRA-8805)
 * sstableloader will fail if there are collections in the schema tables (CASSANDRA-10700)
 * Disable reloading of GossipingPropertyFileSnitch (CASSANDRA-9474)
 * Fix Stress profile parsing on Windows (CASSANDRA-10808)


2.1.12
 * Fix incremental repair hang when replica is down (CASSANDRA-10288)
 * Avoid writing range tombstones after END_OF_ROW marker (CASSANDRA-10791)
 * Optimize the way we check if a token is repaired in anticompaction (CASSANDRA-10768)
 * Add proper error handling to stream receiver (CASSANDRA-10774)
 * Warn or fail when changing cluster topology live (CASSANDRA-10243)
 * Status command in debian/ubuntu init script doesn't work (CASSANDRA-10213)
 * Some DROP ... IF EXISTS incorrectly result in exceptions on non-existing KS (CASSANDRA-10658)
 * DeletionTime.compareTo wrong in rare cases (CASSANDRA-10749)
 * Force encoding when computing statement ids (CASSANDRA-10755)
 * Properly reject counters as map keys (CASSANDRA-10760)
 * Fix the sstable-needs-cleanup check (CASSANDRA-10740)
 * (cqlsh) Print column names before COPY operation (CASSANDRA-8935)
 * Add Native-Transport-Requests back to tpstats (CASSANDRA-10044)
 * Make paging logic consistent between searcher impls (CASSANDRA-10683)
 * Fix CompressedInputStream for proper cleanup (CASSANDRA-10012)
 * (cqlsh) Support counters in COPY commands (CASSANDRA-9043)
 * Try next replica if not possible to connect to primary replica on
   ColumnFamilyRecordReader (CASSANDRA-2388)
 * Limit window size in DTCS (CASSANDRA-10280)
 * sstableloader does not use MAX_HEAP_SIZE env parameter (CASSANDRA-10188)
 * (cqlsh) Improve COPY TO performance and error handling (CASSANDRA-9304)
 * Don't remove level info when running upgradesstables (CASSANDRA-10692)
 * Create compression chunk for sending file only (CASSANDRA-10680)
 * Make buffered read size configurable (CASSANDRA-10249)
 * Forbid compact clustering column type changes in ALTER TABLE (CASSANDRA-8879)
 * Reject incremental repair with subrange repair (CASSANDRA-10422)
 * Add a nodetool command to refresh size_estimates (CASSANDRA-9579)
 * Shutdown compaction in drain to prevent leak (CASSANDRA-10079)
 * Invalidate cache after stream receive task is completed (CASSANDRA-10341)
 * Reject counter writes in CQLSSTableWriter (CASSANDRA-10258)
 * Remove superfluous COUNTER_MUTATION stage mapping (CASSANDRA-10605)
 * Improve json2sstable error reporting on nonexistent columns (CASSANDRA-10401)
 * (cqlsh) fix COPY using wrong variable name for time_format (CASSANDRA-10633)
 * Do not run SizeEstimatesRecorder if a node is not a member of the ring (CASSANDRA-9912)
 * Improve handling of dead nodes in gossip (CASSANDRA-10298)
 * Fix logback-tools.xml incorrectly configured for outputing to System.err
   (CASSANDRA-9937)
 * Fix streaming to catch exception so retry not fail (CASSANDRA-10557)
 * Add validation method to PerRowSecondaryIndex (CASSANDRA-10092)
 * Support encrypted and plain traffic on the same port (CASSANDRA-10559)
 * Do STCS in DTCS windows (CASSANDRA-10276)
 * Don't try to get ancestors from half-renamed sstables (CASSANDRA-10501)
 * Avoid repetition of JVM_OPTS in debian package (CASSANDRA-10251)
 * Fix potential NPE from handling result of SIM.highestSelectivityIndex (CASSANDRA-10550)
 * Fix paging issues with partitions containing only static columns data
   (CASSANDRA-10381)
 * Fix conditions on static columns (CASSANDRA-10264)
 * AssertionError: attempted to delete non-existing file CommitLog (CASSANDRA-10377)
 * Merge range tombstones during compaction (CASSANDRA-7953)
 * (cqlsh) Distinguish negative and positive infinity in output (CASSANDRA-10523)
 * (cqlsh) allow custom time_format for COPY TO (CASSANDRA-8970)
 * Don't allow startup if the node's rack has changed (CASSANDRA-10242)
 * Fix sorting for queries with an IN condition on partition key columns (CASSANDRA-10363)


2.1.11
 * Fix mmap file segment seeking to EOF (CASSANDRA-10478)
 * Allow LOCAL_JMX to be easily overridden (CASSANDRA-10275)
 * Mark nodes as dead even if they've already left (CASSANDRA-10205)
 * Update internal python driver used by cqlsh (CASSANDRA-10161, CASSANDRA-10507)


2.1.10
 * Bulk Loader API could not tolerate even node failure (CASSANDRA-10347)
 * Avoid misleading pushed notifications when multiple nodes
   share an rpc_address (CASSANDRA-10052)
 * Fix dropping undroppable when message queue is full (CASSANDRA-10113)
 * Fix potential ClassCastException during paging (CASSANDRA-10352)
 * Prevent ALTER TYPE from creating circular references (CASSANDRA-10339)
 * Fix cache handling of 2i and base tables (CASSANDRA-10155, 10359)
 * Fix NPE in nodetool compactionhistory (CASSANDRA-9758)
 * (Pig) support BulkOutputFormat as a URL parameter (CASSANDRA-7410)
 * BATCH statement is broken in cqlsh (CASSANDRA-10272)
 * Added configurable warning threshold for GC duration (CASSANDRA-8907)
 * (cqlsh) Make cqlsh PEP8 compliant (CASSANDRA-10066)
 * (cqlsh) Fix error when starting cqlsh with --debug (CASSANDRA-10282)
 * Scrub, Cleanup and Upgrade do not unmark compacting until all operations
   have completed, regardless of the occurence of exceptions (CASSANDRA-10274)
 * Fix handling of streaming EOF (CASSANDRA-10206)
 * Only check KeyCache when it is enabled
 * Change streaming_socket_timeout_in_ms default to 1 hour (CASSANDRA-8611)
 * (cqlsh) update list of CQL keywords (CASSANDRA-9232)
Merged from 2.0:
 * Fix rare race where older gossip states can be shadowed (CASSANDRA-10366)
 * Fix consolidating racks violating the RF contract (CASSANDRA-10238)
 * Disallow decommission when node is in drained state (CASSANDRA-8741)


2.1.9
 * Avoid race condition during read repair (CASSANDRA-9460)
 * (cqlsh) default load-from-file encoding to utf-8 (CASSANDRA-9898)
 * Avoid returning Permission.NONE when failing to query users table (CASSANDRA-10168)
 * (cqlsh) Allow encoding to be set through command line (CASSANDRA-10004)
 * Add new JMX methods to change local compaction strategy (CASSANDRA-9965)
 * Write hints for paxos commits (CASSANDRA-7342)
 * (cqlsh) Fix timestamps before 1970 on Windows, always
   use UTC for timestamp display (CASSANDRA-10000)
 * (cqlsh) Avoid overwriting new config file with old config
   when both exist (CASSANDRA-9777)
 * Release snapshot selfRef when doing snapshot repair (CASSANDRA-9998)
 * Cannot replace token does not exist - DN node removed as Fat Client (CASSANDRA-9871)
 * Fix handling of enable/disable autocompaction (CASSANDRA-9899)
 * Commit log segment recycling is disabled by default (CASSANDRA-9896)
 * Add consistency level to tracing ouput (CASSANDRA-9827)
 * Fix MarshalException when upgrading superColumn family (CASSANDRA-9582)
 * Fix broken logging for "empty" flushes in Memtable (CASSANDRA-9837)
 * Handle corrupt files on startup (CASSANDRA-9686)
 * Fix clientutil jar and tests (CASSANDRA-9760)
 * (cqlsh) Allow the SSL protocol version to be specified through the
   config file or environment variables (CASSANDRA-9544)
 * Remove repair snapshot leftover on startup (CASSANDRA-7357)
 * Use random nodes for batch log when only 2 racks (CASSANDRA-8735)
 * Ensure atomicity inside thrift and stream session (CASSANDRA-7757)
 * Fix nodetool info error when the node is not joined (CASSANDRA-9031)
Merged from 2.0:
 * Make getFullyExpiredSSTables less expensive (CASSANDRA-9882)
 * Add tool to find why expired sstables are not getting dropped (CASSANDRA-10015)
 * Remove erroneous pending HH tasks from tpstats/jmx (CASSANDRA-9129)
 * Don't cast expected bf size to an int (CASSANDRA-9959)
 * Log when messages are dropped due to cross_node_timeout (CASSANDRA-9793)
 * checkForEndpointCollision fails for legitimate collisions (CASSANDRA-9765)
 * Complete CASSANDRA-8448 fix (CASSANDRA-9519)
 * Don't include auth credentials in debug log (CASSANDRA-9682)
 * Can't transition from write survey to normal mode (CASSANDRA-9740)
 * Scrub (recover) sstables even when -Index.db is missing, (CASSANDRA-9591)
 * Fix growing pending background compaction (CASSANDRA-9662)
 * Don't track hotness when opening from snapshot for validation (CASSANDRA-9382)


2.1.8
 * (cqlsh) Fix bad check for CQL compatibility when DESCRIBE'ing
   COMPACT STORAGE tables with no clustering columns
 * Warn when an extra-large partition is compacted (CASSANDRA-9643)
 * Eliminate strong self-reference chains in sstable ref tidiers (CASSANDRA-9656)
 * Ensure StreamSession uses canonical sstable reader instances (CASSANDRA-9700) 
 * Ensure memtable book keeping is not corrupted in the event we shrink usage (CASSANDRA-9681)
 * Update internal python driver for cqlsh (CASSANDRA-9064)
 * Fix IndexOutOfBoundsException when inserting tuple with too many
   elements using the string literal notation (CASSANDRA-9559)
 * Allow JMX over SSL directly from nodetool (CASSANDRA-9090)
 * Fix incorrect result for IN queries where column not found (CASSANDRA-9540)
 * Enable describe on indices (CASSANDRA-7814)
 * ColumnFamilyStore.selectAndReference may block during compaction (CASSANDRA-9637)
Merged from 2.0:
 * Avoid NPE in AuthSuccess#decode (CASSANDRA-9727)
 * Add listen_address to system.local (CASSANDRA-9603)
 * Bug fixes to resultset metadata construction (CASSANDRA-9636)
 * Fix setting 'durable_writes' in ALTER KEYSPACE (CASSANDRA-9560)
 * Avoid ballot clash in Paxos (CASSANDRA-9649)
 * Improve trace messages for RR (CASSANDRA-9479)
 * Fix suboptimal secondary index selection when restricted
   clustering column is also indexed (CASSANDRA-9631)
 * (cqlsh) Add min_threshold to DTCS option autocomplete (CASSANDRA-9385)
 * Fix error message when attempting to create an index on a column
   in a COMPACT STORAGE table with clustering columns (CASSANDRA-9527)
 * 'WITH WITH' in alter keyspace statements causes NPE (CASSANDRA-9565)


2.1.7
 * Fix bug in cardinality check when compacting (CASSANDRA-9580)
 * Fix memory leak in Ref due to ConcurrentLinkedQueue.remove() behaviour (CASSANDRA-9549)
Merged from 2.0:
 * Expose some internals of SelectStatement for inspection (CASSANDRA-9532)
 * ArrivalWindow should use primitives (CASSANDRA-9496)
 * Periodically submit background compaction tasks (CASSANDRA-9592)
 * Set HAS_MORE_PAGES flag to false when PagingState is null (CASSANDRA-9571)
 * Make rebuild only run one at a time (CASSANDRA-9119)


2.1.6
 * (cqlsh) Fix using COPY through SOURCE or -f (CASSANDRA-9083)
 * Fix occasional lack of `system` keyspace in schema tables (CASSANDRA-8487)
 * Use ProtocolError code instead of ServerError code for native protocol
   error responses to unsupported protocol versions (CASSANDRA-9451)
 * Default commitlog_sync_batch_window_in_ms changed to 2ms (CASSANDRA-9504)
 * Fix empty partition assertion in unsorted sstable writing tools (CASSANDRA-9071)
 * Ensure truncate without snapshot cannot produce corrupt responses (CASSANDRA-9388) 
 * Consistent error message when a table mixes counter and non-counter
   columns (CASSANDRA-9492)
 * Avoid getting unreadable keys during anticompaction (CASSANDRA-9508)
 * (cqlsh) Better float precision by default (CASSANDRA-9224)
 * Improve estimated row count (CASSANDRA-9107)
 * Optimize range tombstone memory footprint (CASSANDRA-8603)
 * Use configured gcgs in anticompaction (CASSANDRA-9397)
 * Warn on misuse of unlogged batches (CASSANDRA-9282)
 * Failure detector detects and ignores local pauses (CASSANDRA-9183)
 * Add utility class to support for rate limiting a given log statement (CASSANDRA-9029)
 * Add missing consistency levels to cassandra-stess (CASSANDRA-9361)
 * Fix commitlog getCompletedTasks to not increment (CASSANDRA-9339)
 * Fix for harmless exceptions logged as ERROR (CASSANDRA-8564)
 * Delete processed sstables in sstablesplit/sstableupgrade (CASSANDRA-8606)
 * Improve sstable exclusion from partition tombstones (CASSANDRA-9298)
 * Validate the indexed column rather than the cell's contents for 2i (CASSANDRA-9057)
 * Add support for top-k custom 2i queries (CASSANDRA-8717)
 * Fix error when dropping table during compaction (CASSANDRA-9251)
 * cassandra-stress supports validation operations over user profiles (CASSANDRA-8773)
 * Add support for rate limiting log messages (CASSANDRA-9029)
 * Log the partition key with tombstone warnings (CASSANDRA-8561)
 * Reduce runWithCompactionsDisabled poll interval to 1ms (CASSANDRA-9271)
 * Fix PITR commitlog replay (CASSANDRA-9195)
 * GCInspector logs very different times (CASSANDRA-9124)
 * Fix deleting from an empty list (CASSANDRA-9198)
 * Update tuple and collection types that use a user-defined type when that UDT
   is modified (CASSANDRA-9148, CASSANDRA-9192)
 * Use higher timeout for prepair and snapshot in repair (CASSANDRA-9261)
 * Fix anticompaction blocking ANTI_ENTROPY stage (CASSANDRA-9151)
 * Repair waits for anticompaction to finish (CASSANDRA-9097)
 * Fix streaming not holding ref when stream error (CASSANDRA-9295)
 * Fix canonical view returning early opened SSTables (CASSANDRA-9396)
Merged from 2.0:
 * Don't accumulate more range than necessary in RangeTombstone.Tracker (CASSANDRA-9486)
 * Add broadcast and rpc addresses to system.local (CASSANDRA-9436)
 * Always mark sstable suspect when corrupted (CASSANDRA-9478)
 * Add database users and permissions to CQL3 documentation (CASSANDRA-7558)
 * Allow JVM_OPTS to be passed to standalone tools (CASSANDRA-5969)
 * Fix bad condition in RangeTombstoneList (CASSANDRA-9485)
 * Fix potential StackOverflow when setting CrcCheckChance over JMX (CASSANDRA-9488)
 * Fix null static columns in pages after the first, paged reversed
   queries (CASSANDRA-8502)
 * Fix counting cache serialization in request metrics (CASSANDRA-9466)
 * (cqlsh) Add LOGIN command to switch users (CASSANDRA-7212)
 * Clone SliceQueryFilter in AbstractReadCommand implementations (CASSANDRA-8940)
 * Push correct protocol notification for DROP INDEX (CASSANDRA-9310)
 * token-generator - generated tokens too long (CASSANDRA-9300)
 * Add option not to validate atoms during scrub (CASSANDRA-9406)
 * Fix counting of tombstones for TombstoneOverwhelmingException (CASSANDRA-9299)
 * Fix ReconnectableSnitch reconnecting to peers during upgrade (CASSANDRA-6702)
 * Include keyspace and table name in error log for collections over the size
   limit (CASSANDRA-9286)
 * Avoid potential overlap in LCS with single-partition sstables (CASSANDRA-9322)
 * Log warning message when a table is queried before the schema has fully
   propagated (CASSANDRA-9136)
 * Overload SecondaryIndex#indexes to accept the column definition (CASSANDRA-9314)
 * (cqlsh) Add SERIAL and LOCAL_SERIAL consistency levels (CASSANDRA-8051)
 * Fix index selection during rebuild with certain table layouts (CASSANDRA-9281)
 * Fix partition-level-delete-only workload accounting (CASSANDRA-9194)
 * Allow scrub to handle corrupted compressed chunks (CASSANDRA-9140)
 * Fix assertion error when resetlocalschema is run during repair (CASSANDRA-9249)
 * Disable single sstable tombstone compactions for DTCS by default (CASSANDRA-9234)
 * IncomingTcpConnection thread is not named (CASSANDRA-9262)
 * Close incoming connections when MessagingService is stopped (CASSANDRA-9238)
 * Fix streaming hang when retrying (CASSANDRA-9132)


2.1.5
 * Re-add deprecated cold_reads_to_omit param for backwards compat (CASSANDRA-9203)
 * Make anticompaction visible in compactionstats (CASSANDRA-9098)
 * Improve nodetool getendpoints documentation about the partition
   key parameter (CASSANDRA-6458)
 * Don't check other keyspaces for schema changes when an user-defined
   type is altered (CASSANDRA-9187)
 * Allow takeColumnFamilySnapshot to take a list of tables (CASSANDRA-8348)
 * Limit major sstable operations to their canonical representation (CASSANDRA-8669)
 * cqlsh: Add tests for INSERT and UPDATE tab completion (CASSANDRA-9125)
 * cqlsh: quote column names when needed in COPY FROM inserts (CASSANDRA-9080)
 * Add generate-idea-files target to build.xml (CASSANDRA-9123)
 * Do not load read meter for offline operations (CASSANDRA-9082)
 * cqlsh: Make CompositeType data readable (CASSANDRA-8919)
 * cqlsh: Fix display of triggers (CASSANDRA-9081)
 * Fix NullPointerException when deleting or setting an element by index on
   a null list collection (CASSANDRA-9077)
 * Buffer bloom filter serialization (CASSANDRA-9066)
 * Fix anti-compaction target bloom filter size (CASSANDRA-9060)
 * Make FROZEN and TUPLE unreserved keywords in CQL (CASSANDRA-9047)
 * Prevent AssertionError from SizeEstimatesRecorder (CASSANDRA-9034)
 * Avoid overwriting index summaries for sstables with an older format that
   does not support downsampling; rebuild summaries on startup when this
   is detected (CASSANDRA-8993)
 * Fix potential data loss in CompressedSequentialWriter (CASSANDRA-8949)
 * Make PasswordAuthenticator number of hashing rounds configurable (CASSANDRA-8085)
 * Fix AssertionError when binding nested collections in DELETE (CASSANDRA-8900)
 * Check for overlap with non-early sstables in LCS (CASSANDRA-8739)
 * Only calculate max purgable timestamp if we have to (CASSANDRA-8914)
 * (cqlsh) Greatly improve performance of COPY FROM (CASSANDRA-8225)
 * IndexSummary effectiveIndexInterval is now a guideline, not a rule (CASSANDRA-8993)
 * Use correct bounds for page cache eviction of compressed files (CASSANDRA-8746)
 * SSTableScanner enforces its bounds (CASSANDRA-8946)
 * Cleanup cell equality (CASSANDRA-8947)
 * Introduce intra-cluster message coalescing (CASSANDRA-8692)
 * DatabaseDescriptor throws NPE when rpc_interface is used (CASSANDRA-8839)
 * Don't check if an sstable is live for offline compactions (CASSANDRA-8841)
 * Don't set clientMode in SSTableLoader (CASSANDRA-8238)
 * Fix SSTableRewriter with disabled early open (CASSANDRA-8535)
 * Allow invalidating permissions and cache time (CASSANDRA-8722)
 * Log warning when queries that will require ALLOW FILTERING in Cassandra 3.0
   are executed (CASSANDRA-8418)
 * Fix cassandra-stress so it respects the CL passed in user mode (CASSANDRA-8948)
 * Fix rare NPE in ColumnDefinition#hasIndexOption() (CASSANDRA-8786)
 * cassandra-stress reports per-operation statistics, plus misc (CASSANDRA-8769)
 * Use long for key count in cfstats (CASSANDRA-8913)
 * Make SSTableRewriter.abort() more robust to failure (CASSANDRA-8832)
 * Remove cold_reads_to_omit from STCS (CASSANDRA-8860)
 * Make EstimatedHistogram#percentile() use ceil instead of floor (CASSANDRA-8883)
 * Fix top partitions reporting wrong cardinality (CASSANDRA-8834)
 * Fix rare NPE in KeyCacheSerializer (CASSANDRA-8067)
 * Pick sstables for validation as late as possible inc repairs (CASSANDRA-8366)
 * Fix commitlog getPendingTasks to not increment (CASSANDRA-8862)
 * Fix parallelism adjustment in range and secondary index queries
   when the first fetch does not satisfy the limit (CASSANDRA-8856)
 * Check if the filtered sstables is non-empty in STCS (CASSANDRA-8843)
 * Upgrade java-driver used for cassandra-stress (CASSANDRA-8842)
 * Fix CommitLog.forceRecycleAllSegments() memory access error (CASSANDRA-8812)
 * Improve assertions in Memory (CASSANDRA-8792)
 * Fix SSTableRewriter cleanup (CASSANDRA-8802)
 * Introduce SafeMemory for CompressionMetadata.Writer (CASSANDRA-8758)
 * 'nodetool info' prints exception against older node (CASSANDRA-8796)
 * Ensure SSTableReader.last corresponds exactly with the file end (CASSANDRA-8750)
 * Make SSTableWriter.openEarly more robust and obvious (CASSANDRA-8747)
 * Enforce SSTableReader.first/last (CASSANDRA-8744)
 * Cleanup SegmentedFile API (CASSANDRA-8749)
 * Avoid overlap with early compaction replacement (CASSANDRA-8683)
 * Safer Resource Management++ (CASSANDRA-8707)
 * Write partition size estimates into a system table (CASSANDRA-7688)
 * cqlsh: Fix keys() and full() collection indexes in DESCRIBE output
   (CASSANDRA-8154)
 * Show progress of streaming in nodetool netstats (CASSANDRA-8886)
 * IndexSummaryBuilder utilises offheap memory, and shares data between
   each IndexSummary opened from it (CASSANDRA-8757)
 * markCompacting only succeeds if the exact SSTableReader instances being 
   marked are in the live set (CASSANDRA-8689)
 * cassandra-stress support for varint (CASSANDRA-8882)
 * Fix Adler32 digest for compressed sstables (CASSANDRA-8778)
 * Add nodetool statushandoff/statusbackup (CASSANDRA-8912)
 * Use stdout for progress and stats in sstableloader (CASSANDRA-8982)
 * Correctly identify 2i datadir from older versions (CASSANDRA-9116)
Merged from 2.0:
 * Ignore gossip SYNs after shutdown (CASSANDRA-9238)
 * Avoid overflow when calculating max sstable size in LCS (CASSANDRA-9235)
 * Make sstable blacklisting work with compression (CASSANDRA-9138)
 * Do not attempt to rebuild indexes if no index accepts any column (CASSANDRA-9196)
 * Don't initiate snitch reconnection for dead states (CASSANDRA-7292)
 * Fix ArrayIndexOutOfBoundsException in CQLSSTableWriter (CASSANDRA-8978)
 * Add shutdown gossip state to prevent timeouts during rolling restarts (CASSANDRA-8336)
 * Fix running with java.net.preferIPv6Addresses=true (CASSANDRA-9137)
 * Fix failed bootstrap/replace attempts being persisted in system.peers (CASSANDRA-9180)
 * Flush system.IndexInfo after marking index built (CASSANDRA-9128)
 * Fix updates to min/max_compaction_threshold through cassandra-cli
   (CASSANDRA-8102)
 * Don't include tmp files when doing offline relevel (CASSANDRA-9088)
 * Use the proper CAS WriteType when finishing a previous round during Paxos
   preparation (CASSANDRA-8672)
 * Avoid race in cancelling compactions (CASSANDRA-9070)
 * More aggressive check for expired sstables in DTCS (CASSANDRA-8359)
 * Fix ignored index_interval change in ALTER TABLE statements (CASSANDRA-7976)
 * Do more aggressive compaction in old time windows in DTCS (CASSANDRA-8360)
 * java.lang.AssertionError when reading saved cache (CASSANDRA-8740)
 * "disk full" when running cleanup (CASSANDRA-9036)
 * Lower logging level from ERROR to DEBUG when a scheduled schema pull
   cannot be completed due to a node being down (CASSANDRA-9032)
 * Fix MOVED_NODE client event (CASSANDRA-8516)
 * Allow overriding MAX_OUTSTANDING_REPLAY_COUNT (CASSANDRA-7533)
 * Fix malformed JMX ObjectName containing IPv6 addresses (CASSANDRA-9027)
 * (cqlsh) Allow increasing CSV field size limit through
   cqlshrc config option (CASSANDRA-8934)
 * Stop logging range tombstones when exceeding the threshold
   (CASSANDRA-8559)
 * Fix NullPointerException when nodetool getendpoints is run
   against invalid keyspaces or tables (CASSANDRA-8950)
 * Allow specifying the tmp dir (CASSANDRA-7712)
 * Improve compaction estimated tasks estimation (CASSANDRA-8904)
 * Fix duplicate up/down messages sent to native clients (CASSANDRA-7816)
 * Expose commit log archive status via JMX (CASSANDRA-8734)
 * Provide better exceptions for invalid replication strategy parameters
   (CASSANDRA-8909)
 * Fix regression in mixed single and multi-column relation support for
   SELECT statements (CASSANDRA-8613)
 * Add ability to limit number of native connections (CASSANDRA-8086)
 * Fix CQLSSTableWriter throwing exception and spawning threads
   (CASSANDRA-8808)
 * Fix MT mismatch between empty and GC-able data (CASSANDRA-8979)
 * Fix incorrect validation when snapshotting single table (CASSANDRA-8056)
 * Add offline tool to relevel sstables (CASSANDRA-8301)
 * Preserve stream ID for more protocol errors (CASSANDRA-8848)
 * Fix combining token() function with multi-column relations on
   clustering columns (CASSANDRA-8797)
 * Make CFS.markReferenced() resistant to bad refcounting (CASSANDRA-8829)
 * Fix StreamTransferTask abort/complete bad refcounting (CASSANDRA-8815)
 * Fix AssertionError when querying a DESC clustering ordered
   table with ASC ordering and paging (CASSANDRA-8767)
 * AssertionError: "Memory was freed" when running cleanup (CASSANDRA-8716)
 * Make it possible to set max_sstable_age to fractional days (CASSANDRA-8406)
 * Fix some multi-column relations with indexes on some clustering
   columns (CASSANDRA-8275)
 * Fix memory leak in SSTableSimple*Writer and SSTableReader.validate()
   (CASSANDRA-8748)
 * Throw OOM if allocating memory fails to return a valid pointer (CASSANDRA-8726)
 * Fix SSTableSimpleUnsortedWriter ConcurrentModificationException (CASSANDRA-8619)
 * 'nodetool info' prints exception against older node (CASSANDRA-8796)
 * Ensure SSTableSimpleUnsortedWriter.close() terminates if
   disk writer has crashed (CASSANDRA-8807)


2.1.4
 * Bind JMX to localhost unless explicitly configured otherwise (CASSANDRA-9085)


2.1.3
 * Fix HSHA/offheap_objects corruption (CASSANDRA-8719)
 * Upgrade libthrift to 0.9.2 (CASSANDRA-8685)
 * Don't use the shared ref in sstableloader (CASSANDRA-8704)
 * Purge internal prepared statements if related tables or
   keyspaces are dropped (CASSANDRA-8693)
 * (cqlsh) Handle unicode BOM at start of files (CASSANDRA-8638)
 * Stop compactions before exiting offline tools (CASSANDRA-8623)
 * Update tools/stress/README.txt to match current behaviour (CASSANDRA-7933)
 * Fix schema from Thrift conversion with empty metadata (CASSANDRA-8695)
 * Safer Resource Management (CASSANDRA-7705)
 * Make sure we compact highly overlapping cold sstables with
   STCS (CASSANDRA-8635)
 * rpc_interface and listen_interface generate NPE on startup when specified
   interface doesn't exist (CASSANDRA-8677)
 * Fix ArrayIndexOutOfBoundsException in nodetool cfhistograms (CASSANDRA-8514)
 * Switch from yammer metrics for nodetool cf/proxy histograms (CASSANDRA-8662)
 * Make sure we don't add tmplink files to the compaction
   strategy (CASSANDRA-8580)
 * (cqlsh) Handle maps with blob keys (CASSANDRA-8372)
 * (cqlsh) Handle DynamicCompositeType schemas correctly (CASSANDRA-8563)
 * Duplicate rows returned when in clause has repeated values (CASSANDRA-6706)
 * Add tooling to detect hot partitions (CASSANDRA-7974)
 * Fix cassandra-stress user-mode truncation of partition generation (CASSANDRA-8608)
 * Only stream from unrepaired sstables during inc repair (CASSANDRA-8267)
 * Don't allow starting multiple inc repairs on the same sstables (CASSANDRA-8316)
 * Invalidate prepared BATCH statements when related tables
   or keyspaces are dropped (CASSANDRA-8652)
 * Fix missing results in secondary index queries on collections
   with ALLOW FILTERING (CASSANDRA-8421)
 * Expose EstimatedHistogram metrics for range slices (CASSANDRA-8627)
 * (cqlsh) Escape clqshrc passwords properly (CASSANDRA-8618)
 * Fix NPE when passing wrong argument in ALTER TABLE statement (CASSANDRA-8355)
 * Pig: Refactor and deprecate CqlStorage (CASSANDRA-8599)
 * Don't reuse the same cleanup strategy for all sstables (CASSANDRA-8537)
 * Fix case-sensitivity of index name on CREATE and DROP INDEX
   statements (CASSANDRA-8365)
 * Better detection/logging for corruption in compressed sstables (CASSANDRA-8192)
 * Use the correct repairedAt value when closing writer (CASSANDRA-8570)
 * (cqlsh) Handle a schema mismatch being detected on startup (CASSANDRA-8512)
 * Properly calculate expected write size during compaction (CASSANDRA-8532)
 * Invalidate affected prepared statements when a table's columns
   are altered (CASSANDRA-7910)
 * Stress - user defined writes should populate sequentally (CASSANDRA-8524)
 * Fix regression in SSTableRewriter causing some rows to become unreadable 
   during compaction (CASSANDRA-8429)
 * Run major compactions for repaired/unrepaired in parallel (CASSANDRA-8510)
 * (cqlsh) Fix compression options in DESCRIBE TABLE output when compression
   is disabled (CASSANDRA-8288)
 * (cqlsh) Fix DESCRIBE output after keyspaces are altered (CASSANDRA-7623)
 * Make sure we set lastCompactedKey correctly (CASSANDRA-8463)
 * (cqlsh) Fix output of CONSISTENCY command (CASSANDRA-8507)
 * (cqlsh) Fixed the handling of LIST statements (CASSANDRA-8370)
 * Make sstablescrub check leveled manifest again (CASSANDRA-8432)
 * Check first/last keys in sstable when giving out positions (CASSANDRA-8458)
 * Disable mmap on Windows (CASSANDRA-6993)
 * Add missing ConsistencyLevels to cassandra-stress (CASSANDRA-8253)
 * Add auth support to cassandra-stress (CASSANDRA-7985)
 * Fix ArrayIndexOutOfBoundsException when generating error message
   for some CQL syntax errors (CASSANDRA-8455)
 * Scale memtable slab allocation logarithmically (CASSANDRA-7882)
 * cassandra-stress simultaneous inserts over same seed (CASSANDRA-7964)
 * Reduce cassandra-stress sampling memory requirements (CASSANDRA-7926)
 * Ensure memtable flush cannot expire commit log entries from its future (CASSANDRA-8383)
 * Make read "defrag" async to reclaim memtables (CASSANDRA-8459)
 * Remove tmplink files for offline compactions (CASSANDRA-8321)
 * Reduce maxHintsInProgress (CASSANDRA-8415)
 * BTree updates may call provided update function twice (CASSANDRA-8018)
 * Release sstable references after anticompaction (CASSANDRA-8386)
 * Handle abort() in SSTableRewriter properly (CASSANDRA-8320)
 * Fix high size calculations for prepared statements (CASSANDRA-8231)
 * Centralize shared executors (CASSANDRA-8055)
 * Fix filtering for CONTAINS (KEY) relations on frozen collection
   clustering columns when the query is restricted to a single
   partition (CASSANDRA-8203)
 * Do more aggressive entire-sstable TTL expiry checks (CASSANDRA-8243)
 * Add more log info if readMeter is null (CASSANDRA-8238)
 * add check of the system wall clock time at startup (CASSANDRA-8305)
 * Support for frozen collections (CASSANDRA-7859)
 * Fix overflow on histogram computation (CASSANDRA-8028)
 * Have paxos reuse the timestamp generation of normal queries (CASSANDRA-7801)
 * Fix incremental repair not remove parent session on remote (CASSANDRA-8291)
 * Improve JBOD disk utilization (CASSANDRA-7386)
 * Log failed host when preparing incremental repair (CASSANDRA-8228)
 * Force config client mode in CQLSSTableWriter (CASSANDRA-8281)
 * Fix sstableupgrade throws exception (CASSANDRA-8688)
 * Fix hang when repairing empty keyspace (CASSANDRA-8694)
Merged from 2.0:
 * Fix IllegalArgumentException in dynamic snitch (CASSANDRA-8448)
 * Add support for UPDATE ... IF EXISTS (CASSANDRA-8610)
 * Fix reversal of list prepends (CASSANDRA-8733)
 * Prevent non-zero default_time_to_live on tables with counters
   (CASSANDRA-8678)
 * Fix SSTableSimpleUnsortedWriter ConcurrentModificationException
   (CASSANDRA-8619)
 * Round up time deltas lower than 1ms in BulkLoader (CASSANDRA-8645)
 * Add batch remove iterator to ABSC (CASSANDRA-8414, 8666)
 * Fix isClientMode check in Keyspace (CASSANDRA-8687)
 * Use more efficient slice size for querying internal secondary
   index tables (CASSANDRA-8550)
 * Fix potentially returning deleted rows with range tombstone (CASSANDRA-8558)
 * Check for available disk space before starting a compaction (CASSANDRA-8562)
 * Fix DISTINCT queries with LIMITs or paging when some partitions
   contain only tombstones (CASSANDRA-8490)
 * Introduce background cache refreshing to permissions cache
   (CASSANDRA-8194)
 * Fix race condition in StreamTransferTask that could lead to
   infinite loops and premature sstable deletion (CASSANDRA-7704)
 * Add an extra version check to MigrationTask (CASSANDRA-8462)
 * Ensure SSTableWriter cleans up properly after failure (CASSANDRA-8499)
 * Increase bf true positive count on key cache hit (CASSANDRA-8525)
 * Move MeteredFlusher to its own thread (CASSANDRA-8485)
 * Fix non-distinct results in DISTNCT queries on static columns when
   paging is enabled (CASSANDRA-8087)
 * Move all hints related tasks to hints internal executor (CASSANDRA-8285)
 * Fix paging for multi-partition IN queries (CASSANDRA-8408)
 * Fix MOVED_NODE topology event never being emitted when a node
   moves its token (CASSANDRA-8373)
 * Fix validation of indexes in COMPACT tables (CASSANDRA-8156)
 * Avoid StackOverflowError when a large list of IN values
   is used for a clustering column (CASSANDRA-8410)
 * Fix NPE when writetime() or ttl() calls are wrapped by
   another function call (CASSANDRA-8451)
 * Fix NPE after dropping a keyspace (CASSANDRA-8332)
 * Fix error message on read repair timeouts (CASSANDRA-7947)
 * Default DTCS base_time_seconds changed to 60 (CASSANDRA-8417)
 * Refuse Paxos operation with more than one pending endpoint (CASSANDRA-8346, 8640)
 * Throw correct exception when trying to bind a keyspace or table
   name (CASSANDRA-6952)
 * Make HHOM.compact synchronized (CASSANDRA-8416)
 * cancel latency-sampling task when CF is dropped (CASSANDRA-8401)
 * don't block SocketThread for MessagingService (CASSANDRA-8188)
 * Increase quarantine delay on replacement (CASSANDRA-8260)
 * Expose off-heap memory usage stats (CASSANDRA-7897)
 * Ignore Paxos commits for truncated tables (CASSANDRA-7538)
 * Validate size of indexed column values (CASSANDRA-8280)
 * Make LCS split compaction results over all data directories (CASSANDRA-8329)
 * Fix some failing queries that use multi-column relations
   on COMPACT STORAGE tables (CASSANDRA-8264)
 * Fix InvalidRequestException with ORDER BY (CASSANDRA-8286)
 * Disable SSLv3 for POODLE (CASSANDRA-8265)
 * Fix millisecond timestamps in Tracing (CASSANDRA-8297)
 * Include keyspace name in error message when there are insufficient
   live nodes to stream from (CASSANDRA-8221)
 * Avoid overlap in L1 when L0 contains many nonoverlapping
   sstables (CASSANDRA-8211)
 * Improve PropertyFileSnitch logging (CASSANDRA-8183)
 * Add DC-aware sequential repair (CASSANDRA-8193)
 * Use live sstables in snapshot repair if possible (CASSANDRA-8312)
 * Fix hints serialized size calculation (CASSANDRA-8587)


2.1.2
 * (cqlsh) parse_for_table_meta errors out on queries with undefined
   grammars (CASSANDRA-8262)
 * (cqlsh) Fix SELECT ... TOKEN() function broken in C* 2.1.1 (CASSANDRA-8258)
 * Fix Cassandra crash when running on JDK8 update 40 (CASSANDRA-8209)
 * Optimize partitioner tokens (CASSANDRA-8230)
 * Improve compaction of repaired/unrepaired sstables (CASSANDRA-8004)
 * Make cache serializers pluggable (CASSANDRA-8096)
 * Fix issues with CONTAINS (KEY) queries on secondary indexes
   (CASSANDRA-8147)
 * Fix read-rate tracking of sstables for some queries (CASSANDRA-8239)
 * Fix default timestamp in QueryOptions (CASSANDRA-8246)
 * Set socket timeout when reading remote version (CASSANDRA-8188)
 * Refactor how we track live size (CASSANDRA-7852)
 * Make sure unfinished compaction files are removed (CASSANDRA-8124)
 * Fix shutdown when run as Windows service (CASSANDRA-8136)
 * Fix DESCRIBE TABLE with custom indexes (CASSANDRA-8031)
 * Fix race in RecoveryManagerTest (CASSANDRA-8176)
 * Avoid IllegalArgumentException while sorting sstables in
   IndexSummaryManager (CASSANDRA-8182)
 * Shutdown JVM on file descriptor exhaustion (CASSANDRA-7579)
 * Add 'die' policy for commit log and disk failure (CASSANDRA-7927)
 * Fix installing as service on Windows (CASSANDRA-8115)
 * Fix CREATE TABLE for CQL2 (CASSANDRA-8144)
 * Avoid boxing in ColumnStats min/max trackers (CASSANDRA-8109)
Merged from 2.0:
 * Correctly handle non-text column names in cql3 (CASSANDRA-8178)
 * Fix deletion for indexes on primary key columns (CASSANDRA-8206)
 * Add 'nodetool statusgossip' (CASSANDRA-8125)
 * Improve client notification that nodes are ready for requests (CASSANDRA-7510)
 * Handle negative timestamp in writetime method (CASSANDRA-8139)
 * Pig: Remove errant LIMIT clause in CqlNativeStorage (CASSANDRA-8166)
 * Throw ConfigurationException when hsha is used with the default
   rpc_max_threads setting of 'unlimited' (CASSANDRA-8116)
 * Allow concurrent writing of the same table in the same JVM using
   CQLSSTableWriter (CASSANDRA-7463)
 * Fix totalDiskSpaceUsed calculation (CASSANDRA-8205)


2.1.1
 * Fix spin loop in AtomicSortedColumns (CASSANDRA-7546)
 * Dont notify when replacing tmplink files (CASSANDRA-8157)
 * Fix validation with multiple CONTAINS clause (CASSANDRA-8131)
 * Fix validation of collections in TriggerExecutor (CASSANDRA-8146)
 * Fix IllegalArgumentException when a list of IN values containing tuples
   is passed as a single arg to a prepared statement with the v1 or v2
   protocol (CASSANDRA-8062)
 * Fix ClassCastException in DISTINCT query on static columns with
   query paging (CASSANDRA-8108)
 * Fix NPE on null nested UDT inside a set (CASSANDRA-8105)
 * Fix exception when querying secondary index on set items or map keys
   when some clustering columns are specified (CASSANDRA-8073)
 * Send proper error response when there is an error during native
   protocol message decode (CASSANDRA-8118)
 * Gossip should ignore generation numbers too far in the future (CASSANDRA-8113)
 * Fix NPE when creating a table with frozen sets, lists (CASSANDRA-8104)
 * Fix high memory use due to tracking reads on incrementally opened sstable
   readers (CASSANDRA-8066)
 * Fix EXECUTE request with skipMetadata=false returning no metadata
   (CASSANDRA-8054)
 * Allow concurrent use of CQLBulkOutputFormat (CASSANDRA-7776)
 * Shutdown JVM on OOM (CASSANDRA-7507)
 * Upgrade netty version and enable epoll event loop (CASSANDRA-7761)
 * Don't duplicate sstables smaller than split size when using
   the sstablesplitter tool (CASSANDRA-7616)
 * Avoid re-parsing already prepared statements (CASSANDRA-7923)
 * Fix some Thrift slice deletions and updates of COMPACT STORAGE
   tables with some clustering columns omitted (CASSANDRA-7990)
 * Fix filtering for CONTAINS on sets (CASSANDRA-8033)
 * Properly track added size (CASSANDRA-7239)
 * Allow compilation in java 8 (CASSANDRA-7208)
 * Fix Assertion error on RangeTombstoneList diff (CASSANDRA-8013)
 * Release references to overlapping sstables during compaction (CASSANDRA-7819)
 * Send notification when opening compaction results early (CASSANDRA-8034)
 * Make native server start block until properly bound (CASSANDRA-7885)
 * (cqlsh) Fix IPv6 support (CASSANDRA-7988)
 * Ignore fat clients when checking for endpoint collision (CASSANDRA-7939)
 * Make sstablerepairedset take a list of files (CASSANDRA-7995)
 * (cqlsh) Tab completeion for indexes on map keys (CASSANDRA-7972)
 * (cqlsh) Fix UDT field selection in select clause (CASSANDRA-7891)
 * Fix resource leak in event of corrupt sstable
 * (cqlsh) Add command line option for cqlshrc file path (CASSANDRA-7131)
 * Provide visibility into prepared statements churn (CASSANDRA-7921, CASSANDRA-7930)
 * Invalidate prepared statements when their keyspace or table is
   dropped (CASSANDRA-7566)
 * cassandra-stress: fix support for NetworkTopologyStrategy (CASSANDRA-7945)
 * Fix saving caches when a table is dropped (CASSANDRA-7784)
 * Add better error checking of new stress profile (CASSANDRA-7716)
 * Use ThreadLocalRandom and remove FBUtilities.threadLocalRandom (CASSANDRA-7934)
 * Prevent operator mistakes due to simultaneous bootstrap (CASSANDRA-7069)
 * cassandra-stress supports whitelist mode for node config (CASSANDRA-7658)
 * GCInspector more closely tracks GC; cassandra-stress and nodetool report it (CASSANDRA-7916)
 * nodetool won't output bogus ownership info without a keyspace (CASSANDRA-7173)
 * Add human readable option to nodetool commands (CASSANDRA-5433)
 * Don't try to set repairedAt on old sstables (CASSANDRA-7913)
 * Add metrics for tracking PreparedStatement use (CASSANDRA-7719)
 * (cqlsh) tab-completion for triggers (CASSANDRA-7824)
 * (cqlsh) Support for query paging (CASSANDRA-7514)
 * (cqlsh) Show progress of COPY operations (CASSANDRA-7789)
 * Add syntax to remove multiple elements from a map (CASSANDRA-6599)
 * Support non-equals conditions in lightweight transactions (CASSANDRA-6839)
 * Add IF [NOT] EXISTS to create/drop triggers (CASSANDRA-7606)
 * (cqlsh) Display the current logged-in user (CASSANDRA-7785)
 * (cqlsh) Don't ignore CTRL-C during COPY FROM execution (CASSANDRA-7815)
 * (cqlsh) Order UDTs according to cross-type dependencies in DESCRIBE
   output (CASSANDRA-7659)
 * (cqlsh) Fix handling of CAS statement results (CASSANDRA-7671)
 * (cqlsh) COPY TO/FROM improvements (CASSANDRA-7405)
 * Support list index operations with conditions (CASSANDRA-7499)
 * Add max live/tombstoned cells to nodetool cfstats output (CASSANDRA-7731)
 * Validate IPv6 wildcard addresses properly (CASSANDRA-7680)
 * (cqlsh) Error when tracing query (CASSANDRA-7613)
 * Avoid IOOBE when building SyntaxError message snippet (CASSANDRA-7569)
 * SSTableExport uses correct validator to create string representation of partition
   keys (CASSANDRA-7498)
 * Avoid NPEs when receiving type changes for an unknown keyspace (CASSANDRA-7689)
 * Add support for custom 2i validation (CASSANDRA-7575)
 * Pig support for hadoop CqlInputFormat (CASSANDRA-6454)
 * Add listen_interface and rpc_interface options (CASSANDRA-7417)
 * Improve schema merge performance (CASSANDRA-7444)
 * Adjust MT depth based on # of partition validating (CASSANDRA-5263)
 * Optimise NativeCell comparisons (CASSANDRA-6755)
 * Configurable client timeout for cqlsh (CASSANDRA-7516)
 * Include snippet of CQL query near syntax error in messages (CASSANDRA-7111)
 * Make repair -pr work with -local (CASSANDRA-7450)
 * Fix error in sstableloader with -cph > 1 (CASSANDRA-8007)
 * Fix snapshot repair error on indexed tables (CASSANDRA-8020)
 * Do not exit nodetool repair when receiving JMX NOTIF_LOST (CASSANDRA-7909)
 * Stream to private IP when available (CASSANDRA-8084)
Merged from 2.0:
 * Reject conditions on DELETE unless full PK is given (CASSANDRA-6430)
 * Properly reject the token function DELETE (CASSANDRA-7747)
 * Force batchlog replay before decommissioning a node (CASSANDRA-7446)
 * Fix hint replay with many accumulated expired hints (CASSANDRA-6998)
 * Fix duplicate results in DISTINCT queries on static columns with query
   paging (CASSANDRA-8108)
 * Add DateTieredCompactionStrategy (CASSANDRA-6602)
 * Properly validate ascii and utf8 string literals in CQL queries (CASSANDRA-8101)
 * (cqlsh) Fix autocompletion for alter keyspace (CASSANDRA-8021)
 * Create backup directories for commitlog archiving during startup (CASSANDRA-8111)
 * Reduce totalBlockFor() for LOCAL_* consistency levels (CASSANDRA-8058)
 * Fix merging schemas with re-dropped keyspaces (CASSANDRA-7256)
 * Fix counters in supercolumns during live upgrades from 1.2 (CASSANDRA-7188)
 * Notify DT subscribers when a column family is truncated (CASSANDRA-8088)
 * Add sanity check of $JAVA on startup (CASSANDRA-7676)
 * Schedule fat client schema pull on join (CASSANDRA-7993)
 * Don't reset nodes' versions when closing IncomingTcpConnections
   (CASSANDRA-7734)
 * Record the real messaging version in all cases in OutboundTcpConnection
   (CASSANDRA-8057)
 * SSL does not work in cassandra-cli (CASSANDRA-7899)
 * Fix potential exception when using ReversedType in DynamicCompositeType
   (CASSANDRA-7898)
 * Better validation of collection values (CASSANDRA-7833)
 * Track min/max timestamps correctly (CASSANDRA-7969)
 * Fix possible overflow while sorting CL segments for replay (CASSANDRA-7992)
 * Increase nodetool Xmx (CASSANDRA-7956)
 * Archive any commitlog segments present at startup (CASSANDRA-6904)
 * CrcCheckChance should adjust based on live CFMetadata not 
   sstable metadata (CASSANDRA-7978)
 * token() should only accept columns in the partitioning
   key order (CASSANDRA-6075)
 * Add method to invalidate permission cache via JMX (CASSANDRA-7977)
 * Allow propagating multiple gossip states atomically (CASSANDRA-6125)
 * Log exceptions related to unclean native protocol client disconnects
   at DEBUG or INFO (CASSANDRA-7849)
 * Allow permissions cache to be set via JMX (CASSANDRA-7698)
 * Include schema_triggers CF in readable system resources (CASSANDRA-7967)
 * Fix RowIndexEntry to report correct serializedSize (CASSANDRA-7948)
 * Make CQLSSTableWriter sync within partitions (CASSANDRA-7360)
 * Potentially use non-local replicas in CqlConfigHelper (CASSANDRA-7906)
 * Explicitly disallow mixing multi-column and single-column
   relations on clustering columns (CASSANDRA-7711)
 * Better error message when condition is set on PK column (CASSANDRA-7804)
 * Don't send schema change responses and events for no-op DDL
   statements (CASSANDRA-7600)
 * (Hadoop) fix cluster initialisation for a split fetching (CASSANDRA-7774)
 * Throw InvalidRequestException when queries contain relations on entire
   collection columns (CASSANDRA-7506)
 * (cqlsh) enable CTRL-R history search with libedit (CASSANDRA-7577)
 * (Hadoop) allow ACFRW to limit nodes to local DC (CASSANDRA-7252)
 * (cqlsh) cqlsh should automatically disable tracing when selecting
   from system_traces (CASSANDRA-7641)
 * (Hadoop) Add CqlOutputFormat (CASSANDRA-6927)
 * Don't depend on cassandra config for nodetool ring (CASSANDRA-7508)
 * (cqlsh) Fix failing cqlsh formatting tests (CASSANDRA-7703)
 * Fix IncompatibleClassChangeError from hadoop2 (CASSANDRA-7229)
 * Add 'nodetool sethintedhandoffthrottlekb' (CASSANDRA-7635)
 * (cqlsh) Add tab-completion for CREATE/DROP USER IF [NOT] EXISTS (CASSANDRA-7611)
 * Catch errors when the JVM pulls the rug out from GCInspector (CASSANDRA-5345)
 * cqlsh fails when version number parts are not int (CASSANDRA-7524)
 * Fix NPE when table dropped during streaming (CASSANDRA-7946)
 * Fix wrong progress when streaming uncompressed (CASSANDRA-7878)
 * Fix possible infinite loop in creating repair range (CASSANDRA-7983)
 * Fix unit in nodetool for streaming throughput (CASSANDRA-7375)
Merged from 1.2:
 * Don't index tombstones (CASSANDRA-7828)
 * Improve PasswordAuthenticator default super user setup (CASSANDRA-7788)


2.1.0
 * (cqlsh) Removed "ALTER TYPE <name> RENAME TO <name>" from tab-completion
   (CASSANDRA-7895)
 * Fixed IllegalStateException in anticompaction (CASSANDRA-7892)
 * cqlsh: DESCRIBE support for frozen UDTs, tuples (CASSANDRA-7863)
 * Avoid exposing internal classes over JMX (CASSANDRA-7879)
 * Add null check for keys when freezing collection (CASSANDRA-7869)
 * Improve stress workload realism (CASSANDRA-7519)
Merged from 2.0:
 * Configure system.paxos with LeveledCompactionStrategy (CASSANDRA-7753)
 * Fix ALTER clustering column type from DateType to TimestampType when
   using DESC clustering order (CASSANRDA-7797)
 * Throw EOFException if we run out of chunks in compressed datafile
   (CASSANDRA-7664)
 * Fix PRSI handling of CQL3 row markers for row cleanup (CASSANDRA-7787)
 * Fix dropping collection when it's the last regular column (CASSANDRA-7744)
 * Make StreamReceiveTask thread safe and gc friendly (CASSANDRA-7795)
 * Validate empty cell names from counter updates (CASSANDRA-7798)
Merged from 1.2:
 * Don't allow compacted sstables to be marked as compacting (CASSANDRA-7145)
 * Track expired tombstones (CASSANDRA-7810)


2.1.0-rc7
 * Add frozen keyword and require UDT to be frozen (CASSANDRA-7857)
 * Track added sstable size correctly (CASSANDRA-7239)
 * (cqlsh) Fix case insensitivity (CASSANDRA-7834)
 * Fix failure to stream ranges when moving (CASSANDRA-7836)
 * Correctly remove tmplink files (CASSANDRA-7803)
 * (cqlsh) Fix column name formatting for functions, CAS operations,
   and UDT field selections (CASSANDRA-7806)
 * (cqlsh) Fix COPY FROM handling of null/empty primary key
   values (CASSANDRA-7792)
 * Fix ordering of static cells (CASSANDRA-7763)
Merged from 2.0:
 * Forbid re-adding dropped counter columns (CASSANDRA-7831)
 * Fix CFMetaData#isThriftCompatible() for PK-only tables (CASSANDRA-7832)
 * Always reject inequality on the partition key without token()
   (CASSANDRA-7722)
 * Always send Paxos commit to all replicas (CASSANDRA-7479)
 * Make disruptor_thrift_server invocation pool configurable (CASSANDRA-7594)
 * Make repair no-op when RF=1 (CASSANDRA-7864)


2.1.0-rc6
 * Fix OOM issue from netty caching over time (CASSANDRA-7743)
 * json2sstable couldn't import JSON for CQL table (CASSANDRA-7477)
 * Invalidate all caches on table drop (CASSANDRA-7561)
 * Skip strict endpoint selection for ranges if RF == nodes (CASSANRA-7765)
 * Fix Thrift range filtering without 2ary index lookups (CASSANDRA-7741)
 * Add tracing entries about concurrent range requests (CASSANDRA-7599)
 * (cqlsh) Fix DESCRIBE for NTS keyspaces (CASSANDRA-7729)
 * Remove netty buffer ref-counting (CASSANDRA-7735)
 * Pass mutated cf to index updater for use by PRSI (CASSANDRA-7742)
 * Include stress yaml example in release and deb (CASSANDRA-7717)
 * workaround for netty issue causing corrupted data off the wire (CASSANDRA-7695)
 * cqlsh DESC CLUSTER fails retrieving ring information (CASSANDRA-7687)
 * Fix binding null values inside UDT (CASSANDRA-7685)
 * Fix UDT field selection with empty fields (CASSANDRA-7670)
 * Bogus deserialization of static cells from sstable (CASSANDRA-7684)
 * Fix NPE on compaction leftover cleanup for dropped table (CASSANDRA-7770)
Merged from 2.0:
 * (cqlsh) Wait up to 10 sec for a tracing session (CASSANDRA-7222)
 * Fix NPE in FileCacheService.sizeInBytes (CASSANDRA-7756)
 * Remove duplicates from StorageService.getJoiningNodes (CASSANDRA-7478)
 * Clone token map outside of hot gossip loops (CASSANDRA-7758)
 * Fix MS expiring map timeout for Paxos messages (CASSANDRA-7752)
 * Do not flush on truncate if durable_writes is false (CASSANDRA-7750)
 * Give CRR a default input_cql Statement (CASSANDRA-7226)
 * Better error message when adding a collection with the same name
   than a previously dropped one (CASSANDRA-6276)
 * Fix validation when adding static columns (CASSANDRA-7730)
 * (Thrift) fix range deletion of supercolumns (CASSANDRA-7733)
 * Fix potential AssertionError in RangeTombstoneList (CASSANDRA-7700)
 * Validate arguments of blobAs* functions (CASSANDRA-7707)
 * Fix potential AssertionError with 2ndary indexes (CASSANDRA-6612)
 * Avoid logging CompactionInterrupted at ERROR (CASSANDRA-7694)
 * Minor leak in sstable2jon (CASSANDRA-7709)
 * Add cassandra.auto_bootstrap system property (CASSANDRA-7650)
 * Update java driver (for hadoop) (CASSANDRA-7618)
 * Remove CqlPagingRecordReader/CqlPagingInputFormat (CASSANDRA-7570)
 * Support connecting to ipv6 jmx with nodetool (CASSANDRA-7669)


2.1.0-rc5
 * Reject counters inside user types (CASSANDRA-7672)
 * Switch to notification-based GCInspector (CASSANDRA-7638)
 * (cqlsh) Handle nulls in UDTs and tuples correctly (CASSANDRA-7656)
 * Don't use strict consistency when replacing (CASSANDRA-7568)
 * Fix min/max cell name collection on 2.0 SSTables with range
   tombstones (CASSANDRA-7593)
 * Tolerate min/max cell names of different lengths (CASSANDRA-7651)
 * Filter cached results correctly (CASSANDRA-7636)
 * Fix tracing on the new SEPExecutor (CASSANDRA-7644)
 * Remove shuffle and taketoken (CASSANDRA-7601)
 * Clean up Windows batch scripts (CASSANDRA-7619)
 * Fix native protocol drop user type notification (CASSANDRA-7571)
 * Give read access to system.schema_usertypes to all authenticated users
   (CASSANDRA-7578)
 * (cqlsh) Fix cqlsh display when zero rows are returned (CASSANDRA-7580)
 * Get java version correctly when JAVA_TOOL_OPTIONS is set (CASSANDRA-7572)
 * Fix NPE when dropping index from non-existent keyspace, AssertionError when
   dropping non-existent index with IF EXISTS (CASSANDRA-7590)
 * Fix sstablelevelresetter hang (CASSANDRA-7614)
 * (cqlsh) Fix deserialization of blobs (CASSANDRA-7603)
 * Use "keyspace updated" schema change message for UDT changes in v1 and
   v2 protocols (CASSANDRA-7617)
 * Fix tracing of range slices and secondary index lookups that are local
   to the coordinator (CASSANDRA-7599)
 * Set -Dcassandra.storagedir for all tool shell scripts (CASSANDRA-7587)
 * Don't swap max/min col names when mutating sstable metadata (CASSANDRA-7596)
 * (cqlsh) Correctly handle paged result sets (CASSANDRA-7625)
 * (cqlsh) Improve waiting for a trace to complete (CASSANDRA-7626)
 * Fix tracing of concurrent range slices and 2ary index queries (CASSANDRA-7626)
 * Fix scrub against collection type (CASSANDRA-7665)
Merged from 2.0:
 * Set gc_grace_seconds to seven days for system schema tables (CASSANDRA-7668)
 * SimpleSeedProvider no longer caches seeds forever (CASSANDRA-7663)
 * Always flush on truncate (CASSANDRA-7511)
 * Fix ReversedType(DateType) mapping to native protocol (CASSANDRA-7576)
 * Always merge ranges owned by a single node (CASSANDRA-6930)
 * Track max/min timestamps for range tombstones (CASSANDRA-7647)
 * Fix NPE when listing saved caches dir (CASSANDRA-7632)


2.1.0-rc4
 * Fix word count hadoop example (CASSANDRA-7200)
 * Updated memtable_cleanup_threshold and memtable_flush_writers defaults 
   (CASSANDRA-7551)
 * (Windows) fix startup when WMI memory query fails (CASSANDRA-7505)
 * Anti-compaction proceeds if any part of the repair failed (CASANDRA-7521)
 * Add missing table name to DROP INDEX responses and notifications (CASSANDRA-7539)
 * Bump CQL version to 3.2.0 and update CQL documentation (CASSANDRA-7527)
 * Fix configuration error message when running nodetool ring (CASSANDRA-7508)
 * Support conditional updates, tuple type, and the v3 protocol in cqlsh (CASSANDRA-7509)
 * Handle queries on multiple secondary index types (CASSANDRA-7525)
 * Fix cqlsh authentication with v3 native protocol (CASSANDRA-7564)
 * Fix NPE when unknown prepared statement ID is used (CASSANDRA-7454)
Merged from 2.0:
 * (Windows) force range-based repair to non-sequential mode (CASSANDRA-7541)
 * Fix range merging when DES scores are zero (CASSANDRA-7535)
 * Warn when SSL certificates have expired (CASSANDRA-7528)
 * Fix error when doing reversed queries with static columns (CASSANDRA-7490)
Merged from 1.2:
 * Set correct stream ID on responses when non-Exception Throwables
   are thrown while handling native protocol messages (CASSANDRA-7470)


2.1.0-rc3
 * Consider expiry when reconciling otherwise equal cells (CASSANDRA-7403)
 * Introduce CQL support for stress tool (CASSANDRA-6146)
 * Fix ClassCastException processing expired messages (CASSANDRA-7496)
 * Fix prepared marker for collections inside UDT (CASSANDRA-7472)
 * Remove left-over populate_io_cache_on_flush and replicate_on_write
   uses (CASSANDRA-7493)
 * (Windows) handle spaces in path names (CASSANDRA-7451)
 * Ensure writes have completed after dropping a table, before recycling
   commit log segments (CASSANDRA-7437)
 * Remove left-over rows_per_partition_to_cache (CASSANDRA-7493)
 * Fix error when CONTAINS is used with a bind marker (CASSANDRA-7502)
 * Properly reject unknown UDT field (CASSANDRA-7484)
Merged from 2.0:
 * Fix CC#collectTimeOrderedData() tombstone optimisations (CASSANDRA-7394)
 * Support DISTINCT for static columns and fix behaviour when DISTINC is
   not use (CASSANDRA-7305).
 * Workaround JVM NPE on JMX bind failure (CASSANDRA-7254)
 * Fix race in FileCacheService RemovalListener (CASSANDRA-7278)
 * Fix inconsistent use of consistencyForCommit that allowed LOCAL_QUORUM
   operations to incorrect become full QUORUM (CASSANDRA-7345)
 * Properly handle unrecognized opcodes and flags (CASSANDRA-7440)
 * (Hadoop) close CqlRecordWriter clients when finished (CASSANDRA-7459)
 * Commit disk failure policy (CASSANDRA-7429)
 * Make sure high level sstables get compacted (CASSANDRA-7414)
 * Fix AssertionError when using empty clustering columns and static columns
   (CASSANDRA-7455)
 * Add option to disable STCS in L0 (CASSANDRA-6621)
 * Upgrade to snappy-java 1.0.5.2 (CASSANDRA-7476)


2.1.0-rc2
 * Fix heap size calculation for CompoundSparseCellName and 
   CompoundSparseCellName.WithCollection (CASSANDRA-7421)
 * Allow counter mutations in UNLOGGED batches (CASSANDRA-7351)
 * Modify reconcile logic to always pick a tombstone over a counter cell
   (CASSANDRA-7346)
 * Avoid incremental compaction on Windows (CASSANDRA-7365)
 * Fix exception when querying a composite-keyed table with a collection index
   (CASSANDRA-7372)
 * Use node's host id in place of counter ids (CASSANDRA-7366)
 * Fix error when doing reversed queries with static columns (CASSANDRA-7490)
 * Backport CASSANDRA-6747 (CASSANDRA-7560)
 * Track max/min timestamps for range tombstones (CASSANDRA-7647)
 * Fix NPE when listing saved caches dir (CASSANDRA-7632)
 * Fix sstableloader unable to connect encrypted node (CASSANDRA-7585)
Merged from 1.2:
 * Clone token map outside of hot gossip loops (CASSANDRA-7758)
 * Add stop method to EmbeddedCassandraService (CASSANDRA-7595)
 * Support connecting to ipv6 jmx with nodetool (CASSANDRA-7669)
 * Set gc_grace_seconds to seven days for system schema tables (CASSANDRA-7668)
 * SimpleSeedProvider no longer caches seeds forever (CASSANDRA-7663)
 * Set correct stream ID on responses when non-Exception Throwables
   are thrown while handling native protocol messages (CASSANDRA-7470)
 * Fix row size miscalculation in LazilyCompactedRow (CASSANDRA-7543)
 * Fix race in background compaction check (CASSANDRA-7745)
 * Don't clear out range tombstones during compaction (CASSANDRA-7808)


2.1.0-rc1
 * Revert flush directory (CASSANDRA-6357)
 * More efficient executor service for fast operations (CASSANDRA-4718)
 * Move less common tools into a new cassandra-tools package (CASSANDRA-7160)
 * Support more concurrent requests in native protocol (CASSANDRA-7231)
 * Add tab-completion to debian nodetool packaging (CASSANDRA-6421)
 * Change concurrent_compactors defaults (CASSANDRA-7139)
 * Add PowerShell Windows launch scripts (CASSANDRA-7001)
 * Make commitlog archive+restore more robust (CASSANDRA-6974)
 * Fix marking commitlogsegments clean (CASSANDRA-6959)
 * Add snapshot "manifest" describing files included (CASSANDRA-6326)
 * Parallel streaming for sstableloader (CASSANDRA-3668)
 * Fix bugs in supercolumns handling (CASSANDRA-7138)
 * Fix ClassClassException on composite dense tables (CASSANDRA-7112)
 * Cleanup and optimize collation and slice iterators (CASSANDRA-7107)
 * Upgrade NBHM lib (CASSANDRA-7128)
 * Optimize netty server (CASSANDRA-6861)
 * Fix repair hang when given CF does not exist (CASSANDRA-7189)
 * Allow c* to be shutdown in an embedded mode (CASSANDRA-5635)
 * Add server side batching to native transport (CASSANDRA-5663)
 * Make batchlog replay asynchronous (CASSANDRA-6134)
 * remove unused classes (CASSANDRA-7197)
 * Limit user types to the keyspace they are defined in (CASSANDRA-6643)
 * Add validate method to CollectionType (CASSANDRA-7208)
 * New serialization format for UDT values (CASSANDRA-7209, CASSANDRA-7261)
 * Fix nodetool netstats (CASSANDRA-7270)
 * Fix potential ClassCastException in HintedHandoffManager (CASSANDRA-7284)
 * Use prepared statements internally (CASSANDRA-6975)
 * Fix broken paging state with prepared statement (CASSANDRA-7120)
 * Fix IllegalArgumentException in CqlStorage (CASSANDRA-7287)
 * Allow nulls/non-existant fields in UDT (CASSANDRA-7206)
 * Add Thrift MultiSliceRequest (CASSANDRA-6757, CASSANDRA-7027)
 * Handle overlapping MultiSlices (CASSANDRA-7279)
 * Fix DataOutputTest on Windows (CASSANDRA-7265)
 * Embedded sets in user defined data-types are not updating (CASSANDRA-7267)
 * Add tuple type to CQL/native protocol (CASSANDRA-7248)
 * Fix CqlPagingRecordReader on tables with few rows (CASSANDRA-7322)
Merged from 2.0:
 * Copy compaction options to make sure they are reloaded (CASSANDRA-7290)
 * Add option to do more aggressive tombstone compactions (CASSANDRA-6563)
 * Don't try to compact already-compacting files in HHOM (CASSANDRA-7288)
 * Always reallocate buffers in HSHA (CASSANDRA-6285)
 * (Hadoop) support authentication in CqlRecordReader (CASSANDRA-7221)
 * (Hadoop) Close java driver Cluster in CQLRR.close (CASSANDRA-7228)
 * Warn when 'USING TIMESTAMP' is used on a CAS BATCH (CASSANDRA-7067)
 * return all cpu values from BackgroundActivityMonitor.readAndCompute (CASSANDRA-7183)
 * Correctly delete scheduled range xfers (CASSANDRA-7143)
 * return all cpu values from BackgroundActivityMonitor.readAndCompute (CASSANDRA-7183)  
 * reduce garbage creation in calculatePendingRanges (CASSANDRA-7191)
 * fix c* launch issues on Russian os's due to output of linux 'free' cmd (CASSANDRA-6162)
 * Fix disabling autocompaction (CASSANDRA-7187)
 * Fix potential NumberFormatException when deserializing IntegerType (CASSANDRA-7088)
 * cqlsh can't tab-complete disabling compaction (CASSANDRA-7185)
 * cqlsh: Accept and execute CQL statement(s) from command-line parameter (CASSANDRA-7172)
 * Fix IllegalStateException in CqlPagingRecordReader (CASSANDRA-7198)
 * Fix the InvertedIndex trigger example (CASSANDRA-7211)
 * Add --resolve-ip option to 'nodetool ring' (CASSANDRA-7210)
 * reduce garbage on codec flag deserialization (CASSANDRA-7244) 
 * Fix duplicated error messages on directory creation error at startup (CASSANDRA-5818)
 * Proper null handle for IF with map element access (CASSANDRA-7155)
 * Improve compaction visibility (CASSANDRA-7242)
 * Correctly delete scheduled range xfers (CASSANDRA-7143)
 * Make batchlog replica selection rack-aware (CASSANDRA-6551)
 * Fix CFMetaData#getColumnDefinitionFromColumnName() (CASSANDRA-7074)
 * Fix writetime/ttl functions for static columns (CASSANDRA-7081)
 * Suggest CTRL-C or semicolon after three blank lines in cqlsh (CASSANDRA-7142)
 * Fix 2ndary index queries with DESC clustering order (CASSANDRA-6950)
 * Invalid key cache entries on DROP (CASSANDRA-6525)
 * Fix flapping RecoveryManagerTest (CASSANDRA-7084)
 * Add missing iso8601 patterns for date strings (CASSANDRA-6973)
 * Support selecting multiple rows in a partition using IN (CASSANDRA-6875)
 * Add authentication support to shuffle (CASSANDRA-6484)
 * Swap local and global default read repair chances (CASSANDRA-7320)
 * Add conditional CREATE/DROP USER support (CASSANDRA-7264)
 * Cqlsh counts non-empty lines for "Blank lines" warning (CASSANDRA-7325)
Merged from 1.2:
 * Add Cloudstack snitch (CASSANDRA-7147)
 * Update system.peers correctly when relocating tokens (CASSANDRA-7126)
 * Add Google Compute Engine snitch (CASSANDRA-7132)
 * remove duplicate query for local tokens (CASSANDRA-7182)
 * exit CQLSH with error status code if script fails (CASSANDRA-6344)
 * Fix bug with some IN queries missig results (CASSANDRA-7105)
 * Fix availability validation for LOCAL_ONE CL (CASSANDRA-7319)
 * Hint streaming can cause decommission to fail (CASSANDRA-7219)


2.1.0-beta2
 * Increase default CL space to 8GB (CASSANDRA-7031)
 * Add range tombstones to read repair digests (CASSANDRA-6863)
 * Fix BTree.clear for large updates (CASSANDRA-6943)
 * Fail write instead of logging a warning when unable to append to CL
   (CASSANDRA-6764)
 * Eliminate possibility of CL segment appearing twice in active list 
   (CASSANDRA-6557)
 * Apply DONTNEED fadvise to commitlog segments (CASSANDRA-6759)
 * Switch CRC component to Adler and include it for compressed sstables 
   (CASSANDRA-4165)
 * Allow cassandra-stress to set compaction strategy options (CASSANDRA-6451)
 * Add broadcast_rpc_address option to cassandra.yaml (CASSANDRA-5899)
 * Auto reload GossipingPropertyFileSnitch config (CASSANDRA-5897)
 * Fix overflow of memtable_total_space_in_mb (CASSANDRA-6573)
 * Fix ABTC NPE and apply update function correctly (CASSANDRA-6692)
 * Allow nodetool to use a file or prompt for password (CASSANDRA-6660)
 * Fix AIOOBE when concurrently accessing ABSC (CASSANDRA-6742)
 * Fix assertion error in ALTER TYPE RENAME (CASSANDRA-6705)
 * Scrub should not always clear out repaired status (CASSANDRA-5351)
 * Improve handling of range tombstone for wide partitions (CASSANDRA-6446)
 * Fix ClassCastException for compact table with composites (CASSANDRA-6738)
 * Fix potentially repairing with wrong nodes (CASSANDRA-6808)
 * Change caching option syntax (CASSANDRA-6745)
 * Fix stress to do proper counter reads (CASSANDRA-6835)
 * Fix help message for stress counter_write (CASSANDRA-6824)
 * Fix stress smart Thrift client to pick servers correctly (CASSANDRA-6848)
 * Add logging levels (minimal, normal or verbose) to stress tool (CASSANDRA-6849)
 * Fix race condition in Batch CLE (CASSANDRA-6860)
 * Improve cleanup/scrub/upgradesstables failure handling (CASSANDRA-6774)
 * ByteBuffer write() methods for serializing sstables (CASSANDRA-6781)
 * Proper compare function for CollectionType (CASSANDRA-6783)
 * Update native server to Netty 4 (CASSANDRA-6236)
 * Fix off-by-one error in stress (CASSANDRA-6883)
 * Make OpOrder AutoCloseable (CASSANDRA-6901)
 * Remove sync repair JMX interface (CASSANDRA-6900)
 * Add multiple memory allocation options for memtables (CASSANDRA-6689, 6694)
 * Remove adjusted op rate from stress output (CASSANDRA-6921)
 * Add optimized CF.hasColumns() implementations (CASSANDRA-6941)
 * Serialize batchlog mutations with the version of the target node
   (CASSANDRA-6931)
 * Optimize CounterColumn#reconcile() (CASSANDRA-6953)
 * Properly remove 1.2 sstable support in 2.1 (CASSANDRA-6869)
 * Lock counter cells, not partitions (CASSANDRA-6880)
 * Track presence of legacy counter shards in sstables (CASSANDRA-6888)
 * Ensure safe resource cleanup when replacing sstables (CASSANDRA-6912)
 * Add failure handler to async callback (CASSANDRA-6747)
 * Fix AE when closing SSTable without releasing reference (CASSANDRA-7000)
 * Clean up IndexInfo on keyspace/table drops (CASSANDRA-6924)
 * Only snapshot relative SSTables when sequential repair (CASSANDRA-7024)
 * Require nodetool rebuild_index to specify index names (CASSANDRA-7038)
 * fix cassandra stress errors on reads with native protocol (CASSANDRA-7033)
 * Use OpOrder to guard sstable references for reads (CASSANDRA-6919)
 * Preemptive opening of compaction result (CASSANDRA-6916)
 * Multi-threaded scrub/cleanup/upgradesstables (CASSANDRA-5547)
 * Optimize cellname comparison (CASSANDRA-6934)
 * Native protocol v3 (CASSANDRA-6855)
 * Optimize Cell liveness checks and clean up Cell (CASSANDRA-7119)
 * Support consistent range movements (CASSANDRA-2434)
 * Display min timestamp in sstablemetadata viewer (CASSANDRA-6767)
Merged from 2.0:
 * Avoid race-prone second "scrub" of system keyspace (CASSANDRA-6797)
 * Pool CqlRecordWriter clients by inetaddress rather than Range
   (CASSANDRA-6665)
 * Fix compaction_history timestamps (CASSANDRA-6784)
 * Compare scores of full replica ordering in DES (CASSANDRA-6683)
 * fix CME in SessionInfo updateProgress affecting netstats (CASSANDRA-6577)
 * Allow repairing between specific replicas (CASSANDRA-6440)
 * Allow per-dc enabling of hints (CASSANDRA-6157)
 * Add compatibility for Hadoop 0.2.x (CASSANDRA-5201)
 * Fix EstimatedHistogram races (CASSANDRA-6682)
 * Failure detector correctly converts initial value to nanos (CASSANDRA-6658)
 * Add nodetool taketoken to relocate vnodes (CASSANDRA-4445)
 * Expose bulk loading progress over JMX (CASSANDRA-4757)
 * Correctly handle null with IF conditions and TTL (CASSANDRA-6623)
 * Account for range/row tombstones in tombstone drop
   time histogram (CASSANDRA-6522)
 * Stop CommitLogSegment.close() from calling sync() (CASSANDRA-6652)
 * Make commitlog failure handling configurable (CASSANDRA-6364)
 * Avoid overlaps in LCS (CASSANDRA-6688)
 * Improve support for paginating over composites (CASSANDRA-4851)
 * Fix count(*) queries in a mixed cluster (CASSANDRA-6707)
 * Improve repair tasks(snapshot, differencing) concurrency (CASSANDRA-6566)
 * Fix replaying pre-2.0 commit logs (CASSANDRA-6714)
 * Add static columns to CQL3 (CASSANDRA-6561)
 * Optimize single partition batch statements (CASSANDRA-6737)
 * Disallow post-query re-ordering when paging (CASSANDRA-6722)
 * Fix potential paging bug with deleted columns (CASSANDRA-6748)
 * Fix NPE on BulkLoader caused by losing StreamEvent (CASSANDRA-6636)
 * Fix truncating compression metadata (CASSANDRA-6791)
 * Add CMSClassUnloadingEnabled JVM option (CASSANDRA-6541)
 * Catch memtable flush exceptions during shutdown (CASSANDRA-6735)
 * Fix upgradesstables NPE for non-CF-based indexes (CASSANDRA-6645)
 * Fix UPDATE updating PRIMARY KEY columns implicitly (CASSANDRA-6782)
 * Fix IllegalArgumentException when updating from 1.2 with SuperColumns
   (CASSANDRA-6733)
 * FBUtilities.singleton() should use the CF comparator (CASSANDRA-6778)
 * Fix CQLSStableWriter.addRow(Map<String, Object>) (CASSANDRA-6526)
 * Fix HSHA server introducing corrupt data (CASSANDRA-6285)
 * Fix CAS conditions for COMPACT STORAGE tables (CASSANDRA-6813)
 * Starting threads in OutboundTcpConnectionPool constructor causes race conditions (CASSANDRA-7177)
 * Allow overriding cassandra-rackdc.properties file (CASSANDRA-7072)
 * Set JMX RMI port to 7199 (CASSANDRA-7087)
 * Use LOCAL_QUORUM for data reads at LOCAL_SERIAL (CASSANDRA-6939)
 * Log a warning for large batches (CASSANDRA-6487)
 * Put nodes in hibernate when join_ring is false (CASSANDRA-6961)
 * Avoid early loading of non-system keyspaces before compaction-leftovers 
   cleanup at startup (CASSANDRA-6913)
 * Restrict Windows to parallel repairs (CASSANDRA-6907)
 * (Hadoop) Allow manually specifying start/end tokens in CFIF (CASSANDRA-6436)
 * Fix NPE in MeteredFlusher (CASSANDRA-6820)
 * Fix race processing range scan responses (CASSANDRA-6820)
 * Allow deleting snapshots from dropped keyspaces (CASSANDRA-6821)
 * Add uuid() function (CASSANDRA-6473)
 * Omit tombstones from schema digests (CASSANDRA-6862)
 * Include correct consistencyLevel in LWT timeout (CASSANDRA-6884)
 * Lower chances for losing new SSTables during nodetool refresh and
   ColumnFamilyStore.loadNewSSTables (CASSANDRA-6514)
 * Add support for DELETE ... IF EXISTS to CQL3 (CASSANDRA-5708)
 * Update hadoop_cql3_word_count example (CASSANDRA-6793)
 * Fix handling of RejectedExecution in sync Thrift server (CASSANDRA-6788)
 * Log more information when exceeding tombstone_warn_threshold (CASSANDRA-6865)
 * Fix truncate to not abort due to unreachable fat clients (CASSANDRA-6864)
 * Fix schema concurrency exceptions (CASSANDRA-6841)
 * Fix leaking validator FH in StreamWriter (CASSANDRA-6832)
 * Fix saving triggers to schema (CASSANDRA-6789)
 * Fix trigger mutations when base mutation list is immutable (CASSANDRA-6790)
 * Fix accounting in FileCacheService to allow re-using RAR (CASSANDRA-6838)
 * Fix static counter columns (CASSANDRA-6827)
 * Restore expiring->deleted (cell) compaction optimization (CASSANDRA-6844)
 * Fix CompactionManager.needsCleanup (CASSANDRA-6845)
 * Correctly compare BooleanType values other than 0 and 1 (CASSANDRA-6779)
 * Read message id as string from earlier versions (CASSANDRA-6840)
 * Properly use the Paxos consistency for (non-protocol) batch (CASSANDRA-6837)
 * Add paranoid disk failure option (CASSANDRA-6646)
 * Improve PerRowSecondaryIndex performance (CASSANDRA-6876)
 * Extend triggers to support CAS updates (CASSANDRA-6882)
 * Static columns with IF NOT EXISTS don't always work as expected (CASSANDRA-6873)
 * Fix paging with SELECT DISTINCT (CASSANDRA-6857)
 * Fix UnsupportedOperationException on CAS timeout (CASSANDRA-6923)
 * Improve MeteredFlusher handling of MF-unaffected column families
   (CASSANDRA-6867)
 * Add CqlRecordReader using native pagination (CASSANDRA-6311)
 * Add QueryHandler interface (CASSANDRA-6659)
 * Track liveRatio per-memtable, not per-CF (CASSANDRA-6945)
 * Make sure upgradesstables keeps sstable level (CASSANDRA-6958)
 * Fix LIMIT with static columns (CASSANDRA-6956)
 * Fix clash with CQL column name in thrift validation (CASSANDRA-6892)
 * Fix error with super columns in mixed 1.2-2.0 clusters (CASSANDRA-6966)
 * Fix bad skip of sstables on slice query with composite start/finish (CASSANDRA-6825)
 * Fix unintended update with conditional statement (CASSANDRA-6893)
 * Fix map element access in IF (CASSANDRA-6914)
 * Avoid costly range calculations for range queries on system keyspaces
   (CASSANDRA-6906)
 * Fix SSTable not released if stream session fails (CASSANDRA-6818)
 * Avoid build failure due to ANTLR timeout (CASSANDRA-6991)
 * Queries on compact tables can return more rows that requested (CASSANDRA-7052)
 * USING TIMESTAMP for batches does not work (CASSANDRA-7053)
 * Fix performance regression from CASSANDRA-5614 (CASSANDRA-6949)
 * Ensure that batchlog and hint timeouts do not produce hints (CASSANDRA-7058)
 * Merge groupable mutations in TriggerExecutor#execute() (CASSANDRA-7047)
 * Plug holes in resource release when wiring up StreamSession (CASSANDRA-7073)
 * Re-add parameter columns to tracing session (CASSANDRA-6942)
 * Preserves CQL metadata when updating table from thrift (CASSANDRA-6831)
Merged from 1.2:
 * Fix nodetool display with vnodes (CASSANDRA-7082)
 * Add UNLOGGED, COUNTER options to BATCH documentation (CASSANDRA-6816)
 * add extra SSL cipher suites (CASSANDRA-6613)
 * fix nodetool getsstables for blob PK (CASSANDRA-6803)
 * Fix BatchlogManager#deleteBatch() use of millisecond timestamps
   (CASSANDRA-6822)
 * Continue assassinating even if the endpoint vanishes (CASSANDRA-6787)
 * Schedule schema pulls on change (CASSANDRA-6971)
 * Non-droppable verbs shouldn't be dropped from OTC (CASSANDRA-6980)
 * Shutdown batchlog executor in SS#drain() (CASSANDRA-7025)
 * Fix batchlog to account for CF truncation records (CASSANDRA-6999)
 * Fix CQLSH parsing of functions and BLOB literals (CASSANDRA-7018)
 * Properly load trustore in the native protocol (CASSANDRA-6847)
 * Always clean up references in SerializingCache (CASSANDRA-6994)
 * Don't shut MessagingService down when replacing a node (CASSANDRA-6476)
 * fix npe when doing -Dcassandra.fd_initial_value_ms (CASSANDRA-6751)


2.1.0-beta1
 * Add flush directory distinct from compaction directories (CASSANDRA-6357)
 * Require JNA by default (CASSANDRA-6575)
 * add listsnapshots command to nodetool (CASSANDRA-5742)
 * Introduce AtomicBTreeColumns (CASSANDRA-6271, 6692)
 * Multithreaded commitlog (CASSANDRA-3578)
 * allocate fixed index summary memory pool and resample cold index summaries 
   to use less memory (CASSANDRA-5519)
 * Removed multithreaded compaction (CASSANDRA-6142)
 * Parallelize fetching rows for low-cardinality indexes (CASSANDRA-1337)
 * change logging from log4j to logback (CASSANDRA-5883)
 * switch to LZ4 compression for internode communication (CASSANDRA-5887)
 * Stop using Thrift-generated Index* classes internally (CASSANDRA-5971)
 * Remove 1.2 network compatibility code (CASSANDRA-5960)
 * Remove leveled json manifest migration code (CASSANDRA-5996)
 * Remove CFDefinition (CASSANDRA-6253)
 * Use AtomicIntegerFieldUpdater in RefCountedMemory (CASSANDRA-6278)
 * User-defined types for CQL3 (CASSANDRA-5590)
 * Use of o.a.c.metrics in nodetool (CASSANDRA-5871, 6406)
 * Batch read from OTC's queue and cleanup (CASSANDRA-1632)
 * Secondary index support for collections (CASSANDRA-4511, 6383)
 * SSTable metadata(Stats.db) format change (CASSANDRA-6356)
 * Push composites support in the storage engine
   (CASSANDRA-5417, CASSANDRA-6520)
 * Add snapshot space used to cfstats (CASSANDRA-6231)
 * Add cardinality estimator for key count estimation (CASSANDRA-5906)
 * CF id is changed to be non-deterministic. Data dir/key cache are created
   uniquely for CF id (CASSANDRA-5202)
 * New counters implementation (CASSANDRA-6504)
 * Replace UnsortedColumns, EmptyColumns, TreeMapBackedSortedColumns with new
   ArrayBackedSortedColumns (CASSANDRA-6630, CASSANDRA-6662, CASSANDRA-6690)
 * Add option to use row cache with a given amount of rows (CASSANDRA-5357)
 * Avoid repairing already repaired data (CASSANDRA-5351)
 * Reject counter updates with USING TTL/TIMESTAMP (CASSANDRA-6649)
 * Replace index_interval with min/max_index_interval (CASSANDRA-6379)
 * Lift limitation that order by columns must be selected for IN queries (CASSANDRA-4911)


2.0.5
 * Reduce garbage generated by bloom filter lookups (CASSANDRA-6609)
 * Add ks.cf names to tombstone logging (CASSANDRA-6597)
 * Use LOCAL_QUORUM for LWT operations at LOCAL_SERIAL (CASSANDRA-6495)
 * Wait for gossip to settle before accepting client connections (CASSANDRA-4288)
 * Delete unfinished compaction incrementally (CASSANDRA-6086)
 * Allow specifying custom secondary index options in CQL3 (CASSANDRA-6480)
 * Improve replica pinning for cache efficiency in DES (CASSANDRA-6485)
 * Fix LOCAL_SERIAL from thrift (CASSANDRA-6584)
 * Don't special case received counts in CAS timeout exceptions (CASSANDRA-6595)
 * Add support for 2.1 global counter shards (CASSANDRA-6505)
 * Fix NPE when streaming connection is not yet established (CASSANDRA-6210)
 * Avoid rare duplicate read repair triggering (CASSANDRA-6606)
 * Fix paging discardFirst (CASSANDRA-6555)
 * Fix ArrayIndexOutOfBoundsException in 2ndary index query (CASSANDRA-6470)
 * Release sstables upon rebuilding 2i (CASSANDRA-6635)
 * Add AbstractCompactionStrategy.startup() method (CASSANDRA-6637)
 * SSTableScanner may skip rows during cleanup (CASSANDRA-6638)
 * sstables from stalled repair sessions can resurrect deleted data (CASSANDRA-6503)
 * Switch stress to use ITransportFactory (CASSANDRA-6641)
 * Fix IllegalArgumentException during prepare (CASSANDRA-6592)
 * Fix possible loss of 2ndary index entries during compaction (CASSANDRA-6517)
 * Fix direct Memory on architectures that do not support unaligned long access
   (CASSANDRA-6628)
 * Let scrub optionally skip broken counter partitions (CASSANDRA-5930)
Merged from 1.2:
 * fsync compression metadata (CASSANDRA-6531)
 * Validate CF existence on execution for prepared statement (CASSANDRA-6535)
 * Add ability to throttle batchlog replay (CASSANDRA-6550)
 * Fix executing LOCAL_QUORUM with SimpleStrategy (CASSANDRA-6545)
 * Avoid StackOverflow when using large IN queries (CASSANDRA-6567)
 * Nodetool upgradesstables includes secondary indexes (CASSANDRA-6598)
 * Paginate batchlog replay (CASSANDRA-6569)
 * skip blocking on streaming during drain (CASSANDRA-6603)
 * Improve error message when schema doesn't match loaded sstable (CASSANDRA-6262)
 * Add properties to adjust FD initial value and max interval (CASSANDRA-4375)
 * Fix preparing with batch and delete from collection (CASSANDRA-6607)
 * Fix ABSC reverse iterator's remove() method (CASSANDRA-6629)
 * Handle host ID conflicts properly (CASSANDRA-6615)
 * Move handling of migration event source to solve bootstrap race. (CASSANDRA-6648)
 * Make sure compaction throughput value doesn't overflow with int math (CASSANDRA-6647)


2.0.4
 * Allow removing snapshots of no-longer-existing CFs (CASSANDRA-6418)
 * add StorageService.stopDaemon() (CASSANDRA-4268)
 * add IRE for invalid CF supplied to get_count (CASSANDRA-5701)
 * add client encryption support to sstableloader (CASSANDRA-6378)
 * Fix accept() loop for SSL sockets post-shutdown (CASSANDRA-6468)
 * Fix size-tiered compaction in LCS L0 (CASSANDRA-6496)
 * Fix assertion failure in filterColdSSTables (CASSANDRA-6483)
 * Fix row tombstones in larger-than-memory compactions (CASSANDRA-6008)
 * Fix cleanup ClassCastException (CASSANDRA-6462)
 * Reduce gossip memory use by interning VersionedValue strings (CASSANDRA-6410)
 * Allow specifying datacenters to participate in a repair (CASSANDRA-6218)
 * Fix divide-by-zero in PCI (CASSANDRA-6403)
 * Fix setting last compacted key in the wrong level for LCS (CASSANDRA-6284)
 * Add millisecond precision formats to the timestamp parser (CASSANDRA-6395)
 * Expose a total memtable size metric for a CF (CASSANDRA-6391)
 * cqlsh: handle symlinks properly (CASSANDRA-6425)
 * Fix potential infinite loop when paging query with IN (CASSANDRA-6464)
 * Fix assertion error in AbstractQueryPager.discardFirst (CASSANDRA-6447)
 * Fix streaming older SSTable yields unnecessary tombstones (CASSANDRA-6527)
Merged from 1.2:
 * Improved error message on bad properties in DDL queries (CASSANDRA-6453)
 * Randomize batchlog candidates selection (CASSANDRA-6481)
 * Fix thundering herd on endpoint cache invalidation (CASSANDRA-6345, 6485)
 * Improve batchlog write performance with vnodes (CASSANDRA-6488)
 * cqlsh: quote single quotes in strings inside collections (CASSANDRA-6172)
 * Improve gossip performance for typical messages (CASSANDRA-6409)
 * Throw IRE if a prepared statement has more markers than supported 
   (CASSANDRA-5598)
 * Expose Thread metrics for the native protocol server (CASSANDRA-6234)
 * Change snapshot response message verb to INTERNAL to avoid dropping it 
   (CASSANDRA-6415)
 * Warn when collection read has > 65K elements (CASSANDRA-5428)
 * Fix cache persistence when both row and key cache are enabled 
   (CASSANDRA-6413)
 * (Hadoop) add describe_local_ring (CASSANDRA-6268)
 * Fix handling of concurrent directory creation failure (CASSANDRA-6459)
 * Allow executing CREATE statements multiple times (CASSANDRA-6471)
 * Don't send confusing info with timeouts (CASSANDRA-6491)
 * Don't resubmit counter mutation runnables internally (CASSANDRA-6427)
 * Don't drop local mutations without a hint (CASSANDRA-6510)
 * Don't allow null max_hint_window_in_ms (CASSANDRA-6419)
 * Validate SliceRange start and finish lengths (CASSANDRA-6521)


2.0.3
 * Fix FD leak on slice read path (CASSANDRA-6275)
 * Cancel read meter task when closing SSTR (CASSANDRA-6358)
 * free off-heap IndexSummary during bulk (CASSANDRA-6359)
 * Recover from IOException in accept() thread (CASSANDRA-6349)
 * Improve Gossip tolerance of abnormally slow tasks (CASSANDRA-6338)
 * Fix trying to hint timed out counter writes (CASSANDRA-6322)
 * Allow restoring specific columnfamilies from archived CL (CASSANDRA-4809)
 * Avoid flushing compaction_history after each operation (CASSANDRA-6287)
 * Fix repair assertion error when tombstones expire (CASSANDRA-6277)
 * Skip loading corrupt key cache (CASSANDRA-6260)
 * Fixes for compacting larger-than-memory rows (CASSANDRA-6274)
 * Compact hottest sstables first and optionally omit coldest from
   compaction entirely (CASSANDRA-6109)
 * Fix modifying column_metadata from thrift (CASSANDRA-6182)
 * cqlsh: fix LIST USERS output (CASSANDRA-6242)
 * Add IRequestSink interface (CASSANDRA-6248)
 * Update memtable size while flushing (CASSANDRA-6249)
 * Provide hooks around CQL2/CQL3 statement execution (CASSANDRA-6252)
 * Require Permission.SELECT for CAS updates (CASSANDRA-6247)
 * New CQL-aware SSTableWriter (CASSANDRA-5894)
 * Reject CAS operation when the protocol v1 is used (CASSANDRA-6270)
 * Correctly throw error when frame too large (CASSANDRA-5981)
 * Fix serialization bug in PagedRange with 2ndary indexes (CASSANDRA-6299)
 * Fix CQL3 table validation in Thrift (CASSANDRA-6140)
 * Fix bug missing results with IN clauses (CASSANDRA-6327)
 * Fix paging with reversed slices (CASSANDRA-6343)
 * Set minTimestamp correctly to be able to drop expired sstables (CASSANDRA-6337)
 * Support NaN and Infinity as float literals (CASSANDRA-6003)
 * Remove RF from nodetool ring output (CASSANDRA-6289)
 * Fix attempting to flush empty rows (CASSANDRA-6374)
 * Fix potential out of bounds exception when paging (CASSANDRA-6333)
Merged from 1.2:
 * Optimize FD phi calculation (CASSANDRA-6386)
 * Improve initial FD phi estimate when starting up (CASSANDRA-6385)
 * Don't list CQL3 table in CLI describe even if named explicitely 
   (CASSANDRA-5750)
 * Invalidate row cache when dropping CF (CASSANDRA-6351)
 * add non-jamm path for cached statements (CASSANDRA-6293)
 * add windows bat files for shell commands (CASSANDRA-6145)
 * Require logging in for Thrift CQL2/3 statement preparation (CASSANDRA-6254)
 * restrict max_num_tokens to 1536 (CASSANDRA-6267)
 * Nodetool gets default JMX port from cassandra-env.sh (CASSANDRA-6273)
 * make calculatePendingRanges asynchronous (CASSANDRA-6244)
 * Remove blocking flushes in gossip thread (CASSANDRA-6297)
 * Fix potential socket leak in connectionpool creation (CASSANDRA-6308)
 * Allow LOCAL_ONE/LOCAL_QUORUM to work with SimpleStrategy (CASSANDRA-6238)
 * cqlsh: handle 'null' as session duration (CASSANDRA-6317)
 * Fix json2sstable handling of range tombstones (CASSANDRA-6316)
 * Fix missing one row in reverse query (CASSANDRA-6330)
 * Fix reading expired row value from row cache (CASSANDRA-6325)
 * Fix AssertionError when doing set element deletion (CASSANDRA-6341)
 * Make CL code for the native protocol match the one in C* 2.0
   (CASSANDRA-6347)
 * Disallow altering CQL3 table from thrift (CASSANDRA-6370)
 * Fix size computation of prepared statement (CASSANDRA-6369)


2.0.2
 * Update FailureDetector to use nanontime (CASSANDRA-4925)
 * Fix FileCacheService regressions (CASSANDRA-6149)
 * Never return WriteTimeout for CL.ANY (CASSANDRA-6132)
 * Fix race conditions in bulk loader (CASSANDRA-6129)
 * Add configurable metrics reporting (CASSANDRA-4430)
 * drop queries exceeding a configurable number of tombstones (CASSANDRA-6117)
 * Track and persist sstable read activity (CASSANDRA-5515)
 * Fixes for speculative retry (CASSANDRA-5932, CASSANDRA-6194)
 * Improve memory usage of metadata min/max column names (CASSANDRA-6077)
 * Fix thrift validation refusing row markers on CQL3 tables (CASSANDRA-6081)
 * Fix insertion of collections with CAS (CASSANDRA-6069)
 * Correctly send metadata on SELECT COUNT (CASSANDRA-6080)
 * Track clients' remote addresses in ClientState (CASSANDRA-6070)
 * Create snapshot dir if it does not exist when migrating
   leveled manifest (CASSANDRA-6093)
 * make sequential nodetool repair the default (CASSANDRA-5950)
 * Add more hooks for compaction strategy implementations (CASSANDRA-6111)
 * Fix potential NPE on composite 2ndary indexes (CASSANDRA-6098)
 * Delete can potentially be skipped in batch (CASSANDRA-6115)
 * Allow alter keyspace on system_traces (CASSANDRA-6016)
 * Disallow empty column names in cql (CASSANDRA-6136)
 * Use Java7 file-handling APIs and fix file moving on Windows (CASSANDRA-5383)
 * Save compaction history to system keyspace (CASSANDRA-5078)
 * Fix NPE if StorageService.getOperationMode() is executed before full startup (CASSANDRA-6166)
 * CQL3: support pre-epoch longs for TimestampType (CASSANDRA-6212)
 * Add reloadtriggers command to nodetool (CASSANDRA-4949)
 * cqlsh: ignore empty 'value alias' in DESCRIBE (CASSANDRA-6139)
 * Fix sstable loader (CASSANDRA-6205)
 * Reject bootstrapping if the node already exists in gossip (CASSANDRA-5571)
 * Fix NPE while loading paxos state (CASSANDRA-6211)
 * cqlsh: add SHOW SESSION <tracing-session> command (CASSANDRA-6228)
Merged from 1.2:
 * (Hadoop) Require CFRR batchSize to be at least 2 (CASSANDRA-6114)
 * Add a warning for small LCS sstable size (CASSANDRA-6191)
 * Add ability to list specific KS/CF combinations in nodetool cfstats (CASSANDRA-4191)
 * Mark CF clean if a mutation raced the drop and got it marked dirty (CASSANDRA-5946)
 * Add a LOCAL_ONE consistency level (CASSANDRA-6202)
 * Limit CQL prepared statement cache by size instead of count (CASSANDRA-6107)
 * Tracing should log write failure rather than raw exceptions (CASSANDRA-6133)
 * lock access to TM.endpointToHostIdMap (CASSANDRA-6103)
 * Allow estimated memtable size to exceed slab allocator size (CASSANDRA-6078)
 * Start MeteredFlusher earlier to prevent OOM during CL replay (CASSANDRA-6087)
 * Avoid sending Truncate command to fat clients (CASSANDRA-6088)
 * Allow where clause conditions to be in parenthesis (CASSANDRA-6037)
 * Do not open non-ssl storage port if encryption option is all (CASSANDRA-3916)
 * Move batchlog replay to its own executor (CASSANDRA-6079)
 * Add tombstone debug threshold and histogram (CASSANDRA-6042, 6057)
 * Enable tcp keepalive on incoming connections (CASSANDRA-4053)
 * Fix fat client schema pull NPE (CASSANDRA-6089)
 * Fix memtable flushing for indexed tables (CASSANDRA-6112)
 * Fix skipping columns with multiple slices (CASSANDRA-6119)
 * Expose connected thrift + native client counts (CASSANDRA-5084)
 * Optimize auth setup (CASSANDRA-6122)
 * Trace index selection (CASSANDRA-6001)
 * Update sstablesPerReadHistogram to use biased sampling (CASSANDRA-6164)
 * Log UnknownColumnfamilyException when closing socket (CASSANDRA-5725)
 * Properly error out on CREATE INDEX for counters table (CASSANDRA-6160)
 * Handle JMX notification failure for repair (CASSANDRA-6097)
 * (Hadoop) Fetch no more than 128 splits in parallel (CASSANDRA-6169)
 * stress: add username/password authentication support (CASSANDRA-6068)
 * Fix indexed queries with row cache enabled on parent table (CASSANDRA-5732)
 * Fix compaction race during columnfamily drop (CASSANDRA-5957)
 * Fix validation of empty column names for compact tables (CASSANDRA-6152)
 * Skip replaying mutations that pass CRC but fail to deserialize (CASSANDRA-6183)
 * Rework token replacement to use replace_address (CASSANDRA-5916)
 * Fix altering column types (CASSANDRA-6185)
 * cqlsh: fix CREATE/ALTER WITH completion (CASSANDRA-6196)
 * add windows bat files for shell commands (CASSANDRA-6145)
 * Fix potential stack overflow during range tombstones insertion (CASSANDRA-6181)
 * (Hadoop) Make LOCAL_ONE the default consistency level (CASSANDRA-6214)


2.0.1
 * Fix bug that could allow reading deleted data temporarily (CASSANDRA-6025)
 * Improve memory use defaults (CASSANDRA-6059)
 * Make ThriftServer more easlly extensible (CASSANDRA-6058)
 * Remove Hadoop dependency from ITransportFactory (CASSANDRA-6062)
 * add file_cache_size_in_mb setting (CASSANDRA-5661)
 * Improve error message when yaml contains invalid properties (CASSANDRA-5958)
 * Improve leveled compaction's ability to find non-overlapping L0 compactions
   to work on concurrently (CASSANDRA-5921)
 * Notify indexer of columns shadowed by range tombstones (CASSANDRA-5614)
 * Log Merkle tree stats (CASSANDRA-2698)
 * Switch from crc32 to adler32 for compressed sstable checksums (CASSANDRA-5862)
 * Improve offheap memcpy performance (CASSANDRA-5884)
 * Use a range aware scanner for cleanup (CASSANDRA-2524)
 * Cleanup doesn't need to inspect sstables that contain only local data
   (CASSANDRA-5722)
 * Add ability for CQL3 to list partition keys (CASSANDRA-4536)
 * Improve native protocol serialization (CASSANDRA-5664)
 * Upgrade Thrift to 0.9.1 (CASSANDRA-5923)
 * Require superuser status for adding triggers (CASSANDRA-5963)
 * Make standalone scrubber handle old and new style leveled manifest
   (CASSANDRA-6005)
 * Fix paxos bugs (CASSANDRA-6012, 6013, 6023)
 * Fix paged ranges with multiple replicas (CASSANDRA-6004)
 * Fix potential AssertionError during tracing (CASSANDRA-6041)
 * Fix NPE in sstablesplit (CASSANDRA-6027)
 * Migrate pre-2.0 key/value/column aliases to system.schema_columns
   (CASSANDRA-6009)
 * Paging filter empty rows too agressively (CASSANDRA-6040)
 * Support variadic parameters for IN clauses (CASSANDRA-4210)
 * cqlsh: return the result of CAS writes (CASSANDRA-5796)
 * Fix validation of IN clauses with 2ndary indexes (CASSANDRA-6050)
 * Support named bind variables in CQL (CASSANDRA-6033)
Merged from 1.2:
 * Allow cache-keys-to-save to be set at runtime (CASSANDRA-5980)
 * Avoid second-guessing out-of-space state (CASSANDRA-5605)
 * Tuning knobs for dealing with large blobs and many CFs (CASSANDRA-5982)
 * (Hadoop) Fix CQLRW for thrift tables (CASSANDRA-6002)
 * Fix possible divide-by-zero in HHOM (CASSANDRA-5990)
 * Allow local batchlog writes for CL.ANY (CASSANDRA-5967)
 * Upgrade metrics-core to version 2.2.0 (CASSANDRA-5947)
 * Fix CqlRecordWriter with composite keys (CASSANDRA-5949)
 * Add snitch, schema version, cluster, partitioner to JMX (CASSANDRA-5881)
 * Allow disabling SlabAllocator (CASSANDRA-5935)
 * Make user-defined compaction JMX blocking (CASSANDRA-4952)
 * Fix streaming does not transfer wrapped range (CASSANDRA-5948)
 * Fix loading index summary containing empty key (CASSANDRA-5965)
 * Correctly handle limits in CompositesSearcher (CASSANDRA-5975)
 * Pig: handle CQL collections (CASSANDRA-5867)
 * Pass the updated cf to the PRSI index() method (CASSANDRA-5999)
 * Allow empty CQL3 batches (as no-op) (CASSANDRA-5994)
 * Support null in CQL3 functions (CASSANDRA-5910)
 * Replace the deprecated MapMaker with CacheLoader (CASSANDRA-6007)
 * Add SSTableDeletingNotification to DataTracker (CASSANDRA-6010)
 * Fix snapshots in use get deleted during snapshot repair (CASSANDRA-6011)
 * Move hints and exception count to o.a.c.metrics (CASSANDRA-6017)
 * Fix memory leak in snapshot repair (CASSANDRA-6047)
 * Fix sstable2sjon for CQL3 tables (CASSANDRA-5852)


2.0.0
 * Fix thrift validation when inserting into CQL3 tables (CASSANDRA-5138)
 * Fix periodic memtable flushing behavior with clean memtables (CASSANDRA-5931)
 * Fix dateOf() function for pre-2.0 timestamp columns (CASSANDRA-5928)
 * Fix SSTable unintentionally loads BF when opened for batch (CASSANDRA-5938)
 * Add stream session progress to JMX (CASSANDRA-4757)
 * Fix NPE during CAS operation (CASSANDRA-5925)
Merged from 1.2:
 * Fix getBloomFilterDiskSpaceUsed for AlwaysPresentFilter (CASSANDRA-5900)
 * Don't announce schema version until we've loaded the changes locally
   (CASSANDRA-5904)
 * Fix to support off heap bloom filters size greater than 2 GB (CASSANDRA-5903)
 * Properly handle parsing huge map and set literals (CASSANDRA-5893)


2.0.0-rc2
 * enable vnodes by default (CASSANDRA-5869)
 * fix CAS contention timeout (CASSANDRA-5830)
 * fix HsHa to respect max frame size (CASSANDRA-4573)
 * Fix (some) 2i on composite components omissions (CASSANDRA-5851)
 * cqlsh: add DESCRIBE FULL SCHEMA variant (CASSANDRA-5880)
Merged from 1.2:
 * Correctly validate sparse composite cells in scrub (CASSANDRA-5855)
 * Add KeyCacheHitRate metric to CF metrics (CASSANDRA-5868)
 * cqlsh: add support for multiline comments (CASSANDRA-5798)
 * Handle CQL3 SELECT duplicate IN restrictions on clustering columns
   (CASSANDRA-5856)


2.0.0-rc1
 * improve DecimalSerializer performance (CASSANDRA-5837)
 * fix potential spurious wakeup in AsyncOneResponse (CASSANDRA-5690)
 * fix schema-related trigger issues (CASSANDRA-5774)
 * Better validation when accessing CQL3 table from thrift (CASSANDRA-5138)
 * Fix assertion error during repair (CASSANDRA-5801)
 * Fix range tombstone bug (CASSANDRA-5805)
 * DC-local CAS (CASSANDRA-5797)
 * Add a native_protocol_version column to the system.local table (CASSANRDA-5819)
 * Use index_interval from cassandra.yaml when upgraded (CASSANDRA-5822)
 * Fix buffer underflow on socket close (CASSANDRA-5792)
Merged from 1.2:
 * Fix reading DeletionTime from 1.1-format sstables (CASSANDRA-5814)
 * cqlsh: add collections support to COPY (CASSANDRA-5698)
 * retry important messages for any IOException (CASSANDRA-5804)
 * Allow empty IN relations in SELECT/UPDATE/DELETE statements (CASSANDRA-5626)
 * cqlsh: fix crashing on Windows due to libedit detection (CASSANDRA-5812)
 * fix bulk-loading compressed sstables (CASSANDRA-5820)
 * (Hadoop) fix quoting in CqlPagingRecordReader and CqlRecordWriter 
   (CASSANDRA-5824)
 * update default LCS sstable size to 160MB (CASSANDRA-5727)
 * Allow compacting 2Is via nodetool (CASSANDRA-5670)
 * Hex-encode non-String keys in OPP (CASSANDRA-5793)
 * nodetool history logging (CASSANDRA-5823)
 * (Hadoop) fix support for Thrift tables in CqlPagingRecordReader 
   (CASSANDRA-5752)
 * add "all time blocked" to StatusLogger output (CASSANDRA-5825)
 * Future-proof inter-major-version schema migrations (CASSANDRA-5845)
 * (Hadoop) add CqlPagingRecordReader support for ReversedType in Thrift table
   (CASSANDRA-5718)
 * Add -no-snapshot option to scrub (CASSANDRA-5891)
 * Fix to support off heap bloom filters size greater than 2 GB (CASSANDRA-5903)
 * Properly handle parsing huge map and set literals (CASSANDRA-5893)
 * Fix LCS L0 compaction may overlap in L1 (CASSANDRA-5907)
 * New sstablesplit tool to split large sstables offline (CASSANDRA-4766)
 * Fix potential deadlock in native protocol server (CASSANDRA-5926)
 * Disallow incompatible type change in CQL3 (CASSANDRA-5882)
Merged from 1.1:
 * Correctly validate sparse composite cells in scrub (CASSANDRA-5855)


2.0.0-beta2
 * Replace countPendingHints with Hints Created metric (CASSANDRA-5746)
 * Allow nodetool with no args, and with help to run without a server (CASSANDRA-5734)
 * Cleanup AbstractType/TypeSerializer classes (CASSANDRA-5744)
 * Remove unimplemented cli option schema-mwt (CASSANDRA-5754)
 * Support range tombstones in thrift (CASSANDRA-5435)
 * Normalize table-manipulating CQL3 statements' class names (CASSANDRA-5759)
 * cqlsh: add missing table options to DESCRIBE output (CASSANDRA-5749)
 * Fix assertion error during repair (CASSANDRA-5757)
 * Fix bulkloader (CASSANDRA-5542)
 * Add LZ4 compression to the native protocol (CASSANDRA-5765)
 * Fix bugs in the native protocol v2 (CASSANDRA-5770)
 * CAS on 'primary key only' table (CASSANDRA-5715)
 * Support streaming SSTables of old versions (CASSANDRA-5772)
 * Always respect protocol version in native protocol (CASSANDRA-5778)
 * Fix ConcurrentModificationException during streaming (CASSANDRA-5782)
 * Update deletion timestamp in Commit#updatesWithPaxosTime (CASSANDRA-5787)
 * Thrift cas() method crashes if input columns are not sorted (CASSANDRA-5786)
 * Order columns names correctly when querying for CAS (CASSANDRA-5788)
 * Fix streaming retry (CASSANDRA-5775)
Merged from 1.2:
 * if no seeds can be a reached a node won't start in a ring by itself (CASSANDRA-5768)
 * add cassandra.unsafesystem property (CASSANDRA-5704)
 * (Hadoop) quote identifiers in CqlPagingRecordReader (CASSANDRA-5763)
 * Add replace_node functionality for vnodes (CASSANDRA-5337)
 * Add timeout events to query traces (CASSANDRA-5520)
 * Fix serialization of the LEFT gossip value (CASSANDRA-5696)
 * Pig: support for cql3 tables (CASSANDRA-5234)
 * Fix skipping range tombstones with reverse queries (CASSANDRA-5712)
 * Expire entries out of ThriftSessionManager (CASSANDRA-5719)
 * Don't keep ancestor information in memory (CASSANDRA-5342)
 * Expose native protocol server status in nodetool info (CASSANDRA-5735)
 * Fix pathetic performance of range tombstones (CASSANDRA-5677)
 * Fix querying with an empty (impossible) range (CASSANDRA-5573)
 * cqlsh: handle CUSTOM 2i in DESCRIBE output (CASSANDRA-5760)
 * Fix minor bug in Range.intersects(Bound) (CASSANDRA-5771)
 * cqlsh: handle disabled compression in DESCRIBE output (CASSANDRA-5766)
 * Ensure all UP events are notified on the native protocol (CASSANDRA-5769)
 * Fix formatting of sstable2json with multiple -k arguments (CASSANDRA-5781)
 * Don't rely on row marker for queries in general to hide lost markers
   after TTL expires (CASSANDRA-5762)
 * Sort nodetool help output (CASSANDRA-5776)
 * Fix column expiring during 2 phases compaction (CASSANDRA-5799)
 * now() is being rejected in INSERTs when inside collections (CASSANDRA-5795)


2.0.0-beta1
 * Add support for indexing clustered columns (CASSANDRA-5125)
 * Removed on-heap row cache (CASSANDRA-5348)
 * use nanotime consistently for node-local timeouts (CASSANDRA-5581)
 * Avoid unnecessary second pass on name-based queries (CASSANDRA-5577)
 * Experimental triggers (CASSANDRA-1311)
 * JEMalloc support for off-heap allocation (CASSANDRA-3997)
 * Single-pass compaction (CASSANDRA-4180)
 * Removed token range bisection (CASSANDRA-5518)
 * Removed compatibility with pre-1.2.5 sstables and network messages
   (CASSANDRA-5511)
 * removed PBSPredictor (CASSANDRA-5455)
 * CAS support (CASSANDRA-5062, 5441, 5442, 5443, 5619, 5667)
 * Leveled compaction performs size-tiered compactions in L0 
   (CASSANDRA-5371, 5439)
 * Add yaml network topology snitch for mixed ec2/other envs (CASSANDRA-5339)
 * Log when a node is down longer than the hint window (CASSANDRA-4554)
 * Optimize tombstone creation for ExpiringColumns (CASSANDRA-4917)
 * Improve LeveledScanner work estimation (CASSANDRA-5250, 5407)
 * Replace compaction lock with runWithCompactionsDisabled (CASSANDRA-3430)
 * Change Message IDs to ints (CASSANDRA-5307)
 * Move sstable level information into the Stats component, removing the
   need for a separate Manifest file (CASSANDRA-4872)
 * avoid serializing to byte[] on commitlog append (CASSANDRA-5199)
 * make index_interval configurable per columnfamily (CASSANDRA-3961, CASSANDRA-5650)
 * add default_time_to_live (CASSANDRA-3974)
 * add memtable_flush_period_in_ms (CASSANDRA-4237)
 * replace supercolumns internally by composites (CASSANDRA-3237, 5123)
 * upgrade thrift to 0.9.0 (CASSANDRA-3719)
 * drop unnecessary keyspace parameter from user-defined compaction API 
   (CASSANDRA-5139)
 * more robust solution to incomplete compactions + counters (CASSANDRA-5151)
 * Change order of directory searching for c*.in.sh (CASSANDRA-3983)
 * Add tool to reset SSTable compaction level for LCS (CASSANDRA-5271)
 * Allow custom configuration loader (CASSANDRA-5045)
 * Remove memory emergency pressure valve logic (CASSANDRA-3534)
 * Reduce request latency with eager retry (CASSANDRA-4705)
 * cqlsh: Remove ASSUME command (CASSANDRA-5331)
 * Rebuild BF when loading sstables if bloom_filter_fp_chance
   has changed since compaction (CASSANDRA-5015)
 * remove row-level bloom filters (CASSANDRA-4885)
 * Change Kernel Page Cache skipping into row preheating (disabled by default)
   (CASSANDRA-4937)
 * Improve repair by deciding on a gcBefore before sending
   out TreeRequests (CASSANDRA-4932)
 * Add an official way to disable compactions (CASSANDRA-5074)
 * Reenable ALTER TABLE DROP with new semantics (CASSANDRA-3919)
 * Add binary protocol versioning (CASSANDRA-5436)
 * Swap THshaServer for TThreadedSelectorServer (CASSANDRA-5530)
 * Add alias support to SELECT statement (CASSANDRA-5075)
 * Don't create empty RowMutations in CommitLogReplayer (CASSANDRA-5541)
 * Use range tombstones when dropping cfs/columns from schema (CASSANDRA-5579)
 * cqlsh: drop CQL2/CQL3-beta support (CASSANDRA-5585)
 * Track max/min column names in sstables to be able to optimize slice
   queries (CASSANDRA-5514, CASSANDRA-5595, CASSANDRA-5600)
 * Binary protocol: allow batching already prepared statements (CASSANDRA-4693)
 * Allow preparing timestamp, ttl and limit in CQL3 queries (CASSANDRA-4450)
 * Support native link w/o JNA in Java7 (CASSANDRA-3734)
 * Use SASL authentication in binary protocol v2 (CASSANDRA-5545)
 * Replace Thrift HsHa with LMAX Disruptor based implementation (CASSANDRA-5582)
 * cqlsh: Add row count to SELECT output (CASSANDRA-5636)
 * Include a timestamp with all read commands to determine column expiration
   (CASSANDRA-5149)
 * Streaming 2.0 (CASSANDRA-5286, 5699)
 * Conditional create/drop ks/table/index statements in CQL3 (CASSANDRA-2737)
 * more pre-table creation property validation (CASSANDRA-5693)
 * Redesign repair messages (CASSANDRA-5426)
 * Fix ALTER RENAME post-5125 (CASSANDRA-5702)
 * Disallow renaming a 2ndary indexed column (CASSANDRA-5705)
 * Rename Table to Keyspace (CASSANDRA-5613)
 * Ensure changing column_index_size_in_kb on different nodes don't corrupt the
   sstable (CASSANDRA-5454)
 * Move resultset type information into prepare, not execute (CASSANDRA-5649)
 * Auto paging in binary protocol (CASSANDRA-4415, 5714)
 * Don't tie client side use of AbstractType to JDBC (CASSANDRA-4495)
 * Adds new TimestampType to replace DateType (CASSANDRA-5723, CASSANDRA-5729)
Merged from 1.2:
 * make starting native protocol server idempotent (CASSANDRA-5728)
 * Fix loading key cache when a saved entry is no longer valid (CASSANDRA-5706)
 * Fix serialization of the LEFT gossip value (CASSANDRA-5696)
 * cqlsh: Don't show 'null' in place of empty values (CASSANDRA-5675)
 * Race condition in detecting version on a mixed 1.1/1.2 cluster
   (CASSANDRA-5692)
 * Fix skipping range tombstones with reverse queries (CASSANDRA-5712)
 * Expire entries out of ThriftSessionManager (CASSANRDA-5719)
 * Don't keep ancestor information in memory (CASSANDRA-5342)
 * cqlsh: fix handling of semicolons inside BATCH queries (CASSANDRA-5697)


1.2.6
 * Fix tracing when operation completes before all responses arrive 
   (CASSANDRA-5668)
 * Fix cross-DC mutation forwarding (CASSANDRA-5632)
 * Reduce SSTableLoader memory usage (CASSANDRA-5555)
 * Scale hinted_handoff_throttle_in_kb to cluster size (CASSANDRA-5272)
 * (Hadoop) Add CQL3 input/output formats (CASSANDRA-4421, 5622)
 * (Hadoop) Fix InputKeyRange in CFIF (CASSANDRA-5536)
 * Fix dealing with ridiculously large max sstable sizes in LCS (CASSANDRA-5589)
 * Ignore pre-truncate hints (CASSANDRA-4655)
 * Move System.exit on OOM into a separate thread (CASSANDRA-5273)
 * Write row markers when serializing schema (CASSANDRA-5572)
 * Check only SSTables for the requested range when streaming (CASSANDRA-5569)
 * Improve batchlog replay behavior and hint ttl handling (CASSANDRA-5314)
 * Exclude localTimestamp from validation for tombstones (CASSANDRA-5398)
 * cqlsh: add custom prompt support (CASSANDRA-5539)
 * Reuse prepared statements in hot auth queries (CASSANDRA-5594)
 * cqlsh: add vertical output option (see EXPAND) (CASSANDRA-5597)
 * Add a rate limit option to stress (CASSANDRA-5004)
 * have BulkLoader ignore snapshots directories (CASSANDRA-5587) 
 * fix SnitchProperties logging context (CASSANDRA-5602)
 * Expose whether jna is enabled and memory is locked via JMX (CASSANDRA-5508)
 * cqlsh: fix COPY FROM with ReversedType (CASSANDRA-5610)
 * Allow creating CUSTOM indexes on collections (CASSANDRA-5615)
 * Evaluate now() function at execution time (CASSANDRA-5616)
 * Expose detailed read repair metrics (CASSANDRA-5618)
 * Correct blob literal + ReversedType parsing (CASSANDRA-5629)
 * Allow GPFS to prefer the internal IP like EC2MRS (CASSANDRA-5630)
 * fix help text for -tspw cassandra-cli (CASSANDRA-5643)
 * don't throw away initial causes exceptions for internode encryption issues 
   (CASSANDRA-5644)
 * Fix message spelling errors for cql select statements (CASSANDRA-5647)
 * Suppress custom exceptions thru jmx (CASSANDRA-5652)
 * Update CREATE CUSTOM INDEX syntax (CASSANDRA-5639)
 * Fix PermissionDetails.equals() method (CASSANDRA-5655)
 * Never allow partition key ranges in CQL3 without token() (CASSANDRA-5666)
 * Gossiper incorrectly drops AppState for an upgrading node (CASSANDRA-5660)
 * Connection thrashing during multi-region ec2 during upgrade, due to 
   messaging version (CASSANDRA-5669)
 * Avoid over reconnecting in EC2MRS (CASSANDRA-5678)
 * Fix ReadResponseSerializer.serializedSize() for digest reads (CASSANDRA-5476)
 * allow sstable2json on 2i CFs (CASSANDRA-5694)
Merged from 1.1:
 * Remove buggy thrift max message length option (CASSANDRA-5529)
 * Fix NPE in Pig's widerow mode (CASSANDRA-5488)
 * Add split size parameter to Pig and disable split combination (CASSANDRA-5544)


1.2.5
 * make BytesToken.toString only return hex bytes (CASSANDRA-5566)
 * Ensure that submitBackground enqueues at least one task (CASSANDRA-5554)
 * fix 2i updates with identical values and timestamps (CASSANDRA-5540)
 * fix compaction throttling bursty-ness (CASSANDRA-4316)
 * reduce memory consumption of IndexSummary (CASSANDRA-5506)
 * remove per-row column name bloom filters (CASSANDRA-5492)
 * Include fatal errors in trace events (CASSANDRA-5447)
 * Ensure that PerRowSecondaryIndex is notified of row-level deletes
   (CASSANDRA-5445)
 * Allow empty blob literals in CQL3 (CASSANDRA-5452)
 * Fix streaming RangeTombstones at column index boundary (CASSANDRA-5418)
 * Fix preparing statements when current keyspace is not set (CASSANDRA-5468)
 * Fix SemanticVersion.isSupportedBy minor/patch handling (CASSANDRA-5496)
 * Don't provide oldCfId for post-1.1 system cfs (CASSANDRA-5490)
 * Fix primary range ignores replication strategy (CASSANDRA-5424)
 * Fix shutdown of binary protocol server (CASSANDRA-5507)
 * Fix repair -snapshot not working (CASSANDRA-5512)
 * Set isRunning flag later in binary protocol server (CASSANDRA-5467)
 * Fix use of CQL3 functions with descending clustering order (CASSANDRA-5472)
 * Disallow renaming columns one at a time for thrift table in CQL3
   (CASSANDRA-5531)
 * cqlsh: add CLUSTERING ORDER BY support to DESCRIBE (CASSANDRA-5528)
 * Add custom secondary index support to CQL3 (CASSANDRA-5484)
 * Fix repair hanging silently on unexpected error (CASSANDRA-5229)
 * Fix Ec2Snitch regression introduced by CASSANDRA-5171 (CASSANDRA-5432)
 * Add nodetool enablebackup/disablebackup (CASSANDRA-5556)
 * cqlsh: fix DESCRIBE after case insensitive USE (CASSANDRA-5567)
Merged from 1.1
 * Add retry mechanism to OTC for non-droppable_verbs (CASSANDRA-5393)
 * Use allocator information to improve memtable memory usage estimate
   (CASSANDRA-5497)
 * Fix trying to load deleted row into row cache on startup (CASSANDRA-4463)
 * fsync leveled manifest to avoid corruption (CASSANDRA-5535)
 * Fix Bound intersection computation (CASSANDRA-5551)
 * sstablescrub now respects max memory size in cassandra.in.sh (CASSANDRA-5562)


1.2.4
 * Ensure that PerRowSecondaryIndex updates see the most recent values
   (CASSANDRA-5397)
 * avoid duplicate index entries ind PrecompactedRow and 
   ParallelCompactionIterable (CASSANDRA-5395)
 * remove the index entry on oldColumn when new column is a tombstone 
   (CASSANDRA-5395)
 * Change default stream throughput from 400 to 200 mbps (CASSANDRA-5036)
 * Gossiper logs DOWN for symmetry with UP (CASSANDRA-5187)
 * Fix mixing prepared statements between keyspaces (CASSANDRA-5352)
 * Fix consistency level during bootstrap - strike 3 (CASSANDRA-5354)
 * Fix transposed arguments in AlreadyExistsException (CASSANDRA-5362)
 * Improve asynchronous hint delivery (CASSANDRA-5179)
 * Fix Guava dependency version (12.0 -> 13.0.1) for Maven (CASSANDRA-5364)
 * Validate that provided CQL3 collection value are < 64K (CASSANDRA-5355)
 * Make upgradeSSTable skip current version sstables by default (CASSANDRA-5366)
 * Optimize min/max timestamp collection (CASSANDRA-5373)
 * Invalid streamId in cql binary protocol when using invalid CL 
   (CASSANDRA-5164)
 * Fix validation for IN where clauses with collections (CASSANDRA-5376)
 * Copy resultSet on count query to avoid ConcurrentModificationException 
   (CASSANDRA-5382)
 * Correctly typecheck in CQL3 even with ReversedType (CASSANDRA-5386)
 * Fix streaming compressed files when using encryption (CASSANDRA-5391)
 * cassandra-all 1.2.0 pom missing netty dependency (CASSANDRA-5392)
 * Fix writetime/ttl functions on null values (CASSANDRA-5341)
 * Fix NPE during cql3 select with token() (CASSANDRA-5404)
 * IndexHelper.skipBloomFilters won't skip non-SHA filters (CASSANDRA-5385)
 * cqlsh: Print maps ordered by key, sort sets (CASSANDRA-5413)
 * Add null syntax support in CQL3 for inserts (CASSANDRA-3783)
 * Allow unauthenticated set_keyspace() calls (CASSANDRA-5423)
 * Fix potential incremental backups race (CASSANDRA-5410)
 * Fix prepared BATCH statements with batch-level timestamps (CASSANDRA-5415)
 * Allow overriding superuser setup delay (CASSANDRA-5430)
 * cassandra-shuffle with JMX usernames and passwords (CASSANDRA-5431)
Merged from 1.1:
 * cli: Quote ks and cf names in schema output when needed (CASSANDRA-5052)
 * Fix bad default for min/max timestamp in SSTableMetadata (CASSANDRA-5372)
 * Fix cf name extraction from manifest in Directories.migrateFile() 
   (CASSANDRA-5242)
 * Support pluggable internode authentication (CASSANDRA-5401)


1.2.3
 * add check for sstable overlap within a level on startup (CASSANDRA-5327)
 * replace ipv6 colons in jmx object names (CASSANDRA-5298, 5328)
 * Avoid allocating SSTableBoundedScanner during repair when the range does 
   not intersect the sstable (CASSANDRA-5249)
 * Don't lowercase property map keys (this breaks NTS) (CASSANDRA-5292)
 * Fix composite comparator with super columns (CASSANDRA-5287)
 * Fix insufficient validation of UPDATE queries against counter cfs
   (CASSANDRA-5300)
 * Fix PropertyFileSnitch default DC/Rack behavior (CASSANDRA-5285)
 * Handle null values when executing prepared statement (CASSANDRA-5081)
 * Add netty to pom dependencies (CASSANDRA-5181)
 * Include type arguments in Thrift CQLPreparedResult (CASSANDRA-5311)
 * Fix compaction not removing columns when bf_fp_ratio is 1 (CASSANDRA-5182)
 * cli: Warn about missing CQL3 tables in schema descriptions (CASSANDRA-5309)
 * Re-enable unknown option in replication/compaction strategies option for
   backward compatibility (CASSANDRA-4795)
 * Add binary protocol support to stress (CASSANDRA-4993)
 * cqlsh: Fix COPY FROM value quoting and null handling (CASSANDRA-5305)
 * Fix repair -pr for vnodes (CASSANDRA-5329)
 * Relax CL for auth queries for non-default users (CASSANDRA-5310)
 * Fix AssertionError during repair (CASSANDRA-5245)
 * Don't announce migrations to pre-1.2 nodes (CASSANDRA-5334)
Merged from 1.1:
 * Update offline scrub for 1.0 -> 1.1 directory structure (CASSANDRA-5195)
 * add tmp flag to Descriptor hashcode (CASSANDRA-4021)
 * fix logging of "Found table data in data directories" when only system tables
   are present (CASSANDRA-5289)
 * cli: Add JMX authentication support (CASSANDRA-5080)
 * nodetool: ability to repair specific range (CASSANDRA-5280)
 * Fix possible assertion triggered in SliceFromReadCommand (CASSANDRA-5284)
 * cqlsh: Add inet type support on Windows (ipv4-only) (CASSANDRA-4801)
 * Fix race when initializing ColumnFamilyStore (CASSANDRA-5350)
 * Add UseTLAB JVM flag (CASSANDRA-5361)


1.2.2
 * fix potential for multiple concurrent compactions of the same sstables
   (CASSANDRA-5256)
 * avoid no-op caching of byte[] on commitlog append (CASSANDRA-5199)
 * fix symlinks under data dir not working (CASSANDRA-5185)
 * fix bug in compact storage metadata handling (CASSANDRA-5189)
 * Validate login for USE queries (CASSANDRA-5207)
 * cli: remove default username and password (CASSANDRA-5208)
 * configure populate_io_cache_on_flush per-CF (CASSANDRA-4694)
 * allow configuration of internode socket buffer (CASSANDRA-3378)
 * Make sstable directory picking blacklist-aware again (CASSANDRA-5193)
 * Correctly expire gossip states for edge cases (CASSANDRA-5216)
 * Improve handling of directory creation failures (CASSANDRA-5196)
 * Expose secondary indicies to the rest of nodetool (CASSANDRA-4464)
 * Binary protocol: avoid sending notification for 0.0.0.0 (CASSANDRA-5227)
 * add UseCondCardMark XX jvm settings on jdk 1.7 (CASSANDRA-4366)
 * CQL3 refactor to allow conversion function (CASSANDRA-5226)
 * Fix drop of sstables in some circumstance (CASSANDRA-5232)
 * Implement caching of authorization results (CASSANDRA-4295)
 * Add support for LZ4 compression (CASSANDRA-5038)
 * Fix missing columns in wide rows queries (CASSANDRA-5225)
 * Simplify auth setup and make system_auth ks alterable (CASSANDRA-5112)
 * Stop compactions from hanging during bootstrap (CASSANDRA-5244)
 * fix compressed streaming sending extra chunk (CASSANDRA-5105)
 * Add CQL3-based implementations of IAuthenticator and IAuthorizer
   (CASSANDRA-4898)
 * Fix timestamp-based tomstone removal logic (CASSANDRA-5248)
 * cli: Add JMX authentication support (CASSANDRA-5080)
 * Fix forceFlush behavior (CASSANDRA-5241)
 * cqlsh: Add username autocompletion (CASSANDRA-5231)
 * Fix CQL3 composite partition key error (CASSANDRA-5240)
 * Allow IN clause on last clustering key (CASSANDRA-5230)
Merged from 1.1:
 * fix start key/end token validation for wide row iteration (CASSANDRA-5168)
 * add ConfigHelper support for Thrift frame and max message sizes (CASSANDRA-5188)
 * fix nodetool repair not fail on node down (CASSANDRA-5203)
 * always collect tombstone hints (CASSANDRA-5068)
 * Fix error when sourcing file in cqlsh (CASSANDRA-5235)


1.2.1
 * stream undelivered hints on decommission (CASSANDRA-5128)
 * GossipingPropertyFileSnitch loads saved dc/rack info if needed (CASSANDRA-5133)
 * drain should flush system CFs too (CASSANDRA-4446)
 * add inter_dc_tcp_nodelay setting (CASSANDRA-5148)
 * re-allow wrapping ranges for start_token/end_token range pairitspwng (CASSANDRA-5106)
 * fix validation compaction of empty rows (CASSANDRA-5136)
 * nodetool methods to enable/disable hint storage/delivery (CASSANDRA-4750)
 * disallow bloom filter false positive chance of 0 (CASSANDRA-5013)
 * add threadpool size adjustment methods to JMXEnabledThreadPoolExecutor and 
   CompactionManagerMBean (CASSANDRA-5044)
 * fix hinting for dropped local writes (CASSANDRA-4753)
 * off-heap cache doesn't need mutable column container (CASSANDRA-5057)
 * apply disk_failure_policy to bad disks on initial directory creation 
   (CASSANDRA-4847)
 * Optimize name-based queries to use ArrayBackedSortedColumns (CASSANDRA-5043)
 * Fall back to old manifest if most recent is unparseable (CASSANDRA-5041)
 * pool [Compressed]RandomAccessReader objects on the partitioned read path
   (CASSANDRA-4942)
 * Add debug logging to list filenames processed by Directories.migrateFile 
   method (CASSANDRA-4939)
 * Expose black-listed directories via JMX (CASSANDRA-4848)
 * Log compaction merge counts (CASSANDRA-4894)
 * Minimize byte array allocation by AbstractData{Input,Output} (CASSANDRA-5090)
 * Add SSL support for the binary protocol (CASSANDRA-5031)
 * Allow non-schema system ks modification for shuffle to work (CASSANDRA-5097)
 * cqlsh: Add default limit to SELECT statements (CASSANDRA-4972)
 * cqlsh: fix DESCRIBE for 1.1 cfs in CQL3 (CASSANDRA-5101)
 * Correctly gossip with nodes >= 1.1.7 (CASSANDRA-5102)
 * Ensure CL guarantees on digest mismatch (CASSANDRA-5113)
 * Validate correctly selects on composite partition key (CASSANDRA-5122)
 * Fix exception when adding collection (CASSANDRA-5117)
 * Handle states for non-vnode clusters correctly (CASSANDRA-5127)
 * Refuse unrecognized replication and compaction strategy options (CASSANDRA-4795)
 * Pick the correct value validator in sstable2json for cql3 tables (CASSANDRA-5134)
 * Validate login for describe_keyspace, describe_keyspaces and set_keyspace
   (CASSANDRA-5144)
 * Fix inserting empty maps (CASSANDRA-5141)
 * Don't remove tokens from System table for node we know (CASSANDRA-5121)
 * fix streaming progress report for compresed files (CASSANDRA-5130)
 * Coverage analysis for low-CL queries (CASSANDRA-4858)
 * Stop interpreting dates as valid timeUUID value (CASSANDRA-4936)
 * Adds E notation for floating point numbers (CASSANDRA-4927)
 * Detect (and warn) unintentional use of the cql2 thrift methods when cql3 was
   intended (CASSANDRA-5172)
 * cli: Quote ks and cf names in schema output when needed (CASSANDRA-5052)
 * Fix cf name extraction from manifest in Directories.migrateFile() (CASSANDRA-5242)
 * Replace mistaken usage of commons-logging with slf4j (CASSANDRA-5464)
 * Ensure Jackson dependency matches lib (CASSANDRA-5126)
 * Expose droppable tombstone ratio stats over JMX (CASSANDRA-5159)
Merged from 1.1:
 * Simplify CompressedRandomAccessReader to work around JDK FD bug (CASSANDRA-5088)
 * Improve handling a changing target throttle rate mid-compaction (CASSANDRA-5087)
 * Pig: correctly decode row keys in widerow mode (CASSANDRA-5098)
 * nodetool repair command now prints progress (CASSANDRA-4767)
 * fix user defined compaction to run against 1.1 data directory (CASSANDRA-5118)
 * Fix CQL3 BATCH authorization caching (CASSANDRA-5145)
 * fix get_count returns incorrect value with TTL (CASSANDRA-5099)
 * better handling for mid-compaction failure (CASSANDRA-5137)
 * convert default marshallers list to map for better readability (CASSANDRA-5109)
 * fix ConcurrentModificationException in getBootstrapSource (CASSANDRA-5170)
 * fix sstable maxtimestamp for row deletes and pre-1.1.1 sstables (CASSANDRA-5153)
 * Fix thread growth on node removal (CASSANDRA-5175)
 * Make Ec2Region's datacenter name configurable (CASSANDRA-5155)


1.2.0
 * Disallow counters in collections (CASSANDRA-5082)
 * cqlsh: add unit tests (CASSANDRA-3920)
 * fix default bloom_filter_fp_chance for LeveledCompactionStrategy (CASSANDRA-5093)
Merged from 1.1:
 * add validation for get_range_slices with start_key and end_token (CASSANDRA-5089)


1.2.0-rc2
 * fix nodetool ownership display with vnodes (CASSANDRA-5065)
 * cqlsh: add DESCRIBE KEYSPACES command (CASSANDRA-5060)
 * Fix potential infinite loop when reloading CFS (CASSANDRA-5064)
 * Fix SimpleAuthorizer example (CASSANDRA-5072)
 * cqlsh: force CL.ONE for tracing and system.schema* queries (CASSANDRA-5070)
 * Includes cassandra-shuffle in the debian package (CASSANDRA-5058)
Merged from 1.1:
 * fix multithreaded compaction deadlock (CASSANDRA-4492)
 * fix temporarily missing schema after upgrade from pre-1.1.5 (CASSANDRA-5061)
 * Fix ALTER TABLE overriding compression options with defaults
   (CASSANDRA-4996, 5066)
 * fix specifying and altering crc_check_chance (CASSANDRA-5053)
 * fix Murmur3Partitioner ownership% calculation (CASSANDRA-5076)
 * Don't expire columns sooner than they should in 2ndary indexes (CASSANDRA-5079)


1.2-rc1
 * rename rpc_timeout settings to request_timeout (CASSANDRA-5027)
 * add BF with 0.1 FP to LCS by default (CASSANDRA-5029)
 * Fix preparing insert queries (CASSANDRA-5016)
 * Fix preparing queries with counter increment (CASSANDRA-5022)
 * Fix preparing updates with collections (CASSANDRA-5017)
 * Don't generate UUID based on other node address (CASSANDRA-5002)
 * Fix message when trying to alter a clustering key type (CASSANDRA-5012)
 * Update IAuthenticator to match the new IAuthorizer (CASSANDRA-5003)
 * Fix inserting only a key in CQL3 (CASSANDRA-5040)
 * Fix CQL3 token() function when used with strings (CASSANDRA-5050)
Merged from 1.1:
 * reduce log spam from invalid counter shards (CASSANDRA-5026)
 * Improve schema propagation performance (CASSANDRA-5025)
 * Fix for IndexHelper.IndexFor throws OOB Exception (CASSANDRA-5030)
 * cqlsh: make it possible to describe thrift CFs (CASSANDRA-4827)
 * cqlsh: fix timestamp formatting on some platforms (CASSANDRA-5046)


1.2-beta3
 * make consistency level configurable in cqlsh (CASSANDRA-4829)
 * fix cqlsh rendering of blob fields (CASSANDRA-4970)
 * fix cqlsh DESCRIBE command (CASSANDRA-4913)
 * save truncation position in system table (CASSANDRA-4906)
 * Move CompressionMetadata off-heap (CASSANDRA-4937)
 * allow CLI to GET cql3 columnfamily data (CASSANDRA-4924)
 * Fix rare race condition in getExpireTimeForEndpoint (CASSANDRA-4402)
 * acquire references to overlapping sstables during compaction so bloom filter
   doesn't get free'd prematurely (CASSANDRA-4934)
 * Don't share slice query filter in CQL3 SelectStatement (CASSANDRA-4928)
 * Separate tracing from Log4J (CASSANDRA-4861)
 * Exclude gcable tombstones from merkle-tree computation (CASSANDRA-4905)
 * Better printing of AbstractBounds for tracing (CASSANDRA-4931)
 * Optimize mostRecentTombstone check in CC.collectAllData (CASSANDRA-4883)
 * Change stream session ID to UUID to avoid collision from same node (CASSANDRA-4813)
 * Use Stats.db when bulk loading if present (CASSANDRA-4957)
 * Skip repair on system_trace and keyspaces with RF=1 (CASSANDRA-4956)
 * (cql3) Remove arbitrary SELECT limit (CASSANDRA-4918)
 * Correctly handle prepared operation on collections (CASSANDRA-4945)
 * Fix CQL3 LIMIT (CASSANDRA-4877)
 * Fix Stress for CQL3 (CASSANDRA-4979)
 * Remove cassandra specific exceptions from JMX interface (CASSANDRA-4893)
 * (CQL3) Force using ALLOW FILTERING on potentially inefficient queries (CASSANDRA-4915)
 * (cql3) Fix adding column when the table has collections (CASSANDRA-4982)
 * (cql3) Fix allowing collections with compact storage (CASSANDRA-4990)
 * (cql3) Refuse ttl/writetime function on collections (CASSANDRA-4992)
 * Replace IAuthority with new IAuthorizer (CASSANDRA-4874)
 * clqsh: fix KEY pseudocolumn escaping when describing Thrift tables
   in CQL3 mode (CASSANDRA-4955)
 * add basic authentication support for Pig CassandraStorage (CASSANDRA-3042)
 * fix CQL2 ALTER TABLE compaction_strategy_class altering (CASSANDRA-4965)
Merged from 1.1:
 * Fall back to old describe_splits if d_s_ex is not available (CASSANDRA-4803)
 * Improve error reporting when streaming ranges fail (CASSANDRA-5009)
 * Fix cqlsh timestamp formatting of timezone info (CASSANDRA-4746)
 * Fix assertion failure with leveled compaction (CASSANDRA-4799)
 * Check for null end_token in get_range_slice (CASSANDRA-4804)
 * Remove all remnants of removed nodes (CASSANDRA-4840)
 * Add aut-reloading of the log4j file in debian package (CASSANDRA-4855)
 * Fix estimated row cache entry size (CASSANDRA-4860)
 * reset getRangeSlice filter after finishing a row for get_paged_slice
   (CASSANDRA-4919)
 * expunge row cache post-truncate (CASSANDRA-4940)
 * Allow static CF definition with compact storage (CASSANDRA-4910)
 * Fix endless loop/compaction of schema_* CFs due to broken timestamps (CASSANDRA-4880)
 * Fix 'wrong class type' assertion in CounterColumn (CASSANDRA-4976)


1.2-beta2
 * fp rate of 1.0 disables BF entirely; LCS defaults to 1.0 (CASSANDRA-4876)
 * off-heap bloom filters for row keys (CASSANDRA_4865)
 * add extension point for sstable components (CASSANDRA-4049)
 * improve tracing output (CASSANDRA-4852, 4862)
 * make TRACE verb droppable (CASSANDRA-4672)
 * fix BulkLoader recognition of CQL3 columnfamilies (CASSANDRA-4755)
 * Sort commitlog segments for replay by id instead of mtime (CASSANDRA-4793)
 * Make hint delivery asynchronous (CASSANDRA-4761)
 * Pluggable Thrift transport factories for CLI and cqlsh (CASSANDRA-4609, 4610)
 * cassandra-cli: allow Double value type to be inserted to a column (CASSANDRA-4661)
 * Add ability to use custom TServerFactory implementations (CASSANDRA-4608)
 * optimize batchlog flushing to skip successful batches (CASSANDRA-4667)
 * include metadata for system keyspace itself in schema tables (CASSANDRA-4416)
 * add check to PropertyFileSnitch to verify presence of location for
   local node (CASSANDRA-4728)
 * add PBSPredictor consistency modeler (CASSANDRA-4261)
 * remove vestiges of Thrift unframed mode (CASSANDRA-4729)
 * optimize single-row PK lookups (CASSANDRA-4710)
 * adjust blockFor calculation to account for pending ranges due to node 
   movement (CASSANDRA-833)
 * Change CQL version to 3.0.0 and stop accepting 3.0.0-beta1 (CASSANDRA-4649)
 * (CQL3) Make prepared statement global instead of per connection 
   (CASSANDRA-4449)
 * Fix scrubbing of CQL3 created tables (CASSANDRA-4685)
 * (CQL3) Fix validation when using counter and regular columns in the same 
   table (CASSANDRA-4706)
 * Fix bug starting Cassandra with simple authentication (CASSANDRA-4648)
 * Add support for batchlog in CQL3 (CASSANDRA-4545, 4738)
 * Add support for multiple column family outputs in CFOF (CASSANDRA-4208)
 * Support repairing only the local DC nodes (CASSANDRA-4747)
 * Use rpc_address for binary protocol and change default port (CASSANDRA-4751)
 * Fix use of collections in prepared statements (CASSANDRA-4739)
 * Store more information into peers table (CASSANDRA-4351, 4814)
 * Configurable bucket size for size tiered compaction (CASSANDRA-4704)
 * Run leveled compaction in parallel (CASSANDRA-4310)
 * Fix potential NPE during CFS reload (CASSANDRA-4786)
 * Composite indexes may miss results (CASSANDRA-4796)
 * Move consistency level to the protocol level (CASSANDRA-4734, 4824)
 * Fix Subcolumn slice ends not respected (CASSANDRA-4826)
 * Fix Assertion error in cql3 select (CASSANDRA-4783)
 * Fix list prepend logic (CQL3) (CASSANDRA-4835)
 * Add booleans as literals in CQL3 (CASSANDRA-4776)
 * Allow renaming PK columns in CQL3 (CASSANDRA-4822)
 * Fix binary protocol NEW_NODE event (CASSANDRA-4679)
 * Fix potential infinite loop in tombstone compaction (CASSANDRA-4781)
 * Remove system tables accounting from schema (CASSANDRA-4850)
 * (cql3) Force provided columns in clustering key order in 
   'CLUSTERING ORDER BY' (CASSANDRA-4881)
 * Fix composite index bug (CASSANDRA-4884)
 * Fix short read protection for CQL3 (CASSANDRA-4882)
 * Add tracing support to the binary protocol (CASSANDRA-4699)
 * (cql3) Don't allow prepared marker inside collections (CASSANDRA-4890)
 * Re-allow order by on non-selected columns (CASSANDRA-4645)
 * Bug when composite index is created in a table having collections (CASSANDRA-4909)
 * log index scan subject in CompositesSearcher (CASSANDRA-4904)
Merged from 1.1:
 * add get[Row|Key]CacheEntries to CacheServiceMBean (CASSANDRA-4859)
 * fix get_paged_slice to wrap to next row correctly (CASSANDRA-4816)
 * fix indexing empty column values (CASSANDRA-4832)
 * allow JdbcDate to compose null Date objects (CASSANDRA-4830)
 * fix possible stackoverflow when compacting 1000s of sstables
   (CASSANDRA-4765)
 * fix wrong leveled compaction progress calculation (CASSANDRA-4807)
 * add a close() method to CRAR to prevent leaking file descriptors (CASSANDRA-4820)
 * fix potential infinite loop in get_count (CASSANDRA-4833)
 * fix compositeType.{get/from}String methods (CASSANDRA-4842)
 * (CQL) fix CREATE COLUMNFAMILY permissions check (CASSANDRA-4864)
 * Fix DynamicCompositeType same type comparison (CASSANDRA-4711)
 * Fix duplicate SSTable reference when stream session failed (CASSANDRA-3306)
 * Allow static CF definition with compact storage (CASSANDRA-4910)
 * Fix endless loop/compaction of schema_* CFs due to broken timestamps (CASSANDRA-4880)
 * Fix 'wrong class type' assertion in CounterColumn (CASSANDRA-4976)


1.2-beta1
 * add atomic_batch_mutate (CASSANDRA-4542, -4635)
 * increase default max_hint_window_in_ms to 3h (CASSANDRA-4632)
 * include message initiation time to replicas so they can more
   accurately drop timed-out requests (CASSANDRA-2858)
 * fix clientutil.jar dependencies (CASSANDRA-4566)
 * optimize WriteResponse (CASSANDRA-4548)
 * new metrics (CASSANDRA-4009)
 * redesign KEYS indexes to avoid read-before-write (CASSANDRA-2897)
 * debug tracing (CASSANDRA-1123)
 * parallelize row cache loading (CASSANDRA-4282)
 * Make compaction, flush JBOD-aware (CASSANDRA-4292)
 * run local range scans on the read stage (CASSANDRA-3687)
 * clean up ioexceptions (CASSANDRA-2116)
 * add disk_failure_policy (CASSANDRA-2118)
 * Introduce new json format with row level deletion (CASSANDRA-4054)
 * remove redundant "name" column from schema_keyspaces (CASSANDRA-4433)
 * improve "nodetool ring" handling of multi-dc clusters (CASSANDRA-3047)
 * update NTS calculateNaturalEndpoints to be O(N log N) (CASSANDRA-3881)
 * split up rpc timeout by operation type (CASSANDRA-2819)
 * rewrite key cache save/load to use only sequential i/o (CASSANDRA-3762)
 * update MS protocol with a version handshake + broadcast address id
   (CASSANDRA-4311)
 * multithreaded hint replay (CASSANDRA-4189)
 * add inter-node message compression (CASSANDRA-3127)
 * remove COPP (CASSANDRA-2479)
 * Track tombstone expiration and compact when tombstone content is
   higher than a configurable threshold, default 20% (CASSANDRA-3442, 4234)
 * update MurmurHash to version 3 (CASSANDRA-2975)
 * (CLI) track elapsed time for `delete' operation (CASSANDRA-4060)
 * (CLI) jline version is bumped to 1.0 to properly  support
   'delete' key function (CASSANDRA-4132)
 * Save IndexSummary into new SSTable 'Summary' component (CASSANDRA-2392, 4289)
 * Add support for range tombstones (CASSANDRA-3708)
 * Improve MessagingService efficiency (CASSANDRA-3617)
 * Avoid ID conflicts from concurrent schema changes (CASSANDRA-3794)
 * Set thrift HSHA server thread limit to unlimited by default (CASSANDRA-4277)
 * Avoids double serialization of CF id in RowMutation messages
   (CASSANDRA-4293)
 * stream compressed sstables directly with java nio (CASSANDRA-4297)
 * Support multiple ranges in SliceQueryFilter (CASSANDRA-3885)
 * Add column metadata to system column families (CASSANDRA-4018)
 * (cql3) Always use composite types by default (CASSANDRA-4329)
 * (cql3) Add support for set, map and list (CASSANDRA-3647)
 * Validate date type correctly (CASSANDRA-4441)
 * (cql3) Allow definitions with only a PK (CASSANDRA-4361)
 * (cql3) Add support for row key composites (CASSANDRA-4179)
 * improve DynamicEndpointSnitch by using reservoir sampling (CASSANDRA-4038)
 * (cql3) Add support for 2ndary indexes (CASSANDRA-3680)
 * (cql3) fix defining more than one PK to be invalid (CASSANDRA-4477)
 * remove schema agreement checking from all external APIs (Thrift, CQL and CQL3) (CASSANDRA-4487)
 * add Murmur3Partitioner and make it default for new installations (CASSANDRA-3772, 4621)
 * (cql3) update pseudo-map syntax to use map syntax (CASSANDRA-4497)
 * Finer grained exceptions hierarchy and provides error code with exceptions (CASSANDRA-3979)
 * Adds events push to binary protocol (CASSANDRA-4480)
 * Rewrite nodetool help (CASSANDRA-2293)
 * Make CQL3 the default for CQL (CASSANDRA-4640)
 * update stress tool to be able to use CQL3 (CASSANDRA-4406)
 * Accept all thrift update on CQL3 cf but don't expose their metadata (CASSANDRA-4377)
 * Replace Throttle with Guava's RateLimiter for HintedHandOff (CASSANDRA-4541)
 * fix counter add/get using CQL2 and CQL3 in stress tool (CASSANDRA-4633)
 * Add sstable count per level to cfstats (CASSANDRA-4537)
 * (cql3) Add ALTER KEYSPACE statement (CASSANDRA-4611)
 * (cql3) Allow defining default consistency levels (CASSANDRA-4448)
 * (cql3) Fix queries using LIMIT missing results (CASSANDRA-4579)
 * fix cross-version gossip messaging (CASSANDRA-4576)
 * added inet data type (CASSANDRA-4627)


1.1.6
 * Wait for writes on synchronous read digest mismatch (CASSANDRA-4792)
 * fix commitlog replay for nanotime-infected sstables (CASSANDRA-4782)
 * preflight check ttl for maximum of 20 years (CASSANDRA-4771)
 * (Pig) fix widerow input with single column rows (CASSANDRA-4789)
 * Fix HH to compact with correct gcBefore, which avoids wiping out
   undelivered hints (CASSANDRA-4772)
 * LCS will merge up to 32 L0 sstables as intended (CASSANDRA-4778)
 * NTS will default unconfigured DC replicas to zero (CASSANDRA-4675)
 * use default consistency level in counter validation if none is
   explicitly provide (CASSANDRA-4700)
 * Improve IAuthority interface by introducing fine-grained
   access permissions and grant/revoke commands (CASSANDRA-4490, 4644)
 * fix assumption error in CLI when updating/describing keyspace 
   (CASSANDRA-4322)
 * Adds offline sstablescrub to debian packaging (CASSANDRA-4642)
 * Automatic fixing of overlapping leveled sstables (CASSANDRA-4644)
 * fix error when using ORDER BY with extended selections (CASSANDRA-4689)
 * (CQL3) Fix validation for IN queries for non-PK cols (CASSANDRA-4709)
 * fix re-created keyspace disappering after 1.1.5 upgrade 
   (CASSANDRA-4698, 4752)
 * (CLI) display elapsed time in 2 fraction digits (CASSANDRA-3460)
 * add authentication support to sstableloader (CASSANDRA-4712)
 * Fix CQL3 'is reversed' logic (CASSANDRA-4716, 4759)
 * (CQL3) Don't return ReversedType in result set metadata (CASSANDRA-4717)
 * Backport adding AlterKeyspace statement (CASSANDRA-4611)
 * (CQL3) Correcty accept upper-case data types (CASSANDRA-4770)
 * Add binary protocol events for schema changes (CASSANDRA-4684)
Merged from 1.0:
 * Switch from NBHM to CHM in MessagingService's callback map, which
   prevents OOM in long-running instances (CASSANDRA-4708)


1.1.5
 * add SecondaryIndex.reload API (CASSANDRA-4581)
 * use millis + atomicint for commitlog segment creation instead of
   nanotime, which has issues under some hypervisors (CASSANDRA-4601)
 * fix FD leak in slice queries (CASSANDRA-4571)
 * avoid recursion in leveled compaction (CASSANDRA-4587)
 * increase stack size under Java7 to 180K
 * Log(info) schema changes (CASSANDRA-4547)
 * Change nodetool setcachecapcity to manipulate global caches (CASSANDRA-4563)
 * (cql3) fix setting compaction strategy (CASSANDRA-4597)
 * fix broken system.schema_* timestamps on system startup (CASSANDRA-4561)
 * fix wrong skip of cache saving (CASSANDRA-4533)
 * Avoid NPE when lost+found is in data dir (CASSANDRA-4572)
 * Respect five-minute flush moratorium after initial CL replay (CASSANDRA-4474)
 * Adds ntp as recommended in debian packaging (CASSANDRA-4606)
 * Configurable transport in CF Record{Reader|Writer} (CASSANDRA-4558)
 * (cql3) fix potential NPE with both equal and unequal restriction (CASSANDRA-4532)
 * (cql3) improves ORDER BY validation (CASSANDRA-4624)
 * Fix potential deadlock during counter writes (CASSANDRA-4578)
 * Fix cql error with ORDER BY when using IN (CASSANDRA-4612)
Merged from 1.0:
 * increase Xss to 160k to accomodate latest 1.6 JVMs (CASSANDRA-4602)
 * fix toString of hint destination tokens (CASSANDRA-4568)
 * Fix multiple values for CurrentLocal NodeID (CASSANDRA-4626)


1.1.4
 * fix offline scrub to catch >= out of order rows (CASSANDRA-4411)
 * fix cassandra-env.sh on RHEL and other non-dash-based systems 
   (CASSANDRA-4494)
Merged from 1.0:
 * (Hadoop) fix setting key length for old-style mapred api (CASSANDRA-4534)
 * (Hadoop) fix iterating through a resultset consisting entirely
   of tombstoned rows (CASSANDRA-4466)


1.1.3
 * (cqlsh) add COPY TO (CASSANDRA-4434)
 * munmap commitlog segments before rename (CASSANDRA-4337)
 * (JMX) rename getRangeKeySample to sampleKeyRange to avoid returning
   multi-MB results as an attribute (CASSANDRA-4452)
 * flush based on data size, not throughput; overwritten columns no 
   longer artificially inflate liveRatio (CASSANDRA-4399)
 * update default commitlog segment size to 32MB and total commitlog
   size to 32/1024 MB for 32/64 bit JVMs, respectively (CASSANDRA-4422)
 * avoid using global partitioner to estimate ranges in index sstables
   (CASSANDRA-4403)
 * restore pre-CASSANDRA-3862 approach to removing expired tombstones
   from row cache during compaction (CASSANDRA-4364)
 * (stress) support for CQL prepared statements (CASSANDRA-3633)
 * Correctly catch exception when Snappy cannot be loaded (CASSANDRA-4400)
 * (cql3) Support ORDER BY when IN condition is given in WHERE clause (CASSANDRA-4327)
 * (cql3) delete "component_index" column on DROP TABLE call (CASSANDRA-4420)
 * change nanoTime() to currentTimeInMillis() in schema related code (CASSANDRA-4432)
 * add a token generation tool (CASSANDRA-3709)
 * Fix LCS bug with sstable containing only 1 row (CASSANDRA-4411)
 * fix "Can't Modify Index Name" problem on CF update (CASSANDRA-4439)
 * Fix assertion error in getOverlappingSSTables during repair (CASSANDRA-4456)
 * fix nodetool's setcompactionthreshold command (CASSANDRA-4455)
 * Ensure compacted files are never used, to avoid counter overcount (CASSANDRA-4436)
Merged from 1.0:
 * Push the validation of secondary index values to the SecondaryIndexManager (CASSANDRA-4240)
 * allow dropping columns shadowed by not-yet-expired supercolumn or row
   tombstones in PrecompactedRow (CASSANDRA-4396)


1.1.2
 * Fix cleanup not deleting index entries (CASSANDRA-4379)
 * Use correct partitioner when saving + loading caches (CASSANDRA-4331)
 * Check schema before trying to export sstable (CASSANDRA-2760)
 * Raise a meaningful exception instead of NPE when PFS encounters
   an unconfigured node + no default (CASSANDRA-4349)
 * fix bug in sstable blacklisting with LCS (CASSANDRA-4343)
 * LCS no longer promotes tiny sstables out of L0 (CASSANDRA-4341)
 * skip tombstones during hint replay (CASSANDRA-4320)
 * fix NPE in compactionstats (CASSANDRA-4318)
 * enforce 1m min keycache for auto (CASSANDRA-4306)
 * Have DeletedColumn.isMFD always return true (CASSANDRA-4307)
 * (cql3) exeption message for ORDER BY constraints said primary filter can be
    an IN clause, which is misleading (CASSANDRA-4319)
 * (cql3) Reject (not yet supported) creation of 2ndardy indexes on tables with
   composite primary keys (CASSANDRA-4328)
 * Set JVM stack size to 160k for java 7 (CASSANDRA-4275)
 * cqlsh: add COPY command to load data from CSV flat files (CASSANDRA-4012)
 * CFMetaData.fromThrift to throw ConfigurationException upon error (CASSANDRA-4353)
 * Use CF comparator to sort indexed columns in SecondaryIndexManager
   (CASSANDRA-4365)
 * add strategy_options to the KSMetaData.toString() output (CASSANDRA-4248)
 * (cql3) fix range queries containing unqueried results (CASSANDRA-4372)
 * (cql3) allow updating column_alias types (CASSANDRA-4041)
 * (cql3) Fix deletion bug (CASSANDRA-4193)
 * Fix computation of overlapping sstable for leveled compaction (CASSANDRA-4321)
 * Improve scrub and allow to run it offline (CASSANDRA-4321)
 * Fix assertionError in StorageService.bulkLoad (CASSANDRA-4368)
 * (cqlsh) add option to authenticate to a keyspace at startup (CASSANDRA-4108)
 * (cqlsh) fix ASSUME functionality (CASSANDRA-4352)
 * Fix ColumnFamilyRecordReader to not return progress > 100% (CASSANDRA-3942)
Merged from 1.0:
 * Set gc_grace on index CF to 0 (CASSANDRA-4314)


1.1.1
 * add populate_io_cache_on_flush option (CASSANDRA-2635)
 * allow larger cache capacities than 2GB (CASSANDRA-4150)
 * add getsstables command to nodetool (CASSANDRA-4199)
 * apply parent CF compaction settings to secondary index CFs (CASSANDRA-4280)
 * preserve commitlog size cap when recycling segments at startup
   (CASSANDRA-4201)
 * (Hadoop) fix split generation regression (CASSANDRA-4259)
 * ignore min/max compactions settings in LCS, while preserving
   behavior that min=max=0 disables autocompaction (CASSANDRA-4233)
 * log number of rows read from saved cache (CASSANDRA-4249)
 * calculate exact size required for cleanup operations (CASSANDRA-1404)
 * avoid blocking additional writes during flush when the commitlog
   gets behind temporarily (CASSANDRA-1991)
 * enable caching on index CFs based on data CF cache setting (CASSANDRA-4197)
 * warn on invalid replication strategy creation options (CASSANDRA-4046)
 * remove [Freeable]Memory finalizers (CASSANDRA-4222)
 * include tombstone size in ColumnFamily.size, which can prevent OOM
   during sudden mass delete operations by yielding a nonzero liveRatio
   (CASSANDRA-3741)
 * Open 1 sstableScanner per level for leveled compaction (CASSANDRA-4142)
 * Optimize reads when row deletion timestamps allow us to restrict
   the set of sstables we check (CASSANDRA-4116)
 * add support for commitlog archiving and point-in-time recovery
   (CASSANDRA-3690)
 * avoid generating redundant compaction tasks during streaming
   (CASSANDRA-4174)
 * add -cf option to nodetool snapshot, and takeColumnFamilySnapshot to
   StorageService mbean (CASSANDRA-556)
 * optimize cleanup to drop entire sstables where possible (CASSANDRA-4079)
 * optimize truncate when autosnapshot is disabled (CASSANDRA-4153)
 * update caches to use byte[] keys to reduce memory overhead (CASSANDRA-3966)
 * add column limit to cli (CASSANDRA-3012, 4098)
 * clean up and optimize DataOutputBuffer, used by CQL compression and
   CompositeType (CASSANDRA-4072)
 * optimize commitlog checksumming (CASSANDRA-3610)
 * identify and blacklist corrupted SSTables from future compactions 
   (CASSANDRA-2261)
 * Move CfDef and KsDef validation out of thrift (CASSANDRA-4037)
 * Expose API to repair a user provided range (CASSANDRA-3912)
 * Add way to force the cassandra-cli to refresh its schema (CASSANDRA-4052)
 * Avoid having replicate on write tasks stacking up at CL.ONE (CASSANDRA-2889)
 * (cql3) Backwards compatibility for composite comparators in non-cql3-aware
   clients (CASSANDRA-4093)
 * (cql3) Fix order by for reversed queries (CASSANDRA-4160)
 * (cql3) Add ReversedType support (CASSANDRA-4004)
 * (cql3) Add timeuuid type (CASSANDRA-4194)
 * (cql3) Minor fixes (CASSANDRA-4185)
 * (cql3) Fix prepared statement in BATCH (CASSANDRA-4202)
 * (cql3) Reduce the list of reserved keywords (CASSANDRA-4186)
 * (cql3) Move max/min compaction thresholds to compaction strategy options
   (CASSANDRA-4187)
 * Fix exception during move when localhost is the only source (CASSANDRA-4200)
 * (cql3) Allow paging through non-ordered partitioner results (CASSANDRA-3771)
 * (cql3) Fix drop index (CASSANDRA-4192)
 * (cql3) Don't return range ghosts anymore (CASSANDRA-3982)
 * fix re-creating Keyspaces/ColumnFamilies with the same name as dropped
   ones (CASSANDRA-4219)
 * fix SecondaryIndex LeveledManifest save upon snapshot (CASSANDRA-4230)
 * fix missing arrayOffset in FBUtilities.hash (CASSANDRA-4250)
 * (cql3) Add name of parameters in CqlResultSet (CASSANDRA-4242)
 * (cql3) Correctly validate order by queries (CASSANDRA-4246)
 * rename stress to cassandra-stress for saner packaging (CASSANDRA-4256)
 * Fix exception on colum metadata with non-string comparator (CASSANDRA-4269)
 * Check for unknown/invalid compression options (CASSANDRA-4266)
 * (cql3) Adds simple access to column timestamp and ttl (CASSANDRA-4217)
 * (cql3) Fix range queries with secondary indexes (CASSANDRA-4257)
 * Better error messages from improper input in cli (CASSANDRA-3865)
 * Try to stop all compaction upon Keyspace or ColumnFamily drop (CASSANDRA-4221)
 * (cql3) Allow keyspace properties to contain hyphens (CASSANDRA-4278)
 * (cql3) Correctly validate keyspace access in create table (CASSANDRA-4296)
 * Avoid deadlock in migration stage (CASSANDRA-3882)
 * Take supercolumn names and deletion info into account in memtable throughput
   (CASSANDRA-4264)
 * Add back backward compatibility for old style replication factor (CASSANDRA-4294)
 * Preserve compatibility with pre-1.1 index queries (CASSANDRA-4262)
Merged from 1.0:
 * Fix super columns bug where cache is not updated (CASSANDRA-4190)
 * fix maxTimestamp to include row tombstones (CASSANDRA-4116)
 * (CLI) properly handle quotes in create/update keyspace commands (CASSANDRA-4129)
 * Avoids possible deadlock during bootstrap (CASSANDRA-4159)
 * fix stress tool that hangs forever on timeout or error (CASSANDRA-4128)
 * stress tool to return appropriate exit code on failure (CASSANDRA-4188)
 * fix compaction NPE when out of disk space and assertions disabled
   (CASSANDRA-3985)
 * synchronize LCS getEstimatedTasks to avoid CME (CASSANDRA-4255)
 * ensure unique streaming session id's (CASSANDRA-4223)
 * kick off background compaction when min/max thresholds change 
   (CASSANDRA-4279)
 * improve ability of STCS.getBuckets to deal with 100s of 1000s of
   sstables, such as when convertinb back from LCS (CASSANDRA-4287)
 * Oversize integer in CQL throws NumberFormatException (CASSANDRA-4291)
 * fix 1.0.x node join to mixed version cluster, other nodes >= 1.1 (CASSANDRA-4195)
 * Fix LCS splitting sstable base on uncompressed size (CASSANDRA-4419)
 * Push the validation of secondary index values to the SecondaryIndexManager (CASSANDRA-4240)
 * Don't purge columns during upgradesstables (CASSANDRA-4462)
 * Make cqlsh work with piping (CASSANDRA-4113)
 * Validate arguments for nodetool decommission (CASSANDRA-4061)
 * Report thrift status in nodetool info (CASSANDRA-4010)


1.1.0-final
 * average a reduced liveRatio estimate with the previous one (CASSANDRA-4065)
 * Allow KS and CF names up to 48 characters (CASSANDRA-4157)
 * fix stress build (CASSANDRA-4140)
 * add time remaining estimate to nodetool compactionstats (CASSANDRA-4167)
 * (cql) fix NPE in cql3 ALTER TABLE (CASSANDRA-4163)
 * (cql) Add support for CL.TWO and CL.THREE in CQL (CASSANDRA-4156)
 * (cql) Fix type in CQL3 ALTER TABLE preventing update (CASSANDRA-4170)
 * (cql) Throw invalid exception from CQL3 on obsolete options (CASSANDRA-4171)
 * (cqlsh) fix recognizing uppercase SELECT keyword (CASSANDRA-4161)
 * Pig: wide row support (CASSANDRA-3909)
Merged from 1.0:
 * avoid streaming empty files with bulk loader if sstablewriter errors out
   (CASSANDRA-3946)


1.1-rc1
 * Include stress tool in binary builds (CASSANDRA-4103)
 * (Hadoop) fix wide row iteration when last row read was deleted
   (CASSANDRA-4154)
 * fix read_repair_chance to really default to 0.1 in the cli (CASSANDRA-4114)
 * Adds caching and bloomFilterFpChange to CQL options (CASSANDRA-4042)
 * Adds posibility to autoconfigure size of the KeyCache (CASSANDRA-4087)
 * fix KEYS index from skipping results (CASSANDRA-3996)
 * Remove sliced_buffer_size_in_kb dead option (CASSANDRA-4076)
 * make loadNewSStable preserve sstable version (CASSANDRA-4077)
 * Respect 1.0 cache settings as much as possible when upgrading 
   (CASSANDRA-4088)
 * relax path length requirement for sstable files when upgrading on 
   non-Windows platforms (CASSANDRA-4110)
 * fix terminination of the stress.java when errors were encountered
   (CASSANDRA-4128)
 * Move CfDef and KsDef validation out of thrift (CASSANDRA-4037)
 * Fix get_paged_slice (CASSANDRA-4136)
 * CQL3: Support slice with exclusive start and stop (CASSANDRA-3785)
Merged from 1.0:
 * support PropertyFileSnitch in bulk loader (CASSANDRA-4145)
 * add auto_snapshot option allowing disabling snapshot before drop/truncate
   (CASSANDRA-3710)
 * allow short snitch names (CASSANDRA-4130)


1.1-beta2
 * rename loaded sstables to avoid conflicts with local snapshots
   (CASSANDRA-3967)
 * start hint replay as soon as FD notifies that the target is back up
   (CASSANDRA-3958)
 * avoid unproductive deserializing of cached rows during compaction
   (CASSANDRA-3921)
 * fix concurrency issues with CQL keyspace creation (CASSANDRA-3903)
 * Show Effective Owership via Nodetool ring <keyspace> (CASSANDRA-3412)
 * Update ORDER BY syntax for CQL3 (CASSANDRA-3925)
 * Fix BulkRecordWriter to not throw NPE if reducer gets no map data from Hadoop (CASSANDRA-3944)
 * Fix bug with counters in super columns (CASSANDRA-3821)
 * Remove deprecated merge_shard_chance (CASSANDRA-3940)
 * add a convenient way to reset a node's schema (CASSANDRA-2963)
 * fix for intermittent SchemaDisagreementException (CASSANDRA-3884)
 * CLI `list <CF>` to limit number of columns and their order (CASSANDRA-3012)
 * ignore deprecated KsDef/CfDef/ColumnDef fields in native schema (CASSANDRA-3963)
 * CLI to report when unsupported column_metadata pair was given (CASSANDRA-3959)
 * reincarnate removed and deprecated KsDef/CfDef attributes (CASSANDRA-3953)
 * Fix race between writes and read for cache (CASSANDRA-3862)
 * perform static initialization of StorageProxy on start-up (CASSANDRA-3797)
 * support trickling fsync() on writes (CASSANDRA-3950)
 * expose counters for unavailable/timeout exceptions given to thrift clients (CASSANDRA-3671)
 * avoid quadratic startup time in LeveledManifest (CASSANDRA-3952)
 * Add type information to new schema_ columnfamilies and remove thrift
   serialization for schema (CASSANDRA-3792)
 * add missing column validator options to the CLI help (CASSANDRA-3926)
 * skip reading saved key cache if CF's caching strategy is NONE or ROWS_ONLY (CASSANDRA-3954)
 * Unify migration code (CASSANDRA-4017)
Merged from 1.0:
 * cqlsh: guess correct version of Python for Arch Linux (CASSANDRA-4090)
 * (CLI) properly handle quotes in create/update keyspace commands (CASSANDRA-4129)
 * Avoids possible deadlock during bootstrap (CASSANDRA-4159)
 * fix stress tool that hangs forever on timeout or error (CASSANDRA-4128)
 * Fix super columns bug where cache is not updated (CASSANDRA-4190)
 * stress tool to return appropriate exit code on failure (CASSANDRA-4188)


1.0.9
 * improve index sampling performance (CASSANDRA-4023)
 * always compact away deleted hints immediately after handoff (CASSANDRA-3955)
 * delete hints from dropped ColumnFamilies on handoff instead of
   erroring out (CASSANDRA-3975)
 * add CompositeType ref to the CLI doc for create/update column family (CASSANDRA-3980)
 * Pig: support Counter ColumnFamilies (CASSANDRA-3973)
 * Pig: Composite column support (CASSANDRA-3684)
 * Avoid NPE during repair when a keyspace has no CFs (CASSANDRA-3988)
 * Fix division-by-zero error on get_slice (CASSANDRA-4000)
 * don't change manifest level for cleanup, scrub, and upgradesstables
   operations under LeveledCompactionStrategy (CASSANDRA-3989, 4112)
 * fix race leading to super columns assertion failure (CASSANDRA-3957)
 * fix NPE on invalid CQL delete command (CASSANDRA-3755)
 * allow custom types in CLI's assume command (CASSANDRA-4081)
 * fix totalBytes count for parallel compactions (CASSANDRA-3758)
 * fix intermittent NPE in get_slice (CASSANDRA-4095)
 * remove unnecessary asserts in native code interfaces (CASSANDRA-4096)
 * Validate blank keys in CQL to avoid assertion errors (CASSANDRA-3612)
 * cqlsh: fix bad decoding of some column names (CASSANDRA-4003)
 * cqlsh: fix incorrect padding with unicode chars (CASSANDRA-4033)
 * Fix EC2 snitch incorrectly reporting region (CASSANDRA-4026)
 * Shut down thrift during decommission (CASSANDRA-4086)
 * Expose nodetool cfhistograms for 2ndary indexes (CASSANDRA-4063)
Merged from 0.8:
 * Fix ConcurrentModificationException in gossiper (CASSANDRA-4019)


1.1-beta1
 * (cqlsh)
   + add SOURCE and CAPTURE commands, and --file option (CASSANDRA-3479)
   + add ALTER COLUMNFAMILY WITH (CASSANDRA-3523)
   + bundle Python dependencies with Cassandra (CASSANDRA-3507)
   + added to Debian package (CASSANDRA-3458)
   + display byte data instead of erroring out on decode failure 
     (CASSANDRA-3874)
 * add nodetool rebuild_index (CASSANDRA-3583)
 * add nodetool rangekeysample (CASSANDRA-2917)
 * Fix streaming too much data during move operations (CASSANDRA-3639)
 * Nodetool and CLI connect to localhost by default (CASSANDRA-3568)
 * Reduce memory used by primary index sample (CASSANDRA-3743)
 * (Hadoop) separate input/output configurations (CASSANDRA-3197, 3765)
 * avoid returning internal Cassandra classes over JMX (CASSANDRA-2805)
 * add row-level isolation via SnapTree (CASSANDRA-2893)
 * Optimize key count estimation when opening sstable on startup
   (CASSANDRA-2988)
 * multi-dc replication optimization supporting CL > ONE (CASSANDRA-3577)
 * add command to stop compactions (CASSANDRA-1740, 3566, 3582)
 * multithreaded streaming (CASSANDRA-3494)
 * removed in-tree redhat spec (CASSANDRA-3567)
 * "defragment" rows for name-based queries under STCS, again (CASSANDRA-2503)
 * Recycle commitlog segments for improved performance 
   (CASSANDRA-3411, 3543, 3557, 3615)
 * update size-tiered compaction to prioritize small tiers (CASSANDRA-2407)
 * add message expiration logic to OutboundTcpConnection (CASSANDRA-3005)
 * off-heap cache to use sun.misc.Unsafe instead of JNA (CASSANDRA-3271)
 * EACH_QUORUM is only supported for writes (CASSANDRA-3272)
 * replace compactionlock use in schema migration by checking CFS.isValid
   (CASSANDRA-3116)
 * recognize that "SELECT first ... *" isn't really "SELECT *" (CASSANDRA-3445)
 * Use faster bytes comparison (CASSANDRA-3434)
 * Bulk loader is no longer a fat client, (HADOOP) bulk load output format
   (CASSANDRA-3045)
 * (Hadoop) add support for KeyRange.filter
 * remove assumption that keys and token are in bijection
   (CASSANDRA-1034, 3574, 3604)
 * always remove endpoints from delevery queue in HH (CASSANDRA-3546)
 * fix race between cf flush and its 2ndary indexes flush (CASSANDRA-3547)
 * fix potential race in AES when a repair fails (CASSANDRA-3548)
 * Remove columns shadowed by a deleted container even when we cannot purge
   (CASSANDRA-3538)
 * Improve memtable slice iteration performance (CASSANDRA-3545)
 * more efficient allocation of small bloom filters (CASSANDRA-3618)
 * Use separate writer thread in SSTableSimpleUnsortedWriter (CASSANDRA-3619)
 * fsync the directory after new sstable or commitlog segment are created (CASSANDRA-3250)
 * fix minor issues reported by FindBugs (CASSANDRA-3658)
 * global key/row caches (CASSANDRA-3143, 3849)
 * optimize memtable iteration during range scan (CASSANDRA-3638)
 * introduce 'crc_check_chance' in CompressionParameters to support
   a checksum percentage checking chance similarly to read-repair (CASSANDRA-3611)
 * a way to deactivate global key/row cache on per-CF basis (CASSANDRA-3667)
 * fix LeveledCompactionStrategy broken because of generation pre-allocation
   in LeveledManifest (CASSANDRA-3691)
 * finer-grained control over data directories (CASSANDRA-2749)
 * Fix ClassCastException during hinted handoff (CASSANDRA-3694)
 * Upgrade Thrift to 0.7 (CASSANDRA-3213)
 * Make stress.java insert operation to use microseconds (CASSANDRA-3725)
 * Allows (internally) doing a range query with a limit of columns instead of
   rows (CASSANDRA-3742)
 * Allow rangeSlice queries to be start/end inclusive/exclusive (CASSANDRA-3749)
 * Fix BulkLoader to support new SSTable layout and add stream
   throttling to prevent an NPE when there is no yaml config (CASSANDRA-3752)
 * Allow concurrent schema migrations (CASSANDRA-1391, 3832)
 * Add SnapshotCommand to trigger snapshot on remote node (CASSANDRA-3721)
 * Make CFMetaData conversions to/from thrift/native schema inverses
   (CASSANDRA_3559)
 * Add initial code for CQL 3.0-beta (CASSANDRA-2474, 3781, 3753)
 * Add wide row support for ColumnFamilyInputFormat (CASSANDRA-3264)
 * Allow extending CompositeType comparator (CASSANDRA-3657)
 * Avoids over-paging during get_count (CASSANDRA-3798)
 * Add new command to rebuild a node without (repair) merkle tree calculations
   (CASSANDRA-3483, 3922)
 * respect not only row cache capacity but caching mode when
   trying to read data (CASSANDRA-3812)
 * fix system tests (CASSANDRA-3827)
 * CQL support for altering row key type in ALTER TABLE (CASSANDRA-3781)
 * turn compression on by default (CASSANDRA-3871)
 * make hexToBytes refuse invalid input (CASSANDRA-2851)
 * Make secondary indexes CF inherit compression and compaction from their
   parent CF (CASSANDRA-3877)
 * Finish cleanup up tombstone purge code (CASSANDRA-3872)
 * Avoid NPE on aboarted stream-out sessions (CASSANDRA-3904)
 * BulkRecordWriter throws NPE for counter columns (CASSANDRA-3906)
 * Support compression using BulkWriter (CASSANDRA-3907)


1.0.8
 * fix race between cleanup and flush on secondary index CFSes (CASSANDRA-3712)
 * avoid including non-queried nodes in rangeslice read repair
   (CASSANDRA-3843)
 * Only snapshot CF being compacted for snapshot_before_compaction 
   (CASSANDRA-3803)
 * Log active compactions in StatusLogger (CASSANDRA-3703)
 * Compute more accurate compaction score per level (CASSANDRA-3790)
 * Return InvalidRequest when using a keyspace that doesn't exist
   (CASSANDRA-3764)
 * disallow user modification of System keyspace (CASSANDRA-3738)
 * allow using sstable2json on secondary index data (CASSANDRA-3738)
 * (cqlsh) add DESCRIBE COLUMNFAMILIES (CASSANDRA-3586)
 * (cqlsh) format blobs correctly and use colors to improve output
   readability (CASSANDRA-3726)
 * synchronize BiMap of bootstrapping tokens (CASSANDRA-3417)
 * show index options in CLI (CASSANDRA-3809)
 * add optional socket timeout for streaming (CASSANDRA-3838)
 * fix truncate not to leave behind non-CFS backed secondary indexes
   (CASSANDRA-3844)
 * make CLI `show schema` to use output stream directly instead
   of StringBuilder (CASSANDRA-3842)
 * remove the wait on hint future during write (CASSANDRA-3870)
 * (cqlsh) ignore missing CfDef opts (CASSANDRA-3933)
 * (cqlsh) look for cqlshlib relative to realpath (CASSANDRA-3767)
 * Fix short read protection (CASSANDRA-3934)
 * Make sure infered and actual schema match (CASSANDRA-3371)
 * Fix NPE during HH delivery (CASSANDRA-3677)
 * Don't put boostrapping node in 'hibernate' status (CASSANDRA-3737)
 * Fix double quotes in windows bat files (CASSANDRA-3744)
 * Fix bad validator lookup (CASSANDRA-3789)
 * Fix soft reset in EC2MultiRegionSnitch (CASSANDRA-3835)
 * Don't leave zombie connections with THSHA thrift server (CASSANDRA-3867)
 * (cqlsh) fix deserialization of data (CASSANDRA-3874)
 * Fix removetoken force causing an inconsistent state (CASSANDRA-3876)
 * Fix ahndling of some types with Pig (CASSANDRA-3886)
 * Don't allow to drop the system keyspace (CASSANDRA-3759)
 * Make Pig deletes disabled by default and configurable (CASSANDRA-3628)
Merged from 0.8:
 * (Pig) fix CassandraStorage to use correct comparator in Super ColumnFamily
   case (CASSANDRA-3251)
 * fix thread safety issues in commitlog replay, primarily affecting
   systems with many (100s) of CF definitions (CASSANDRA-3751)
 * Fix relevant tombstone ignored with super columns (CASSANDRA-3875)


1.0.7
 * fix regression in HH page size calculation (CASSANDRA-3624)
 * retry failed stream on IOException (CASSANDRA-3686)
 * allow configuring bloom_filter_fp_chance (CASSANDRA-3497)
 * attempt hint delivery every ten minutes, or when failure detector
   notifies us that a node is back up, whichever comes first.  hint
   handoff throttle delay default changed to 1ms, from 50 (CASSANDRA-3554)
 * add nodetool setstreamthroughput (CASSANDRA-3571)
 * fix assertion when dropping a columnfamily with no sstables (CASSANDRA-3614)
 * more efficient allocation of small bloom filters (CASSANDRA-3618)
 * CLibrary.createHardLinkWithExec() to check for errors (CASSANDRA-3101)
 * Avoid creating empty and non cleaned writer during compaction (CASSANDRA-3616)
 * stop thrift service in shutdown hook so we can quiesce MessagingService
   (CASSANDRA-3335)
 * (CQL) compaction_strategy_options and compression_parameters for
   CREATE COLUMNFAMILY statement (CASSANDRA-3374)
 * Reset min/max compaction threshold when creating size tiered compaction
   strategy (CASSANDRA-3666)
 * Don't ignore IOException during compaction (CASSANDRA-3655)
 * Fix assertion error for CF with gc_grace=0 (CASSANDRA-3579)
 * Shutdown ParallelCompaction reducer executor after use (CASSANDRA-3711)
 * Avoid < 0 value for pending tasks in leveled compaction (CASSANDRA-3693)
 * (Hadoop) Support TimeUUID in Pig CassandraStorage (CASSANDRA-3327)
 * Check schema is ready before continuing boostrapping (CASSANDRA-3629)
 * Catch overflows during parsing of chunk_length_kb (CASSANDRA-3644)
 * Improve stream protocol mismatch errors (CASSANDRA-3652)
 * Avoid multiple thread doing HH to the same target (CASSANDRA-3681)
 * Add JMX property for rp_timeout_in_ms (CASSANDRA-2940)
 * Allow DynamicCompositeType to compare component of different types
   (CASSANDRA-3625)
 * Flush non-cfs backed secondary indexes (CASSANDRA-3659)
 * Secondary Indexes should report memory consumption (CASSANDRA-3155)
 * fix for SelectStatement start/end key are not set correctly
   when a key alias is involved (CASSANDRA-3700)
 * fix CLI `show schema` command insert of an extra comma in
   column_metadata (CASSANDRA-3714)
Merged from 0.8:
 * avoid logging (harmless) exception when GC takes < 1ms (CASSANDRA-3656)
 * prevent new nodes from thinking down nodes are up forever (CASSANDRA-3626)
 * use correct list of replicas for LOCAL_QUORUM reads when read repair
   is disabled (CASSANDRA-3696)
 * block on flush before compacting hints (may prevent OOM) (CASSANDRA-3733)


1.0.6
 * (CQL) fix cqlsh support for replicate_on_write (CASSANDRA-3596)
 * fix adding to leveled manifest after streaming (CASSANDRA-3536)
 * filter out unavailable cipher suites when using encryption (CASSANDRA-3178)
 * (HADOOP) add old-style api support for CFIF and CFRR (CASSANDRA-2799)
 * Support TimeUUIDType column names in Stress.java tool (CASSANDRA-3541)
 * (CQL) INSERT/UPDATE/DELETE/TRUNCATE commands should allow CF names to
   be qualified by keyspace (CASSANDRA-3419)
 * always remove endpoints from delevery queue in HH (CASSANDRA-3546)
 * fix race between cf flush and its 2ndary indexes flush (CASSANDRA-3547)
 * fix potential race in AES when a repair fails (CASSANDRA-3548)
 * fix default value validation usage in CLI SET command (CASSANDRA-3553)
 * Optimize componentsFor method for compaction and startup time
   (CASSANDRA-3532)
 * (CQL) Proper ColumnFamily metadata validation on CREATE COLUMNFAMILY 
   (CASSANDRA-3565)
 * fix compression "chunk_length_kb" option to set correct kb value for 
   thrift/avro (CASSANDRA-3558)
 * fix missing response during range slice repair (CASSANDRA-3551)
 * 'describe ring' moved from CLI to nodetool and available through JMX (CASSANDRA-3220)
 * add back partitioner to sstable metadata (CASSANDRA-3540)
 * fix NPE in get_count for counters (CASSANDRA-3601)
Merged from 0.8:
 * remove invalid assertion that table was opened before dropping it
   (CASSANDRA-3580)
 * range and index scans now only send requests to enough replicas to
   satisfy requested CL + RR (CASSANDRA-3598)
 * use cannonical host for local node in nodetool info (CASSANDRA-3556)
 * remove nonlocal DC write optimization since it only worked with
   CL.ONE or CL.LOCAL_QUORUM (CASSANDRA-3577, 3585)
 * detect misuses of CounterColumnType (CASSANDRA-3422)
 * turn off string interning in json2sstable, take 2 (CASSANDRA-2189)
 * validate compression parameters on add/update of the ColumnFamily 
   (CASSANDRA-3573)
 * Check for 0.0.0.0 is incorrect in CFIF (CASSANDRA-3584)
 * Increase vm.max_map_count in debian packaging (CASSANDRA-3563)
 * gossiper will never add itself to saved endpoints (CASSANDRA-3485)


1.0.5
 * revert CASSANDRA-3407 (see CASSANDRA-3540)
 * fix assertion error while forwarding writes to local nodes (CASSANDRA-3539)


1.0.4
 * fix self-hinting of timed out read repair updates and make hinted handoff
   less prone to OOMing a coordinator (CASSANDRA-3440)
 * expose bloom filter sizes via JMX (CASSANDRA-3495)
 * enforce RP tokens 0..2**127 (CASSANDRA-3501)
 * canonicalize paths exposed through JMX (CASSANDRA-3504)
 * fix "liveSize" stat when sstables are removed (CASSANDRA-3496)
 * add bloom filter FP rates to nodetool cfstats (CASSANDRA-3347)
 * record partitioner in sstable metadata component (CASSANDRA-3407)
 * add new upgradesstables nodetool command (CASSANDRA-3406)
 * skip --debug requirement to see common exceptions in CLI (CASSANDRA-3508)
 * fix incorrect query results due to invalid max timestamp (CASSANDRA-3510)
 * make sstableloader recognize compressed sstables (CASSANDRA-3521)
 * avoids race in OutboundTcpConnection in multi-DC setups (CASSANDRA-3530)
 * use SETLOCAL in cassandra.bat (CASSANDRA-3506)
 * fix ConcurrentModificationException in Table.all() (CASSANDRA-3529)
Merged from 0.8:
 * fix concurrence issue in the FailureDetector (CASSANDRA-3519)
 * fix array out of bounds error in counter shard removal (CASSANDRA-3514)
 * avoid dropping tombstones when they might still be needed to shadow
   data in a different sstable (CASSANDRA-2786)


1.0.3
 * revert name-based query defragmentation aka CASSANDRA-2503 (CASSANDRA-3491)
 * fix invalidate-related test failures (CASSANDRA-3437)
 * add next-gen cqlsh to bin/ (CASSANDRA-3188, 3131, 3493)
 * (CQL) fix handling of rows with no columns (CASSANDRA-3424, 3473)
 * fix querying supercolumns by name returning only a subset of
   subcolumns or old subcolumn versions (CASSANDRA-3446)
 * automatically compute sha1 sum for uncompressed data files (CASSANDRA-3456)
 * fix reading metadata/statistics component for version < h (CASSANDRA-3474)
 * add sstable forward-compatibility (CASSANDRA-3478)
 * report compression ratio in CFSMBean (CASSANDRA-3393)
 * fix incorrect size exception during streaming of counters (CASSANDRA-3481)
 * (CQL) fix for counter decrement syntax (CASSANDRA-3418)
 * Fix race introduced by CASSANDRA-2503 (CASSANDRA-3482)
 * Fix incomplete deletion of delivered hints (CASSANDRA-3466)
 * Avoid rescheduling compactions when no compaction was executed 
   (CASSANDRA-3484)
 * fix handling of the chunk_length_kb compression options (CASSANDRA-3492)
Merged from 0.8:
 * fix updating CF row_cache_provider (CASSANDRA-3414)
 * CFMetaData.convertToThrift method to set RowCacheProvider (CASSANDRA-3405)
 * acquire compactionlock during truncate (CASSANDRA-3399)
 * fix displaying cfdef entries for super columnfamilies (CASSANDRA-3415)
 * Make counter shard merging thread safe (CASSANDRA-3178)
 * Revert CASSANDRA-2855
 * Fix bug preventing the use of efficient cross-DC writes (CASSANDRA-3472)
 * `describe ring` command for CLI (CASSANDRA-3220)
 * (Hadoop) skip empty rows when entire row is requested, redux (CASSANDRA-2855)


1.0.2
 * "defragment" rows for name-based queries under STCS (CASSANDRA-2503)
 * Add timing information to cassandra-cli GET/SET/LIST queries (CASSANDRA-3326)
 * Only create one CompressionMetadata object per sstable (CASSANDRA-3427)
 * cleanup usage of StorageService.setMode() (CASSANDRA-3388)
 * Avoid large array allocation for compressed chunk offsets (CASSANDRA-3432)
 * fix DecimalType bytebuffer marshalling (CASSANDRA-3421)
 * fix bug that caused first column in per row indexes to be ignored 
   (CASSANDRA-3441)
 * add JMX call to clean (failed) repair sessions (CASSANDRA-3316)
 * fix sstableloader reference acquisition bug (CASSANDRA-3438)
 * fix estimated row size regression (CASSANDRA-3451)
 * make sure we don't return more columns than asked (CASSANDRA-3303, 3395)
Merged from 0.8:
 * acquire compactionlock during truncate (CASSANDRA-3399)
 * fix displaying cfdef entries for super columnfamilies (CASSANDRA-3415)


1.0.1
 * acquire references during index build to prevent delete problems
   on Windows (CASSANDRA-3314)
 * describe_ring should include datacenter/topology information (CASSANDRA-2882)
 * Thrift sockets are not properly buffered (CASSANDRA-3261)
 * performance improvement for bytebufferutil compare function (CASSANDRA-3286)
 * add system.versions ColumnFamily (CASSANDRA-3140)
 * reduce network copies (CASSANDRA-3333, 3373)
 * limit nodetool to 32MB of heap (CASSANDRA-3124)
 * (CQL) update parser to accept "timestamp" instead of "date" (CASSANDRA-3149)
 * Fix CLI `show schema` to include "compression_options" (CASSANDRA-3368)
 * Snapshot to include manifest under LeveledCompactionStrategy (CASSANDRA-3359)
 * (CQL) SELECT query should allow CF name to be qualified by keyspace (CASSANDRA-3130)
 * (CQL) Fix internal application error specifying 'using consistency ...'
   in lower case (CASSANDRA-3366)
 * fix Deflate compression when compression actually makes the data bigger
   (CASSANDRA-3370)
 * optimize UUIDGen to avoid lock contention on InetAddress.getLocalHost 
   (CASSANDRA-3387)
 * tolerate index being dropped mid-mutation (CASSANDRA-3334, 3313)
 * CompactionManager is now responsible for checking for new candidates
   post-task execution, enabling more consistent leveled compaction 
   (CASSANDRA-3391)
 * Cache HSHA threads (CASSANDRA-3372)
 * use CF/KS names as snapshot prefix for drop + truncate operations
   (CASSANDRA-2997)
 * Break bloom filters up to avoid heap fragmentation (CASSANDRA-2466)
 * fix cassandra hanging on jsvc stop (CASSANDRA-3302)
 * Avoid leveled compaction getting blocked on errors (CASSANDRA-3408)
 * Make reloading the compaction strategy safe (CASSANDRA-3409)
 * ignore 0.8 hints even if compaction begins before we try to purge
   them (CASSANDRA-3385)
 * remove procrun (bin\daemon) from Cassandra source tree and 
   artifacts (CASSANDRA-3331)
 * make cassandra compile under JDK7 (CASSANDRA-3275)
 * remove dependency of clientutil.jar to FBUtilities (CASSANDRA-3299)
 * avoid truncation errors by using long math on long values (CASSANDRA-3364)
 * avoid clock drift on some Windows machine (CASSANDRA-3375)
 * display cache provider in cli 'describe keyspace' command (CASSANDRA-3384)
 * fix incomplete topology information in describe_ring (CASSANDRA-3403)
 * expire dead gossip states based on time (CASSANDRA-2961)
 * improve CompactionTask extensibility (CASSANDRA-3330)
 * Allow one leveled compaction task to kick off another (CASSANDRA-3363)
 * allow encryption only between datacenters (CASSANDRA-2802)
Merged from 0.8:
 * fix truncate allowing data to be replayed post-restart (CASSANDRA-3297)
 * make iwriter final in IndexWriter to avoid NPE (CASSANDRA-2863)
 * (CQL) update grammar to require key clause in DELETE statement
   (CASSANDRA-3349)
 * (CQL) allow numeric keyspace names in USE statement (CASSANDRA-3350)
 * (Hadoop) skip empty rows when slicing the entire row (CASSANDRA-2855)
 * Fix handling of tombstone by SSTableExport/Import (CASSANDRA-3357)
 * fix ColumnIndexer to use long offsets (CASSANDRA-3358)
 * Improved CLI exceptions (CASSANDRA-3312)
 * Fix handling of tombstone by SSTableExport/Import (CASSANDRA-3357)
 * Only count compaction as active (for throttling) when they have
   successfully acquired the compaction lock (CASSANDRA-3344)
 * Display CLI version string on startup (CASSANDRA-3196)
 * (Hadoop) make CFIF try rpc_address or fallback to listen_address
   (CASSANDRA-3214)
 * (Hadoop) accept comma delimited lists of initial thrift connections
   (CASSANDRA-3185)
 * ColumnFamily min_compaction_threshold should be >= 2 (CASSANDRA-3342)
 * (Pig) add 0.8+ types and key validation type in schema (CASSANDRA-3280)
 * Fix completely removing column metadata using CLI (CASSANDRA-3126)
 * CLI `describe cluster;` output should be on separate lines for separate versions
   (CASSANDRA-3170)
 * fix changing durable_writes keyspace option during CF creation
   (CASSANDRA-3292)
 * avoid locking on update when no indexes are involved (CASSANDRA-3386)
 * fix assertionError during repair with ordered partitioners (CASSANDRA-3369)
 * correctly serialize key_validation_class for avro (CASSANDRA-3391)
 * don't expire counter tombstone after streaming (CASSANDRA-3394)
 * prevent nodes that failed to join from hanging around forever 
   (CASSANDRA-3351)
 * remove incorrect optimization from slice read path (CASSANDRA-3390)
 * Fix race in AntiEntropyService (CASSANDRA-3400)


1.0.0-final
 * close scrubbed sstable fd before deleting it (CASSANDRA-3318)
 * fix bug preventing obsolete commitlog segments from being removed
   (CASSANDRA-3269)
 * tolerate whitespace in seed CDL (CASSANDRA-3263)
 * Change default heap thresholds to max(min(1/2 ram, 1G), min(1/4 ram, 8GB))
   (CASSANDRA-3295)
 * Fix broken CompressedRandomAccessReaderTest (CASSANDRA-3298)
 * (CQL) fix type information returned for wildcard queries (CASSANDRA-3311)
 * add estimated tasks to LeveledCompactionStrategy (CASSANDRA-3322)
 * avoid including compaction cache-warming in keycache stats (CASSANDRA-3325)
 * run compaction and hinted handoff threads at MIN_PRIORITY (CASSANDRA-3308)
 * default hsha thrift server to cpu core count in rpc pool (CASSANDRA-3329)
 * add bin\daemon to binary tarball for Windows service (CASSANDRA-3331)
 * Fix places where uncompressed size of sstables was use in place of the
   compressed one (CASSANDRA-3338)
 * Fix hsha thrift server (CASSANDRA-3346)
 * Make sure repair only stream needed sstables (CASSANDRA-3345)


1.0.0-rc2
 * Log a meaningful warning when a node receives a message for a repair session
   that doesn't exist anymore (CASSANDRA-3256)
 * test for NUMA policy support as well as numactl presence (CASSANDRA-3245)
 * Fix FD leak when internode encryption is enabled (CASSANDRA-3257)
 * Remove incorrect assertion in mergeIterator (CASSANDRA-3260)
 * FBUtilities.hexToBytes(String) to throw NumberFormatException when string
   contains non-hex characters (CASSANDRA-3231)
 * Keep SimpleSnitch proximity ordering unchanged from what the Strategy
   generates, as intended (CASSANDRA-3262)
 * remove Scrub from compactionstats when finished (CASSANDRA-3255)
 * fix counter entry in jdbc TypesMap (CASSANDRA-3268)
 * fix full queue scenario for ParallelCompactionIterator (CASSANDRA-3270)
 * fix bootstrap process (CASSANDRA-3285)
 * don't try delivering hints if when there isn't any (CASSANDRA-3176)
 * CLI documentation change for ColumnFamily `compression_options` (CASSANDRA-3282)
 * ignore any CF ids sent by client for adding CF/KS (CASSANDRA-3288)
 * remove obsolete hints on first startup (CASSANDRA-3291)
 * use correct ISortedColumns for time-optimized reads (CASSANDRA-3289)
 * Evict gossip state immediately when a token is taken over by a new IP 
   (CASSANDRA-3259)


1.0.0-rc1
 * Update CQL to generate microsecond timestamps by default (CASSANDRA-3227)
 * Fix counting CFMetadata towards Memtable liveRatio (CASSANDRA-3023)
 * Kill server on wrapped OOME such as from FileChannel.map (CASSANDRA-3201)
 * remove unnecessary copy when adding to row cache (CASSANDRA-3223)
 * Log message when a full repair operation completes (CASSANDRA-3207)
 * Fix streamOutSession keeping sstables references forever if the remote end
   dies (CASSANDRA-3216)
 * Remove dynamic_snitch boolean from example configuration (defaulting to 
   true) and set default badness threshold to 0.1 (CASSANDRA-3229)
 * Base choice of random or "balanced" token on bootstrap on whether
   schema definitions were found (CASSANDRA-3219)
 * Fixes for LeveledCompactionStrategy score computation, prioritization,
   scheduling, and performance (CASSANDRA-3224, 3234)
 * parallelize sstable open at server startup (CASSANDRA-2988)
 * fix handling of exceptions writing to OutboundTcpConnection (CASSANDRA-3235)
 * Allow using quotes in "USE <keyspace>;" CLI command (CASSANDRA-3208)
 * Don't allow any cache loading exceptions to halt startup (CASSANDRA-3218)
 * Fix sstableloader --ignores option (CASSANDRA-3247)
 * File descriptor limit increased in packaging (CASSANDRA-3206)
 * Fix deadlock in commit log during flush (CASSANDRA-3253) 


1.0.0-beta1
 * removed binarymemtable (CASSANDRA-2692)
 * add commitlog_total_space_in_mb to prevent fragmented logs (CASSANDRA-2427)
 * removed commitlog_rotation_threshold_in_mb configuration (CASSANDRA-2771)
 * make AbstractBounds.normalize de-overlapp overlapping ranges (CASSANDRA-2641)
 * replace CollatingIterator, ReducingIterator with MergeIterator 
   (CASSANDRA-2062)
 * Fixed the ability to set compaction strategy in cli using create column 
   family command (CASSANDRA-2778)
 * clean up tmp files after failed compaction (CASSANDRA-2468)
 * restrict repair streaming to specific columnfamilies (CASSANDRA-2280)
 * don't bother persisting columns shadowed by a row tombstone (CASSANDRA-2589)
 * reset CF and SC deletion times after gc_grace (CASSANDRA-2317)
 * optimize away seek when compacting wide rows (CASSANDRA-2879)
 * single-pass streaming (CASSANDRA-2677, 2906, 2916, 3003)
 * use reference counting for deleting sstables instead of relying on GC
   (CASSANDRA-2521, 3179)
 * store hints as serialized mutations instead of pointers to data row
   (CASSANDRA-2045)
 * store hints in the coordinator node instead of in the closest replica 
   (CASSANDRA-2914)
 * add row_cache_keys_to_save CF option (CASSANDRA-1966)
 * check column family validity in nodetool repair (CASSANDRA-2933)
 * use lazy initialization instead of class initialization in NodeId
   (CASSANDRA-2953)
 * add paging to get_count (CASSANDRA-2894)
 * fix "short reads" in [multi]get (CASSANDRA-2643, 3157, 3192)
 * add optional compression for sstables (CASSANDRA-47, 2994, 3001, 3128)
 * add scheduler JMX metrics (CASSANDRA-2962)
 * add block level checksum for compressed data (CASSANDRA-1717)
 * make column family backed column map pluggable and introduce unsynchronized
   ArrayList backed one to speedup reads (CASSANDRA-2843, 3165, 3205)
 * refactoring of the secondary index api (CASSANDRA-2982)
 * make CL > ONE reads wait for digest reconciliation before returning
   (CASSANDRA-2494)
 * fix missing logging for some exceptions (CASSANDRA-2061)
 * refactor and optimize ColumnFamilyStore.files(...) and Descriptor.fromFilename(String)
   and few other places responsible for work with SSTable files (CASSANDRA-3040)
 * Stop reading from sstables once we know we have the most recent columns,
   for query-by-name requests (CASSANDRA-2498)
 * Add query-by-column mode to stress.java (CASSANDRA-3064)
 * Add "install" command to cassandra.bat (CASSANDRA-292)
 * clean up KSMetadata, CFMetadata from unnecessary
   Thrift<->Avro conversion methods (CASSANDRA-3032)
 * Add timeouts to client request schedulers (CASSANDRA-3079, 3096)
 * Cli to use hashes rather than array of hashes for strategy options (CASSANDRA-3081)
 * LeveledCompactionStrategy (CASSANDRA-1608, 3085, 3110, 3087, 3145, 3154, 3182)
 * Improvements of the CLI `describe` command (CASSANDRA-2630)
 * reduce window where dropped CF sstables may not be deleted (CASSANDRA-2942)
 * Expose gossip/FD info to JMX (CASSANDRA-2806)
 * Fix streaming over SSL when compressed SSTable involved (CASSANDRA-3051)
 * Add support for pluggable secondary index implementations (CASSANDRA-3078)
 * remove compaction_thread_priority setting (CASSANDRA-3104)
 * generate hints for replicas that timeout, not just replicas that are known
   to be down before starting (CASSANDRA-2034)
 * Add throttling for internode streaming (CASSANDRA-3080)
 * make the repair of a range repair all replica (CASSANDRA-2610, 3194)
 * expose the ability to repair the first range (as returned by the
   partitioner) of a node (CASSANDRA-2606)
 * Streams Compression (CASSANDRA-3015)
 * add ability to use multiple threads during a single compaction
   (CASSANDRA-2901)
 * make AbstractBounds.normalize support overlapping ranges (CASSANDRA-2641)
 * fix of the CQL count() behavior (CASSANDRA-3068)
 * use TreeMap backed column families for the SSTable simple writers
   (CASSANDRA-3148)
 * fix inconsistency of the CLI syntax when {} should be used instead of [{}]
   (CASSANDRA-3119)
 * rename CQL type names to match expected SQL behavior (CASSANDRA-3149, 3031)
 * Arena-based allocation for memtables (CASSANDRA-2252, 3162, 3163, 3168)
 * Default RR chance to 0.1 (CASSANDRA-3169)
 * Add RowLevel support to secondary index API (CASSANDRA-3147)
 * Make SerializingCacheProvider the default if JNA is available (CASSANDRA-3183)
 * Fix backwards compatibilty for CQL memtable properties (CASSANDRA-3190)
 * Add five-minute delay before starting compactions on a restarted server
   (CASSANDRA-3181)
 * Reduce copies done for intra-host messages (CASSANDRA-1788, 3144)
 * support of compaction strategy option for stress.java (CASSANDRA-3204)
 * make memtable throughput and column count thresholds no-ops (CASSANDRA-2449)
 * Return schema information along with the resultSet in CQL (CASSANDRA-2734)
 * Add new DecimalType (CASSANDRA-2883)
 * Fix assertion error in RowRepairResolver (CASSANDRA-3156)
 * Reduce unnecessary high buffer sizes (CASSANDRA-3171)
 * Pluggable compaction strategy (CASSANDRA-1610)
 * Add new broadcast_address config option (CASSANDRA-2491)


0.8.7
 * Kill server on wrapped OOME such as from FileChannel.map (CASSANDRA-3201)
 * Allow using quotes in "USE <keyspace>;" CLI command (CASSANDRA-3208)
 * Log message when a full repair operation completes (CASSANDRA-3207)
 * Don't allow any cache loading exceptions to halt startup (CASSANDRA-3218)
 * Fix sstableloader --ignores option (CASSANDRA-3247)
 * File descriptor limit increased in packaging (CASSANDRA-3206)
 * Log a meaningfull warning when a node receive a message for a repair session
   that doesn't exist anymore (CASSANDRA-3256)
 * Fix FD leak when internode encryption is enabled (CASSANDRA-3257)
 * FBUtilities.hexToBytes(String) to throw NumberFormatException when string
   contains non-hex characters (CASSANDRA-3231)
 * Keep SimpleSnitch proximity ordering unchanged from what the Strategy
   generates, as intended (CASSANDRA-3262)
 * remove Scrub from compactionstats when finished (CASSANDRA-3255)
 * Fix tool .bat files when CASSANDRA_HOME contains spaces (CASSANDRA-3258)
 * Force flush of status table when removing/updating token (CASSANDRA-3243)
 * Evict gossip state immediately when a token is taken over by a new IP (CASSANDRA-3259)
 * Fix bug where the failure detector can take too long to mark a host
   down (CASSANDRA-3273)
 * (Hadoop) allow wrapping ranges in queries (CASSANDRA-3137)
 * (Hadoop) check all interfaces for a match with split location
   before falling back to random replica (CASSANDRA-3211)
 * (Hadoop) Make Pig storage handle implements LoadMetadata (CASSANDRA-2777)
 * (Hadoop) Fix exception during PIG 'dump' (CASSANDRA-2810)
 * Fix stress COUNTER_GET option (CASSANDRA-3301)
 * Fix missing fields in CLI `show schema` output (CASSANDRA-3304)
 * Nodetool no longer leaks threads and closes JMX connections (CASSANDRA-3309)
 * fix truncate allowing data to be replayed post-restart (CASSANDRA-3297)
 * Move SimpleAuthority and SimpleAuthenticator to examples (CASSANDRA-2922)
 * Fix handling of tombstone by SSTableExport/Import (CASSANDRA-3357)
 * Fix transposition in cfHistograms (CASSANDRA-3222)
 * Allow using number as DC name when creating keyspace in CQL (CASSANDRA-3239)
 * Force flush of system table after updating/removing a token (CASSANDRA-3243)


0.8.6
 * revert CASSANDRA-2388
 * change TokenRange.endpoints back to listen/broadcast address to match
   pre-1777 behavior, and add TokenRange.rpc_endpoints instead (CASSANDRA-3187)
 * avoid trying to watch cassandra-topology.properties when loaded from jar
   (CASSANDRA-3138)
 * prevent users from creating keyspaces with LocalStrategy replication
   (CASSANDRA-3139)
 * fix CLI `show schema;` to output correct keyspace definition statement
   (CASSANDRA-3129)
 * CustomTThreadPoolServer to log TTransportException at DEBUG level
   (CASSANDRA-3142)
 * allow topology sort to work with non-unique rack names between 
   datacenters (CASSANDRA-3152)
 * Improve caching of same-version Messages on digest and repair paths
   (CASSANDRA-3158)
 * Randomize choice of first replica for counter increment (CASSANDRA-2890)
 * Fix using read_repair_chance instead of merge_shard_change (CASSANDRA-3202)
 * Avoid streaming data to nodes that already have it, on move as well as
   decommission (CASSANDRA-3041)
 * Fix divide by zero error in GCInspector (CASSANDRA-3164)
 * allow quoting of the ColumnFamily name in CLI `create column family`
   statement (CASSANDRA-3195)
 * Fix rolling upgrade from 0.7 to 0.8 problem (CASSANDRA-3166)
 * Accomodate missing encryption_options in IncomingTcpConnection.stream
   (CASSANDRA-3212)


0.8.5
 * fix NPE when encryption_options is unspecified (CASSANDRA-3007)
 * include column name in validation failure exceptions (CASSANDRA-2849)
 * make sure truncate clears out the commitlog so replay won't re-
   populate with truncated data (CASSANDRA-2950)
 * fix NPE when debug logging is enabled and dropped CF is present
   in a commitlog segment (CASSANDRA-3021)
 * fix cassandra.bat when CASSANDRA_HOME contains spaces (CASSANDRA-2952)
 * fix to SSTableSimpleUnsortedWriter bufferSize calculation (CASSANDRA-3027)
 * make cleanup and normal compaction able to skip empty rows
   (rows containing nothing but expired tombstones) (CASSANDRA-3039)
 * work around native memory leak in com.sun.management.GarbageCollectorMXBean
   (CASSANDRA-2868)
 * validate that column names in column_metadata are not equal to key_alias
   on create/update of the ColumnFamily and CQL 'ALTER' statement (CASSANDRA-3036)
 * return an InvalidRequestException if an indexed column is assigned
   a value larger than 64KB (CASSANDRA-3057)
 * fix of numeric-only and string column names handling in CLI "drop index" 
   (CASSANDRA-3054)
 * prune index scan resultset back to original request for lazy
   resultset expansion case (CASSANDRA-2964)
 * (Hadoop) fail jobs when Cassandra node has failed but TaskTracker
   has not (CASSANDRA-2388)
 * fix dynamic snitch ignoring nodes when read_repair_chance is zero
   (CASSANDRA-2662)
 * avoid retaining references to dropped CFS objects in 
   CompactionManager.estimatedCompactions (CASSANDRA-2708)
 * expose rpc timeouts per host in MessagingServiceMBean (CASSANDRA-2941)
 * avoid including cwd in classpath for deb and rpm packages (CASSANDRA-2881)
 * remove gossip state when a new IP takes over a token (CASSANDRA-3071)
 * allow sstable2json to work on index sstable files (CASSANDRA-3059)
 * always hint counters (CASSANDRA-3099)
 * fix log4j initialization in EmbeddedCassandraService (CASSANDRA-2857)
 * remove gossip state when a new IP takes over a token (CASSANDRA-3071)
 * work around native memory leak in com.sun.management.GarbageCollectorMXBean
    (CASSANDRA-2868)
 * fix UnavailableException with writes at CL.EACH_QUORM (CASSANDRA-3084)
 * fix parsing of the Keyspace and ColumnFamily names in numeric
   and string representations in CLI (CASSANDRA-3075)
 * fix corner cases in Range.differenceToFetch (CASSANDRA-3084)
 * fix ip address String representation in the ring cache (CASSANDRA-3044)
 * fix ring cache compatibility when mixing pre-0.8.4 nodes with post-
   in the same cluster (CASSANDRA-3023)
 * make repair report failure when a node participating dies (instead of
   hanging forever) (CASSANDRA-2433)
 * fix handling of the empty byte buffer by ReversedType (CASSANDRA-3111)
 * Add validation that Keyspace names are case-insensitively unique (CASSANDRA-3066)
 * catch invalid key_validation_class before instantiating UpdateColumnFamily (CASSANDRA-3102)
 * make Range and Bounds objects client-safe (CASSANDRA-3108)
 * optionally skip log4j configuration (CASSANDRA-3061)
 * bundle sstableloader with the debian package (CASSANDRA-3113)
 * don't try to build secondary indexes when there is none (CASSANDRA-3123)
 * improve SSTableSimpleUnsortedWriter speed for large rows (CASSANDRA-3122)
 * handle keyspace arguments correctly in nodetool snapshot (CASSANDRA-3038)
 * Fix SSTableImportTest on windows (CASSANDRA-3043)
 * expose compactionThroughputMbPerSec through JMX (CASSANDRA-3117)
 * log keyspace and CF of large rows being compacted


0.8.4
 * change TokenRing.endpoints to be a list of rpc addresses instead of 
   listen/broadcast addresses (CASSANDRA-1777)
 * include files-to-be-streamed in StreamInSession.getSources (CASSANDRA-2972)
 * use JAVA env var in cassandra-env.sh (CASSANDRA-2785, 2992)
 * avoid doing read for no-op replicate-on-write at CL=1 (CASSANDRA-2892)
 * refuse counter write for CL.ANY (CASSANDRA-2990)
 * switch back to only logging recent dropped messages (CASSANDRA-3004)
 * always deserialize RowMutation for counters (CASSANDRA-3006)
 * ignore saved replication_factor strategy_option for NTS (CASSANDRA-3011)
 * make sure pre-truncate CL segments are discarded (CASSANDRA-2950)


0.8.3
 * add ability to drop local reads/writes that are going to timeout
   (CASSANDRA-2943)
 * revamp token removal process, keep gossip states for 3 days (CASSANDRA-2496)
 * don't accept extra args for 0-arg nodetool commands (CASSANDRA-2740)
 * log unavailableexception details at debug level (CASSANDRA-2856)
 * expose data_dir though jmx (CASSANDRA-2770)
 * don't include tmp files as sstable when create cfs (CASSANDRA-2929)
 * log Java classpath on startup (CASSANDRA-2895)
 * keep gossipped version in sync with actual on migration coordinator 
   (CASSANDRA-2946)
 * use lazy initialization instead of class initialization in NodeId
   (CASSANDRA-2953)
 * check column family validity in nodetool repair (CASSANDRA-2933)
 * speedup bytes to hex conversions dramatically (CASSANDRA-2850)
 * Flush memtables on shutdown when durable writes are disabled 
   (CASSANDRA-2958)
 * improved POSIX compatibility of start scripts (CASsANDRA-2965)
 * add counter support to Hadoop InputFormat (CASSANDRA-2981)
 * fix bug where dirty commitlog segments were removed (and avoid keeping 
   segments with no post-flush activity permanently dirty) (CASSANDRA-2829)
 * fix throwing exception with batch mutation of counter super columns
   (CASSANDRA-2949)
 * ignore system tables during repair (CASSANDRA-2979)
 * throw exception when NTS is given replication_factor as an option
   (CASSANDRA-2960)
 * fix assertion error during compaction of counter CFs (CASSANDRA-2968)
 * avoid trying to create index names, when no index exists (CASSANDRA-2867)
 * don't sample the system table when choosing a bootstrap token
   (CASSANDRA-2825)
 * gossiper notifies of local state changes (CASSANDRA-2948)
 * add asynchronous and half-sync/half-async (hsha) thrift servers 
   (CASSANDRA-1405)
 * fix potential use of free'd native memory in SerializingCache 
   (CASSANDRA-2951)
 * prune index scan resultset back to original request for lazy
   resultset expansion case (CASSANDRA-2964)
 * (Hadoop) fail jobs when Cassandra node has failed but TaskTracker
    has not (CASSANDRA-2388)


0.8.2
 * CQL: 
   - include only one row per unique key for IN queries (CASSANDRA-2717)
   - respect client timestamp on full row deletions (CASSANDRA-2912)
 * improve thread-safety in StreamOutSession (CASSANDRA-2792)
 * allow deleting a row and updating indexed columns in it in the
   same mutation (CASSANDRA-2773)
 * Expose number of threads blocked on submitting memtable to flush
   in JMX (CASSANDRA-2817)
 * add ability to return "endpoints" to nodetool (CASSANDRA-2776)
 * Add support for multiple (comma-delimited) coordinator addresses
   to ColumnFamilyInputFormat (CASSANDRA-2807)
 * fix potential NPE while scheduling read repair for range slice
   (CASSANDRA-2823)
 * Fix race in SystemTable.getCurrentLocalNodeId (CASSANDRA-2824)
 * Correctly set default for replicate_on_write (CASSANDRA-2835)
 * improve nodetool compactionstats formatting (CASSANDRA-2844)
 * fix index-building status display (CASSANDRA-2853)
 * fix CLI perpetuating obsolete KsDef.replication_factor (CASSANDRA-2846)
 * improve cli treatment of multiline comments (CASSANDRA-2852)
 * handle row tombstones correctly in EchoedRow (CASSANDRA-2786)
 * add MessagingService.get[Recently]DroppedMessages and
   StorageService.getExceptionCount (CASSANDRA-2804)
 * fix possibility of spurious UnavailableException for LOCAL_QUORUM
   reads with dynamic snitch + read repair disabled (CASSANDRA-2870)
 * add ant-optional as dependence for the debian package (CASSANDRA-2164)
 * add option to specify limit for get_slice in the CLI (CASSANDRA-2646)
 * decrease HH page size (CASSANDRA-2832)
 * reset cli keyspace after dropping the current one (CASSANDRA-2763)
 * add KeyRange option to Hadoop inputformat (CASSANDRA-1125)
 * fix protocol versioning (CASSANDRA-2818, 2860)
 * support spaces in path to log4j configuration (CASSANDRA-2383)
 * avoid including inferred types in CF update (CASSANDRA-2809)
 * fix JMX bulkload call (CASSANDRA-2908)
 * fix updating KS with durable_writes=false (CASSANDRA-2907)
 * add simplified facade to SSTableWriter for bulk loading use
   (CASSANDRA-2911)
 * fix re-using index CF sstable names after drop/recreate (CASSANDRA-2872)
 * prepend CF to default index names (CASSANDRA-2903)
 * fix hint replay (CASSANDRA-2928)
 * Properly synchronize repair's merkle tree computation (CASSANDRA-2816)


0.8.1
 * CQL:
   - support for insert, delete in BATCH (CASSANDRA-2537)
   - support for IN to SELECT, UPDATE (CASSANDRA-2553)
   - timestamp support for INSERT, UPDATE, and BATCH (CASSANDRA-2555)
   - TTL support (CASSANDRA-2476)
   - counter support (CASSANDRA-2473)
   - ALTER COLUMNFAMILY (CASSANDRA-1709)
   - DROP INDEX (CASSANDRA-2617)
   - add SCHEMA/TABLE as aliases for KS/CF (CASSANDRA-2743)
   - server handles wait-for-schema-agreement (CASSANDRA-2756)
   - key alias support (CASSANDRA-2480)
 * add support for comparator parameters and a generic ReverseType
   (CASSANDRA-2355)
 * add CompositeType and DynamicCompositeType (CASSANDRA-2231)
 * optimize batches containing multiple updates to the same row
   (CASSANDRA-2583)
 * adjust hinted handoff page size to avoid OOM with large columns 
   (CASSANDRA-2652)
 * mark BRAF buffer invalid post-flush so we don't re-flush partial
   buffers again, especially on CL writes (CASSANDRA-2660)
 * add DROP INDEX support to CLI (CASSANDRA-2616)
 * don't perform HH to client-mode [storageproxy] nodes (CASSANDRA-2668)
 * Improve forceDeserialize/getCompactedRow encapsulation (CASSANDRA-2659)
 * Don't write CounterUpdateColumn to disk in tests (CASSANDRA-2650)
 * Add sstable bulk loading utility (CASSANDRA-1278)
 * avoid replaying hints to dropped columnfamilies (CASSANDRA-2685)
 * add placeholders for missing rows in range query pseudo-RR (CASSANDRA-2680)
 * remove no-op HHOM.renameHints (CASSANDRA-2693)
 * clone super columns to avoid modifying them during flush (CASSANDRA-2675)
 * allow writes to bypass the commitlog for certain keyspaces (CASSANDRA-2683)
 * avoid NPE when bypassing commitlog during memtable flush (CASSANDRA-2781)
 * Added support for making bootstrap retry if nodes flap (CASSANDRA-2644)
 * Added statusthrift to nodetool to report if thrift server is running (CASSANDRA-2722)
 * Fixed rows being cached if they do not exist (CASSANDRA-2723)
 * Support passing tableName and cfName to RowCacheProviders (CASSANDRA-2702)
 * close scrub file handles (CASSANDRA-2669)
 * throttle migration replay (CASSANDRA-2714)
 * optimize column serializer creation (CASSANDRA-2716)
 * Added support for making bootstrap retry if nodes flap (CASSANDRA-2644)
 * Added statusthrift to nodetool to report if thrift server is running
   (CASSANDRA-2722)
 * Fixed rows being cached if they do not exist (CASSANDRA-2723)
 * fix truncate/compaction race (CASSANDRA-2673)
 * workaround large resultsets causing large allocation retention
   by nio sockets (CASSANDRA-2654)
 * fix nodetool ring use with Ec2Snitch (CASSANDRA-2733)
 * fix removing columns and subcolumns that are supressed by a row or
   supercolumn tombstone during replica resolution (CASSANDRA-2590)
 * support sstable2json against snapshot sstables (CASSANDRA-2386)
 * remove active-pull schema requests (CASSANDRA-2715)
 * avoid marking entire list of sstables as actively being compacted
   in multithreaded compaction (CASSANDRA-2765)
 * seek back after deserializing a row to update cache with (CASSANDRA-2752)
 * avoid skipping rows in scrub for counter column family (CASSANDRA-2759)
 * fix ConcurrentModificationException in repair when dealing with 0.7 node
   (CASSANDRA-2767)
 * use threadsafe collections for StreamInSession (CASSANDRA-2766)
 * avoid infinite loop when creating merkle tree (CASSANDRA-2758)
 * avoids unmarking compacting sstable prematurely in cleanup (CASSANDRA-2769)
 * fix NPE when the commit log is bypassed (CASSANDRA-2718)
 * don't throw an exception in SS.isRPCServerRunning (CASSANDRA-2721)
 * make stress.jar executable (CASSANDRA-2744)
 * add daemon mode to java stress (CASSANDRA-2267)
 * expose the DC and rack of a node through JMX and nodetool ring (CASSANDRA-2531)
 * fix cache mbean getSize (CASSANDRA-2781)
 * Add Date, Float, Double, and Boolean types (CASSANDRA-2530)
 * Add startup flag to renew counter node id (CASSANDRA-2788)
 * add jamm agent to cassandra.bat (CASSANDRA-2787)
 * fix repair hanging if a neighbor has nothing to send (CASSANDRA-2797)
 * purge tombstone even if row is in only one sstable (CASSANDRA-2801)
 * Fix wrong purge of deleted cf during compaction (CASSANDRA-2786)
 * fix race that could result in Hadoop writer failing to throw an
   exception encountered after close() (CASSANDRA-2755)
 * fix scan wrongly throwing assertion error (CASSANDRA-2653)
 * Always use even distribution for merkle tree with RandomPartitionner
   (CASSANDRA-2841)
 * fix describeOwnership for OPP (CASSANDRA-2800)
 * ensure that string tokens do not contain commas (CASSANDRA-2762)


0.8.0-final
 * fix CQL grammar warning and cqlsh regression from CASSANDRA-2622
 * add ant generate-cql-html target (CASSANDRA-2526)
 * update CQL consistency levels (CASSANDRA-2566)
 * debian packaging fixes (CASSANDRA-2481, 2647)
 * fix UUIDType, IntegerType for direct buffers (CASSANDRA-2682, 2684)
 * switch to native Thrift for Hadoop map/reduce (CASSANDRA-2667)
 * fix StackOverflowError when building from eclipse (CASSANDRA-2687)
 * only provide replication_factor to strategy_options "help" for
   SimpleStrategy, OldNetworkTopologyStrategy (CASSANDRA-2678, 2713)
 * fix exception adding validators to non-string columns (CASSANDRA-2696)
 * avoid instantiating DatabaseDescriptor in JDBC (CASSANDRA-2694)
 * fix potential stack overflow during compaction (CASSANDRA-2626)
 * clone super columns to avoid modifying them during flush (CASSANDRA-2675)
 * reset underlying iterator in EchoedRow constructor (CASSANDRA-2653)


0.8.0-rc1
 * faster flushes and compaction from fixing excessively pessimistic 
   rebuffering in BRAF (CASSANDRA-2581)
 * fix returning null column values in the python cql driver (CASSANDRA-2593)
 * fix merkle tree splitting exiting early (CASSANDRA-2605)
 * snapshot_before_compaction directory name fix (CASSANDRA-2598)
 * Disable compaction throttling during bootstrap (CASSANDRA-2612) 
 * fix CQL treatment of > and < operators in range slices (CASSANDRA-2592)
 * fix potential double-application of counter updates on commitlog replay
   by moving replay position from header to sstable metadata (CASSANDRA-2419)
 * JDBC CQL driver exposes getColumn for access to timestamp
 * JDBC ResultSetMetadata properties added to AbstractType
 * r/m clustertool (CASSANDRA-2607)
 * add support for presenting row key as a column in CQL result sets 
   (CASSANDRA-2622)
 * Don't allow {LOCAL|EACH}_QUORUM unless strategy is NTS (CASSANDRA-2627)
 * validate keyspace strategy_options during CQL create (CASSANDRA-2624)
 * fix empty Result with secondary index when limit=1 (CASSANDRA-2628)
 * Fix regression where bootstrapping a node with no schema fails
   (CASSANDRA-2625)
 * Allow removing LocationInfo sstables (CASSANDRA-2632)
 * avoid attempting to replay mutations from dropped keyspaces (CASSANDRA-2631)
 * avoid using cached position of a key when GT is requested (CASSANDRA-2633)
 * fix counting bloom filter true positives (CASSANDRA-2637)
 * initialize local ep state prior to gossip startup if needed (CASSANDRA-2638)
 * fix counter increment lost after restart (CASSANDRA-2642)
 * add quote-escaping via backslash to CLI (CASSANDRA-2623)
 * fix pig example script (CASSANDRA-2487)
 * fix dynamic snitch race in adding latencies (CASSANDRA-2618)
 * Start/stop cassandra after more important services such as mdadm in
   debian packaging (CASSANDRA-2481)


0.8.0-beta2
 * fix NPE compacting index CFs (CASSANDRA-2528)
 * Remove checking all column families on startup for compaction candidates 
   (CASSANDRA-2444)
 * validate CQL create keyspace options (CASSANDRA-2525)
 * fix nodetool setcompactionthroughput (CASSANDRA-2550)
 * move	gossip heartbeat back to its own thread (CASSANDRA-2554)
 * validate cql TRUNCATE columnfamily before truncating (CASSANDRA-2570)
 * fix batch_mutate for mixed standard-counter mutations (CASSANDRA-2457)
 * disallow making schema changes to system keyspace (CASSANDRA-2563)
 * fix sending mutation messages multiple times (CASSANDRA-2557)
 * fix incorrect use of NBHM.size in ReadCallback that could cause
   reads to time out even when responses were received (CASSANDRA-2552)
 * trigger read repair correctly for LOCAL_QUORUM reads (CASSANDRA-2556)
 * Allow configuring the number of compaction thread (CASSANDRA-2558)
 * forceUserDefinedCompaction will attempt to compact what it is given
   even if the pessimistic estimate is that there is not enough disk space;
   automatic compactions will only compact 2 or more sstables (CASSANDRA-2575)
 * refuse to apply migrations with older timestamps than the current 
   schema (CASSANDRA-2536)
 * remove unframed Thrift transport option
 * include indexes in snapshots (CASSANDRA-2596)
 * improve ignoring of obsolete mutations in index maintenance (CASSANDRA-2401)
 * recognize attempt to drop just the index while leaving the column
   definition alone (CASSANDRA-2619)
  

0.8.0-beta1
 * remove Avro RPC support (CASSANDRA-926)
 * support for columns that act as incr/decr counters 
   (CASSANDRA-1072, 1937, 1944, 1936, 2101, 2093, 2288, 2105, 2384, 2236, 2342,
   2454)
 * CQL (CASSANDRA-1703, 1704, 1705, 1706, 1707, 1708, 1710, 1711, 1940, 
   2124, 2302, 2277, 2493)
 * avoid double RowMutation serialization on write path (CASSANDRA-1800)
 * make NetworkTopologyStrategy the default (CASSANDRA-1960)
 * configurable internode encryption (CASSANDRA-1567, 2152)
 * human readable column names in sstable2json output (CASSANDRA-1933)
 * change default JMX port to 7199 (CASSANDRA-2027)
 * backwards compatible internal messaging (CASSANDRA-1015)
 * atomic switch of memtables and sstables (CASSANDRA-2284)
 * add pluggable SeedProvider (CASSANDRA-1669)
 * Fix clustertool to not throw exception when calling get_endpoints (CASSANDRA-2437)
 * upgrade to thrift 0.6 (CASSANDRA-2412) 
 * repair works on a token range instead of full ring (CASSANDRA-2324)
 * purge tombstones from row cache (CASSANDRA-2305)
 * push replication_factor into strategy_options (CASSANDRA-1263)
 * give snapshots the same name on each node (CASSANDRA-1791)
 * remove "nodetool loadbalance" (CASSANDRA-2448)
 * multithreaded compaction (CASSANDRA-2191)
 * compaction throttling (CASSANDRA-2156)
 * add key type information and alias (CASSANDRA-2311, 2396)
 * cli no longer divides read_repair_chance by 100 (CASSANDRA-2458)
 * made CompactionInfo.getTaskType return an enum (CASSANDRA-2482)
 * add a server-wide cap on measured memtable memory usage and aggressively
   flush to keep under that threshold (CASSANDRA-2006)
 * add unified UUIDType (CASSANDRA-2233)
 * add off-heap row cache support (CASSANDRA-1969)


0.7.5
 * improvements/fixes to PIG driver (CASSANDRA-1618, CASSANDRA-2387,
   CASSANDRA-2465, CASSANDRA-2484)
 * validate index names (CASSANDRA-1761)
 * reduce contention on Table.flusherLock (CASSANDRA-1954)
 * try harder to detect failures during streaming, cleaning up temporary
   files more reliably (CASSANDRA-2088)
 * shut down server for OOM on a Thrift thread (CASSANDRA-2269)
 * fix tombstone handling in repair and sstable2json (CASSANDRA-2279)
 * preserve version when streaming data from old sstables (CASSANDRA-2283)
 * don't start repair if a neighboring node is marked as dead (CASSANDRA-2290)
 * purge tombstones from row cache (CASSANDRA-2305)
 * Avoid seeking when sstable2json exports the entire file (CASSANDRA-2318)
 * clear Built flag in system table when dropping an index (CASSANDRA-2320)
 * don't allow arbitrary argument for stress.java (CASSANDRA-2323)
 * validate values for index predicates in get_indexed_slice (CASSANDRA-2328)
 * queue secondary indexes for flush before the parent (CASSANDRA-2330)
 * allow job configuration to set the CL used in Hadoop jobs (CASSANDRA-2331)
 * add memtable_flush_queue_size defaulting to 4 (CASSANDRA-2333)
 * Allow overriding of initial_token, storage_port and rpc_port from system
   properties (CASSANDRA-2343)
 * fix comparator used for non-indexed secondary expressions in index scan
   (CASSANDRA-2347)
 * ensure size calculation and write phase of large-row compaction use
   the same threshold for TTL expiration (CASSANDRA-2349)
 * fix race when iterating CFs during add/drop (CASSANDRA-2350)
 * add ConsistencyLevel command to CLI (CASSANDRA-2354)
 * allow negative numbers in the cli (CASSANDRA-2358)
 * hard code serialVersionUID for tokens class (CASSANDRA-2361)
 * fix potential infinite loop in ByteBufferUtil.inputStream (CASSANDRA-2365)
 * fix encoding bugs in HintedHandoffManager, SystemTable when default
   charset is not UTF8 (CASSANDRA-2367)
 * avoids having removed node reappearing in Gossip (CASSANDRA-2371)
 * fix incorrect truncation of long to int when reading columns via block
   index (CASSANDRA-2376)
 * fix NPE during stream session (CASSANDRA-2377)
 * fix race condition that could leave orphaned data files when dropping CF or
   KS (CASSANDRA-2381)
 * fsync statistics component on write (CASSANDRA-2382)
 * fix duplicate results from CFS.scan (CASSANDRA-2406)
 * add IntegerType to CLI help (CASSANDRA-2414)
 * avoid caching token-only decoratedkeys (CASSANDRA-2416)
 * convert mmap assertion to if/throw so scrub can catch it (CASSANDRA-2417)
 * don't overwrite gc log (CASSANDR-2418)
 * invalidate row cache for streamed row to avoid inconsitencies
   (CASSANDRA-2420)
 * avoid copies in range/index scans (CASSANDRA-2425)
 * make sure we don't wipe data during cleanup if the node has not join
   the ring (CASSANDRA-2428)
 * Try harder to close files after compaction (CASSANDRA-2431)
 * re-set bootstrapped flag after move finishes (CASSANDRA-2435)
 * display validation_class in CLI 'describe keyspace' (CASSANDRA-2442)
 * make cleanup compactions cleanup the row cache (CASSANDRA-2451)
 * add column fields validation to scrub (CASSANDRA-2460)
 * use 64KB flush buffer instead of in_memory_compaction_limit (CASSANDRA-2463)
 * fix backslash substitutions in CLI (CASSANDRA-2492)
 * disable cache saving for system CFS (CASSANDRA-2502)
 * fixes for verifying destination availability under hinted conditions
   so UE can be thrown intead of timing out (CASSANDRA-2514)
 * fix update of validation class in column metadata (CASSANDRA-2512)
 * support LOCAL_QUORUM, EACH_QUORUM CLs outside of NTS (CASSANDRA-2516)
 * preserve version when streaming data from old sstables (CASSANDRA-2283)
 * fix backslash substitutions in CLI (CASSANDRA-2492)
 * count a row deletion as one operation towards memtable threshold 
   (CASSANDRA-2519)
 * support LOCAL_QUORUM, EACH_QUORUM CLs outside of NTS (CASSANDRA-2516)


0.7.4
 * add nodetool join command (CASSANDRA-2160)
 * fix secondary indexes on pre-existing or streamed data (CASSANDRA-2244)
 * initialize endpoint in gossiper earlier (CASSANDRA-2228)
 * add ability to write to Cassandra from Pig (CASSANDRA-1828)
 * add rpc_[min|max]_threads (CASSANDRA-2176)
 * add CL.TWO, CL.THREE (CASSANDRA-2013)
 * avoid exporting an un-requested row in sstable2json, when exporting 
   a key that does not exist (CASSANDRA-2168)
 * add incremental_backups option (CASSANDRA-1872)
 * add configurable row limit to Pig loadfunc (CASSANDRA-2276)
 * validate column values in batches as well as single-Column inserts
   (CASSANDRA-2259)
 * move sample schema from cassandra.yaml to schema-sample.txt,
   a cli scripts (CASSANDRA-2007)
 * avoid writing empty rows when scrubbing tombstoned rows (CASSANDRA-2296)
 * fix assertion error in range and index scans for CL < ALL
   (CASSANDRA-2282)
 * fix commitlog replay when flush position refers to data that didn't
   get synced before server died (CASSANDRA-2285)
 * fix fd leak in sstable2json with non-mmap'd i/o (CASSANDRA-2304)
 * reduce memory use during streaming of multiple sstables (CASSANDRA-2301)
 * purge tombstoned rows from cache after GCGraceSeconds (CASSANDRA-2305)
 * allow zero replicas in a NTS datacenter (CASSANDRA-1924)
 * make range queries respect snitch for local replicas (CASSANDRA-2286)
 * fix HH delivery when column index is larger than 2GB (CASSANDRA-2297)
 * make 2ary indexes use parent CF flush thresholds during initial build
   (CASSANDRA-2294)
 * update memtable_throughput to be a long (CASSANDRA-2158)


0.7.3
 * Keep endpoint state until aVeryLongTime (CASSANDRA-2115)
 * lower-latency read repair (CASSANDRA-2069)
 * add hinted_handoff_throttle_delay_in_ms option (CASSANDRA-2161)
 * fixes for cache save/load (CASSANDRA-2172, -2174)
 * Handle whole-row deletions in CFOutputFormat (CASSANDRA-2014)
 * Make memtable_flush_writers flush in parallel (CASSANDRA-2178)
 * Add compaction_preheat_key_cache option (CASSANDRA-2175)
 * refactor stress.py to have only one copy of the format string 
   used for creating row keys (CASSANDRA-2108)
 * validate index names for \w+ (CASSANDRA-2196)
 * Fix Cassandra cli to respect timeout if schema does not settle 
   (CASSANDRA-2187)
 * fix for compaction and cleanup writing old-format data into new-version 
   sstable (CASSANDRA-2211, -2216)
 * add nodetool scrub (CASSANDRA-2217, -2240)
 * fix sstable2json large-row pagination (CASSANDRA-2188)
 * fix EOFing on requests for the last bytes in a file (CASSANDRA-2213)
 * fix BufferedRandomAccessFile bugs (CASSANDRA-2218, -2241)
 * check for memtable flush_after_mins exceeded every 10s (CASSANDRA-2183)
 * fix cache saving on Windows (CASSANDRA-2207)
 * add validateSchemaAgreement call + synchronization to schema
   modification operations (CASSANDRA-2222)
 * fix for reversed slice queries on large rows (CASSANDRA-2212)
 * fat clients were writing local data (CASSANDRA-2223)
 * set DEFAULT_MEMTABLE_LIFETIME_IN_MINS to 24h
 * improve detection and cleanup of partially-written sstables 
   (CASSANDRA-2206)
 * fix supercolumn de/serialization when subcolumn comparator is different
   from supercolumn's (CASSANDRA-2104)
 * fix starting up on Windows when CASSANDRA_HOME contains whitespace
   (CASSANDRA-2237)
 * add [get|set][row|key]cacheSavePeriod to JMX (CASSANDRA-2100)
 * fix Hadoop ColumnFamilyOutputFormat dropping of mutations
   when batch fills up (CASSANDRA-2255)
 * move file deletions off of scheduledtasks executor (CASSANDRA-2253)


0.7.2
 * copy DecoratedKey.key when inserting into caches to avoid retaining
   a reference to the underlying buffer (CASSANDRA-2102)
 * format subcolumn names with subcomparator (CASSANDRA-2136)
 * fix column bloom filter deserialization (CASSANDRA-2165)


0.7.1
 * refactor MessageDigest creation code. (CASSANDRA-2107)
 * buffer network stack to avoid inefficient small TCP messages while avoiding
   the nagle/delayed ack problem (CASSANDRA-1896)
 * check log4j configuration for changes every 10s (CASSANDRA-1525, 1907)
 * more-efficient cross-DC replication (CASSANDRA-1530, -2051, -2138)
 * avoid polluting page cache with commitlog or sstable writes
   and seq scan operations (CASSANDRA-1470)
 * add RMI authentication options to nodetool (CASSANDRA-1921)
 * make snitches configurable at runtime (CASSANDRA-1374)
 * retry hadoop split requests on connection failure (CASSANDRA-1927)
 * implement describeOwnership for BOP, COPP (CASSANDRA-1928)
 * make read repair behave as expected for ConsistencyLevel > ONE
   (CASSANDRA-982, 2038)
 * distributed test harness (CASSANDRA-1859, 1964)
 * reduce flush lock contention (CASSANDRA-1930)
 * optimize supercolumn deserialization (CASSANDRA-1891)
 * fix CFMetaData.apply to only compare objects of the same class 
   (CASSANDRA-1962)
 * allow specifying specific SSTables to compact from JMX (CASSANDRA-1963)
 * fix race condition in MessagingService.targets (CASSANDRA-1959, 2094, 2081)
 * refuse to open sstables from a future version (CASSANDRA-1935)
 * zero-copy reads (CASSANDRA-1714)
 * fix copy bounds for word Text in wordcount demo (CASSANDRA-1993)
 * fixes for contrib/javautils (CASSANDRA-1979)
 * check more frequently for memtable expiration (CASSANDRA-2000)
 * fix writing SSTable column count statistics (CASSANDRA-1976)
 * fix streaming of multiple CFs during bootstrap (CASSANDRA-1992)
 * explicitly set JVM GC new generation size with -Xmn (CASSANDRA-1968)
 * add short options for CLI flags (CASSANDRA-1565)
 * make keyspace argument to "describe keyspace" in CLI optional
   when authenticated to keyspace already (CASSANDRA-2029)
 * added option to specify -Dcassandra.join_ring=false on startup
   to allow "warm spare" nodes or performing JMX maintenance before
   joining the ring (CASSANDRA-526)
 * log migrations at INFO (CASSANDRA-2028)
 * add CLI verbose option in file mode (CASSANDRA-2030)
 * add single-line "--" comments to CLI (CASSANDRA-2032)
 * message serialization tests (CASSANDRA-1923)
 * switch from ivy to maven-ant-tasks (CASSANDRA-2017)
 * CLI attempts to block for new schema to propagate (CASSANDRA-2044)
 * fix potential overflow in nodetool cfstats (CASSANDRA-2057)
 * add JVM shutdownhook to sync commitlog (CASSANDRA-1919)
 * allow nodes to be up without being part of  normal traffic (CASSANDRA-1951)
 * fix CLI "show keyspaces" with null options on NTS (CASSANDRA-2049)
 * fix possible ByteBuffer race conditions (CASSANDRA-2066)
 * reduce garbage generated by MessagingService to prevent load spikes
   (CASSANDRA-2058)
 * fix math in RandomPartitioner.describeOwnership (CASSANDRA-2071)
 * fix deletion of sstable non-data components (CASSANDRA-2059)
 * avoid blocking gossip while deleting handoff hints (CASSANDRA-2073)
 * ignore messages from newer versions, keep track of nodes in gossip 
   regardless of version (CASSANDRA-1970)
 * cache writing moved to CompactionManager to reduce i/o contention and
   updated to use non-cache-polluting writes (CASSANDRA-2053)
 * page through large rows when exporting to JSON (CASSANDRA-2041)
 * add flush_largest_memtables_at and reduce_cache_sizes_at options
   (CASSANDRA-2142)
 * add cli 'describe cluster' command (CASSANDRA-2127)
 * add cli support for setting username/password at 'connect' command 
   (CASSANDRA-2111)
 * add -D option to Stress.java to allow reading hosts from a file 
   (CASSANDRA-2149)
 * bound hints CF throughput between 32M and 256M (CASSANDRA-2148)
 * continue starting when invalid saved cache entries are encountered
   (CASSANDRA-2076)
 * add max_hint_window_in_ms option (CASSANDRA-1459)


0.7.0-final
 * fix offsets to ByteBuffer.get (CASSANDRA-1939)


0.7.0-rc4
 * fix cli crash after backgrounding (CASSANDRA-1875)
 * count timeouts in storageproxy latencies, and include latency 
   histograms in StorageProxyMBean (CASSANDRA-1893)
 * fix CLI get recognition of supercolumns (CASSANDRA-1899)
 * enable keepalive on intra-cluster sockets (CASSANDRA-1766)
 * count timeouts towards dynamicsnitch latencies (CASSANDRA-1905)
 * Expose index-building status in JMX + cli schema description
   (CASSANDRA-1871)
 * allow [LOCAL|EACH]_QUORUM to be used with non-NetworkTopology 
   replication Strategies
 * increased amount of index locks for faster commitlog replay
 * collect secondary index tombstones immediately (CASSANDRA-1914)
 * revert commitlog changes from #1780 (CASSANDRA-1917)
 * change RandomPartitioner min token to -1 to avoid collision w/
   tokens on actual nodes (CASSANDRA-1901)
 * examine the right nibble when validating TimeUUID (CASSANDRA-1910)
 * include secondary indexes in cleanup (CASSANDRA-1916)
 * CFS.scrubDataDirectories should also cleanup invalid secondary indexes
   (CASSANDRA-1904)
 * ability to disable/enable gossip on nodes to force them down
   (CASSANDRA-1108)


0.7.0-rc3
 * expose getNaturalEndpoints in StorageServiceMBean taking byte[]
   key; RMI cannot serialize ByteBuffer (CASSANDRA-1833)
 * infer org.apache.cassandra.locator for replication strategy classes
   when not otherwise specified
 * validation that generates less garbage (CASSANDRA-1814)
 * add TTL support to CLI (CASSANDRA-1838)
 * cli defaults to bytestype for subcomparator when creating
   column families (CASSANDRA-1835)
 * unregister index MBeans when index is dropped (CASSANDRA-1843)
 * make ByteBufferUtil.clone thread-safe (CASSANDRA-1847)
 * change exception for read requests during bootstrap from 
   InvalidRequest to Unavailable (CASSANDRA-1862)
 * respect row-level tombstones post-flush in range scans
   (CASSANDRA-1837)
 * ReadResponseResolver check digests against each other (CASSANDRA-1830)
 * return InvalidRequest when remove of subcolumn without supercolumn
   is requested (CASSANDRA-1866)
 * flush before repair (CASSANDRA-1748)
 * SSTableExport validates key order (CASSANDRA-1884)
 * large row support for SSTableExport (CASSANDRA-1867)
 * Re-cache hot keys post-compaction without hitting disk (CASSANDRA-1878)
 * manage read repair in coordinator instead of data source, to
   provide latency information to dynamic snitch (CASSANDRA-1873)


0.7.0-rc2
 * fix live-column-count of slice ranges including tombstoned supercolumn 
   with live subcolumn (CASSANDRA-1591)
 * rename o.a.c.internal.AntientropyStage -> AntiEntropyStage,
   o.a.c.request.Request_responseStage -> RequestResponseStage,
   o.a.c.internal.Internal_responseStage -> InternalResponseStage
 * add AbstractType.fromString (CASSANDRA-1767)
 * require index_type to be present when specifying index_name
   on ColumnDef (CASSANDRA-1759)
 * fix add/remove index bugs in CFMetadata (CASSANDRA-1768)
 * rebuild Strategy during system_update_keyspace (CASSANDRA-1762)
 * cli updates prompt to ... in continuation lines (CASSANDRA-1770)
 * support multiple Mutations per key in hadoop ColumnFamilyOutputFormat
   (CASSANDRA-1774)
 * improvements to Debian init script (CASSANDRA-1772)
 * use local classloader to check for version.properties (CASSANDRA-1778)
 * Validate that column names in column_metadata are valid for the
   defined comparator, and decode properly in cli (CASSANDRA-1773)
 * use cross-platform newlines in cli (CASSANDRA-1786)
 * add ExpiringColumn support to sstable import/export (CASSANDRA-1754)
 * add flush for each append to periodic commitlog mode; added
   periodic_without_flush option to disable this (CASSANDRA-1780)
 * close file handle used for post-flush truncate (CASSANDRA-1790)
 * various code cleanup (CASSANDRA-1793, -1794, -1795)
 * fix range queries against wrapped range (CASSANDRA-1781)
 * fix consistencylevel calculations for NetworkTopologyStrategy
   (CASSANDRA-1804)
 * cli support index type enum names (CASSANDRA-1810)
 * improved validation of column_metadata (CASSANDRA-1813)
 * reads at ConsistencyLevel > 1 throw UnavailableException
   immediately if insufficient live nodes exist (CASSANDRA-1803)
 * copy bytebuffers for local writes to avoid retaining the entire
   Thrift frame (CASSANDRA-1801)
 * fix NPE adding index to column w/o prior metadata (CASSANDRA-1764)
 * reduce fat client timeout (CASSANDRA-1730)
 * fix botched merge of CASSANDRA-1316


0.7.0-rc1
 * fix compaction and flush races with schema updates (CASSANDRA-1715)
 * add clustertool, config-converter, sstablekeys, and schematool 
   Windows .bat files (CASSANDRA-1723)
 * reject range queries received during bootstrap (CASSANDRA-1739)
 * fix wrapping-range queries on non-minimum token (CASSANDRA-1700)
 * add nodetool cfhistogram (CASSANDRA-1698)
 * limit repaired ranges to what the nodes have in common (CASSANDRA-1674)
 * index scan treats missing columns as not matching secondary
   expressions (CASSANDRA-1745)
 * Fix misuse of DataOutputBuffer.getData in AntiEntropyService
   (CASSANDRA-1729)
 * detect and warn when obsolete version of JNA is present (CASSANDRA-1760)
 * reduce fat client timeout (CASSANDRA-1730)
 * cleanup smallest CFs first to increase free temp space for larger ones
   (CASSANDRA-1811)
 * Update windows .bat files to work outside of main Cassandra
   directory (CASSANDRA-1713)
 * fix read repair regression from 0.6.7 (CASSANDRA-1727)
 * more-efficient read repair (CASSANDRA-1719)
 * fix hinted handoff replay (CASSANDRA-1656)
 * log type of dropped messages (CASSANDRA-1677)
 * upgrade to SLF4J 1.6.1
 * fix ByteBuffer bug in ExpiringColumn.updateDigest (CASSANDRA-1679)
 * fix IntegerType.getString (CASSANDRA-1681)
 * make -Djava.net.preferIPv4Stack=true the default (CASSANDRA-628)
 * add INTERNAL_RESPONSE verb to differentiate from responses related
   to client requests (CASSANDRA-1685)
 * log tpstats when dropping messages (CASSANDRA-1660)
 * include unreachable nodes in describeSchemaVersions (CASSANDRA-1678)
 * Avoid dropping messages off the client request path (CASSANDRA-1676)
 * fix jna errno reporting (CASSANDRA-1694)
 * add friendlier error for UnknownHostException on startup (CASSANDRA-1697)
 * include jna dependency in RPM package (CASSANDRA-1690)
 * add --skip-keys option to stress.py (CASSANDRA-1696)
 * improve cli handling of non-string keys and column names 
   (CASSANDRA-1701, -1693)
 * r/m extra subcomparator line in cli keyspaces output (CASSANDRA-1712)
 * add read repair chance to cli "show keyspaces"
 * upgrade to ConcurrentLinkedHashMap 1.1 (CASSANDRA-975)
 * fix index scan routing (CASSANDRA-1722)
 * fix tombstoning of supercolumns in range queries (CASSANDRA-1734)
 * clear endpoint cache after updating keyspace metadata (CASSANDRA-1741)
 * fix wrapping-range queries on non-minimum token (CASSANDRA-1700)
 * truncate includes secondary indexes (CASSANDRA-1747)
 * retain reference to PendingFile sstables (CASSANDRA-1749)
 * fix sstableimport regression (CASSANDRA-1753)
 * fix for bootstrap when no non-system tables are defined (CASSANDRA-1732)
 * handle replica unavailability in index scan (CASSANDRA-1755)
 * fix service initialization order deadlock (CASSANDRA-1756)
 * multi-line cli commands (CASSANDRA-1742)
 * fix race between snapshot and compaction (CASSANDRA-1736)
 * add listEndpointsPendingHints, deleteHintsForEndpoint JMX methods 
   (CASSANDRA-1551)


0.7.0-beta3
 * add strategy options to describe_keyspace output (CASSANDRA-1560)
 * log warning when using randomly generated token (CASSANDRA-1552)
 * re-organize JMX into .db, .net, .internal, .request (CASSANDRA-1217)
 * allow nodes to change IPs between restarts (CASSANDRA-1518)
 * remember ring state between restarts by default (CASSANDRA-1518)
 * flush index built flag so we can read it before log replay (CASSANDRA-1541)
 * lock row cache updates to prevent race condition (CASSANDRA-1293)
 * remove assertion causing rare (and harmless) error messages in
   commitlog (CASSANDRA-1330)
 * fix moving nodes with no keyspaces defined (CASSANDRA-1574)
 * fix unbootstrap when no data is present in a transfer range (CASSANDRA-1573)
 * take advantage of AVRO-495 to simplify our avro IDL (CASSANDRA-1436)
 * extend authorization hierarchy to column family (CASSANDRA-1554)
 * deletion support in secondary indexes (CASSANDRA-1571)
 * meaningful error message for invalid replication strategy class 
   (CASSANDRA-1566)
 * allow keyspace creation with RF > N (CASSANDRA-1428)
 * improve cli error handling (CASSANDRA-1580)
 * add cache save/load ability (CASSANDRA-1417, 1606, 1647)
 * add StorageService.getDrainProgress (CASSANDRA-1588)
 * Disallow bootstrap to an in-use token (CASSANDRA-1561)
 * Allow dynamic secondary index creation and destruction (CASSANDRA-1532)
 * log auto-guessed memtable thresholds (CASSANDRA-1595)
 * add ColumnDef support to cli (CASSANDRA-1583)
 * reduce index sample time by 75% (CASSANDRA-1572)
 * add cli support for column, strategy metadata (CASSANDRA-1578, 1612)
 * add cli support for schema modification (CASSANDRA-1584)
 * delete temp files on failed compactions (CASSANDRA-1596)
 * avoid blocking for dead nodes during removetoken (CASSANDRA-1605)
 * remove ConsistencyLevel.ZERO (CASSANDRA-1607)
 * expose in-progress compaction type in jmx (CASSANDRA-1586)
 * removed IClock & related classes from internals (CASSANDRA-1502)
 * fix removing tokens from SystemTable on decommission and removetoken
   (CASSANDRA-1609)
 * include CF metadata in cli 'show keyspaces' (CASSANDRA-1613)
 * switch from Properties to HashMap in PropertyFileSnitch to
   avoid synchronization bottleneck (CASSANDRA-1481)
 * PropertyFileSnitch configuration file renamed to 
   cassandra-topology.properties
 * add cli support for get_range_slices (CASSANDRA-1088, CASSANDRA-1619)
 * Make memtable flush thresholds per-CF instead of global 
   (CASSANDRA-1007, 1637)
 * add cli support for binary data without CfDef hints (CASSANDRA-1603)
 * fix building SSTable statistics post-stream (CASSANDRA-1620)
 * fix potential infinite loop in 2ary index queries (CASSANDRA-1623)
 * allow creating NTS keyspaces with no replicas configured (CASSANDRA-1626)
 * add jmx histogram of sstables accessed per read (CASSANDRA-1624)
 * remove system_rename_column_family and system_rename_keyspace from the
   client API until races can be fixed (CASSANDRA-1630, CASSANDRA-1585)
 * add cli sanity tests (CASSANDRA-1582)
 * update GC settings in cassandra.bat (CASSANDRA-1636)
 * cli support for index queries (CASSANDRA-1635)
 * cli support for updating schema memtable settings (CASSANDRA-1634)
 * cli --file option (CASSANDRA-1616)
 * reduce automatically chosen memtable sizes by 50% (CASSANDRA-1641)
 * move endpoint cache from snitch to strategy (CASSANDRA-1643)
 * fix commitlog recovery deleting the newly-created segment as well as
   the old ones (CASSANDRA-1644)
 * upgrade to Thrift 0.5 (CASSANDRA-1367)
 * renamed CL.DCQUORUM to LOCAL_QUORUM and DCQUORUMSYNC to EACH_QUORUM
 * cli truncate support (CASSANDRA-1653)
 * update GC settings in cassandra.bat (CASSANDRA-1636)
 * avoid logging when a node's ip/token is gossipped back to it (CASSANDRA-1666)


0.7-beta2
 * always use UTF-8 for hint keys (CASSANDRA-1439)
 * remove cassandra.yaml dependency from Hadoop and Pig (CASSADRA-1322)
 * expose CfDef metadata in describe_keyspaces (CASSANDRA-1363)
 * restore use of mmap_index_only option (CASSANDRA-1241)
 * dropping a keyspace with no column families generated an error 
   (CASSANDRA-1378)
 * rename RackAwareStrategy to OldNetworkTopologyStrategy, RackUnawareStrategy 
   to SimpleStrategy, DatacenterShardStrategy to NetworkTopologyStrategy,
   AbstractRackAwareSnitch to AbstractNetworkTopologySnitch (CASSANDRA-1392)
 * merge StorageProxy.mutate, mutateBlocking (CASSANDRA-1396)
 * faster UUIDType, LongType comparisons (CASSANDRA-1386, 1393)
 * fix setting read_repair_chance from CLI addColumnFamily (CASSANDRA-1399)
 * fix updates to indexed columns (CASSANDRA-1373)
 * fix race condition leaving to FileNotFoundException (CASSANDRA-1382)
 * fix sharded lock hash on index write path (CASSANDRA-1402)
 * add support for GT/E, LT/E in subordinate index clauses (CASSANDRA-1401)
 * cfId counter got out of sync when CFs were added (CASSANDRA-1403)
 * less chatty schema updates (CASSANDRA-1389)
 * rename column family mbeans. 'type' will now include either 
   'IndexColumnFamilies' or 'ColumnFamilies' depending on the CFS type.
   (CASSANDRA-1385)
 * disallow invalid keyspace and column family names. This includes name that
   matches a '^\w+' regex. (CASSANDRA-1377)
 * use JNA, if present, to take snapshots (CASSANDRA-1371)
 * truncate hints if starting 0.7 for the first time (CASSANDRA-1414)
 * fix FD leak in single-row slicepredicate queries (CASSANDRA-1416)
 * allow index expressions against columns that are not part of the 
   SlicePredicate (CASSANDRA-1410)
 * config-converter properly handles snitches and framed support 
   (CASSANDRA-1420)
 * remove keyspace argument from multiget_count (CASSANDRA-1422)
 * allow specifying cassandra.yaml location as (local or remote) URL
   (CASSANDRA-1126)
 * fix using DynamicEndpointSnitch with NetworkTopologyStrategy
   (CASSANDRA-1429)
 * Add CfDef.default_validation_class (CASSANDRA-891)
 * fix EstimatedHistogram.max (CASSANDRA-1413)
 * quorum read optimization (CASSANDRA-1622)
 * handle zero-length (or missing) rows during HH paging (CASSANDRA-1432)
 * include secondary indexes during schema migrations (CASSANDRA-1406)
 * fix commitlog header race during schema change (CASSANDRA-1435)
 * fix ColumnFamilyStoreMBeanIterator to use new type name (CASSANDRA-1433)
 * correct filename generated by xml->yaml converter (CASSANDRA-1419)
 * add CMSInitiatingOccupancyFraction=75 and UseCMSInitiatingOccupancyOnly
   to default JVM options
 * decrease jvm heap for cassandra-cli (CASSANDRA-1446)
 * ability to modify keyspaces and column family definitions on a live cluster
   (CASSANDRA-1285)
 * support for Hadoop Streaming [non-jvm map/reduce via stdin/out]
   (CASSANDRA-1368)
 * Move persistent sstable stats from the system table to an sstable component
   (CASSANDRA-1430)
 * remove failed bootstrap attempt from pending ranges when gossip times
   it out after 1h (CASSANDRA-1463)
 * eager-create tcp connections to other cluster members (CASSANDRA-1465)
 * enumerate stages and derive stage from message type instead of 
   transmitting separately (CASSANDRA-1465)
 * apply reversed flag during collation from different data sources
   (CASSANDRA-1450)
 * make failure to remove commitlog segment non-fatal (CASSANDRA-1348)
 * correct ordering of drain operations so CL.recover is no longer 
   necessary (CASSANDRA-1408)
 * removed keyspace from describe_splits method (CASSANDRA-1425)
 * rename check_schema_agreement to describe_schema_versions
   (CASSANDRA-1478)
 * fix QUORUM calculation for RF > 3 (CASSANDRA-1487)
 * remove tombstones during non-major compactions when bloom filter
   verifies that row does not exist in other sstables (CASSANDRA-1074)
 * nodes that coordinated a loadbalance in the past could not be seen by
   newly added nodes (CASSANDRA-1467)
 * exposed endpoint states (gossip details) via jmx (CASSANDRA-1467)
 * ensure that compacted sstables are not included when new readers are
   instantiated (CASSANDRA-1477)
 * by default, calculate heap size and memtable thresholds at runtime (CASSANDRA-1469)
 * fix races dealing with adding/dropping keyspaces and column families in
   rapid succession (CASSANDRA-1477)
 * clean up of Streaming system (CASSANDRA-1503, 1504, 1506)
 * add options to configure Thrift socket keepalive and buffer sizes (CASSANDRA-1426)
 * make contrib CassandraServiceDataCleaner recursive (CASSANDRA-1509)
 * min, max compaction threshold are configurable and persistent 
   per-ColumnFamily (CASSANDRA-1468)
 * fix replaying the last mutation in a commitlog unnecessarily 
   (CASSANDRA-1512)
 * invoke getDefaultUncaughtExceptionHandler from DTPE with the original
   exception rather than the ExecutionException wrapper (CASSANDRA-1226)
 * remove Clock from the Thrift (and Avro) API (CASSANDRA-1501)
 * Close intra-node sockets when connection is broken (CASSANDRA-1528)
 * RPM packaging spec file (CASSANDRA-786)
 * weighted request scheduler (CASSANDRA-1485)
 * treat expired columns as deleted (CASSANDRA-1539)
 * make IndexInterval configurable (CASSANDRA-1488)
 * add describe_snitch to Thrift API (CASSANDRA-1490)
 * MD5 authenticator compares plain text submitted password with MD5'd
   saved property, instead of vice versa (CASSANDRA-1447)
 * JMX MessagingService pending and completed counts (CASSANDRA-1533)
 * fix race condition processing repair responses (CASSANDRA-1511)
 * make repair blocking (CASSANDRA-1511)
 * create EndpointSnitchInfo and MBean to expose rack and DC (CASSANDRA-1491)
 * added option to contrib/word_count to output results back to Cassandra
   (CASSANDRA-1342)
 * rewrite Hadoop ColumnFamilyRecordWriter to pool connections, retry to
   multiple Cassandra nodes, and smooth impact on the Cassandra cluster
   by using smaller batch sizes (CASSANDRA-1434)
 * fix setting gc_grace_seconds via CLI (CASSANDRA-1549)
 * support TTL'd index values (CASSANDRA-1536)
 * make removetoken work like decommission (CASSANDRA-1216)
 * make cli comparator-aware and improve quote rules (CASSANDRA-1523,-1524)
 * make nodetool compact and cleanup blocking (CASSANDRA-1449)
 * add memtable, cache information to GCInspector logs (CASSANDRA-1558)
 * enable/disable HintedHandoff via JMX (CASSANDRA-1550)
 * Ignore stray files in the commit log directory (CASSANDRA-1547)
 * Disallow bootstrap to an in-use token (CASSANDRA-1561)


0.7-beta1
 * sstable versioning (CASSANDRA-389)
 * switched to slf4j logging (CASSANDRA-625)
 * add (optional) expiration time for column (CASSANDRA-699)
 * access levels for authentication/authorization (CASSANDRA-900)
 * add ReadRepairChance to CF definition (CASSANDRA-930)
 * fix heisenbug in system tests, especially common on OS X (CASSANDRA-944)
 * convert to byte[] keys internally and all public APIs (CASSANDRA-767)
 * ability to alter schema definitions on a live cluster (CASSANDRA-44)
 * renamed configuration file to cassandra.xml, and log4j.properties to
   log4j-server.properties, which must now be loaded from
   the classpath (which is how our scripts in bin/ have always done it)
   (CASSANDRA-971)
 * change get_count to require a SlicePredicate. create multi_get_count
   (CASSANDRA-744)
 * re-organized endpointsnitch implementations and added SimpleSnitch
   (CASSANDRA-994)
 * Added preload_row_cache option (CASSANDRA-946)
 * add CRC to commitlog header (CASSANDRA-999)
 * removed deprecated batch_insert and get_range_slice methods (CASSANDRA-1065)
 * add truncate thrift method (CASSANDRA-531)
 * http mini-interface using mx4j (CASSANDRA-1068)
 * optimize away copy of sliced row on memtable read path (CASSANDRA-1046)
 * replace constant-size 2GB mmaped segments and special casing for index 
   entries spanning segment boundaries, with SegmentedFile that computes 
   segments that always contain entire entries/rows (CASSANDRA-1117)
 * avoid reading large rows into memory during compaction (CASSANDRA-16)
 * added hadoop OutputFormat (CASSANDRA-1101)
 * efficient Streaming (no more anticompaction) (CASSANDRA-579)
 * split commitlog header into separate file and add size checksum to
   mutations (CASSANDRA-1179)
 * avoid allocating a new byte[] for each mutation on replay (CASSANDRA-1219)
 * revise HH schema to be per-endpoint (CASSANDRA-1142)
 * add joining/leaving status to nodetool ring (CASSANDRA-1115)
 * allow multiple repair sessions per node (CASSANDRA-1190)
 * optimize away MessagingService for local range queries (CASSANDRA-1261)
 * make framed transport the default so malformed requests can't OOM the 
   server (CASSANDRA-475)
 * significantly faster reads from row cache (CASSANDRA-1267)
 * take advantage of row cache during range queries (CASSANDRA-1302)
 * make GCGraceSeconds a per-ColumnFamily value (CASSANDRA-1276)
 * keep persistent row size and column count statistics (CASSANDRA-1155)
 * add IntegerType (CASSANDRA-1282)
 * page within a single row during hinted handoff (CASSANDRA-1327)
 * push DatacenterShardStrategy configuration into keyspace definition,
   eliminating datacenter.properties. (CASSANDRA-1066)
 * optimize forward slices starting with '' and single-index-block name 
   queries by skipping the column index (CASSANDRA-1338)
 * streaming refactor (CASSANDRA-1189)
 * faster comparison for UUID types (CASSANDRA-1043)
 * secondary index support (CASSANDRA-749 and subtasks)
 * make compaction buckets deterministic (CASSANDRA-1265)


0.6.6
 * Allow using DynamicEndpointSnitch with RackAwareStrategy (CASSANDRA-1429)
 * remove the remaining vestiges of the unfinished DatacenterShardStrategy 
   (replaced by NetworkTopologyStrategy in 0.7)
   

0.6.5
 * fix key ordering in range query results with RandomPartitioner
   and ConsistencyLevel > ONE (CASSANDRA-1145)
 * fix for range query starting with the wrong token range (CASSANDRA-1042)
 * page within a single row during hinted handoff (CASSANDRA-1327)
 * fix compilation on non-sun JDKs (CASSANDRA-1061)
 * remove String.trim() call on row keys in batch mutations (CASSANDRA-1235)
 * Log summary of dropped messages instead of spamming log (CASSANDRA-1284)
 * add dynamic endpoint snitch (CASSANDRA-981)
 * fix streaming for keyspaces with hyphens in their name (CASSANDRA-1377)
 * fix errors in hard-coded bloom filter optKPerBucket by computing it
   algorithmically (CASSANDRA-1220
 * remove message deserialization stage, and uncap read/write stages
   so slow reads/writes don't block gossip processing (CASSANDRA-1358)
 * add jmx port configuration to Debian package (CASSANDRA-1202)
 * use mlockall via JNA, if present, to prevent Linux from swapping
   out parts of the JVM (CASSANDRA-1214)


0.6.4
 * avoid queuing multiple hint deliveries for the same endpoint
   (CASSANDRA-1229)
 * better performance for and stricter checking of UTF8 column names
   (CASSANDRA-1232)
 * extend option to lower compaction priority to hinted handoff
   as well (CASSANDRA-1260)
 * log errors in gossip instead of re-throwing (CASSANDRA-1289)
 * avoid aborting commitlog replay prematurely if a flushed-but-
   not-removed commitlog segment is encountered (CASSANDRA-1297)
 * fix duplicate rows being read during mapreduce (CASSANDRA-1142)
 * failure detection wasn't closing command sockets (CASSANDRA-1221)
 * cassandra-cli.bat works on windows (CASSANDRA-1236)
 * pre-emptively drop requests that cannot be processed within RPCTimeout
   (CASSANDRA-685)
 * add ack to Binary write verb and update CassandraBulkLoader
   to wait for acks for each row (CASSANDRA-1093)
 * added describe_partitioner Thrift method (CASSANDRA-1047)
 * Hadoop jobs no longer require the Cassandra storage-conf.xml
   (CASSANDRA-1280, CASSANDRA-1047)
 * log thread pool stats when GC is excessive (CASSANDRA-1275)
 * remove gossip message size limit (CASSANDRA-1138)
 * parallelize local and remote reads during multiget, and respect snitch 
   when determining whether to do local read for CL.ONE (CASSANDRA-1317)
 * fix read repair to use requested consistency level on digest mismatch,
   rather than assuming QUORUM (CASSANDRA-1316)
 * process digest mismatch re-reads in parallel (CASSANDRA-1323)
 * switch hints CF comparator to BytesType (CASSANDRA-1274)


0.6.3
 * retry to make streaming connections up to 8 times. (CASSANDRA-1019)
 * reject describe_ring() calls on invalid keyspaces (CASSANDRA-1111)
 * fix cache size calculation for size of 100% (CASSANDRA-1129)
 * fix cache capacity only being recalculated once (CASSANDRA-1129)
 * remove hourly scan of all hints on the off chance that the gossiper
   missed a status change; instead, expose deliverHintsToEndpoint to JMX
   so it can be done manually, if necessary (CASSANDRA-1141)
 * don't reject reads at CL.ALL (CASSANDRA-1152)
 * reject deletions to supercolumns in CFs containing only standard
   columns (CASSANDRA-1139)
 * avoid preserving login information after client disconnects
   (CASSANDRA-1057)
 * prefer sun jdk to openjdk in debian init script (CASSANDRA-1174)
 * detect partioner config changes between restarts and fail fast 
   (CASSANDRA-1146)
 * use generation time to resolve node token reassignment disagreements
   (CASSANDRA-1118)
 * restructure the startup ordering of Gossiper and MessageService to avoid
   timing anomalies (CASSANDRA-1160)
 * detect incomplete commit log hearders (CASSANDRA-1119)
 * force anti-entropy service to stream files on the stream stage to avoid
   sending streams out of order (CASSANDRA-1169)
 * remove inactive stream managers after AES streams files (CASSANDRA-1169)
 * allow removing entire row through batch_mutate Deletion (CASSANDRA-1027)
 * add JMX metrics for row-level bloom filter false positives (CASSANDRA-1212)
 * added a redhat init script to contrib (CASSANDRA-1201)
 * use midpoint when bootstrapping a new machine into range with not
   much data yet instead of random token (CASSANDRA-1112)
 * kill server on OOM in executor stage as well as Thrift (CASSANDRA-1226)
 * remove opportunistic repairs, when two machines with overlapping replica
   responsibilities happen to finish major compactions of the same CF near
   the same time.  repairs are now fully manual (CASSANDRA-1190)
 * add ability to lower compaction priority (default is no change from 0.6.2)
   (CASSANDRA-1181)


0.6.2
 * fix contrib/word_count build. (CASSANDRA-992)
 * split CommitLogExecutorService into BatchCommitLogExecutorService and 
   PeriodicCommitLogExecutorService (CASSANDRA-1014)
 * add latency histograms to CFSMBean (CASSANDRA-1024)
 * make resolving timestamp ties deterministic by using value bytes
   as a tiebreaker (CASSANDRA-1039)
 * Add option to turn off Hinted Handoff (CASSANDRA-894)
 * fix windows startup (CASSANDRA-948)
 * make concurrent_reads, concurrent_writes configurable at runtime via JMX
   (CASSANDRA-1060)
 * disable GCInspector on non-Sun JVMs (CASSANDRA-1061)
 * fix tombstone handling in sstable rows with no other data (CASSANDRA-1063)
 * fix size of row in spanned index entries (CASSANDRA-1056)
 * install json2sstable, sstable2json, and sstablekeys to Debian package
 * StreamingService.StreamDestinations wouldn't empty itself after streaming
   finished (CASSANDRA-1076)
 * added Collections.shuffle(splits) before returning the splits in 
   ColumnFamilyInputFormat (CASSANDRA-1096)
 * do not recalculate cache capacity post-compaction if it's been manually 
   modified (CASSANDRA-1079)
 * better defaults for flush sorter + writer executor queue sizes
   (CASSANDRA-1100)
 * windows scripts for SSTableImport/Export (CASSANDRA-1051)
 * windows script for nodetool (CASSANDRA-1113)
 * expose PhiConvictThreshold (CASSANDRA-1053)
 * make repair of RF==1 a no-op (CASSANDRA-1090)
 * improve default JVM GC options (CASSANDRA-1014)
 * fix SlicePredicate serialization inside Hadoop jobs (CASSANDRA-1049)
 * close Thrift sockets in Hadoop ColumnFamilyRecordReader (CASSANDRA-1081)


0.6.1
 * fix NPE in sstable2json when no excluded keys are given (CASSANDRA-934)
 * keep the replica set constant throughout the read repair process
   (CASSANDRA-937)
 * allow querying getAllRanges with empty token list (CASSANDRA-933)
 * fix command line arguments inversion in clustertool (CASSANDRA-942)
 * fix race condition that could trigger a false-positive assertion
   during post-flush discard of old commitlog segments (CASSANDRA-936)
 * fix neighbor calculation for anti-entropy repair (CASSANDRA-924)
 * perform repair even for small entropy differences (CASSANDRA-924)
 * Use hostnames in CFInputFormat to allow Hadoop's naive string-based
   locality comparisons to work (CASSANDRA-955)
 * cache read-only BufferedRandomAccessFile length to avoid
   3 system calls per invocation (CASSANDRA-950)
 * nodes with IPv6 (and no IPv4) addresses could not join cluster
   (CASSANDRA-969)
 * Retrieve the correct number of undeleted columns, if any, from
   a supercolumn in a row that had been deleted previously (CASSANDRA-920)
 * fix index scans that cross the 2GB mmap boundaries for both mmap
   and standard i/o modes (CASSANDRA-866)
 * expose drain via nodetool (CASSANDRA-978)


0.6.0-RC1
 * JMX drain to flush memtables and run through commit log (CASSANDRA-880)
 * Bootstrapping can skip ranges under the right conditions (CASSANDRA-902)
 * fix merging row versions in range_slice for CL > ONE (CASSANDRA-884)
 * default write ConsistencyLeven chaned from ZERO to ONE
 * fix for index entries spanning mmap buffer boundaries (CASSANDRA-857)
 * use lexical comparison if time part of TimeUUIDs are the same 
   (CASSANDRA-907)
 * bound read, mutation, and response stages to fix possible OOM
   during log replay (CASSANDRA-885)
 * Use microseconds-since-epoch (UTC) in cli, instead of milliseconds
 * Treat batch_mutate Deletion with null supercolumn as "apply this predicate 
   to top level supercolumns" (CASSANDRA-834)
 * Streaming destination nodes do not update their JMX status (CASSANDRA-916)
 * Fix internal RPC timeout calculation (CASSANDRA-911)
 * Added Pig loadfunc to contrib/pig (CASSANDRA-910)


0.6.0-beta3
 * fix compaction bucketing bug (CASSANDRA-814)
 * update windows batch file (CASSANDRA-824)
 * deprecate KeysCachedFraction configuration directive in favor
   of KeysCached; move to unified-per-CF key cache (CASSANDRA-801)
 * add invalidateRowCache to ColumnFamilyStoreMBean (CASSANDRA-761)
 * send Handoff hints to natural locations to reduce load on
   remaining nodes in a failure scenario (CASSANDRA-822)
 * Add RowWarningThresholdInMB configuration option to warn before very 
   large rows get big enough to threaten node stability, and -x option to
   be able to remove them with sstable2json if the warning is unheeded
   until it's too late (CASSANDRA-843)
 * Add logging of GC activity (CASSANDRA-813)
 * fix ConcurrentModificationException in commitlog discard (CASSANDRA-853)
 * Fix hardcoded row count in Hadoop RecordReader (CASSANDRA-837)
 * Add a jmx status to the streaming service and change several DEBUG
   messages to INFO (CASSANDRA-845)
 * fix classpath in cassandra-cli.bat for Windows (CASSANDRA-858)
 * allow re-specifying host, port to cassandra-cli if invalid ones
   are first tried (CASSANDRA-867)
 * fix race condition handling rpc timeout in the coordinator
   (CASSANDRA-864)
 * Remove CalloutLocation and StagingFileDirectory from storage-conf files 
   since those settings are no longer used (CASSANDRA-878)
 * Parse a long from RowWarningThresholdInMB instead of an int (CASSANDRA-882)
 * Remove obsolete ControlPort code from DatabaseDescriptor (CASSANDRA-886)
 * move skipBytes side effect out of assert (CASSANDRA-899)
 * add "double getLoad" to StorageServiceMBean (CASSANDRA-898)
 * track row stats per CF at compaction time (CASSANDRA-870)
 * disallow CommitLogDirectory matching a DataFileDirectory (CASSANDRA-888)
 * default key cache size is 200k entries, changed from 10% (CASSANDRA-863)
 * add -Dcassandra-foreground=yes to cassandra.bat
 * exit if cluster name is changed unexpectedly (CASSANDRA-769)


0.6.0-beta1/beta2
 * add batch_mutate thrift command, deprecating batch_insert (CASSANDRA-336)
 * remove get_key_range Thrift API, deprecated in 0.5 (CASSANDRA-710)
 * add optional login() Thrift call for authentication (CASSANDRA-547)
 * support fat clients using gossiper and StorageProxy to perform
   replication in-process [jvm-only] (CASSANDRA-535)
 * support mmapped I/O for reads, on by default on 64bit JVMs 
   (CASSANDRA-408, CASSANDRA-669)
 * improve insert concurrency, particularly during Hinted Handoff
   (CASSANDRA-658)
 * faster network code (CASSANDRA-675)
 * stress.py moved to contrib (CASSANDRA-635)
 * row caching [must be explicitly enabled per-CF in config] (CASSANDRA-678)
 * present a useful measure of compaction progress in JMX (CASSANDRA-599)
 * add bin/sstablekeys (CASSNADRA-679)
 * add ConsistencyLevel.ANY (CASSANDRA-687)
 * make removetoken remove nodes from gossip entirely (CASSANDRA-644)
 * add ability to set cache sizes at runtime (CASSANDRA-708)
 * report latency and cache hit rate statistics with lifetime totals
   instead of average over the last minute (CASSANDRA-702)
 * support get_range_slice for RandomPartitioner (CASSANDRA-745)
 * per-keyspace replication factory and replication strategy (CASSANDRA-620)
 * track latency in microseconds (CASSANDRA-733)
 * add describe_ Thrift methods, deprecating get_string_property and 
   get_string_list_property
 * jmx interface for tracking operation mode and streams in general.
   (CASSANDRA-709)
 * keep memtables in sorted order to improve range query performance
   (CASSANDRA-799)
 * use while loop instead of recursion when trimming sstables compaction list 
   to avoid blowing stack in pathological cases (CASSANDRA-804)
 * basic Hadoop map/reduce support (CASSANDRA-342)


0.5.1
 * ensure all files for an sstable are streamed to the same directory.
   (CASSANDRA-716)
 * more accurate load estimate for bootstrapping (CASSANDRA-762)
 * tolerate dead or unavailable bootstrap target on write (CASSANDRA-731)
 * allow larger numbers of keys (> 140M) in a sstable bloom filter
   (CASSANDRA-790)
 * include jvm argument improvements from CASSANDRA-504 in debian package
 * change streaming chunk size to 32MB to accomodate Windows XP limitations
   (was 64MB) (CASSANDRA-795)
 * fix get_range_slice returning results in the wrong order (CASSANDRA-781)
 

0.5.0 final
 * avoid attempting to delete temporary bootstrap files twice (CASSANDRA-681)
 * fix bogus NaN in nodeprobe cfstats output (CASSANDRA-646)
 * provide a policy for dealing with single thread executors w/ a full queue
   (CASSANDRA-694)
 * optimize inner read in MessagingService, vastly improving multiple-node
   performance (CASSANDRA-675)
 * wait for table flush before streaming data back to a bootstrapping node.
   (CASSANDRA-696)
 * keep track of bootstrapping sources by table so that bootstrapping doesn't 
   give the indication of finishing early (CASSANDRA-673)


0.5.0 RC3
 * commit the correct version of the patch for CASSANDRA-663


0.5.0 RC2 (unreleased)
 * fix bugs in converting get_range_slice results to Thrift 
   (CASSANDRA-647, CASSANDRA-649)
 * expose java.util.concurrent.TimeoutException in StorageProxy methods
   (CASSANDRA-600)
 * TcpConnectionManager was holding on to disconnected connections, 
   giving the false indication they were being used. (CASSANDRA-651)
 * Remove duplicated write. (CASSANDRA-662)
 * Abort bootstrap if IP is already in the token ring (CASSANDRA-663)
 * increase default commitlog sync period, and wait for last sync to 
   finish before submitting another (CASSANDRA-668)


0.5.0 RC1
 * Fix potential NPE in get_range_slice (CASSANDRA-623)
 * add CRC32 to commitlog entries (CASSANDRA-605)
 * fix data streaming on windows (CASSANDRA-630)
 * GC compacted sstables after cleanup and compaction (CASSANDRA-621)
 * Speed up anti-entropy validation (CASSANDRA-629)
 * Fix anti-entropy assertion error (CASSANDRA-639)
 * Fix pending range conflicts when bootstapping or moving
   multiple nodes at once (CASSANDRA-603)
 * Handle obsolete gossip related to node movement in the case where
   one or more nodes is down when the movement occurs (CASSANDRA-572)
 * Include dead nodes in gossip to avoid a variety of problems
   and fix HH to removed nodes (CASSANDRA-634)
 * return an InvalidRequestException for mal-formed SlicePredicates
   (CASSANDRA-643)
 * fix bug determining closest neighbor for use in multiple datacenters
   (CASSANDRA-648)
 * Vast improvements in anticompaction speed (CASSANDRA-607)
 * Speed up log replay and writes by avoiding redundant serializations
   (CASSANDRA-652)


0.5.0 beta 2
 * Bootstrap improvements (several tickets)
 * add nodeprobe repair anti-entropy feature (CASSANDRA-193, CASSANDRA-520)
 * fix possibility of partition when many nodes restart at once
   in clusters with multiple seeds (CASSANDRA-150)
 * fix NPE in get_range_slice when no data is found (CASSANDRA-578)
 * fix potential NPE in hinted handoff (CASSANDRA-585)
 * fix cleanup of local "system" keyspace (CASSANDRA-576)
 * improve computation of cluster load balance (CASSANDRA-554)
 * added super column read/write, column count, and column/row delete to
   cassandra-cli (CASSANDRA-567, CASSANDRA-594)
 * fix returning live subcolumns of deleted supercolumns (CASSANDRA-583)
 * respect JAVA_HOME in bin/ scripts (several tickets)
 * add StorageService.initClient for fat clients on the JVM (CASSANDRA-535)
   (see contrib/client_only for an example of use)
 * make consistency_level functional in get_range_slice (CASSANDRA-568)
 * optimize key deserialization for RandomPartitioner (CASSANDRA-581)
 * avoid GCing tombstones except on major compaction (CASSANDRA-604)
 * increase failure conviction threshold, resulting in less nodes
   incorrectly (and temporarily) marked as down (CASSANDRA-610)
 * respect memtable thresholds during log replay (CASSANDRA-609)
 * support ConsistencyLevel.ALL on read (CASSANDRA-584)
 * add nodeprobe removetoken command (CASSANDRA-564)


0.5.0 beta
 * Allow multiple simultaneous flushes, improving flush throughput 
   on multicore systems (CASSANDRA-401)
 * Split up locks to improve write and read throughput on multicore systems
   (CASSANDRA-444, CASSANDRA-414)
 * More efficient use of memory during compaction (CASSANDRA-436)
 * autobootstrap option: when enabled, all non-seed nodes will attempt
   to bootstrap when started, until bootstrap successfully
   completes. -b option is removed.  (CASSANDRA-438)
 * Unless a token is manually specified in the configuration xml,
   a bootstraping node will use a token that gives it half the
   keys from the most-heavily-loaded node in the cluster,
   instead of generating a random token. 
   (CASSANDRA-385, CASSANDRA-517)
 * Miscellaneous bootstrap fixes (several tickets)
 * Ability to change a node's token even after it has data on it
   (CASSANDRA-541)
 * Ability to decommission a live node from the ring (CASSANDRA-435)
 * Semi-automatic loadbalancing via nodeprobe (CASSANDRA-192)
 * Add ability to set compaction thresholds at runtime via
   JMX / nodeprobe.  (CASSANDRA-465)
 * Add "comment" field to ColumnFamily definition. (CASSANDRA-481)
 * Additional JMX metrics (CASSANDRA-482)
 * JSON based export and import tools (several tickets)
 * Hinted Handoff fixes (several tickets)
 * Add key cache to improve read performance (CASSANDRA-423)
 * Simplified construction of custom ReplicationStrategy classes
   (CASSANDRA-497)
 * Graphical application (Swing) for ring integrity verification and 
   visualization was added to contrib (CASSANDRA-252)
 * Add DCQUORUM, DCQUORUMSYNC consistency levels and corresponding
   ReplicationStrategy / EndpointSnitch classes.  Experimental.
   (CASSANDRA-492)
 * Web client interface added to contrib (CASSANDRA-457)
 * More-efficient flush for Random, CollatedOPP partitioners 
   for normal writes (CASSANDRA-446) and bulk load (CASSANDRA-420)
 * Add MemtableFlushAfterMinutes, a global replacement for the old 
   per-CF FlushPeriodInMinutes setting (CASSANDRA-463)
 * optimizations to slice reading (CASSANDRA-350) and supercolumn
   queries (CASSANDRA-510)
 * force binding to given listenaddress for nodes with multiple
   interfaces (CASSANDRA-546)
 * stress.py benchmarking tool improvements (several tickets)
 * optimized replica placement code (CASSANDRA-525)
 * faster log replay on restart (CASSANDRA-539, CASSANDRA-540)
 * optimized local-node writes (CASSANDRA-558)
 * added get_range_slice, deprecating get_key_range (CASSANDRA-344)
 * expose TimedOutException to thrift (CASSANDRA-563)
 

0.4.2
 * Add validation disallowing null keys (CASSANDRA-486)
 * Fix race conditions in TCPConnectionManager (CASSANDRA-487)
 * Fix using non-utf8-aware comparison as a sanity check.
   (CASSANDRA-493)
 * Improve default garbage collector options (CASSANDRA-504)
 * Add "nodeprobe flush" (CASSANDRA-505)
 * remove NotFoundException from get_slice throws list (CASSANDRA-518)
 * fix get (not get_slice) of entire supercolumn (CASSANDRA-508)
 * fix null token during bootstrap (CASSANDRA-501)


0.4.1
 * Fix FlushPeriod columnfamily configuration regression
   (CASSANDRA-455)
 * Fix long column name support (CASSANDRA-460)
 * Fix for serializing a row that only contains tombstones
   (CASSANDRA-458)
 * Fix for discarding unneeded commitlog segments (CASSANDRA-459)
 * Add SnapshotBeforeCompaction configuration option (CASSANDRA-426)
 * Fix compaction abort under insufficient disk space (CASSANDRA-473)
 * Fix reading subcolumn slice from tombstoned CF (CASSANDRA-484)
 * Fix race condition in RVH causing occasional NPE (CASSANDRA-478)


0.4.0
 * fix get_key_range problems when a node is down (CASSANDRA-440)
   and add UnavailableException to more Thrift methods
 * Add example EndPointSnitch contrib code (several tickets)


0.4.0 RC2
 * fix SSTable generation clash during compaction (CASSANDRA-418)
 * reject method calls with null parameters (CASSANDRA-308)
 * properly order ranges in nodeprobe output (CASSANDRA-421)
 * fix logging of certain errors on executor threads (CASSANDRA-425)


0.4.0 RC1
 * Bootstrap feature is live; use -b on startup (several tickets)
 * Added multiget api (CASSANDRA-70)
 * fix Deadlock with SelectorManager.doProcess and TcpConnection.write
   (CASSANDRA-392)
 * remove key cache b/c of concurrency bugs in third-party
   CLHM library (CASSANDRA-405)
 * update non-major compaction logic to use two threshold values
   (CASSANDRA-407)
 * add periodic / batch commitlog sync modes (several tickets)
 * inline BatchMutation into batch_insert params (CASSANDRA-403)
 * allow setting the logging level at runtime via mbean (CASSANDRA-402)
 * change default comparator to BytesType (CASSANDRA-400)
 * add forwards-compatible ConsistencyLevel parameter to get_key_range
   (CASSANDRA-322)
 * r/m special case of blocking for local destination when writing with 
   ConsistencyLevel.ZERO (CASSANDRA-399)
 * Fixes to make BinaryMemtable [bulk load interface] useful (CASSANDRA-337);
   see contrib/bmt_example for an example of using it.
 * More JMX properties added (several tickets)
 * Thrift changes (several tickets)
    - Merged _super get methods with the normal ones; return values
      are now of ColumnOrSuperColumn.
    - Similarly, merged batch_insert_super into batch_insert.



0.4.0 beta
 * On-disk data format has changed to allow billions of keys/rows per
   node instead of only millions
 * Multi-keyspace support
 * Scan all sstables for all queries to avoid situations where
   different types of operation on the same ColumnFamily could
   disagree on what data was present
 * Snapshot support via JMX
 * Thrift API has changed a _lot_:
    - removed time-sorted CFs; instead, user-defined comparators
      may be defined on the column names, which are now byte arrays.
      Default comparators are provided for UTF8, Bytes, Ascii, Long (i64),
      and UUID types.
    - removed colon-delimited strings in thrift api in favor of explicit
      structs such as ColumnPath, ColumnParent, etc.  Also normalized
      thrift struct and argument naming.
    - Added columnFamily argument to get_key_range.
    - Change signature of get_slice to accept starting and ending
      columns as well as an offset.  (This allows use of indexes.)
      Added "ascending" flag to allow reasonably-efficient reverse
      scans as well.  Removed get_slice_by_range as redundant.
    - get_key_range operates on one CF at a time
    - changed `block` boolean on insert methods to ConsistencyLevel enum,
      with options of NONE, ONE, QUORUM, and ALL.
    - added similar consistency_level parameter to read methods
    - column-name-set slice with no names given now returns zero columns
      instead of all of them.  ("all" can run your server out of memory.
      use a range-based slice with a high max column count instead.)
 * Removed the web interface. Node information can now be obtained by 
   using the newly introduced nodeprobe utility.
 * More JMX stats
 * Remove magic values from internals (e.g. special key to indicate
   when to flush memtables)
 * Rename configuration "table" to "keyspace"
 * Moved to crash-only design; no more shutdown (just kill the process)
 * Lots of bug fixes

Full list of issues resolved in 0.4 is at https://issues.apache.org/jira/secure/IssueNavigator.jspa?reset=true&&pid=12310865&fixfor=12313862&resolution=1&sorter/field=issuekey&sorter/order=DESC


0.3.0 RC3
 * Fix potential deadlock under load in TCPConnection.
   (CASSANDRA-220)


0.3.0 RC2
 * Fix possible data loss when server is stopped after replaying
   log but before new inserts force memtable flush.
   (CASSANDRA-204)
 * Added BUGS file


0.3.0 RC1
 * Range queries on keys, including user-defined key collation
 * Remove support
 * Workarounds for a weird bug in JDK select/register that seems
   particularly common on VM environments. Cassandra should deploy
   fine on EC2 now
 * Much improved infrastructure: the beginnings of a decent test suite
   ("ant test" for unit tests; "nosetests" for system tests), code
   coverage reporting, etc.
 * Expanded node status reporting via JMX
 * Improved error reporting/logging on both server and client
 * Reduced memory footprint in default configuration
 * Combined blocking and non-blocking versions of insert APIs
 * Added FlushPeriodInMinutes configuration parameter to force
   flushing of infrequently-updated ColumnFamilies<|MERGE_RESOLUTION|>--- conflicted
+++ resolved
@@ -1,4 +1,3 @@
-<<<<<<< HEAD
 DSE backports
  * Close window between create table keyspace validation and read of serialized keyspace (APOLLO-273)
  * Fix DynamicEndpointSnitch noop in multi-datacenter situations (CASSANDRA-13074)
@@ -15,10 +14,9 @@
  * Don't write shadowed range tombstone (CASSANDRA-12030)
  * Reduce contention getting instances of CompositeType (CASSANDRA-10433)
  * Fix potential NPE for compactionstats (CASSANDRA-12462)
-=======
+
 2.1.18
  * 
->>>>>>> de1f24d7
 
 2.1.17
  * Use portable stderr for java error in startup (CASSANDRA-13211)
@@ -31,6 +29,7 @@
  * Fix missed signal when commit log segments are recycled (CASSANDRA-13037)
  * Fix RecoveryManagerTruncateTest (CASSANDRA-12802)
  * Don't skip sstables based on maxLocalDeletionTime (CASSANDRA-12765)
+
 
 2.1.16
  * Avoid infinitely looping result set when paging SELECT queries with
