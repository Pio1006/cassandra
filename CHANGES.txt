--- conflicted
+++ resolved
@@ -1,11 +1,7 @@
-<<<<<<< HEAD
 3.11.11
  * Upgrade jackson-databind to 2.9.10.8 (CASSANDRA-16462)
 Merged from 3.0:
-=======
-3.0.25:
  * Refuse DROP COMPACT STORAGE if some 2.x sstables are in use (CASSANDRA-15897)
->>>>>>> efde6a76
  * Fix ColumnFilter::toString not returning a valid CQL fragment (CASSANDRA-16483)
  * Fix ColumnFilter behaviour to prevent digest mitmatches during upgrades (CASSANDRA-16415)
  * Avoid pushing schema mutations when setting up distributed system keyspaces locally (CASSANDRA-16387)
