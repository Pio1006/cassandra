<<<<<<< HEAD
DSE 5.0.6
 * Disable preemptive sstable opening if sstable_preemptive_open_interval_in_mb <= 0,
   and warn about high GC pressure for values below 4 (APOLLO-386)
 * Filter out duplicate sstables when performing snapshots to avoid
   duplicate hardlink errors (APOLLO-290)
 * Prevent duplicate SyncUtil.force() in SeqentialWriter on close (APOLLO-351)
 * Always log flush errors. (APOLLO-227)
 * Perform repair sync sequentially to avoid overloading coordinator (APOLLO-216)
 * Add repaired percentage metric (Backport CASSANDRA-11503)
Merged from 3.0.X
=======
3.0.12
Merged from 2.2
 * Exceptions encountered calling getSeeds() breaks OTC thread (CASSANDRA-13018)

3.0.11
>>>>>>> e2bdf997
 * Use keyspace replication settings on system.size_estimates table (CASSANDRA-9639)
 * Add vm.max_map_count StartupCheck (CASSANDRA-13008)
 * Hint related logging should include the IP address of the destination in addition to 
   host ID (CASSANDRA-13205)
 * Reloading logback.xml does not work (CASSANDRA-13173)
 * Lightweight transactions temporarily fail after upgrade from 2.1 to 3.0 (CASSANDRA-13109)
 * Duplicate rows after upgrading from 2.1.16 to 3.0.10/3.9 (CASSANDRA-13125)
 * Fix UPDATE queries with empty IN restrictions (CASSANDRA-13152)
 * Abort or retry on failed hints delivery (CASSANDRA-13124)
 * Fix handling of partition with partition-level deletion plus
   live rows in sstabledump (CASSANDRA-13177)
 * Provide user workaround when system_schema.columns does not contain entries
   for a table that's in system_schema.tables (CASSANDRA-13180)
 * Dump threads when unit tests time out (CASSANDRA-13117)
 * Better error when modifying function permissions without explicit keyspace (CASSANDRA-12925)
 * Indexer is not correctly invoked when building indexes over sstables (CASSANDRA-13075)
 * Read repair is not blocking repair to finish in foreground repair (CASSANDRA-13115)
 * Stress daemon help is incorrect (CASSANDRA-12563)
 * Remove ALTER TYPE support (CASSANDRA-12443)
 * Fix assertion for certain legacy range tombstone pattern (CASSANDRA-12203)
 * Set javac encoding to utf-8 (CASSANDRA-11077)
 * Replace empty strings with null values if they cannot be converted (CASSANDRA-12794)
 * Fixed flacky SSTableRewriterTest: check file counts before calling validateCFS (CASSANDRA-12348)
 * Fix deserialization of 2.x DeletedCells (CASSANDRA-12620)
 * Add parent repair session id to anticompaction log message (CASSANDRA-12186)
 * Improve contention handling on failure to acquire MV lock for streaming and hints (CASSANDRA-12905)
 * Fix DELETE and UPDATE queries with empty IN restrictions (CASSANDRA-12829)
 * Mark MVs as built after successful bootstrap (CASSANDRA-12984)
Merged from 2.2:
 * Fix race causing infinite loop if Thrift server is stopped before it starts listening (CASSANDRA-12856)
 * CompactionTasks now correctly drops sstables out of compaction when not enough disk space is available (CASSANDRA-12979)
 * Remove support for non-JavaScript UDFs (CASSANDRA-12883)
 * cqlsh copy-from: encode column names to avoid primary key parsing errors (CASSANDRA-12909)
 * Temporarily fix bug that creates commit log when running offline tools (CASSANDRA-8616)
Merged from 2.1:
 * Use portable stderr for java error in startup (CASSANDRA-13211)
 * Fix Thread Leak in OutboundTcpConnection (CASSANDRA-13204)
 * Coalescing strategy can enter infinite loop (CASSANDRA-13159)
 * Upgrade netty version to fix memory leak with client encryption (CASSANDRA-13114)
 * cqlsh copy-from: sort user type fields in csv (CASSANDRA-12959)
 * cqlsh copy-from: sort user type fields in csv (CASSANDRA-12959)

DSE 5.0.5
 * Backport CASSANDRA-10134 Always perform collision check before joining ring (CASSANDRA-10134)
 * Backport CASSANDRA-12461 (Add pre- and post-shutdown hooks to Storage Service) (APOLLO-48)
Merged from 3.0.X
 * Estimated TS drop-time histogram updated with Cell.NO_DELETION_TIME (CASSANDRA-13040)
 * Nodetool compactionstats fails with NullPointerException (CASSANDRA-13021)
 * Thread local pools never cleaned up (CASSANDRA-13033)
 * Set RPC_READY to false when draining or if a node is marked as shutdown (CASSANDRA-12781)
 * Make sure sstables only get committed when it's safe to discard commit log records (CASSANDRA-12956)
 * Reject default_time_to_live option when creating or altering MVs (CASSANDRA-12868)
 * Nodetool should use a more sane max heap size (CASSANDRA-12739)
 * LocalToken ensures token values are cloned on heap (CASSANDRA-12651)
 * AnticompactionRequestSerializer serializedSize is incorrect (CASSANDRA-12934)
 * Prevent reloading of logback.xml from UDF sandbox (CASSANDRA-12535)
 * Reenable HeapPool (CASSANDRA-12900)
Merged from 2.2:
 * Coalescing strategy sleeps too much and shouldn't be enabled by default (CASSANDRA-13090)
 * Fix negative mean latency metric (CASSANDRA-12876)
 * Use only one file pointer when creating commitlog segments (CASSANDRA-12539)
 * Fix speculative retry bugs (CASSANDRA-13009)
 * Fix handling of nulls and unsets in IN conditions (CASSANDRA-12981)
 * Fix race causing infinite loop if Thrift server is stopped before it starts listening (CASSANDRA-12856)
 * CompactionTasks now correctly drops sstables out of compaction when not enough disk space is available (CASSANDRA-12979)
 * Remove support for non-JavaScript UDFs (CASSANDRA-12883)
 * Fix DynamicEndpointSnitch noop in multi-datacenter situations (CASSANDRA-13074)
 * cqlsh copy-from: encode column names to avoid primary key parsing errors (CASSANDRA-12909)
 * Temporarily fix bug that creates commit log when running offline tools (CASSANDRA-8616)
 * Reduce granuality of OpOrder.Group during index build (CASSANDRA-12796)
 * Test bind parameters and unset parameters in InsertUpdateIfConditionTest (CASSANDRA-12980)
 * Do not specify local address on outgoing connection when listen_on_broadcast_address is set (CASSANDRA-12673)
 * Use saved tokens when setting local tokens on StorageService.joinRing (CASSANDRA-12935)
 * cqlsh: fix DESC TYPES errors (CASSANDRA-12914)
 * Fix leak on skipped SSTables in sstableupgrade (CASSANDRA-12899)
 * Avoid blocking gossip during pending range calculation (CASSANDRA-12281)
 * Fix purgeability of tombstones with max timestamp (CASSANDRA-12792)
 * Fail repair if participant dies during sync or anticompaction (CASSANDRA-12901)


DSE 5.0.4
 * Wait for remaining tasks to finish on RepairJob after task failure (APOLLO-87)
 * Allow the prepared statement cache size to be changed. (APOLLO-50)
Merged from 3.0.X
 * Disallow offheap_buffers memtable allocation (CASSANDRA-11039)
 * Fix CommitLogSegmentManagerTest (CASSANDRA-12283)
 * Pass root cause to CorruptBlockException when uncompression failed (CASSANDRA-12889)
 * Fix partition count log during compaction (CASSANDRA-12184)
 * Batch with multiple conditional updates for the same partition causes AssertionError (CASSANDRA-12867)
 * Make AbstractReplicationStrategy extendable from outside its package (CASSANDRA-12788)
 * Fix CommitLogTest.testDeleteIfNotDirty (CASSANDRA-12854)
 * Don't tell users to turn off consistent rangemovements during rebuild. (CASSANDRA-12296)
 * Avoid deadlock due to materialized view lock contention (CASSANDRA-12689)
 * Fix for KeyCacheCqlTest flakiness (CASSANDRA-12801)
 * Include SSTable filename in compacting large row message (CASSANDRA-12384)
 * Fix potential socket leak (CASSANDRA-12329, CASSANDRA-12330)
 * Fix ViewTest.testCompaction (CASSANDRA-12789)
 * Improve avg aggregate functions (CASSANDRA-12417)
 * Preserve quoted reserved keyword column names in MV creation (CASSANDRA-11803)
 * nodetool stopdaemon errors out (CASSANDRA-12646)
 * Split materialized view mutations on build to prevent OOM (CASSANDRA-12268)
 * mx4j does not work in 3.0.8 (CASSANDRA-12274)
 * Abort cqlsh copy-from in case of no answer after prolonged period of time (CASSANDRA-12740)
 * Avoid sstable corrupt exception due to dropped static column (CASSANDRA-12582)
 * Make stress use client mode to avoid checking commit log size on startup (CASSANDRA-12478)
 * Fix exceptions with new vnode allocation (CASSANDRA-12715)
 * Unify drain and shutdown processes (CASSANDRA-12509)
 * Fix NPE in ComponentOfSlice.isEQ() (CASSANDRA-12706)
 * Fix failure in LogTransactionTest (CASSANDRA-12632)
 * Fix potentially incomplete non-frozen UDT values when querying with the
   full primary key specified (CASSANDRA-12605)
 * Skip writing MV mutations to commitlog on mutation.applyUnsafe() (CASSANDRA-11670)
 * Establish consistent distinction between non-existing partition and NULL value for LWTs on static columns (CASSANDRA-12060)
 * Extend ColumnIdentifier.internedInstances key to include the type that generated the byte buffer (CASSANDRA-12516)
 * Backport CASSANDRA-10756 (race condition in NativeTransportService shutdown) (CASSANDRA-12472)
 * If CF has no clustering columns, any row cache is full partition cache (CASSANDRA-12499)
 * Correct log message for statistics of offheap memtable flush (CASSANDRA-12776)
 * Explicitly set locale for string validation (CASSANDRA-12541,CASSANDRA-12542,CASSANDRA-12543,CASSANDRA-12545)
Merged from 2.2:
 * Fix CommitLogSegmentManagerTest (CASSANDRA-12283)
 * cqlsh COPY: unprotected pk values before converting them if not using prepared statements (CASSANDRA-12863)
 * Fix Util.spinAssertEquals (CASSANDRA-12283)
 * Fix potential NPE for compactionstats (CASSANDRA-12462)
 * Prepare legacy authenticate statement if credentials table initialised after node startup (CASSANDRA-12813)
 * Change cassandra.wait_for_tracing_events_timeout_secs default to 0 (CASSANDRA-12754)
 * Clean up permissions when a UDA is dropped (CASSANDRA-12720)
 * Limit colUpdateTimeDelta histogram updates to reasonable deltas (CASSANDRA-11117)
 * Fix leak errors and execution rejected exceptions when draining (CASSANDRA-12457)
 * Fix merkle tree depth calculation (CASSANDRA-12580)
 * Make Collections deserialization more robust (CASSANDRA-12618)
 * Better handle invalid system roles table (CASSANDRA-12700)
 * Fix exceptions when enabling gossip on nodes that haven't joined the ring (CASSANDRA-12253)
 * Fix authentication problem when invoking cqlsh copy from a SOURCE command (CASSANDRA-12642)
 * Decrement pending range calculator jobs counter in finally block
  (CASSANDRA-12554)
 * Split consistent range movement flag correction (CASSANDRA-12786)
Merged from 2.1:
 * Add system property to set the max number of native transport requests in queue (CASSANDRA-11363)
 * Don't skip sstables based on maxLocalDeletionTime (CASSANDRA-12765)


3.0.9
 * Handle composite prefixes with final EOC=0 as in 2.x and refactor LegacyLayout.decodeBound (CASSANDRA-12423)
 * Fix paging for 2.x to 3.x upgrades (CASSANDRA-11195)
 * select_distinct_with_deletions_test failing on non-vnode environments (CASSANDRA-11126)
 * Stack Overflow returned to queries while upgrading (CASSANDRA-12527)
 * Fix legacy regex for temporary files from 2.2 (CASSANDRA-12565)
 * Add option to state current gc_grace_seconds to tools/bin/sstablemetadata (CASSANDRA-12208)
 * Fix file system race condition that may cause LogAwareFileLister to fail to classify files (CASSANDRA-11889)
 * Fix file handle leaks due to simultaneous compaction/repair and
   listing snapshots, calculating snapshot sizes, or making schema
   changes (CASSANDRA-11594)
 * Fix nodetool repair exits with 0 for some errors (CASSANDRA-12508)
 * Do not shut down BatchlogManager twice during drain (CASSANDRA-12504)
 * Disk failure policy should not be invoked on out of space (CASSANDRA-12385)
 * Calculate last compacted key on startup (CASSANDRA-6216)
 * Add schema to snapshot manifest, add USING TIMESTAMP clause to ALTER TABLE statements (CASSANDRA-7190)
 * Fix clean interval not sent to commit log for empty memtable flush (CASSANDRA-12436)
 * Fix potential resource leak in RMIServerSocketFactoryImpl (CASSANDRA-12331)
 * Backport CASSANDRA-12002 (CASSANDRA-12177)
 * Make sure compaction stats are updated when compaction is interrupted (CASSANDRA-12100)
 * Fix potential bad messaging service message for paged range reads
   within mixed-version 3.x clusters (CASSANDRA-12249)
 * Change commitlog and sstables to track dirty and clean intervals (CASSANDRA-11828)
 * NullPointerException during compaction on table with static columns (CASSANDRA-12336)
 * Fixed ConcurrentModificationException when reading metrics in GraphiteReporter (CASSANDRA-11823)
 * Fix upgrade of super columns on thrift (CASSANDRA-12335)
 * Fixed flacky BlacklistingCompactionsTest, switched to fixed size types and increased corruption size (CASSANDRA-12359)
 * Rerun ReplicationAwareTokenAllocatorTest on failure to avoid flakiness (CASSANDRA-12277)
 * Exception when computing read-repair for range tombstones (CASSANDRA-12263)
 * Lost counter writes in compact table and static columns (CASSANDRA-12219)
 * AssertionError with MVs on updating a row that isn't indexed due to a null value (CASSANDRA-12247)
 * Disable RR and speculative retry with EACH_QUORUM reads (CASSANDRA-11980)
 * Add option to override compaction space check (CASSANDRA-12180)
 * Faster startup by only scanning each directory for temporary files once (CASSANDRA-12114)
 * Respond with v1/v2 protocol header when responding to driver that attempts
   to connect with too low of a protocol version (CASSANDRA-11464)
 * NullPointerExpception when reading/compacting table (CASSANDRA-11988)
 * Fix problem with undeleteable rows on upgrade to new sstable format (CASSANDRA-12144)
 * Fix paging logic for deleted partitions with static columns (CASSANDRA-12107)
 * Wait until the message is being send to decide which serializer must be used (CASSANDRA-11393)
 * Fix migration of static thrift column names with non-text comparators (CASSANDRA-12147)
 * Fix upgrading sparse tables that are incorrectly marked as dense (CASSANDRA-11315)
 * Fix reverse queries ignoring range tombstones (CASSANDRA-11733)
 * Avoid potential race when rebuilding CFMetaData (CASSANDRA-12098)
 * Avoid missing sstables when getting the canonical sstables (CASSANDRA-11996)
 * Always select the live sstables when getting sstables in bounds (CASSANDRA-11944)
 * Fix column ordering of results with static columns for Thrift requests in
   a mixed 2.x/3.x cluster, also fix potential non-resolved duplication of
   those static columns in query results (CASSANDRA-12123)
 * Avoid digest mismatch with empty but static rows (CASSANDRA-12090)
 * Fix EOF exception when altering column type (CASSANDRA-11820)
 * Fix JsonTransformer output of partition with deletion info (CASSANDRA-12418)
 * Fix NPE in SSTableLoader when specifying partial directory path (CASSANDRA-12609)
Merged from 2.2:
 * Add local address entry in PropertyFileSnitch (CASSANDRA-11332)
 * cqlshlib tests: increase default execute timeout (CASSANDRA-12481)
 * Forward writes to replacement node when replace_address != broadcast_address (CASSANDRA-8523)
 * Enable repair -pr and -local together (fix regression of CASSANDRA-7450) (CASSANDRA-12522)
 * Fail repair on non-existing table (CASSANDRA-12279)
 * cqlsh copy: fix missing counter values (CASSANDRA-12476)
 * Move migration tasks to non-periodic queue, assure flush executor shutdown after non-periodic executor (CASSANDRA-12251)
 * cqlsh copy: fixed possible race in initializing feeding thread (CASSANDRA-11701)
 * Only set broadcast_rpc_address on Ec2MultiRegionSnitch if it's not set (CASSANDRA-11357)
 * Update StorageProxy range metrics for timeouts, failures and unavailables (CASSANDRA-9507)
 * Add Sigar to classes included in clientutil.jar (CASSANDRA-11635)
 * Add decay to histograms and timers used for metrics (CASSANDRA-11752)
 * Fix hanging stream session (CASSANDRA-10992)
 * Fix INSERT JSON, fromJson() support of smallint, tinyint types (CASSANDRA-12371)
 * Restore JVM metric export for metric reporters (CASSANDRA-12312)
 * Release sstables of failed stream sessions only when outgoing transfers are finished (CASSANDRA-11345)
 * Wait for tracing events before returning response and query at same consistency level client side (CASSANDRA-11465)
 * cqlsh copyutil should get host metadata by connected address (CASSANDRA-11979)
 * Fixed cqlshlib.test.remove_test_db (CASSANDRA-12214)
 * Synchronize ThriftServer::stop() (CASSANDRA-12105)
 * Use dedicated thread for JMX notifications (CASSANDRA-12146)
 * Improve streaming synchronization and fault tolerance (CASSANDRA-11414)
 * MemoryUtil.getShort() should return an unsigned short also for architectures not supporting unaligned memory accesses (CASSANDRA-11973)
Merged from 2.1:
 * Fix queries with empty ByteBuffer values in clustering column restrictions (CASSANDRA-12127)
 * Disable passing control to post-flush after flush failure to prevent data loss (CASSANDRA-11828)
 * Allow STCS-in-L0 compactions to reduce scope with LCS (CASSANDRA-12040)
 * cannot use cql since upgrading python to 2.7.11+ (CASSANDRA-11850)
 * Fix filtering on clustering columns when 2i is used (CASSANDRA-11907)


3.0.8
 * Fix potential race in schema during new table creation (CASSANDRA-12083)
 * cqlsh: fix error handling in rare COPY FROM failure scenario (CASSANDRA-12070)
 * Disable autocompaction during drain (CASSANDRA-11878)
 * Add a metrics timer to MemtablePool and use it to track time spent blocked on memory in MemtableAllocator (CASSANDRA-11327)
 * Fix upgrading schema with super columns with non-text subcomparators (CASSANDRA-12023)
 * Add TimeWindowCompactionStrategy (CASSANDRA-9666)
Merged from 2.2:
 * Allow nodetool info to run with readonly JMX access (CASSANDRA-11755)
 * Validate bloom_filter_fp_chance against lowest supported
   value when the table is created (CASSANDRA-11920)
 * Don't send erroneous NEW_NODE notifications on restart (CASSANDRA-11038)
 * StorageService shutdown hook should use a volatile variable (CASSANDRA-11984)
Merged from 2.1:
 * Avoid stalling paxos when the paxos state expires (CASSANDRA-12043)
 * Remove finished incoming streaming connections from MessagingService (CASSANDRA-11854)
 * Don't try to get sstables for non-repairing column families (CASSANDRA-12077)
 * Avoid marking too many sstables as repaired (CASSANDRA-11696)
 * Prevent select statements with clustering key > 64k (CASSANDRA-11882)
 * Fix clock skew corrupting other nodes with paxos (CASSANDRA-11991)
 * Remove distinction between non-existing static columns and existing but null in LWTs (CASSANDRA-9842)
 * Cache local ranges when calculating repair neighbors (CASSANDRA-11934)
 * Allow LWT operation on static column with only partition keys (CASSANDRA-10532)
 * Create interval tree over canonical sstables to avoid missing sstables during streaming (CASSANDRA-11886)
 * cqlsh COPY FROM: shutdown parent cluster after forking, to avoid corrupting SSL connections (CASSANDRA-11749)


3.0.7
 * Fix legacy serialization of Thrift-generated non-compound range tombstones
   when communicating with 2.x nodes (CASSANDRA-11930)
 * Fix Directories instantiations where CFS.initialDirectories should be used (CASSANDRA-11849)
 * Avoid referencing DatabaseDescriptor in AbstractType (CASSANDRA-11912)
 * Fix sstables not being protected from removal during index build (CASSANDRA-11905)
 * cqlsh: Suppress stack trace from Read/WriteFailures (CASSANDRA-11032)
 * Remove unneeded code to repair index summaries that have
   been improperly down-sampled (CASSANDRA-11127)
 * Avoid WriteTimeoutExceptions during commit log replay due to materialized
   view lock contention (CASSANDRA-11891)
 * Prevent OOM failures on SSTable corruption, improve tests for corruption detection (CASSANDRA-9530)
 * Use CFS.initialDirectories when clearing snapshots (CASSANDRA-11705)
 * Allow compaction strategies to disable early open (CASSANDRA-11754)
 * Refactor Materialized View code (CASSANDRA-11475)
 * Update Java Driver (CASSANDRA-11615)
Merged from 2.2:
 * Persist local metadata earlier in startup sequence (CASSANDRA-11742)
 * Run CommitLog tests with different compression settings (CASSANDRA-9039)
 * cqlsh: fix tab completion for case-sensitive identifiers (CASSANDRA-11664)
 * Avoid showing estimated key as -1 in tablestats (CASSANDRA-11587)
 * Fix possible race condition in CommitLog.recover (CASSANDRA-11743)
 * Enable client encryption in sstableloader with cli options (CASSANDRA-11708)
 * Possible memory leak in NIODataInputStream (CASSANDRA-11867)
 * Add seconds to cqlsh tracing session duration (CASSANDRA-11753)
 * Prohibit Reversed Counter type as part of the PK (CASSANDRA-9395)
Merged from 2.1:
 * cqlsh: apply current keyspace to source command (CASSANDRA-11152)
 * Backport CASSANDRA-11578 (CASSANDRA-11750)
 * Clear out parent repair session if repair coordinator dies (CASSANDRA-11824)
 * Set default streaming_socket_timeout_in_ms to 24 hours (CASSANDRA-11840)
 * Do not consider local node a valid source during replace (CASSANDRA-11848)
 * Add message dropped tasks to nodetool netstats (CASSANDRA-11855)
 * Avoid holding SSTableReaders for duration of incremental repair (CASSANDRA-11739)


3.0.6
 * Disallow creating view with a static column (CASSANDRA-11602)
 * Reduce the amount of object allocations caused by the getFunctions methods (CASSANDRA-11593)
 * Potential error replaying commitlog with smallint/tinyint/date/time types (CASSANDRA-11618)
 * Fix queries with filtering on counter columns (CASSANDRA-11629)
 * Improve tombstone printing in sstabledump (CASSANDRA-11655)
 * Fix paging for range queries where all clustering columns are specified (CASSANDRA-11669)
 * Don't require HEAP_NEW_SIZE to be set when using G1 (CASSANDRA-11600)
 * Fix sstabledump not showing cells after tombstone marker (CASSANDRA-11654)
 * Ignore all LocalStrategy keyspaces for streaming and other related
   operations (CASSANDRA-11627)
 * Ensure columnfilter covers indexed columns for thrift 2i queries (CASSANDRA-11523)
 * Only open one sstable scanner per sstable (CASSANDRA-11412)
 * Option to specify ProtocolVersion in cassandra-stress (CASSANDRA-11410)
 * ArithmeticException in avgFunctionForDecimal (CASSANDRA-11485)
 * LogAwareFileLister should only use OLD sstable files in current folder to determine disk consistency (CASSANDRA-11470)
 * Notify indexers of expired rows during compaction (CASSANDRA-11329)
 * Properly respond with ProtocolError when a v1/v2 native protocol
   header is received (CASSANDRA-11464)
 * Validate that num_tokens and initial_token are consistent with one another (CASSANDRA-10120)
Merged from 2.2:
 * Fix commit log replay after out-of-order flush completion (CASSANDRA-9669)
 * cqlsh: correctly handle non-ascii chars in error messages (CASSANDRA-11626)
 * Exit JVM if JMX server fails to startup (CASSANDRA-11540)
 * Produce a heap dump when exiting on OOM (CASSANDRA-9861)
 * Restore ability to filter on clustering columns when using a 2i (CASSANDRA-11510)
 * JSON datetime formatting needs timezone (CASSANDRA-11137)
 * Fix is_dense recalculation for Thrift-updated tables (CASSANDRA-11502)
 * Remove unnescessary file existence check during anticompaction (CASSANDRA-11660)
 * Add missing files to debian packages (CASSANDRA-11642)
 * Avoid calling Iterables::concat in loops during ModificationStatement::getFunctions (CASSANDRA-11621)
 * cqlsh: COPY FROM should use regular inserts for single statement batches and
   report errors correctly if workers processes crash on initialization (CASSANDRA-11474)
 * Always close cluster with connection in CqlRecordWriter (CASSANDRA-11553)
 * Allow only DISTINCT queries with partition keys restrictions (CASSANDRA-11339)
 * CqlConfigHelper no longer requires both a keystore and truststore to work (CASSANDRA-11532)
 * Make deprecated repair methods backward-compatible with previous notification service (CASSANDRA-11430)
 * IncomingStreamingConnection version check message wrong (CASSANDRA-11462)
Merged from 2.1:
 * Support mlockall on IBM POWER arch (CASSANDRA-11576)
 * Add option to disable use of severity in DynamicEndpointSnitch (CASSANDRA-11737)
 * cqlsh COPY FROM fails for null values with non-prepared statements (CASSANDRA-11631)
 * Make cython optional in pylib/setup.py (CASSANDRA-11630)
 * Change order of directory searching for cassandra.in.sh to favor local one (CASSANDRA-11628)
 * cqlsh COPY FROM fails with []{} chars in UDT/tuple fields/values (CASSANDRA-11633)
 * clqsh: COPY FROM throws TypeError with Cython extensions enabled (CASSANDRA-11574)
 * cqlsh: COPY FROM ignores NULL values in conversion (CASSANDRA-11549)
 * Validate levels when building LeveledScanner to avoid overlaps with orphaned sstables (CASSANDRA-9935)


3.0.5
 * Fix rare NPE on schema upgrade from 2.x to 3.x (CASSANDRA-10943)
 * Improve backoff policy for cqlsh COPY FROM (CASSANDRA-11320)
 * Improve IF NOT EXISTS check in CREATE INDEX (CASSANDRA-11131)
 * Upgrade ohc to 0.4.3
 * Enable SO_REUSEADDR for JMX RMI server sockets (CASSANDRA-11093)
 * Allocate merkletrees with the correct size (CASSANDRA-11390)
 * Support streaming pre-3.0 sstables (CASSANDRA-10990)
 * Add backpressure to compressed commit log (CASSANDRA-10971)
 * SSTableExport supports secondary index tables (CASSANDRA-11330)
 * Fix sstabledump to include missing info in debug output (CASSANDRA-11321)
 * Establish and implement canonical bulk reading workload(s) (CASSANDRA-10331)
 * Fix paging for IN queries on tables without clustering columns (CASSANDRA-11208)
 * Remove recursive call from CompositesSearcher (CASSANDRA-11304)
 * Fix filtering on non-primary key columns for queries without index (CASSANDRA-6377)
 * Fix sstableloader fail when using materialized view (CASSANDRA-11275)
Merged from 2.2:
 * DatabaseDescriptor should log stacktrace in case of Eception during seed provider creation (CASSANDRA-11312)
 * Use canonical path for directory in SSTable descriptor (CASSANDRA-10587)
 * Add cassandra-stress keystore option (CASSANDRA-9325)
 * Dont mark sstables as repairing with sub range repairs (CASSANDRA-11451)
 * Notify when sstables change after cancelling compaction (CASSANDRA-11373)
 * cqlsh: COPY FROM should check that explicit column names are valid (CASSANDRA-11333)
 * Add -Dcassandra.start_gossip startup option (CASSANDRA-10809)
 * Fix UTF8Validator.validate() for modified UTF-8 (CASSANDRA-10748)
 * Clarify that now() function is calculated on the coordinator node in CQL documentation (CASSANDRA-10900)
 * Fix bloom filter sizing with LCS (CASSANDRA-11344)
 * (cqlsh) Fix error when result is 0 rows with EXPAND ON (CASSANDRA-11092)
 * Add missing newline at end of bin/cqlsh (CASSANDRA-11325)
 * Fix AE in nodetool cfstats (backport CASSANDRA-10859) (CASSANDRA-11297)
 * Unresolved hostname leads to replace being ignored (CASSANDRA-11210)
 * Only log yaml config once, at startup (CASSANDRA-11217)
 * Reference leak with parallel repairs on the same table (CASSANDRA-11215)
Merged from 2.1:
 * Add a -j parameter to scrub/cleanup/upgradesstables to state how
   many threads to use (CASSANDRA-11179)
 * Backport CASSANDRA-10679 (CASSANDRA-9598)
 * InvalidateKeys should have a weak ref to key cache (CASSANDRA-11176)
 * COPY FROM on large datasets: fix progress report and debug performance (CASSANDRA-11053)

3.0.4
 * Preserve order for preferred SSL cipher suites (CASSANDRA-11164)
 * MV should only query complex columns included in the view (CASSANDRA-11069)
 * Failed aggregate creation breaks server permanently (CASSANDRA-11064)
 * Add sstabledump tool (CASSANDRA-7464)
 * Introduce backpressure for hints (CASSANDRA-10972)
 * Fix ClusteringPrefix not being able to read tombstone range boundaries (CASSANDRA-11158)
 * Prevent logging in sandboxed state (CASSANDRA-11033)
 * Disallow drop/alter operations of UDTs used by UDAs (CASSANDRA-10721)
 * Add query time validation method on Index (CASSANDRA-11043)
 * Avoid potential AssertionError in mixed version cluster (CASSANDRA-11128)
 * Properly handle hinted handoff after topology changes (CASSANDRA-5902)
 * AssertionError when listing sstable files on inconsistent disk state (CASSANDRA-11156)
 * Fix wrong rack counting and invalid conditions check for TokenAllocation
   (CASSANDRA-11139)
 * Avoid creating empty hint files (CASSANDRA-11090)
 * Fix leak detection strong reference loop using weak reference (CASSANDRA-11120)
 * Configurie BatchlogManager to stop delayed tasks on shutdown (CASSANDRA-11062)
 * Hadoop integration is incompatible with Cassandra Driver 3.0.0 (CASSANDRA-11001)
 * Add dropped_columns to the list of schema table so it gets handled
   properly (CASSANDRA-11050)
 * Fix NPE when using forceRepairRangeAsync without DC (CASSANDRA-11239)
Merged from 2.2:
 * Range.compareTo() violates the contract of Comparable (CASSANDRA-11216)
 * Avoid NPE when serializing ErrorMessage with null message (CASSANDRA-11167)
 * Replacing an aggregate with a new version doesn't reset INITCOND (CASSANDRA-10840)
 * (cqlsh) cqlsh cannot be called through symlink (CASSANDRA-11037)
 * fix ohc and java-driver pom dependencies in build.xml (CASSANDRA-10793)
 * Protect from keyspace dropped during repair (CASSANDRA-11065)
 * Handle adding fields to a UDT in SELECT JSON and toJson() (CASSANDRA-11146)
 * Better error message for cleanup (CASSANDRA-10991)
 * cqlsh pg-style-strings broken if line ends with ';' (CASSANDRA-11123)
 * Always persist upsampled index summaries (CASSANDRA-10512)
 * (cqlsh) Fix inconsistent auto-complete (CASSANDRA-10733)
 * Make SELECT JSON and toJson() threadsafe (CASSANDRA-11048)
 * Fix SELECT on tuple relations for mixed ASC/DESC clustering order (CASSANDRA-7281)
 * Use cloned TokenMetadata in size estimates to avoid race against membership check
   (CASSANDRA-10736)
 * (cqlsh) Support utf-8/cp65001 encoding on Windows (CASSANDRA-11030)
 * Fix paging on DISTINCT queries repeats result when first row in partition changes
   (CASSANDRA-10010)
 * cqlsh: change default encoding to UTF-8 (CASSANDRA-11124)
Merged from 2.1:
 * Checking if an unlogged batch is local is inefficient (CASSANDRA-11529)
 * Fix out-of-space error treatment in memtable flushing (CASSANDRA-11448).
 * Don't do defragmentation if reading from repaired sstables (CASSANDRA-10342)
 * Fix streaming_socket_timeout_in_ms not enforced (CASSANDRA-11286)
 * Avoid dropping message too quickly due to missing unit conversion (CASSANDRA-11302)
 * Don't remove FailureDetector history on removeEndpoint (CASSANDRA-10371)
 * Only notify if repair status changed (CASSANDRA-11172)
 * Use logback setting for 'cassandra -v' command (CASSANDRA-10767)
 * Fix sstableloader to unthrottle streaming by default (CASSANDRA-9714)
 * Fix incorrect warning in 'nodetool status' (CASSANDRA-10176)
 * Properly release sstable ref when doing offline scrub (CASSANDRA-10697)
 * Improve nodetool status performance for large cluster (CASSANDRA-7238)
 * Gossiper#isEnabled is not thread safe (CASSANDRA-11116)
 * Avoid major compaction mixing repaired and unrepaired sstables in DTCS (CASSANDRA-11113)
 * Make it clear what DTCS timestamp_resolution is used for (CASSANDRA-11041)
 * (cqlsh) Support timezone conversion using pytz (CASSANDRA-10397)
 * (cqlsh) Display milliseconds when datetime overflows (CASSANDRA-10625)


3.0.3
 * Remove double initialization of newly added tables (CASSANDRA-11027)
 * Filter keys searcher results by target range (CASSANDRA-11104)
 * Fix deserialization of legacy read commands (CASSANDRA-11087)
 * Fix incorrect computation of deletion time in sstable metadata (CASSANDRA-11102)
 * Avoid memory leak when collecting sstable metadata (CASSANDRA-11026)
 * Mutations do not block for completion under view lock contention (CASSANDRA-10779)
 * Invalidate legacy schema tables when unloading them (CASSANDRA-11071)
 * (cqlsh) handle INSERT and UPDATE statements with LWT conditions correctly
   (CASSANDRA-11003)
 * Fix DISTINCT queries in mixed version clusters (CASSANDRA-10762)
 * Migrate build status for indexes along with legacy schema (CASSANDRA-11046)
 * Ensure SSTables for legacy KEYS indexes can be read (CASSANDRA-11045)
 * Added support for IBM zSystems architecture (CASSANDRA-11054)
 * Update CQL documentation (CASSANDRA-10899)
 * Check the column name, not cell name, for dropped columns when reading
   legacy sstables (CASSANDRA-11018)
 * Don't attempt to index clustering values of static rows (CASSANDRA-11021)
 * Remove checksum files after replaying hints (CASSANDRA-10947)
 * Support passing base table metadata to custom 2i validation (CASSANDRA-10924)
 * Ensure stale index entries are purged during reads (CASSANDRA-11013)
 * Fix AssertionError when removing from list using UPDATE (CASSANDRA-10954)
 * Fix UnsupportedOperationException when reading old sstable with range
   tombstone (CASSANDRA-10743)
 * MV should use the maximum timestamp of the primary key (CASSANDRA-10910)
 * Fix potential assertion error during compaction (CASSANDRA-10944)
 * Fix counting of received sstables in streaming (CASSANDRA-10949)
 * Implement hints compression (CASSANDRA-9428)
 * Fix potential assertion error when reading static columns (CASSANDRA-10903)
 * Avoid NoSuchElementException when executing empty batch (CASSANDRA-10711)
 * Avoid building PartitionUpdate in toString (CASSANDRA-10897)
 * Reduce heap spent when receiving many SSTables (CASSANDRA-10797)
 * Add back support for 3rd party auth providers to bulk loader (CASSANDRA-10873)
 * Eliminate the dependency on jgrapht for UDT resolution (CASSANDRA-10653)
 * (Hadoop) Close Clusters and Sessions in Hadoop Input/Output classes (CASSANDRA-10837)
 * Fix sstableloader not working with upper case keyspace name (CASSANDRA-10806)
Merged from 2.2:
 * maxPurgeableTimestamp needs to check memtables too (CASSANDRA-9949)
 * Apply change to compaction throughput in real time (CASSANDRA-10025)
 * Fix potential NPE on ORDER BY queries with IN (CASSANDRA-10955)
 * Start L0 STCS-compactions even if there is a L0 -> L1 compaction
   going (CASSANDRA-10979)
 * Make UUID LSB unique per process (CASSANDRA-7925)
 * Avoid NPE when performing sstable tasks (scrub etc.) (CASSANDRA-10980)
 * Make sure client gets tombstone overwhelmed warning (CASSANDRA-9465)
 * Fix error streaming section more than 2GB (CASSANDRA-10961)
 * (cqlsh) Also apply --connect-timeout to control connection
   timeout (CASSANDRA-10959)
 * Histogram buckets exposed in jmx are sorted incorrectly (CASSANDRA-10975)
 * Enable GC logging by default (CASSANDRA-10140)
 * Optimize pending range computation (CASSANDRA-9258)
 * Skip commit log and saved cache directories in SSTable version startup check (CASSANDRA-10902)
 * drop/alter user should be case sensitive (CASSANDRA-10817)
 * jemalloc detection fails due to quoting issues in regexv (CASSANDRA-10946)
 * (cqlsh) show correct column names for empty result sets (CASSANDRA-9813)
 * Add new types to Stress (CASSANDRA-9556)
 * Add property to allow listening on broadcast interface (CASSANDRA-9748)
 * Fix regression in split size on CqlInputFormat (CASSANDRA-10835)
 * Better handling of SSL connection errors inter-node (CASSANDRA-10816)
 * Disable reloading of GossipingPropertyFileSnitch (CASSANDRA-9474)
 * Verify tables in pseudo-system keyspaces at startup (CASSANDRA-10761)
 * (cqlsh) encode input correctly when saving history
Merged from 2.1:
 * test_bulk_round_trip_blogposts is failing occasionally (CASSANDRA-10938)
 * Fix isJoined return true only after becoming cluster member (CASANDRA-11007)
 * Fix bad gossip generation seen in long-running clusters (CASSANDRA-10969)
 * Avoid NPE when incremental repair fails (CASSANDRA-10909)
 * Unmark sstables compacting once they are done in cleanup/scrub/upgradesstables (CASSANDRA-10829)
 * Allow simultaneous bootstrapping with strict consistency when no vnodes are used (CASSANDRA-11005)
 * Log a message when major compaction does not result in a single file (CASSANDRA-10847)
 * (cqlsh) fix cqlsh_copy_tests when vnodes are disabled (CASSANDRA-10997)
 * (cqlsh) Add request timeout option to cqlsh (CASSANDRA-10686)
 * Avoid AssertionError while submitting hint with LWT (CASSANDRA-10477)
 * If CompactionMetadata is not in stats file, use index summary instead (CASSANDRA-10676)
 * Retry sending gossip syn multiple times during shadow round (CASSANDRA-8072)
 * Fix pending range calculation during moves (CASSANDRA-10887)
 * Sane default (200Mbps) for inter-DC streaming througput (CASSANDRA-8708)
 * Match cassandra-loader options in COPY FROM (CASSANDRA-9303)
 * Fix binding to any address in CqlBulkRecordWriter (CASSANDRA-9309)
 * cqlsh fails to decode utf-8 characters for text typed columns (CASSANDRA-10875)
 * Log error when stream session fails (CASSANDRA-9294)
 * Fix bugs in commit log archiving startup behavior (CASSANDRA-10593)
 * (cqlsh) further optimise COPY FROM (CASSANDRA-9302)
 * Allow CREATE TABLE WITH ID (CASSANDRA-9179)
 * Make Stress compiles within eclipse (CASSANDRA-10807)
 * Cassandra Daemon should print JVM arguments (CASSANDRA-10764)
 * Allow cancellation of index summary redistribution (CASSANDRA-8805)


3.0.2
 * Fix upgrade data loss due to range tombstone deleting more data than then should
   (CASSANDRA-10822)


3.0.1
 * Avoid MV race during node decommission (CASSANDRA-10674)
 * Disable reloading of GossipingPropertyFileSnitch (CASSANDRA-9474)
 * Handle single-column deletions correction in materialized views
   when the column is part of the view primary key (CASSANDRA-10796)
 * Fix issue with datadir migration on upgrade (CASSANDRA-10788)
 * Fix bug with range tombstones on reverse queries and test coverage for
   AbstractBTreePartition (CASSANDRA-10059)
 * Remove 64k limit on collection elements (CASSANDRA-10374)
 * Remove unclear Indexer.indexes() method (CASSANDRA-10690)
 * Fix NPE on stream read error (CASSANDRA-10771)
 * Normalize cqlsh DESC output (CASSANDRA-10431)
 * Rejects partition range deletions when columns are specified (CASSANDRA-10739)
 * Fix error when saving cached key for old format sstable (CASSANDRA-10778)
 * Invalidate prepared statements on DROP INDEX (CASSANDRA-10758)
 * Fix SELECT statement with IN restrictions on partition key,
   ORDER BY and LIMIT (CASSANDRA-10729)
 * Improve stress performance over 1k threads (CASSANDRA-7217)
 * Wait for migration responses to complete before bootstrapping (CASSANDRA-10731)
 * Unable to create a function with argument of type Inet (CASSANDRA-10741)
 * Fix backward incompatibiliy in CqlInputFormat (CASSANDRA-10717)
 * Correctly preserve deletion info on updated rows when notifying indexers
   of single-row deletions (CASSANDRA-10694)
 * Notify indexers of partition delete during cleanup (CASSANDRA-10685)
 * Keep the file open in trySkipCache (CASSANDRA-10669)
 * Updated trigger example (CASSANDRA-10257)
Merged from 2.2:
 * Verify tables in pseudo-system keyspaces at startup (CASSANDRA-10761)
 * Fix IllegalArgumentException in DataOutputBuffer.reallocate for large buffers (CASSANDRA-10592)
 * Show CQL help in cqlsh in web browser (CASSANDRA-7225)
 * Serialize on disk the proper SSTable compression ratio (CASSANDRA-10775)
 * Reject index queries while the index is building (CASSANDRA-8505)
 * CQL.textile syntax incorrectly includes optional keyspace for aggregate SFUNC and FINALFUNC (CASSANDRA-10747)
 * Fix JSON update with prepared statements (CASSANDRA-10631)
 * Don't do anticompaction after subrange repair (CASSANDRA-10422)
 * Fix SimpleDateType type compatibility (CASSANDRA-10027)
 * (Hadoop) fix splits calculation (CASSANDRA-10640)
 * (Hadoop) ensure that Cluster instances are always closed (CASSANDRA-10058)
Merged from 2.1:
 * Fix Stress profile parsing on Windows (CASSANDRA-10808)
 * Fix incremental repair hang when replica is down (CASSANDRA-10288)
 * Optimize the way we check if a token is repaired in anticompaction (CASSANDRA-10768)
 * Add proper error handling to stream receiver (CASSANDRA-10774)
 * Warn or fail when changing cluster topology live (CASSANDRA-10243)
 * Status command in debian/ubuntu init script doesn't work (CASSANDRA-10213)
 * Some DROP ... IF EXISTS incorrectly result in exceptions on non-existing KS (CASSANDRA-10658)
 * DeletionTime.compareTo wrong in rare cases (CASSANDRA-10749)
 * Force encoding when computing statement ids (CASSANDRA-10755)
 * Properly reject counters as map keys (CASSANDRA-10760)
 * Fix the sstable-needs-cleanup check (CASSANDRA-10740)
 * (cqlsh) Print column names before COPY operation (CASSANDRA-8935)
 * Fix CompressedInputStream for proper cleanup (CASSANDRA-10012)
 * (cqlsh) Support counters in COPY commands (CASSANDRA-9043)
 * Try next replica if not possible to connect to primary replica on
   ColumnFamilyRecordReader (CASSANDRA-2388)
 * Limit window size in DTCS (CASSANDRA-10280)
 * sstableloader does not use MAX_HEAP_SIZE env parameter (CASSANDRA-10188)
 * (cqlsh) Improve COPY TO performance and error handling (CASSANDRA-9304)
 * Create compression chunk for sending file only (CASSANDRA-10680)
 * Forbid compact clustering column type changes in ALTER TABLE (CASSANDRA-8879)
 * Reject incremental repair with subrange repair (CASSANDRA-10422)
 * Add a nodetool command to refresh size_estimates (CASSANDRA-9579)
 * Invalidate cache after stream receive task is completed (CASSANDRA-10341)
 * Reject counter writes in CQLSSTableWriter (CASSANDRA-10258)
 * Remove superfluous COUNTER_MUTATION stage mapping (CASSANDRA-10605)


3.0
 * Fix AssertionError while flushing memtable due to materialized views
   incorrectly inserting empty rows (CASSANDRA-10614)
 * Store UDA initcond as CQL literal in the schema table, instead of a blob (CASSANDRA-10650)
 * Don't use -1 for the position of partition key in schema (CASSANDRA-10491)
 * Fix distinct queries in mixed version cluster (CASSANDRA-10573)
 * Skip sstable on clustering in names query (CASSANDRA-10571)
 * Remove value skipping as it breaks read-repair (CASSANDRA-10655)
 * Fix bootstrapping with MVs (CASSANDRA-10621)
 * Make sure EACH_QUORUM reads are using NTS (CASSANDRA-10584)
 * Fix MV replica filtering for non-NetworkTopologyStrategy (CASSANDRA-10634)
 * (Hadoop) fix CIF describeSplits() not handling 0 size estimates (CASSANDRA-10600)
 * Fix reading of legacy sstables (CASSANDRA-10590)
 * Use CQL type names in schema metadata tables (CASSANDRA-10365)
 * Guard batchlog replay against integer division by zero (CASSANDRA-9223)
 * Fix bug when adding a column to thrift with the same name than a primary key (CASSANDRA-10608)
 * Add client address argument to IAuthenticator::newSaslNegotiator (CASSANDRA-8068)
 * Fix implementation of LegacyLayout.LegacyBoundComparator (CASSANDRA-10602)
 * Don't use 'names query' read path for counters (CASSANDRA-10572)
 * Fix backward compatibility for counters (CASSANDRA-10470)
 * Remove memory_allocator paramter from cassandra.yaml (CASSANDRA-10581,10628)
 * Execute the metadata reload task of all registered indexes on CFS::reload (CASSANDRA-10604)
 * Fix thrift cas operations with defined columns (CASSANDRA-10576)
 * Fix PartitionUpdate.operationCount()for updates with static column operations (CASSANDRA-10606)
 * Fix thrift get() queries with defined columns (CASSANDRA-10586)
 * Fix marking of indexes as built and removed (CASSANDRA-10601)
 * Skip initialization of non-registered 2i instances, remove Index::getIndexName (CASSANDRA-10595)
 * Fix batches on multiple tables (CASSANDRA-10554)
 * Ensure compaction options are validated when updating KeyspaceMetadata (CASSANDRA-10569)
 * Flatten Iterator Transformation Hierarchy (CASSANDRA-9975)
 * Remove token generator (CASSANDRA-5261)
 * RolesCache should not be created for any authenticator that does not requireAuthentication (CASSANDRA-10562)
 * Fix LogTransaction checking only a single directory for files (CASSANDRA-10421)
 * Fix handling of range tombstones when reading old format sstables (CASSANDRA-10360)
 * Aggregate with Initial Condition fails with C* 3.0 (CASSANDRA-10367)
Merged from 2.2:
 * (cqlsh) show partial trace if incomplete after max_trace_wait (CASSANDRA-7645)
 * Use most up-to-date version of schema for system tables (CASSANDRA-10652)
 * Deprecate memory_allocator in cassandra.yaml (CASSANDRA-10581,10628)
 * Expose phi values from failure detector via JMX and tweak debug
   and trace logging (CASSANDRA-9526)
 * Fix IllegalArgumentException in DataOutputBuffer.reallocate for large buffers (CASSANDRA-10592)
Merged from 2.1:
 * Shutdown compaction in drain to prevent leak (CASSANDRA-10079)
 * (cqlsh) fix COPY using wrong variable name for time_format (CASSANDRA-10633)
 * Do not run SizeEstimatesRecorder if a node is not a member of the ring (CASSANDRA-9912)
 * Improve handling of dead nodes in gossip (CASSANDRA-10298)
 * Fix logback-tools.xml incorrectly configured for outputing to System.err
   (CASSANDRA-9937)
 * Fix streaming to catch exception so retry not fail (CASSANDRA-10557)
 * Add validation method to PerRowSecondaryIndex (CASSANDRA-10092)
 * Support encrypted and plain traffic on the same port (CASSANDRA-10559)
 * Do STCS in DTCS windows (CASSANDRA-10276)
 * Avoid repetition of JVM_OPTS in debian package (CASSANDRA-10251)
 * Fix potential NPE from handling result of SIM.highestSelectivityIndex (CASSANDRA-10550)
 * Fix paging issues with partitions containing only static columns data (CASSANDRA-10381)
 * Fix conditions on static columns (CASSANDRA-10264)
 * AssertionError: attempted to delete non-existing file CommitLog (CASSANDRA-10377)
 * Fix sorting for queries with an IN condition on partition key columns (CASSANDRA-10363)


3.0-rc2
 * Fix SELECT DISTINCT queries between 2.2.2 nodes and 3.0 nodes (CASSANDRA-10473)
 * Remove circular references in SegmentedFile (CASSANDRA-10543)
 * Ensure validation of indexed values only occurs once per-partition (CASSANDRA-10536)
 * Fix handling of static columns for range tombstones in thrift (CASSANDRA-10174)
 * Support empty ColumnFilter for backward compatility on empty IN (CASSANDRA-10471)
 * Remove Pig support (CASSANDRA-10542)
 * Fix LogFile throws Exception when assertion is disabled (CASSANDRA-10522)
 * Revert CASSANDRA-7486, make CMS default GC, move GC config to
   conf/jvm.options (CASSANDRA-10403)
 * Fix TeeingAppender causing some logs to be truncated/empty (CASSANDRA-10447)
 * Allow EACH_QUORUM for reads (CASSANDRA-9602)
 * Fix potential ClassCastException while upgrading (CASSANDRA-10468)
 * Fix NPE in MVs on update (CASSANDRA-10503)
 * Only include modified cell data in indexing deltas (CASSANDRA-10438)
 * Do not load keyspace when creating sstable writer (CASSANDRA-10443)
 * If node is not yet gossiping write all MV updates to batchlog only (CASSANDRA-10413)
 * Re-populate token metadata after commit log recovery (CASSANDRA-10293)
 * Provide additional metrics for materialized views (CASSANDRA-10323)
 * Flush system schema tables after local schema changes (CASSANDRA-10429)
Merged from 2.2:
 * Reduce contention getting instances of CompositeType (CASSANDRA-10433)
 * Fix the regression when using LIMIT with aggregates (CASSANDRA-10487)
 * Avoid NoClassDefFoundError during DataDescriptor initialization on windows (CASSANDRA-10412)
 * Preserve case of quoted Role & User names (CASSANDRA-10394)
 * cqlsh pg-style-strings broken (CASSANDRA-10484)
 * cqlsh prompt includes name of keyspace after failed `use` statement (CASSANDRA-10369)
Merged from 2.1:
 * (cqlsh) Distinguish negative and positive infinity in output (CASSANDRA-10523)
 * (cqlsh) allow custom time_format for COPY TO (CASSANDRA-8970)
 * Don't allow startup if the node's rack has changed (CASSANDRA-10242)
 * (cqlsh) show partial trace if incomplete after max_trace_wait (CASSANDRA-7645)
 * Allow LOCAL_JMX to be easily overridden (CASSANDRA-10275)
 * Mark nodes as dead even if they've already left (CASSANDRA-10205)


3.0.0-rc1
 * Fix mixed version read request compatibility for compact static tables
   (CASSANDRA-10373)
 * Fix paging of DISTINCT with static and IN (CASSANDRA-10354)
 * Allow MATERIALIZED VIEW's SELECT statement to restrict primary key
   columns (CASSANDRA-9664)
 * Move crc_check_chance out of compression options (CASSANDRA-9839)
 * Fix descending iteration past end of BTreeSearchIterator (CASSANDRA-10301)
 * Transfer hints to a different node on decommission (CASSANDRA-10198)
 * Check partition keys for CAS operations during stmt validation (CASSANDRA-10338)
 * Add custom query expressions to SELECT (CASSANDRA-10217)
 * Fix minor bugs in MV handling (CASSANDRA-10362)
 * Allow custom indexes with 0,1 or multiple target columns (CASSANDRA-10124)
 * Improve MV schema representation (CASSANDRA-9921)
 * Add flag to enable/disable coordinator batchlog for MV writes (CASSANDRA-10230)
 * Update cqlsh COPY for new internal driver serialization interface (CASSANDRA-10318)
 * Give index implementations more control over rebuild operations (CASSANDRA-10312)
 * Update index file format (CASSANDRA-10314)
 * Add "shadowable" row tombstones to deal with mv timestamp issues (CASSANDRA-10261)
 * CFS.loadNewSSTables() broken for pre-3.0 sstables
 * Cache selected index in read command to reduce lookups (CASSANDRA-10215)
 * Small optimizations of sstable index serialization (CASSANDRA-10232)
 * Support for both encrypted and unencrypted native transport connections (CASSANDRA-9590)
Merged from 2.2:
 * Configurable page size in cqlsh (CASSANDRA-9855)
 * Defer default role manager setup until all nodes are on 2.2+ (CASSANDRA-9761)
 * Handle missing RoleManager in config after upgrade to 2.2 (CASSANDRA-10209)
Merged from 2.1:
 * Bulk Loader API could not tolerate even node failure (CASSANDRA-10347)
 * Avoid misleading pushed notifications when multiple nodes
   share an rpc_address (CASSANDRA-10052)
 * Fix dropping undroppable when message queue is full (CASSANDRA-10113)
 * Fix potential ClassCastException during paging (CASSANDRA-10352)
 * Prevent ALTER TYPE from creating circular references (CASSANDRA-10339)
 * Fix cache handling of 2i and base tables (CASSANDRA-10155, 10359)
 * Fix NPE in nodetool compactionhistory (CASSANDRA-9758)
 * (Pig) support BulkOutputFormat as a URL parameter (CASSANDRA-7410)
 * BATCH statement is broken in cqlsh (CASSANDRA-10272)
 * (cqlsh) Make cqlsh PEP8 Compliant (CASSANDRA-10066)
 * (cqlsh) Fix error when starting cqlsh with --debug (CASSANDRA-10282)
 * Scrub, Cleanup and Upgrade do not unmark compacting until all operations
   have completed, regardless of the occurence of exceptions (CASSANDRA-10274)


3.0.0-beta2
 * Fix columns returned by AbstractBtreePartitions (CASSANDRA-10220)
 * Fix backward compatibility issue due to AbstractBounds serialization bug (CASSANDRA-9857)
 * Fix startup error when upgrading nodes (CASSANDRA-10136)
 * Base table PRIMARY KEY can be assumed to be NOT NULL in MV creation (CASSANDRA-10147)
 * Improve batchlog write patch (CASSANDRA-9673)
 * Re-apply MaterializedView updates on commitlog replay (CASSANDRA-10164)
 * Require AbstractType.isByteOrderComparable declaration in constructor (CASSANDRA-9901)
 * Avoid digest mismatch on upgrade to 3.0 (CASSANDRA-9554)
 * Fix Materialized View builder when adding multiple MVs (CASSANDRA-10156)
 * Choose better poolingOptions for protocol v4 in cassandra-stress (CASSANDRA-10182)
 * Fix LWW bug affecting Materialized Views (CASSANDRA-10197)
 * Ensures frozen sets and maps are always sorted (CASSANDRA-10162)
 * Don't deadlock when flushing CFS backed custom indexes (CASSANDRA-10181)
 * Fix double flushing of secondary index tables (CASSANDRA-10180)
 * Fix incorrect handling of range tombstones in thrift (CASSANDRA-10046)
 * Only use batchlog when paired materialized view replica is remote (CASSANDRA-10061)
 * Reuse TemporalRow when updating multiple MaterializedViews (CASSANDRA-10060)
 * Validate gc_grace_seconds for batchlog writes and MVs (CASSANDRA-9917)
 * Fix sstablerepairedset (CASSANDRA-10132)
Merged from 2.2:
 * Cancel transaction for sstables we wont redistribute index summary
   for (CASSANDRA-10270)
 * Retry snapshot deletion after compaction and gc on Windows (CASSANDRA-10222)
 * Fix failure to start with space in directory path on Windows (CASSANDRA-10239)
 * Fix repair hang when snapshot failed (CASSANDRA-10057)
 * Fall back to 1/4 commitlog volume for commitlog_total_space on small disks
   (CASSANDRA-10199)
Merged from 2.1:
 * Added configurable warning threshold for GC duration (CASSANDRA-8907)
 * Fix handling of streaming EOF (CASSANDRA-10206)
 * Only check KeyCache when it is enabled
 * Change streaming_socket_timeout_in_ms default to 1 hour (CASSANDRA-8611)
 * (cqlsh) update list of CQL keywords (CASSANDRA-9232)
 * Add nodetool gettraceprobability command (CASSANDRA-10234)
Merged from 2.0:
 * Fix rare race where older gossip states can be shadowed (CASSANDRA-10366)
 * Fix consolidating racks violating the RF contract (CASSANDRA-10238)
 * Disallow decommission when node is in drained state (CASSANDRA-8741)


2.2.1
 * Fix race during construction of commit log (CASSANDRA-10049)
 * Fix LeveledCompactionStrategyTest (CASSANDRA-9757)
 * Fix broken UnbufferedDataOutputStreamPlus.writeUTF (CASSANDRA-10203)
 * (cqlsh) default load-from-file encoding to utf-8 (CASSANDRA-9898)
 * Avoid returning Permission.NONE when failing to query users table (CASSANDRA-10168)
 * (cqlsh) add CLEAR command (CASSANDRA-10086)
 * Support string literals as Role names for compatibility (CASSANDRA-10135)
Merged from 2.1:
 * Only check KeyCache when it is enabled
 * Change streaming_socket_timeout_in_ms default to 1 hour (CASSANDRA-8611)
 * (cqlsh) update list of CQL keywords (CASSANDRA-9232)


3.0.0-beta1
 * Redesign secondary index API (CASSANDRA-9459, 7771, 9041)
 * Fix throwing ReadFailure instead of ReadTimeout on range queries (CASSANDRA-10125)
 * Rewrite hinted handoff (CASSANDRA-6230)
 * Fix query on static compact tables (CASSANDRA-10093)
 * Fix race during construction of commit log (CASSANDRA-10049)
 * Add option to only purge repaired tombstones (CASSANDRA-6434)
 * Change authorization handling for MVs (CASSANDRA-9927)
 * Add custom JMX enabled executor for UDF sandbox (CASSANDRA-10026)
 * Fix row deletion bug for Materialized Views (CASSANDRA-10014)
 * Support mixed-version clusters with Cassandra 2.1 and 2.2 (CASSANDRA-9704)
 * Fix multiple slices on RowSearchers (CASSANDRA-10002)
 * Fix bug in merging of collections (CASSANDRA-10001)
 * Optimize batchlog replay to avoid full scans (CASSANDRA-7237)
 * Repair improvements when using vnodes (CASSANDRA-5220)
 * Disable scripted UDFs by default (CASSANDRA-9889)
 * Bytecode inspection for Java-UDFs (CASSANDRA-9890)
 * Use byte to serialize MT hash length (CASSANDRA-9792)
 * Replace usage of Adler32 with CRC32 (CASSANDRA-8684)
 * Fix migration to new format from 2.1 SSTable (CASSANDRA-10006)
 * SequentialWriter should extend BufferedDataOutputStreamPlus (CASSANDRA-9500)
 * Use the same repairedAt timestamp within incremental repair session (CASSANDRA-9111)
Merged from 2.2:
 * Allow count(*) and count(1) to be use as normal aggregation (CASSANDRA-10114)
 * An NPE is thrown if the column name is unknown for an IN relation (CASSANDRA-10043)
 * Apply commit_failure_policy to more errors on startup (CASSANDRA-9749)
 * Fix histogram overflow exception (CASSANDRA-9973)
 * Route gossip messages over dedicated socket (CASSANDRA-9237)
 * Add checksum to saved cache files (CASSANDRA-9265)
 * Log warning when using an aggregate without partition key (CASSANDRA-9737)
Merged from 2.1:
 * (cqlsh) Allow encoding to be set through command line (CASSANDRA-10004)
 * Add new JMX methods to change local compaction strategy (CASSANDRA-9965)
 * Write hints for paxos commits (CASSANDRA-7342)
 * (cqlsh) Fix timestamps before 1970 on Windows, always
   use UTC for timestamp display (CASSANDRA-10000)
 * (cqlsh) Avoid overwriting new config file with old config
   when both exist (CASSANDRA-9777)
 * Release snapshot selfRef when doing snapshot repair (CASSANDRA-9998)
 * Cannot replace token does not exist - DN node removed as Fat Client (CASSANDRA-9871)
Merged from 2.0:
 * Don't cast expected bf size to an int (CASSANDRA-9959)
 * Make getFullyExpiredSSTables less expensive (CASSANDRA-9882)


3.0.0-alpha1
 * Implement proper sandboxing for UDFs (CASSANDRA-9402)
 * Simplify (and unify) cleanup of compaction leftovers (CASSANDRA-7066)
 * Allow extra schema definitions in cassandra-stress yaml (CASSANDRA-9850)
 * Metrics should use up to date nomenclature (CASSANDRA-9448)
 * Change CREATE/ALTER TABLE syntax for compression (CASSANDRA-8384)
 * Cleanup crc and adler code for java 8 (CASSANDRA-9650)
 * Storage engine refactor (CASSANDRA-8099, 9743, 9746, 9759, 9781, 9808, 9825,
   9848, 9705, 9859, 9867, 9874, 9828, 9801)
 * Update Guava to 18.0 (CASSANDRA-9653)
 * Bloom filter false positive ratio is not honoured (CASSANDRA-8413)
 * New option for cassandra-stress to leave a ratio of columns null (CASSANDRA-9522)
 * Change hinted_handoff_enabled yaml setting, JMX (CASSANDRA-9035)
 * Add algorithmic token allocation (CASSANDRA-7032)
 * Add nodetool command to replay batchlog (CASSANDRA-9547)
 * Make file buffer cache independent of paths being read (CASSANDRA-8897)
 * Remove deprecated legacy Hadoop code (CASSANDRA-9353)
 * Decommissioned nodes will not rejoin the cluster (CASSANDRA-8801)
 * Change gossip stabilization to use endpoit size (CASSANDRA-9401)
 * Change default garbage collector to G1 (CASSANDRA-7486)
 * Populate TokenMetadata early during startup (CASSANDRA-9317)
 * Undeprecate cache recentHitRate (CASSANDRA-6591)
 * Add support for selectively varint encoding fields (CASSANDRA-9499, 9865)
 * Materialized Views (CASSANDRA-6477)
Merged from 2.2:
 * Avoid grouping sstables for anticompaction with DTCS (CASSANDRA-9900)
 * UDF / UDA execution time in trace (CASSANDRA-9723)
 * Fix broken internode SSL (CASSANDRA-9884)
Merged from 2.1:
 * Add new JMX methods to change local compaction strategy (CASSANDRA-9965)
 * Fix handling of enable/disable autocompaction (CASSANDRA-9899)
 * Add consistency level to tracing ouput (CASSANDRA-9827)
 * Remove repair snapshot leftover on startup (CASSANDRA-7357)
 * Use random nodes for batch log when only 2 racks (CASSANDRA-8735)
 * Ensure atomicity inside thrift and stream session (CASSANDRA-7757)
 * Fix nodetool info error when the node is not joined (CASSANDRA-9031)
Merged from 2.0:
 * Log when messages are dropped due to cross_node_timeout (CASSANDRA-9793)
 * Don't track hotness when opening from snapshot for validation (CASSANDRA-9382)


2.2.0
 * Allow the selection of columns together with aggregates (CASSANDRA-9767)
 * Fix cqlsh copy methods and other windows specific issues (CASSANDRA-9795)
 * Don't wrap byte arrays in SequentialWriter (CASSANDRA-9797)
 * sum() and avg() functions missing for smallint and tinyint types (CASSANDRA-9671)
 * Revert CASSANDRA-9542 (allow native functions in UDA) (CASSANDRA-9771)
Merged from 2.1:
 * Fix MarshalException when upgrading superColumn family (CASSANDRA-9582)
 * Fix broken logging for "empty" flushes in Memtable (CASSANDRA-9837)
 * Handle corrupt files on startup (CASSANDRA-9686)
 * Fix clientutil jar and tests (CASSANDRA-9760)
 * (cqlsh) Allow the SSL protocol version to be specified through the
    config file or environment variables (CASSANDRA-9544)
Merged from 2.0:
 * Add tool to find why expired sstables are not getting dropped (CASSANDRA-10015)
 * Remove erroneous pending HH tasks from tpstats/jmx (CASSANDRA-9129)
 * Don't cast expected bf size to an int (CASSANDRA-9959)
 * checkForEndpointCollision fails for legitimate collisions (CASSANDRA-9765)
 * Complete CASSANDRA-8448 fix (CASSANDRA-9519)
 * Don't include auth credentials in debug log (CASSANDRA-9682)
 * Can't transition from write survey to normal mode (CASSANDRA-9740)
 * Scrub (recover) sstables even when -Index.db is missing (CASSANDRA-9591)
 * Fix growing pending background compaction (CASSANDRA-9662)


2.2.0-rc2
 * Re-enable memory-mapped I/O on Windows (CASSANDRA-9658)
 * Warn when an extra-large partition is compacted (CASSANDRA-9643)
 * (cqlsh) Allow setting the initial connection timeout (CASSANDRA-9601)
 * BulkLoader has --transport-factory option but does not use it (CASSANDRA-9675)
 * Allow JMX over SSL directly from nodetool (CASSANDRA-9090)
 * Update cqlsh for UDFs (CASSANDRA-7556)
 * Change Windows kernel default timer resolution (CASSANDRA-9634)
 * Deprected sstable2json and json2sstable (CASSANDRA-9618)
 * Allow native functions in user-defined aggregates (CASSANDRA-9542)
 * Don't repair system_distributed by default (CASSANDRA-9621)
 * Fix mixing min, max, and count aggregates for blob type (CASSANRA-9622)
 * Rename class for DATE type in Java driver (CASSANDRA-9563)
 * Duplicate compilation of UDFs on coordinator (CASSANDRA-9475)
 * Fix connection leak in CqlRecordWriter (CASSANDRA-9576)
 * Mlockall before opening system sstables & remove boot_without_jna option (CASSANDRA-9573)
 * Add functions to convert timeuuid to date or time, deprecate dateOf and unixTimestampOf (CASSANDRA-9229)
 * Make sure we cancel non-compacting sstables from LifecycleTransaction (CASSANDRA-9566)
 * Fix deprecated repair JMX API (CASSANDRA-9570)
 * Add logback metrics (CASSANDRA-9378)
 * Update and refactor ant test/test-compression to run the tests in parallel (CASSANDRA-9583)
 * Fix upgrading to new directory for secondary index (CASSANDRA-9687)
Merged from 2.1:
 * (cqlsh) Fix bad check for CQL compatibility when DESCRIBE'ing
   COMPACT STORAGE tables with no clustering columns
 * Eliminate strong self-reference chains in sstable ref tidiers (CASSANDRA-9656)
 * Ensure StreamSession uses canonical sstable reader instances (CASSANDRA-9700) 
 * Ensure memtable book keeping is not corrupted in the event we shrink usage (CASSANDRA-9681)
 * Update internal python driver for cqlsh (CASSANDRA-9064)
 * Fix IndexOutOfBoundsException when inserting tuple with too many
   elements using the string literal notation (CASSANDRA-9559)
 * Enable describe on indices (CASSANDRA-7814)
 * Fix incorrect result for IN queries where column not found (CASSANDRA-9540)
 * ColumnFamilyStore.selectAndReference may block during compaction (CASSANDRA-9637)
 * Fix bug in cardinality check when compacting (CASSANDRA-9580)
 * Fix memory leak in Ref due to ConcurrentLinkedQueue.remove() behaviour (CASSANDRA-9549)
 * Make rebuild only run one at a time (CASSANDRA-9119)
Merged from 2.0:
 * Avoid NPE in AuthSuccess#decode (CASSANDRA-9727)
 * Add listen_address to system.local (CASSANDRA-9603)
 * Bug fixes to resultset metadata construction (CASSANDRA-9636)
 * Fix setting 'durable_writes' in ALTER KEYSPACE (CASSANDRA-9560)
 * Avoids ballot clash in Paxos (CASSANDRA-9649)
 * Improve trace messages for RR (CASSANDRA-9479)
 * Fix suboptimal secondary index selection when restricted
   clustering column is also indexed (CASSANDRA-9631)
 * (cqlsh) Add min_threshold to DTCS option autocomplete (CASSANDRA-9385)
 * Fix error message when attempting to create an index on a column
   in a COMPACT STORAGE table with clustering columns (CASSANDRA-9527)
 * 'WITH WITH' in alter keyspace statements causes NPE (CASSANDRA-9565)
 * Expose some internals of SelectStatement for inspection (CASSANDRA-9532)
 * ArrivalWindow should use primitives (CASSANDRA-9496)
 * Periodically submit background compaction tasks (CASSANDRA-9592)
 * Set HAS_MORE_PAGES flag to false when PagingState is null (CASSANDRA-9571)


2.2.0-rc1
 * Compressed commit log should measure compressed space used (CASSANDRA-9095)
 * Fix comparison bug in CassandraRoleManager#collectRoles (CASSANDRA-9551)
 * Add tinyint,smallint,time,date support for UDFs (CASSANDRA-9400)
 * Deprecates SSTableSimpleWriter and SSTableSimpleUnsortedWriter (CASSANDRA-9546)
 * Empty INITCOND treated as null in aggregate (CASSANDRA-9457)
 * Remove use of Cell in Thrift MapReduce classes (CASSANDRA-8609)
 * Integrate pre-release Java Driver 2.2-rc1, custom build (CASSANDRA-9493)
 * Clean up gossiper logic for old versions (CASSANDRA-9370)
 * Fix custom payload coding/decoding to match the spec (CASSANDRA-9515)
 * ant test-all results incomplete when parsed (CASSANDRA-9463)
 * Disallow frozen<> types in function arguments and return types for
   clarity (CASSANDRA-9411)
 * Static Analysis to warn on unsafe use of Autocloseable instances (CASSANDRA-9431)
 * Update commitlog archiving examples now that commitlog segments are
   not recycled (CASSANDRA-9350)
 * Extend Transactional API to sstable lifecycle management (CASSANDRA-8568)
 * (cqlsh) Add support for native protocol 4 (CASSANDRA-9399)
 * Ensure that UDF and UDAs are keyspace-isolated (CASSANDRA-9409)
 * Revert CASSANDRA-7807 (tracing completion client notifications) (CASSANDRA-9429)
 * Add ability to stop compaction by ID (CASSANDRA-7207)
 * Let CassandraVersion handle SNAPSHOT version (CASSANDRA-9438)
Merged from 2.1:
 * (cqlsh) Fix using COPY through SOURCE or -f (CASSANDRA-9083)
 * Fix occasional lack of `system` keyspace in schema tables (CASSANDRA-8487)
 * Use ProtocolError code instead of ServerError code for native protocol
   error responses to unsupported protocol versions (CASSANDRA-9451)
 * Default commitlog_sync_batch_window_in_ms changed to 2ms (CASSANDRA-9504)
 * Fix empty partition assertion in unsorted sstable writing tools (CASSANDRA-9071)
 * Ensure truncate without snapshot cannot produce corrupt responses (CASSANDRA-9388) 
 * Consistent error message when a table mixes counter and non-counter
   columns (CASSANDRA-9492)
 * Avoid getting unreadable keys during anticompaction (CASSANDRA-9508)
 * (cqlsh) Better float precision by default (CASSANDRA-9224)
 * Improve estimated row count (CASSANDRA-9107)
 * Optimize range tombstone memory footprint (CASSANDRA-8603)
 * Use configured gcgs in anticompaction (CASSANDRA-9397)
Merged from 2.0:
 * Don't accumulate more range than necessary in RangeTombstone.Tracker (CASSANDRA-9486)
 * Add broadcast and rpc addresses to system.local (CASSANDRA-9436)
 * Always mark sstable suspect when corrupted (CASSANDRA-9478)
 * Add database users and permissions to CQL3 documentation (CASSANDRA-7558)
 * Allow JVM_OPTS to be passed to standalone tools (CASSANDRA-5969)
 * Fix bad condition in RangeTombstoneList (CASSANDRA-9485)
 * Fix potential StackOverflow when setting CrcCheckChance over JMX (CASSANDRA-9488)
 * Fix null static columns in pages after the first, paged reversed
   queries (CASSANDRA-8502)
 * Fix counting cache serialization in request metrics (CASSANDRA-9466)
 * Add option not to validate atoms during scrub (CASSANDRA-9406)


2.2.0-beta1
 * Introduce Transactional API for internal state changes (CASSANDRA-8984)
 * Add a flag in cassandra.yaml to enable UDFs (CASSANDRA-9404)
 * Better support of null for UDF (CASSANDRA-8374)
 * Use ecj instead of javassist for UDFs (CASSANDRA-8241)
 * faster async logback configuration for tests (CASSANDRA-9376)
 * Add `smallint` and `tinyint` data types (CASSANDRA-8951)
 * Avoid thrift schema creation when native driver is used in stress tool (CASSANDRA-9374)
 * Make Functions.declared thread-safe
 * Add client warnings to native protocol v4 (CASSANDRA-8930)
 * Allow roles cache to be invalidated (CASSANDRA-8967)
 * Upgrade Snappy (CASSANDRA-9063)
 * Don't start Thrift rpc by default (CASSANDRA-9319)
 * Only stream from unrepaired sstables with incremental repair (CASSANDRA-8267)
 * Aggregate UDFs allow SFUNC return type to differ from STYPE if FFUNC specified (CASSANDRA-9321)
 * Remove Thrift dependencies in bundled tools (CASSANDRA-8358)
 * Disable memory mapping of hsperfdata file for JVM statistics (CASSANDRA-9242)
 * Add pre-startup checks to detect potential incompatibilities (CASSANDRA-8049)
 * Distinguish between null and unset in protocol v4 (CASSANDRA-7304)
 * Add user/role permissions for user-defined functions (CASSANDRA-7557)
 * Allow cassandra config to be updated to restart daemon without unloading classes (CASSANDRA-9046)
 * Don't initialize compaction writer before checking if iter is empty (CASSANDRA-9117)
 * Don't execute any functions at prepare-time (CASSANDRA-9037)
 * Share file handles between all instances of a SegmentedFile (CASSANDRA-8893)
 * Make it possible to major compact LCS (CASSANDRA-7272)
 * Make FunctionExecutionException extend RequestExecutionException
   (CASSANDRA-9055)
 * Add support for SELECT JSON, INSERT JSON syntax and new toJson(), fromJson()
   functions (CASSANDRA-7970)
 * Optimise max purgeable timestamp calculation in compaction (CASSANDRA-8920)
 * Constrain internode message buffer sizes, and improve IO class hierarchy (CASSANDRA-8670) 
 * New tool added to validate all sstables in a node (CASSANDRA-5791)
 * Push notification when tracing completes for an operation (CASSANDRA-7807)
 * Delay "node up" and "node added" notifications until native protocol server is started (CASSANDRA-8236)
 * Compressed Commit Log (CASSANDRA-6809)
 * Optimise IntervalTree (CASSANDRA-8988)
 * Add a key-value payload for third party usage (CASSANDRA-8553, 9212)
 * Bump metrics-reporter-config dependency for metrics 3.0 (CASSANDRA-8149)
 * Partition intra-cluster message streams by size, not type (CASSANDRA-8789)
 * Add WriteFailureException to native protocol, notify coordinator of
   write failures (CASSANDRA-8592)
 * Convert SequentialWriter to nio (CASSANDRA-8709)
 * Add role based access control (CASSANDRA-7653, 8650, 7216, 8760, 8849, 8761, 8850)
 * Record client ip address in tracing sessions (CASSANDRA-8162)
 * Indicate partition key columns in response metadata for prepared
   statements (CASSANDRA-7660)
 * Merge UUIDType and TimeUUIDType parse logic (CASSANDRA-8759)
 * Avoid memory allocation when searching index summary (CASSANDRA-8793)
 * Optimise (Time)?UUIDType Comparisons (CASSANDRA-8730)
 * Make CRC32Ex into a separate maven dependency (CASSANDRA-8836)
 * Use preloaded jemalloc w/ Unsafe (CASSANDRA-8714, 9197)
 * Avoid accessing partitioner through StorageProxy (CASSANDRA-8244, 8268)
 * Upgrade Metrics library and remove depricated metrics (CASSANDRA-5657)
 * Serializing Row cache alternative, fully off heap (CASSANDRA-7438)
 * Duplicate rows returned when in clause has repeated values (CASSANDRA-6706)
 * Make CassandraException unchecked, extend RuntimeException (CASSANDRA-8560)
 * Support direct buffer decompression for reads (CASSANDRA-8464)
 * DirectByteBuffer compatible LZ4 methods (CASSANDRA-7039)
 * Group sstables for anticompaction correctly (CASSANDRA-8578)
 * Add ReadFailureException to native protocol, respond
   immediately when replicas encounter errors while handling
   a read request (CASSANDRA-7886)
 * Switch CommitLogSegment from RandomAccessFile to nio (CASSANDRA-8308)
 * Allow mixing token and partition key restrictions (CASSANDRA-7016)
 * Support index key/value entries on map collections (CASSANDRA-8473)
 * Modernize schema tables (CASSANDRA-8261)
 * Support for user-defined aggregation functions (CASSANDRA-8053)
 * Fix NPE in SelectStatement with empty IN values (CASSANDRA-8419)
 * Refactor SelectStatement, return IN results in natural order instead
   of IN value list order and ignore duplicate values in partition key IN restrictions (CASSANDRA-7981)
 * Support UDTs, tuples, and collections in user-defined
   functions (CASSANDRA-7563)
 * Fix aggregate fn results on empty selection, result column name,
   and cqlsh parsing (CASSANDRA-8229)
 * Mark sstables as repaired after full repair (CASSANDRA-7586)
 * Extend Descriptor to include a format value and refactor reader/writer
   APIs (CASSANDRA-7443)
 * Integrate JMH for microbenchmarks (CASSANDRA-8151)
 * Keep sstable levels when bootstrapping (CASSANDRA-7460)
 * Add Sigar library and perform basic OS settings check on startup (CASSANDRA-7838)
 * Support for aggregation functions (CASSANDRA-4914)
 * Remove cassandra-cli (CASSANDRA-7920)
 * Accept dollar quoted strings in CQL (CASSANDRA-7769)
 * Make assassinate a first class command (CASSANDRA-7935)
 * Support IN clause on any partition key column (CASSANDRA-7855)
 * Support IN clause on any clustering column (CASSANDRA-4762)
 * Improve compaction logging (CASSANDRA-7818)
 * Remove YamlFileNetworkTopologySnitch (CASSANDRA-7917)
 * Do anticompaction in groups (CASSANDRA-6851)
 * Support user-defined functions (CASSANDRA-7395, 7526, 7562, 7740, 7781, 7929,
   7924, 7812, 8063, 7813, 7708)
 * Permit configurable timestamps with cassandra-stress (CASSANDRA-7416)
 * Move sstable RandomAccessReader to nio2, which allows using the
   FILE_SHARE_DELETE flag on Windows (CASSANDRA-4050)
 * Remove CQL2 (CASSANDRA-5918)
 * Optimize fetching multiple cells by name (CASSANDRA-6933)
 * Allow compilation in java 8 (CASSANDRA-7028)
 * Make incremental repair default (CASSANDRA-7250)
 * Enable code coverage thru JaCoCo (CASSANDRA-7226)
 * Switch external naming of 'column families' to 'tables' (CASSANDRA-4369) 
 * Shorten SSTable path (CASSANDRA-6962)
 * Use unsafe mutations for most unit tests (CASSANDRA-6969)
 * Fix race condition during calculation of pending ranges (CASSANDRA-7390)
 * Fail on very large batch sizes (CASSANDRA-8011)
 * Improve concurrency of repair (CASSANDRA-6455, 8208, 9145)
 * Select optimal CRC32 implementation at runtime (CASSANDRA-8614)
 * Evaluate MurmurHash of Token once per query (CASSANDRA-7096)
 * Generalize progress reporting (CASSANDRA-8901)
 * Resumable bootstrap streaming (CASSANDRA-8838, CASSANDRA-8942)
 * Allow scrub for secondary index (CASSANDRA-5174)
 * Save repair data to system table (CASSANDRA-5839)
 * fix nodetool names that reference column families (CASSANDRA-8872)
 Merged from 2.1:
 * Warn on misuse of unlogged batches (CASSANDRA-9282)
 * Failure detector detects and ignores local pauses (CASSANDRA-9183)
 * Add utility class to support for rate limiting a given log statement (CASSANDRA-9029)
 * Add missing consistency levels to cassandra-stess (CASSANDRA-9361)
 * Fix commitlog getCompletedTasks to not increment (CASSANDRA-9339)
 * Fix for harmless exceptions logged as ERROR (CASSANDRA-8564)
 * Delete processed sstables in sstablesplit/sstableupgrade (CASSANDRA-8606)
 * Improve sstable exclusion from partition tombstones (CASSANDRA-9298)
 * Validate the indexed column rather than the cell's contents for 2i (CASSANDRA-9057)
 * Add support for top-k custom 2i queries (CASSANDRA-8717)
 * Fix error when dropping table during compaction (CASSANDRA-9251)
 * cassandra-stress supports validation operations over user profiles (CASSANDRA-8773)
 * Add support for rate limiting log messages (CASSANDRA-9029)
 * Log the partition key with tombstone warnings (CASSANDRA-8561)
 * Reduce runWithCompactionsDisabled poll interval to 1ms (CASSANDRA-9271)
 * Fix PITR commitlog replay (CASSANDRA-9195)
 * GCInspector logs very different times (CASSANDRA-9124)
 * Fix deleting from an empty list (CASSANDRA-9198)
 * Update tuple and collection types that use a user-defined type when that UDT
   is modified (CASSANDRA-9148, CASSANDRA-9192)
 * Use higher timeout for prepair and snapshot in repair (CASSANDRA-9261)
 * Fix anticompaction blocking ANTI_ENTROPY stage (CASSANDRA-9151)
 * Repair waits for anticompaction to finish (CASSANDRA-9097)
 * Fix streaming not holding ref when stream error (CASSANDRA-9295)
 * Fix canonical view returning early opened SSTables (CASSANDRA-9396)
Merged from 2.0:
 * (cqlsh) Add LOGIN command to switch users (CASSANDRA-7212)
 * Clone SliceQueryFilter in AbstractReadCommand implementations (CASSANDRA-8940)
 * Push correct protocol notification for DROP INDEX (CASSANDRA-9310)
 * token-generator - generated tokens too long (CASSANDRA-9300)
 * Fix counting of tombstones for TombstoneOverwhelmingException (CASSANDRA-9299)
 * Fix ReconnectableSnitch reconnecting to peers during upgrade (CASSANDRA-6702)
 * Include keyspace and table name in error log for collections over the size
   limit (CASSANDRA-9286)
 * Avoid potential overlap in LCS with single-partition sstables (CASSANDRA-9322)
 * Log warning message when a table is queried before the schema has fully
   propagated (CASSANDRA-9136)
 * Overload SecondaryIndex#indexes to accept the column definition (CASSANDRA-9314)
 * (cqlsh) Add SERIAL and LOCAL_SERIAL consistency levels (CASSANDRA-8051)
 * Fix index selection during rebuild with certain table layouts (CASSANDRA-9281)
 * Fix partition-level-delete-only workload accounting (CASSANDRA-9194)
 * Allow scrub to handle corrupted compressed chunks (CASSANDRA-9140)
 * Fix assertion error when resetlocalschema is run during repair (CASSANDRA-9249)
 * Disable single sstable tombstone compactions for DTCS by default (CASSANDRA-9234)
 * IncomingTcpConnection thread is not named (CASSANDRA-9262)
 * Close incoming connections when MessagingService is stopped (CASSANDRA-9238)
 * Fix streaming hang when retrying (CASSANDRA-9132)


2.1.5
 * Re-add deprecated cold_reads_to_omit param for backwards compat (CASSANDRA-9203)
 * Make anticompaction visible in compactionstats (CASSANDRA-9098)
 * Improve nodetool getendpoints documentation about the partition
   key parameter (CASSANDRA-6458)
 * Don't check other keyspaces for schema changes when an user-defined
   type is altered (CASSANDRA-9187)
 * Add generate-idea-files target to build.xml (CASSANDRA-9123)
 * Allow takeColumnFamilySnapshot to take a list of tables (CASSANDRA-8348)
 * Limit major sstable operations to their canonical representation (CASSANDRA-8669)
 * cqlsh: Add tests for INSERT and UPDATE tab completion (CASSANDRA-9125)
 * cqlsh: quote column names when needed in COPY FROM inserts (CASSANDRA-9080)
 * Do not load read meter for offline operations (CASSANDRA-9082)
 * cqlsh: Make CompositeType data readable (CASSANDRA-8919)
 * cqlsh: Fix display of triggers (CASSANDRA-9081)
 * Fix NullPointerException when deleting or setting an element by index on
   a null list collection (CASSANDRA-9077)
 * Buffer bloom filter serialization (CASSANDRA-9066)
 * Fix anti-compaction target bloom filter size (CASSANDRA-9060)
 * Make FROZEN and TUPLE unreserved keywords in CQL (CASSANDRA-9047)
 * Prevent AssertionError from SizeEstimatesRecorder (CASSANDRA-9034)
 * Avoid overwriting index summaries for sstables with an older format that
   does not support downsampling; rebuild summaries on startup when this
   is detected (CASSANDRA-8993)
 * Fix potential data loss in CompressedSequentialWriter (CASSANDRA-8949)
 * Make PasswordAuthenticator number of hashing rounds configurable (CASSANDRA-8085)
 * Fix AssertionError when binding nested collections in DELETE (CASSANDRA-8900)
 * Check for overlap with non-early sstables in LCS (CASSANDRA-8739)
 * Only calculate max purgable timestamp if we have to (CASSANDRA-8914)
 * (cqlsh) Greatly improve performance of COPY FROM (CASSANDRA-8225)
 * IndexSummary effectiveIndexInterval is now a guideline, not a rule (CASSANDRA-8993)
 * Use correct bounds for page cache eviction of compressed files (CASSANDRA-8746)
 * SSTableScanner enforces its bounds (CASSANDRA-8946)
 * Cleanup cell equality (CASSANDRA-8947)
 * Introduce intra-cluster message coalescing (CASSANDRA-8692)
 * DatabaseDescriptor throws NPE when rpc_interface is used (CASSANDRA-8839)
 * Don't check if an sstable is live for offline compactions (CASSANDRA-8841)
 * Don't set clientMode in SSTableLoader (CASSANDRA-8238)
 * Fix SSTableRewriter with disabled early open (CASSANDRA-8535)
 * Fix cassandra-stress so it respects the CL passed in user mode (CASSANDRA-8948)
 * Fix rare NPE in ColumnDefinition#hasIndexOption() (CASSANDRA-8786)
 * cassandra-stress reports per-operation statistics, plus misc (CASSANDRA-8769)
 * Add SimpleDate (cql date) and Time (cql time) types (CASSANDRA-7523)
 * Use long for key count in cfstats (CASSANDRA-8913)
 * Make SSTableRewriter.abort() more robust to failure (CASSANDRA-8832)
 * Remove cold_reads_to_omit from STCS (CASSANDRA-8860)
 * Make EstimatedHistogram#percentile() use ceil instead of floor (CASSANDRA-8883)
 * Fix top partitions reporting wrong cardinality (CASSANDRA-8834)
 * Fix rare NPE in KeyCacheSerializer (CASSANDRA-8067)
 * Pick sstables for validation as late as possible inc repairs (CASSANDRA-8366)
 * Fix commitlog getPendingTasks to not increment (CASSANDRA-8862)
 * Fix parallelism adjustment in range and secondary index queries
   when the first fetch does not satisfy the limit (CASSANDRA-8856)
 * Check if the filtered sstables is non-empty in STCS (CASSANDRA-8843)
 * Upgrade java-driver used for cassandra-stress (CASSANDRA-8842)
 * Fix CommitLog.forceRecycleAllSegments() memory access error (CASSANDRA-8812)
 * Improve assertions in Memory (CASSANDRA-8792)
 * Fix SSTableRewriter cleanup (CASSANDRA-8802)
 * Introduce SafeMemory for CompressionMetadata.Writer (CASSANDRA-8758)
 * 'nodetool info' prints exception against older node (CASSANDRA-8796)
 * Ensure SSTableReader.last corresponds exactly with the file end (CASSANDRA-8750)
 * Make SSTableWriter.openEarly more robust and obvious (CASSANDRA-8747)
 * Enforce SSTableReader.first/last (CASSANDRA-8744)
 * Cleanup SegmentedFile API (CASSANDRA-8749)
 * Avoid overlap with early compaction replacement (CASSANDRA-8683)
 * Safer Resource Management++ (CASSANDRA-8707)
 * Write partition size estimates into a system table (CASSANDRA-7688)
 * cqlsh: Fix keys() and full() collection indexes in DESCRIBE output
   (CASSANDRA-8154)
 * Show progress of streaming in nodetool netstats (CASSANDRA-8886)
 * IndexSummaryBuilder utilises offheap memory, and shares data between
   each IndexSummary opened from it (CASSANDRA-8757)
 * markCompacting only succeeds if the exact SSTableReader instances being 
   marked are in the live set (CASSANDRA-8689)
 * cassandra-stress support for varint (CASSANDRA-8882)
 * Fix Adler32 digest for compressed sstables (CASSANDRA-8778)
 * Add nodetool statushandoff/statusbackup (CASSANDRA-8912)
 * Use stdout for progress and stats in sstableloader (CASSANDRA-8982)
 * Correctly identify 2i datadir from older versions (CASSANDRA-9116)
Merged from 2.0:
 * Ignore gossip SYNs after shutdown (CASSANDRA-9238)
 * Avoid overflow when calculating max sstable size in LCS (CASSANDRA-9235)
 * Make sstable blacklisting work with compression (CASSANDRA-9138)
 * Do not attempt to rebuild indexes if no index accepts any column (CASSANDRA-9196)
 * Don't initiate snitch reconnection for dead states (CASSANDRA-7292)
 * Fix ArrayIndexOutOfBoundsException in CQLSSTableWriter (CASSANDRA-8978)
 * Add shutdown gossip state to prevent timeouts during rolling restarts (CASSANDRA-8336)
 * Fix running with java.net.preferIPv6Addresses=true (CASSANDRA-9137)
 * Fix failed bootstrap/replace attempts being persisted in system.peers (CASSANDRA-9180)
 * Flush system.IndexInfo after marking index built (CASSANDRA-9128)
 * Fix updates to min/max_compaction_threshold through cassandra-cli
   (CASSANDRA-8102)
 * Don't include tmp files when doing offline relevel (CASSANDRA-9088)
 * Use the proper CAS WriteType when finishing a previous round during Paxos
   preparation (CASSANDRA-8672)
 * Avoid race in cancelling compactions (CASSANDRA-9070)
 * More aggressive check for expired sstables in DTCS (CASSANDRA-8359)
 * Fix ignored index_interval change in ALTER TABLE statements (CASSANDRA-7976)
 * Do more aggressive compaction in old time windows in DTCS (CASSANDRA-8360)
 * java.lang.AssertionError when reading saved cache (CASSANDRA-8740)
 * "disk full" when running cleanup (CASSANDRA-9036)
 * Lower logging level from ERROR to DEBUG when a scheduled schema pull
   cannot be completed due to a node being down (CASSANDRA-9032)
 * Fix MOVED_NODE client event (CASSANDRA-8516)
 * Allow overriding MAX_OUTSTANDING_REPLAY_COUNT (CASSANDRA-7533)
 * Fix malformed JMX ObjectName containing IPv6 addresses (CASSANDRA-9027)
 * (cqlsh) Allow increasing CSV field size limit through
   cqlshrc config option (CASSANDRA-8934)
 * Stop logging range tombstones when exceeding the threshold
   (CASSANDRA-8559)
 * Fix NullPointerException when nodetool getendpoints is run
   against invalid keyspaces or tables (CASSANDRA-8950)
 * Allow specifying the tmp dir (CASSANDRA-7712)
 * Improve compaction estimated tasks estimation (CASSANDRA-8904)
 * Fix duplicate up/down messages sent to native clients (CASSANDRA-7816)
 * Expose commit log archive status via JMX (CASSANDRA-8734)
 * Provide better exceptions for invalid replication strategy parameters
   (CASSANDRA-8909)
 * Fix regression in mixed single and multi-column relation support for
   SELECT statements (CASSANDRA-8613)
 * Add ability to limit number of native connections (CASSANDRA-8086)
 * Fix CQLSSTableWriter throwing exception and spawning threads
   (CASSANDRA-8808)
 * Fix MT mismatch between empty and GC-able data (CASSANDRA-8979)
 * Fix incorrect validation when snapshotting single table (CASSANDRA-8056)
 * Add offline tool to relevel sstables (CASSANDRA-8301)
 * Preserve stream ID for more protocol errors (CASSANDRA-8848)
 * Fix combining token() function with multi-column relations on
   clustering columns (CASSANDRA-8797)
 * Make CFS.markReferenced() resistant to bad refcounting (CASSANDRA-8829)
 * Fix StreamTransferTask abort/complete bad refcounting (CASSANDRA-8815)
 * Fix AssertionError when querying a DESC clustering ordered
   table with ASC ordering and paging (CASSANDRA-8767)
 * AssertionError: "Memory was freed" when running cleanup (CASSANDRA-8716)
 * Make it possible to set max_sstable_age to fractional days (CASSANDRA-8406)
 * Fix some multi-column relations with indexes on some clustering
   columns (CASSANDRA-8275)
 * Fix memory leak in SSTableSimple*Writer and SSTableReader.validate()
   (CASSANDRA-8748)
 * Throw OOM if allocating memory fails to return a valid pointer (CASSANDRA-8726)
 * Fix SSTableSimpleUnsortedWriter ConcurrentModificationException (CASSANDRA-8619)
 * 'nodetool info' prints exception against older node (CASSANDRA-8796)
 * Ensure SSTableSimpleUnsortedWriter.close() terminates if
   disk writer has crashed (CASSANDRA-8807)


2.1.4
 * Bind JMX to localhost unless explicitly configured otherwise (CASSANDRA-9085)


2.1.3
 * Fix HSHA/offheap_objects corruption (CASSANDRA-8719)
 * Upgrade libthrift to 0.9.2 (CASSANDRA-8685)
 * Don't use the shared ref in sstableloader (CASSANDRA-8704)
 * Purge internal prepared statements if related tables or
   keyspaces are dropped (CASSANDRA-8693)
 * (cqlsh) Handle unicode BOM at start of files (CASSANDRA-8638)
 * Stop compactions before exiting offline tools (CASSANDRA-8623)
 * Update tools/stress/README.txt to match current behaviour (CASSANDRA-7933)
 * Fix schema from Thrift conversion with empty metadata (CASSANDRA-8695)
 * Safer Resource Management (CASSANDRA-7705)
 * Make sure we compact highly overlapping cold sstables with
   STCS (CASSANDRA-8635)
 * rpc_interface and listen_interface generate NPE on startup when specified
   interface doesn't exist (CASSANDRA-8677)
 * Fix ArrayIndexOutOfBoundsException in nodetool cfhistograms (CASSANDRA-8514)
 * Switch from yammer metrics for nodetool cf/proxy histograms (CASSANDRA-8662)
 * Make sure we don't add tmplink files to the compaction
   strategy (CASSANDRA-8580)
 * (cqlsh) Handle maps with blob keys (CASSANDRA-8372)
 * (cqlsh) Handle DynamicCompositeType schemas correctly (CASSANDRA-8563)
 * Duplicate rows returned when in clause has repeated values (CASSANDRA-6706)
 * Add tooling to detect hot partitions (CASSANDRA-7974)
 * Fix cassandra-stress user-mode truncation of partition generation (CASSANDRA-8608)
 * Only stream from unrepaired sstables during inc repair (CASSANDRA-8267)
 * Don't allow starting multiple inc repairs on the same sstables (CASSANDRA-8316)
 * Invalidate prepared BATCH statements when related tables
   or keyspaces are dropped (CASSANDRA-8652)
 * Fix missing results in secondary index queries on collections
   with ALLOW FILTERING (CASSANDRA-8421)
 * Expose EstimatedHistogram metrics for range slices (CASSANDRA-8627)
 * (cqlsh) Escape clqshrc passwords properly (CASSANDRA-8618)
 * Fix NPE when passing wrong argument in ALTER TABLE statement (CASSANDRA-8355)
 * Pig: Refactor and deprecate CqlStorage (CASSANDRA-8599)
 * Don't reuse the same cleanup strategy for all sstables (CASSANDRA-8537)
 * Fix case-sensitivity of index name on CREATE and DROP INDEX
   statements (CASSANDRA-8365)
 * Better detection/logging for corruption in compressed sstables (CASSANDRA-8192)
 * Use the correct repairedAt value when closing writer (CASSANDRA-8570)
 * (cqlsh) Handle a schema mismatch being detected on startup (CASSANDRA-8512)
 * Properly calculate expected write size during compaction (CASSANDRA-8532)
 * Invalidate affected prepared statements when a table's columns
   are altered (CASSANDRA-7910)
 * Stress - user defined writes should populate sequentally (CASSANDRA-8524)
 * Fix regression in SSTableRewriter causing some rows to become unreadable 
   during compaction (CASSANDRA-8429)
 * Run major compactions for repaired/unrepaired in parallel (CASSANDRA-8510)
 * (cqlsh) Fix compression options in DESCRIBE TABLE output when compression
   is disabled (CASSANDRA-8288)
 * (cqlsh) Fix DESCRIBE output after keyspaces are altered (CASSANDRA-7623)
 * Make sure we set lastCompactedKey correctly (CASSANDRA-8463)
 * (cqlsh) Fix output of CONSISTENCY command (CASSANDRA-8507)
 * (cqlsh) Fixed the handling of LIST statements (CASSANDRA-8370)
 * Make sstablescrub check leveled manifest again (CASSANDRA-8432)
 * Check first/last keys in sstable when giving out positions (CASSANDRA-8458)
 * Disable mmap on Windows (CASSANDRA-6993)
 * Add missing ConsistencyLevels to cassandra-stress (CASSANDRA-8253)
 * Add auth support to cassandra-stress (CASSANDRA-7985)
 * Fix ArrayIndexOutOfBoundsException when generating error message
   for some CQL syntax errors (CASSANDRA-8455)
 * Scale memtable slab allocation logarithmically (CASSANDRA-7882)
 * cassandra-stress simultaneous inserts over same seed (CASSANDRA-7964)
 * Reduce cassandra-stress sampling memory requirements (CASSANDRA-7926)
 * Ensure memtable flush cannot expire commit log entries from its future (CASSANDRA-8383)
 * Make read "defrag" async to reclaim memtables (CASSANDRA-8459)
 * Remove tmplink files for offline compactions (CASSANDRA-8321)
 * Reduce maxHintsInProgress (CASSANDRA-8415)
 * BTree updates may call provided update function twice (CASSANDRA-8018)
 * Release sstable references after anticompaction (CASSANDRA-8386)
 * Handle abort() in SSTableRewriter properly (CASSANDRA-8320)
 * Centralize shared executors (CASSANDRA-8055)
 * Fix filtering for CONTAINS (KEY) relations on frozen collection
   clustering columns when the query is restricted to a single
   partition (CASSANDRA-8203)
 * Do more aggressive entire-sstable TTL expiry checks (CASSANDRA-8243)
 * Add more log info if readMeter is null (CASSANDRA-8238)
 * add check of the system wall clock time at startup (CASSANDRA-8305)
 * Support for frozen collections (CASSANDRA-7859)
 * Fix overflow on histogram computation (CASSANDRA-8028)
 * Have paxos reuse the timestamp generation of normal queries (CASSANDRA-7801)
 * Fix incremental repair not remove parent session on remote (CASSANDRA-8291)
 * Improve JBOD disk utilization (CASSANDRA-7386)
 * Log failed host when preparing incremental repair (CASSANDRA-8228)
 * Force config client mode in CQLSSTableWriter (CASSANDRA-8281)
 * Fix sstableupgrade throws exception (CASSANDRA-8688)
 * Fix hang when repairing empty keyspace (CASSANDRA-8694)
Merged from 2.0:
 * Fix IllegalArgumentException in dynamic snitch (CASSANDRA-8448)
 * Add support for UPDATE ... IF EXISTS (CASSANDRA-8610)
 * Fix reversal of list prepends (CASSANDRA-8733)
 * Prevent non-zero default_time_to_live on tables with counters
   (CASSANDRA-8678)
 * Fix SSTableSimpleUnsortedWriter ConcurrentModificationException
   (CASSANDRA-8619)
 * Round up time deltas lower than 1ms in BulkLoader (CASSANDRA-8645)
 * Add batch remove iterator to ABSC (CASSANDRA-8414, 8666)
 * Round up time deltas lower than 1ms in BulkLoader (CASSANDRA-8645)
 * Fix isClientMode check in Keyspace (CASSANDRA-8687)
 * Use more efficient slice size for querying internal secondary
   index tables (CASSANDRA-8550)
 * Fix potentially returning deleted rows with range tombstone (CASSANDRA-8558)
 * Check for available disk space before starting a compaction (CASSANDRA-8562)
 * Fix DISTINCT queries with LIMITs or paging when some partitions
   contain only tombstones (CASSANDRA-8490)
 * Introduce background cache refreshing to permissions cache
   (CASSANDRA-8194)
 * Fix race condition in StreamTransferTask that could lead to
   infinite loops and premature sstable deletion (CASSANDRA-7704)
 * Add an extra version check to MigrationTask (CASSANDRA-8462)
 * Ensure SSTableWriter cleans up properly after failure (CASSANDRA-8499)
 * Increase bf true positive count on key cache hit (CASSANDRA-8525)
 * Move MeteredFlusher to its own thread (CASSANDRA-8485)
 * Fix non-distinct results in DISTNCT queries on static columns when
   paging is enabled (CASSANDRA-8087)
 * Move all hints related tasks to hints internal executor (CASSANDRA-8285)
 * Fix paging for multi-partition IN queries (CASSANDRA-8408)
 * Fix MOVED_NODE topology event never being emitted when a node
   moves its token (CASSANDRA-8373)
 * Fix validation of indexes in COMPACT tables (CASSANDRA-8156)
 * Avoid StackOverflowError when a large list of IN values
   is used for a clustering column (CASSANDRA-8410)
 * Fix NPE when writetime() or ttl() calls are wrapped by
   another function call (CASSANDRA-8451)
 * Fix NPE after dropping a keyspace (CASSANDRA-8332)
 * Fix error message on read repair timeouts (CASSANDRA-7947)
 * Default DTCS base_time_seconds changed to 60 (CASSANDRA-8417)
 * Refuse Paxos operation with more than one pending endpoint (CASSANDRA-8346, 8640)
 * Throw correct exception when trying to bind a keyspace or table
   name (CASSANDRA-6952)
 * Make HHOM.compact synchronized (CASSANDRA-8416)
 * cancel latency-sampling task when CF is dropped (CASSANDRA-8401)
 * don't block SocketThread for MessagingService (CASSANDRA-8188)
 * Increase quarantine delay on replacement (CASSANDRA-8260)
 * Expose off-heap memory usage stats (CASSANDRA-7897)
 * Ignore Paxos commits for truncated tables (CASSANDRA-7538)
 * Validate size of indexed column values (CASSANDRA-8280)
 * Make LCS split compaction results over all data directories (CASSANDRA-8329)
 * Fix some failing queries that use multi-column relations
   on COMPACT STORAGE tables (CASSANDRA-8264)
 * Fix InvalidRequestException with ORDER BY (CASSANDRA-8286)
 * Disable SSLv3 for POODLE (CASSANDRA-8265)
 * Fix millisecond timestamps in Tracing (CASSANDRA-8297)
 * Include keyspace name in error message when there are insufficient
   live nodes to stream from (CASSANDRA-8221)
 * Avoid overlap in L1 when L0 contains many nonoverlapping
   sstables (CASSANDRA-8211)
 * Improve PropertyFileSnitch logging (CASSANDRA-8183)
 * Add DC-aware sequential repair (CASSANDRA-8193)
 * Use live sstables in snapshot repair if possible (CASSANDRA-8312)
 * Fix hints serialized size calculation (CASSANDRA-8587)


2.1.2
 * (cqlsh) parse_for_table_meta errors out on queries with undefined
   grammars (CASSANDRA-8262)
 * (cqlsh) Fix SELECT ... TOKEN() function broken in C* 2.1.1 (CASSANDRA-8258)
 * Fix Cassandra crash when running on JDK8 update 40 (CASSANDRA-8209)
 * Optimize partitioner tokens (CASSANDRA-8230)
 * Improve compaction of repaired/unrepaired sstables (CASSANDRA-8004)
 * Make cache serializers pluggable (CASSANDRA-8096)
 * Fix issues with CONTAINS (KEY) queries on secondary indexes
   (CASSANDRA-8147)
 * Fix read-rate tracking of sstables for some queries (CASSANDRA-8239)
 * Fix default timestamp in QueryOptions (CASSANDRA-8246)
 * Set socket timeout when reading remote version (CASSANDRA-8188)
 * Refactor how we track live size (CASSANDRA-7852)
 * Make sure unfinished compaction files are removed (CASSANDRA-8124)
 * Fix shutdown when run as Windows service (CASSANDRA-8136)
 * Fix DESCRIBE TABLE with custom indexes (CASSANDRA-8031)
 * Fix race in RecoveryManagerTest (CASSANDRA-8176)
 * Avoid IllegalArgumentException while sorting sstables in
   IndexSummaryManager (CASSANDRA-8182)
 * Shutdown JVM on file descriptor exhaustion (CASSANDRA-7579)
 * Add 'die' policy for commit log and disk failure (CASSANDRA-7927)
 * Fix installing as service on Windows (CASSANDRA-8115)
 * Fix CREATE TABLE for CQL2 (CASSANDRA-8144)
 * Avoid boxing in ColumnStats min/max trackers (CASSANDRA-8109)
Merged from 2.0:
 * Correctly handle non-text column names in cql3 (CASSANDRA-8178)
 * Fix deletion for indexes on primary key columns (CASSANDRA-8206)
 * Add 'nodetool statusgossip' (CASSANDRA-8125)
 * Improve client notification that nodes are ready for requests (CASSANDRA-7510)
 * Handle negative timestamp in writetime method (CASSANDRA-8139)
 * Pig: Remove errant LIMIT clause in CqlNativeStorage (CASSANDRA-8166)
 * Throw ConfigurationException when hsha is used with the default
   rpc_max_threads setting of 'unlimited' (CASSANDRA-8116)
 * Allow concurrent writing of the same table in the same JVM using
   CQLSSTableWriter (CASSANDRA-7463)
 * Fix totalDiskSpaceUsed calculation (CASSANDRA-8205)


2.1.1
 * Fix spin loop in AtomicSortedColumns (CASSANDRA-7546)
 * Dont notify when replacing tmplink files (CASSANDRA-8157)
 * Fix validation with multiple CONTAINS clause (CASSANDRA-8131)
 * Fix validation of collections in TriggerExecutor (CASSANDRA-8146)
 * Fix IllegalArgumentException when a list of IN values containing tuples
   is passed as a single arg to a prepared statement with the v1 or v2
   protocol (CASSANDRA-8062)
 * Fix ClassCastException in DISTINCT query on static columns with
   query paging (CASSANDRA-8108)
 * Fix NPE on null nested UDT inside a set (CASSANDRA-8105)
 * Fix exception when querying secondary index on set items or map keys
   when some clustering columns are specified (CASSANDRA-8073)
 * Send proper error response when there is an error during native
   protocol message decode (CASSANDRA-8118)
 * Gossip should ignore generation numbers too far in the future (CASSANDRA-8113)
 * Fix NPE when creating a table with frozen sets, lists (CASSANDRA-8104)
 * Fix high memory use due to tracking reads on incrementally opened sstable
   readers (CASSANDRA-8066)
 * Fix EXECUTE request with skipMetadata=false returning no metadata
   (CASSANDRA-8054)
 * Allow concurrent use of CQLBulkOutputFormat (CASSANDRA-7776)
 * Shutdown JVM on OOM (CASSANDRA-7507)
 * Upgrade netty version and enable epoll event loop (CASSANDRA-7761)
 * Don't duplicate sstables smaller than split size when using
   the sstablesplitter tool (CASSANDRA-7616)
 * Avoid re-parsing already prepared statements (CASSANDRA-7923)
 * Fix some Thrift slice deletions and updates of COMPACT STORAGE
   tables with some clustering columns omitted (CASSANDRA-7990)
 * Fix filtering for CONTAINS on sets (CASSANDRA-8033)
 * Properly track added size (CASSANDRA-7239)
 * Allow compilation in java 8 (CASSANDRA-7208)
 * Fix Assertion error on RangeTombstoneList diff (CASSANDRA-8013)
 * Release references to overlapping sstables during compaction (CASSANDRA-7819)
 * Send notification when opening compaction results early (CASSANDRA-8034)
 * Make native server start block until properly bound (CASSANDRA-7885)
 * (cqlsh) Fix IPv6 support (CASSANDRA-7988)
 * Ignore fat clients when checking for endpoint collision (CASSANDRA-7939)
 * Make sstablerepairedset take a list of files (CASSANDRA-7995)
 * (cqlsh) Tab completeion for indexes on map keys (CASSANDRA-7972)
 * (cqlsh) Fix UDT field selection in select clause (CASSANDRA-7891)
 * Fix resource leak in event of corrupt sstable
 * (cqlsh) Add command line option for cqlshrc file path (CASSANDRA-7131)
 * Provide visibility into prepared statements churn (CASSANDRA-7921, CASSANDRA-7930)
 * Invalidate prepared statements when their keyspace or table is
   dropped (CASSANDRA-7566)
 * cassandra-stress: fix support for NetworkTopologyStrategy (CASSANDRA-7945)
 * Fix saving caches when a table is dropped (CASSANDRA-7784)
 * Add better error checking of new stress profile (CASSANDRA-7716)
 * Use ThreadLocalRandom and remove FBUtilities.threadLocalRandom (CASSANDRA-7934)
 * Prevent operator mistakes due to simultaneous bootstrap (CASSANDRA-7069)
 * cassandra-stress supports whitelist mode for node config (CASSANDRA-7658)
 * GCInspector more closely tracks GC; cassandra-stress and nodetool report it (CASSANDRA-7916)
 * nodetool won't output bogus ownership info without a keyspace (CASSANDRA-7173)
 * Add human readable option to nodetool commands (CASSANDRA-5433)
 * Don't try to set repairedAt on old sstables (CASSANDRA-7913)
 * Add metrics for tracking PreparedStatement use (CASSANDRA-7719)
 * (cqlsh) tab-completion for triggers (CASSANDRA-7824)
 * (cqlsh) Support for query paging (CASSANDRA-7514)
 * (cqlsh) Show progress of COPY operations (CASSANDRA-7789)
 * Add syntax to remove multiple elements from a map (CASSANDRA-6599)
 * Support non-equals conditions in lightweight transactions (CASSANDRA-6839)
 * Add IF [NOT] EXISTS to create/drop triggers (CASSANDRA-7606)
 * (cqlsh) Display the current logged-in user (CASSANDRA-7785)
 * (cqlsh) Don't ignore CTRL-C during COPY FROM execution (CASSANDRA-7815)
 * (cqlsh) Order UDTs according to cross-type dependencies in DESCRIBE
   output (CASSANDRA-7659)
 * (cqlsh) Fix handling of CAS statement results (CASSANDRA-7671)
 * (cqlsh) COPY TO/FROM improvements (CASSANDRA-7405)
 * Support list index operations with conditions (CASSANDRA-7499)
 * Add max live/tombstoned cells to nodetool cfstats output (CASSANDRA-7731)
 * Validate IPv6 wildcard addresses properly (CASSANDRA-7680)
 * (cqlsh) Error when tracing query (CASSANDRA-7613)
 * Avoid IOOBE when building SyntaxError message snippet (CASSANDRA-7569)
 * SSTableExport uses correct validator to create string representation of partition
   keys (CASSANDRA-7498)
 * Avoid NPEs when receiving type changes for an unknown keyspace (CASSANDRA-7689)
 * Add support for custom 2i validation (CASSANDRA-7575)
 * Pig support for hadoop CqlInputFormat (CASSANDRA-6454)
 * Add duration mode to cassandra-stress (CASSANDRA-7468)
 * Add listen_interface and rpc_interface options (CASSANDRA-7417)
 * Improve schema merge performance (CASSANDRA-7444)
 * Adjust MT depth based on # of partition validating (CASSANDRA-5263)
 * Optimise NativeCell comparisons (CASSANDRA-6755)
 * Configurable client timeout for cqlsh (CASSANDRA-7516)
 * Include snippet of CQL query near syntax error in messages (CASSANDRA-7111)
 * Make repair -pr work with -local (CASSANDRA-7450)
 * Fix error in sstableloader with -cph > 1 (CASSANDRA-8007)
 * Fix snapshot repair error on indexed tables (CASSANDRA-8020)
 * Do not exit nodetool repair when receiving JMX NOTIF_LOST (CASSANDRA-7909)
 * Stream to private IP when available (CASSANDRA-8084)
Merged from 2.0:
 * Reject conditions on DELETE unless full PK is given (CASSANDRA-6430)
 * Properly reject the token function DELETE (CASSANDRA-7747)
 * Force batchlog replay before decommissioning a node (CASSANDRA-7446)
 * Fix hint replay with many accumulated expired hints (CASSANDRA-6998)
 * Fix duplicate results in DISTINCT queries on static columns with query
   paging (CASSANDRA-8108)
 * Add DateTieredCompactionStrategy (CASSANDRA-6602)
 * Properly validate ascii and utf8 string literals in CQL queries (CASSANDRA-8101)
 * (cqlsh) Fix autocompletion for alter keyspace (CASSANDRA-8021)
 * Create backup directories for commitlog archiving during startup (CASSANDRA-8111)
 * Reduce totalBlockFor() for LOCAL_* consistency levels (CASSANDRA-8058)
 * Fix merging schemas with re-dropped keyspaces (CASSANDRA-7256)
 * Fix counters in supercolumns during live upgrades from 1.2 (CASSANDRA-7188)
 * Notify DT subscribers when a column family is truncated (CASSANDRA-8088)
 * Add sanity check of $JAVA on startup (CASSANDRA-7676)
 * Schedule fat client schema pull on join (CASSANDRA-7993)
 * Don't reset nodes' versions when closing IncomingTcpConnections
   (CASSANDRA-7734)
 * Record the real messaging version in all cases in OutboundTcpConnection
   (CASSANDRA-8057)
 * SSL does not work in cassandra-cli (CASSANDRA-7899)
 * Fix potential exception when using ReversedType in DynamicCompositeType
   (CASSANDRA-7898)
 * Better validation of collection values (CASSANDRA-7833)
 * Track min/max timestamps correctly (CASSANDRA-7969)
 * Fix possible overflow while sorting CL segments for replay (CASSANDRA-7992)
 * Increase nodetool Xmx (CASSANDRA-7956)
 * Archive any commitlog segments present at startup (CASSANDRA-6904)
 * CrcCheckChance should adjust based on live CFMetadata not 
   sstable metadata (CASSANDRA-7978)
 * token() should only accept columns in the partitioning
   key order (CASSANDRA-6075)
 * Add method to invalidate permission cache via JMX (CASSANDRA-7977)
 * Allow propagating multiple gossip states atomically (CASSANDRA-6125)
 * Log exceptions related to unclean native protocol client disconnects
   at DEBUG or INFO (CASSANDRA-7849)
 * Allow permissions cache to be set via JMX (CASSANDRA-7698)
 * Include schema_triggers CF in readable system resources (CASSANDRA-7967)
 * Fix RowIndexEntry to report correct serializedSize (CASSANDRA-7948)
 * Make CQLSSTableWriter sync within partitions (CASSANDRA-7360)
 * Potentially use non-local replicas in CqlConfigHelper (CASSANDRA-7906)
 * Explicitly disallow mixing multi-column and single-column
   relations on clustering columns (CASSANDRA-7711)
 * Better error message when condition is set on PK column (CASSANDRA-7804)
 * Don't send schema change responses and events for no-op DDL
   statements (CASSANDRA-7600)
 * (Hadoop) fix cluster initialisation for a split fetching (CASSANDRA-7774)
 * Throw InvalidRequestException when queries contain relations on entire
   collection columns (CASSANDRA-7506)
 * (cqlsh) enable CTRL-R history search with libedit (CASSANDRA-7577)
 * (Hadoop) allow ACFRW to limit nodes to local DC (CASSANDRA-7252)
 * (cqlsh) cqlsh should automatically disable tracing when selecting
   from system_traces (CASSANDRA-7641)
 * (Hadoop) Add CqlOutputFormat (CASSANDRA-6927)
 * Don't depend on cassandra config for nodetool ring (CASSANDRA-7508)
 * (cqlsh) Fix failing cqlsh formatting tests (CASSANDRA-7703)
 * Fix IncompatibleClassChangeError from hadoop2 (CASSANDRA-7229)
 * Add 'nodetool sethintedhandoffthrottlekb' (CASSANDRA-7635)
 * (cqlsh) Add tab-completion for CREATE/DROP USER IF [NOT] EXISTS (CASSANDRA-7611)
 * Catch errors when the JVM pulls the rug out from GCInspector (CASSANDRA-5345)
 * cqlsh fails when version number parts are not int (CASSANDRA-7524)
 * Fix NPE when table dropped during streaming (CASSANDRA-7946)
 * Fix wrong progress when streaming uncompressed (CASSANDRA-7878)
 * Fix possible infinite loop in creating repair range (CASSANDRA-7983)
 * Fix unit in nodetool for streaming throughput (CASSANDRA-7375)
Merged from 1.2:
 * Don't index tombstones (CASSANDRA-7828)
 * Improve PasswordAuthenticator default super user setup (CASSANDRA-7788)


2.1.0
 * (cqlsh) Removed "ALTER TYPE <name> RENAME TO <name>" from tab-completion
   (CASSANDRA-7895)
 * Fixed IllegalStateException in anticompaction (CASSANDRA-7892)
 * cqlsh: DESCRIBE support for frozen UDTs, tuples (CASSANDRA-7863)
 * Avoid exposing internal classes over JMX (CASSANDRA-7879)
 * Add null check for keys when freezing collection (CASSANDRA-7869)
 * Improve stress workload realism (CASSANDRA-7519)
Merged from 2.0:
 * Configure system.paxos with LeveledCompactionStrategy (CASSANDRA-7753)
 * Fix ALTER clustering column type from DateType to TimestampType when
   using DESC clustering order (CASSANRDA-7797)
 * Throw EOFException if we run out of chunks in compressed datafile
   (CASSANDRA-7664)
 * Fix PRSI handling of CQL3 row markers for row cleanup (CASSANDRA-7787)
 * Fix dropping collection when it's the last regular column (CASSANDRA-7744)
 * Make StreamReceiveTask thread safe and gc friendly (CASSANDRA-7795)
 * Validate empty cell names from counter updates (CASSANDRA-7798)
Merged from 1.2:
 * Don't allow compacted sstables to be marked as compacting (CASSANDRA-7145)
 * Track expired tombstones (CASSANDRA-7810)


2.1.0-rc7
 * Add frozen keyword and require UDT to be frozen (CASSANDRA-7857)
 * Track added sstable size correctly (CASSANDRA-7239)
 * (cqlsh) Fix case insensitivity (CASSANDRA-7834)
 * Fix failure to stream ranges when moving (CASSANDRA-7836)
 * Correctly remove tmplink files (CASSANDRA-7803)
 * (cqlsh) Fix column name formatting for functions, CAS operations,
   and UDT field selections (CASSANDRA-7806)
 * (cqlsh) Fix COPY FROM handling of null/empty primary key
   values (CASSANDRA-7792)
 * Fix ordering of static cells (CASSANDRA-7763)
Merged from 2.0:
 * Forbid re-adding dropped counter columns (CASSANDRA-7831)
 * Fix CFMetaData#isThriftCompatible() for PK-only tables (CASSANDRA-7832)
 * Always reject inequality on the partition key without token()
   (CASSANDRA-7722)
 * Always send Paxos commit to all replicas (CASSANDRA-7479)
 * Make disruptor_thrift_server invocation pool configurable (CASSANDRA-7594)
 * Make repair no-op when RF=1 (CASSANDRA-7864)


2.1.0-rc6
 * Fix OOM issue from netty caching over time (CASSANDRA-7743)
 * json2sstable couldn't import JSON for CQL table (CASSANDRA-7477)
 * Invalidate all caches on table drop (CASSANDRA-7561)
 * Skip strict endpoint selection for ranges if RF == nodes (CASSANRA-7765)
 * Fix Thrift range filtering without 2ary index lookups (CASSANDRA-7741)
 * Add tracing entries about concurrent range requests (CASSANDRA-7599)
 * (cqlsh) Fix DESCRIBE for NTS keyspaces (CASSANDRA-7729)
 * Remove netty buffer ref-counting (CASSANDRA-7735)
 * Pass mutated cf to index updater for use by PRSI (CASSANDRA-7742)
 * Include stress yaml example in release and deb (CASSANDRA-7717)
 * workaround for netty issue causing corrupted data off the wire (CASSANDRA-7695)
 * cqlsh DESC CLUSTER fails retrieving ring information (CASSANDRA-7687)
 * Fix binding null values inside UDT (CASSANDRA-7685)
 * Fix UDT field selection with empty fields (CASSANDRA-7670)
 * Bogus deserialization of static cells from sstable (CASSANDRA-7684)
 * Fix NPE on compaction leftover cleanup for dropped table (CASSANDRA-7770)
Merged from 2.0:
 * Fix race condition in StreamTransferTask that could lead to
   infinite loops and premature sstable deletion (CASSANDRA-7704)
 * (cqlsh) Wait up to 10 sec for a tracing session (CASSANDRA-7222)
 * Fix NPE in FileCacheService.sizeInBytes (CASSANDRA-7756)
 * Remove duplicates from StorageService.getJoiningNodes (CASSANDRA-7478)
 * Clone token map outside of hot gossip loops (CASSANDRA-7758)
 * Fix MS expiring map timeout for Paxos messages (CASSANDRA-7752)
 * Do not flush on truncate if durable_writes is false (CASSANDRA-7750)
 * Give CRR a default input_cql Statement (CASSANDRA-7226)
 * Better error message when adding a collection with the same name
   than a previously dropped one (CASSANDRA-6276)
 * Fix validation when adding static columns (CASSANDRA-7730)
 * (Thrift) fix range deletion of supercolumns (CASSANDRA-7733)
 * Fix potential AssertionError in RangeTombstoneList (CASSANDRA-7700)
 * Validate arguments of blobAs* functions (CASSANDRA-7707)
 * Fix potential AssertionError with 2ndary indexes (CASSANDRA-6612)
 * Avoid logging CompactionInterrupted at ERROR (CASSANDRA-7694)
 * Minor leak in sstable2jon (CASSANDRA-7709)
 * Add cassandra.auto_bootstrap system property (CASSANDRA-7650)
 * Update java driver (for hadoop) (CASSANDRA-7618)
 * Remove CqlPagingRecordReader/CqlPagingInputFormat (CASSANDRA-7570)
 * Support connecting to ipv6 jmx with nodetool (CASSANDRA-7669)


2.1.0-rc5
 * Reject counters inside user types (CASSANDRA-7672)
 * Switch to notification-based GCInspector (CASSANDRA-7638)
 * (cqlsh) Handle nulls in UDTs and tuples correctly (CASSANDRA-7656)
 * Don't use strict consistency when replacing (CASSANDRA-7568)
 * Fix min/max cell name collection on 2.0 SSTables with range
   tombstones (CASSANDRA-7593)
 * Tolerate min/max cell names of different lengths (CASSANDRA-7651)
 * Filter cached results correctly (CASSANDRA-7636)
 * Fix tracing on the new SEPExecutor (CASSANDRA-7644)
 * Remove shuffle and taketoken (CASSANDRA-7601)
 * Clean up Windows batch scripts (CASSANDRA-7619)
 * Fix native protocol drop user type notification (CASSANDRA-7571)
 * Give read access to system.schema_usertypes to all authenticated users
   (CASSANDRA-7578)
 * (cqlsh) Fix cqlsh display when zero rows are returned (CASSANDRA-7580)
 * Get java version correctly when JAVA_TOOL_OPTIONS is set (CASSANDRA-7572)
 * Fix NPE when dropping index from non-existent keyspace, AssertionError when
   dropping non-existent index with IF EXISTS (CASSANDRA-7590)
 * Fix sstablelevelresetter hang (CASSANDRA-7614)
 * (cqlsh) Fix deserialization of blobs (CASSANDRA-7603)
 * Use "keyspace updated" schema change message for UDT changes in v1 and
   v2 protocols (CASSANDRA-7617)
 * Fix tracing of range slices and secondary index lookups that are local
   to the coordinator (CASSANDRA-7599)
 * Set -Dcassandra.storagedir for all tool shell scripts (CASSANDRA-7587)
 * Don't swap max/min col names when mutating sstable metadata (CASSANDRA-7596)
 * (cqlsh) Correctly handle paged result sets (CASSANDRA-7625)
 * (cqlsh) Improve waiting for a trace to complete (CASSANDRA-7626)
 * Fix tracing of concurrent range slices and 2ary index queries (CASSANDRA-7626)
 * Fix scrub against collection type (CASSANDRA-7665)
Merged from 2.0:
 * Set gc_grace_seconds to seven days for system schema tables (CASSANDRA-7668)
 * SimpleSeedProvider no longer caches seeds forever (CASSANDRA-7663)
 * Always flush on truncate (CASSANDRA-7511)
 * Fix ReversedType(DateType) mapping to native protocol (CASSANDRA-7576)
 * Always merge ranges owned by a single node (CASSANDRA-6930)
 * Track max/min timestamps for range tombstones (CASSANDRA-7647)
 * Fix NPE when listing saved caches dir (CASSANDRA-7632)


2.1.0-rc4
 * Fix word count hadoop example (CASSANDRA-7200)
 * Updated memtable_cleanup_threshold and memtable_flush_writers defaults 
   (CASSANDRA-7551)
 * (Windows) fix startup when WMI memory query fails (CASSANDRA-7505)
 * Anti-compaction proceeds if any part of the repair failed (CASSANDRA-7521)
 * Add missing table name to DROP INDEX responses and notifications (CASSANDRA-7539)
 * Bump CQL version to 3.2.0 and update CQL documentation (CASSANDRA-7527)
 * Fix configuration error message when running nodetool ring (CASSANDRA-7508)
 * Support conditional updates, tuple type, and the v3 protocol in cqlsh (CASSANDRA-7509)
 * Handle queries on multiple secondary index types (CASSANDRA-7525)
 * Fix cqlsh authentication with v3 native protocol (CASSANDRA-7564)
 * Fix NPE when unknown prepared statement ID is used (CASSANDRA-7454)
Merged from 2.0:
 * (Windows) force range-based repair to non-sequential mode (CASSANDRA-7541)
 * Fix range merging when DES scores are zero (CASSANDRA-7535)
 * Warn when SSL certificates have expired (CASSANDRA-7528)
 * Fix error when doing reversed queries with static columns (CASSANDRA-7490)
Merged from 1.2:
 * Set correct stream ID on responses when non-Exception Throwables
   are thrown while handling native protocol messages (CASSANDRA-7470)


2.1.0-rc3
 * Consider expiry when reconciling otherwise equal cells (CASSANDRA-7403)
 * Introduce CQL support for stress tool (CASSANDRA-6146)
 * Fix ClassCastException processing expired messages (CASSANDRA-7496)
 * Fix prepared marker for collections inside UDT (CASSANDRA-7472)
 * Remove left-over populate_io_cache_on_flush and replicate_on_write
   uses (CASSANDRA-7493)
 * (Windows) handle spaces in path names (CASSANDRA-7451)
 * Ensure writes have completed after dropping a table, before recycling
   commit log segments (CASSANDRA-7437)
 * Remove left-over rows_per_partition_to_cache (CASSANDRA-7493)
 * Fix error when CONTAINS is used with a bind marker (CASSANDRA-7502)
 * Properly reject unknown UDT field (CASSANDRA-7484)
Merged from 2.0:
 * Fix CC#collectTimeOrderedData() tombstone optimisations (CASSANDRA-7394)
 * Support DISTINCT for static columns and fix behaviour when DISTINC is
   not use (CASSANDRA-7305).
 * Workaround JVM NPE on JMX bind failure (CASSANDRA-7254)
 * Fix race in FileCacheService RemovalListener (CASSANDRA-7278)
 * Fix inconsistent use of consistencyForCommit that allowed LOCAL_QUORUM
   operations to incorrect become full QUORUM (CASSANDRA-7345)
 * Properly handle unrecognized opcodes and flags (CASSANDRA-7440)
 * (Hadoop) close CqlRecordWriter clients when finished (CASSANDRA-7459)
 * Commit disk failure policy (CASSANDRA-7429)
 * Make sure high level sstables get compacted (CASSANDRA-7414)
 * Fix AssertionError when using empty clustering columns and static columns
   (CASSANDRA-7455)
 * Add option to disable STCS in L0 (CASSANDRA-6621)
 * Upgrade to snappy-java 1.0.5.2 (CASSANDRA-7476)


2.1.0-rc2
 * Fix heap size calculation for CompoundSparseCellName and 
   CompoundSparseCellName.WithCollection (CASSANDRA-7421)
 * Allow counter mutations in UNLOGGED batches (CASSANDRA-7351)
 * Modify reconcile logic to always pick a tombstone over a counter cell
   (CASSANDRA-7346)
 * Avoid incremental compaction on Windows (CASSANDRA-7365)
 * Fix exception when querying a composite-keyed table with a collection index
   (CASSANDRA-7372)
 * Use node's host id in place of counter ids (CASSANDRA-7366)
 * Fix error when doing reversed queries with static columns (CASSANDRA-7490)
 * Backport CASSANDRA-6747 (CASSANDRA-7560)
 * Track max/min timestamps for range tombstones (CASSANDRA-7647)
 * Fix NPE when listing saved caches dir (CASSANDRA-7632)
 * Fix sstableloader unable to connect encrypted node (CASSANDRA-7585)
Merged from 1.2:
 * Clone token map outside of hot gossip loops (CASSANDRA-7758)
 * Add stop method to EmbeddedCassandraService (CASSANDRA-7595)
 * Support connecting to ipv6 jmx with nodetool (CASSANDRA-7669)
 * Set gc_grace_seconds to seven days for system schema tables (CASSANDRA-7668)
 * SimpleSeedProvider no longer caches seeds forever (CASSANDRA-7663)
 * Set correct stream ID on responses when non-Exception Throwables
   are thrown while handling native protocol messages (CASSANDRA-7470)
 * Fix row size miscalculation in LazilyCompactedRow (CASSANDRA-7543)
 * Fix race in background compaction check (CASSANDRA-7745)
 * Don't clear out range tombstones during compaction (CASSANDRA-7808)


2.1.0-rc1
 * Revert flush directory (CASSANDRA-6357)
 * More efficient executor service for fast operations (CASSANDRA-4718)
 * Move less common tools into a new cassandra-tools package (CASSANDRA-7160)
 * Support more concurrent requests in native protocol (CASSANDRA-7231)
 * Add tab-completion to debian nodetool packaging (CASSANDRA-6421)
 * Change concurrent_compactors defaults (CASSANDRA-7139)
 * Add PowerShell Windows launch scripts (CASSANDRA-7001)
 * Make commitlog archive+restore more robust (CASSANDRA-6974)
 * Fix marking commitlogsegments clean (CASSANDRA-6959)
 * Add snapshot "manifest" describing files included (CASSANDRA-6326)
 * Parallel streaming for sstableloader (CASSANDRA-3668)
 * Fix bugs in supercolumns handling (CASSANDRA-7138)
 * Fix ClassClassException on composite dense tables (CASSANDRA-7112)
 * Cleanup and optimize collation and slice iterators (CASSANDRA-7107)
 * Upgrade NBHM lib (CASSANDRA-7128)
 * Optimize netty server (CASSANDRA-6861)
 * Fix repair hang when given CF does not exist (CASSANDRA-7189)
 * Allow c* to be shutdown in an embedded mode (CASSANDRA-5635)
 * Add server side batching to native transport (CASSANDRA-5663)
 * Make batchlog replay asynchronous (CASSANDRA-6134)
 * remove unused classes (CASSANDRA-7197)
 * Limit user types to the keyspace they are defined in (CASSANDRA-6643)
 * Add validate method to CollectionType (CASSANDRA-7208)
 * New serialization format for UDT values (CASSANDRA-7209, CASSANDRA-7261)
 * Fix nodetool netstats (CASSANDRA-7270)
 * Fix potential ClassCastException in HintedHandoffManager (CASSANDRA-7284)
 * Use prepared statements internally (CASSANDRA-6975)
 * Fix broken paging state with prepared statement (CASSANDRA-7120)
 * Fix IllegalArgumentException in CqlStorage (CASSANDRA-7287)
 * Allow nulls/non-existant fields in UDT (CASSANDRA-7206)
 * Add Thrift MultiSliceRequest (CASSANDRA-6757, CASSANDRA-7027)
 * Handle overlapping MultiSlices (CASSANDRA-7279)
 * Fix DataOutputTest on Windows (CASSANDRA-7265)
 * Embedded sets in user defined data-types are not updating (CASSANDRA-7267)
 * Add tuple type to CQL/native protocol (CASSANDRA-7248)
 * Fix CqlPagingRecordReader on tables with few rows (CASSANDRA-7322)
Merged from 2.0:
 * Copy compaction options to make sure they are reloaded (CASSANDRA-7290)
 * Add option to do more aggressive tombstone compactions (CASSANDRA-6563)
 * Don't try to compact already-compacting files in HHOM (CASSANDRA-7288)
 * Always reallocate buffers in HSHA (CASSANDRA-6285)
 * (Hadoop) support authentication in CqlRecordReader (CASSANDRA-7221)
 * (Hadoop) Close java driver Cluster in CQLRR.close (CASSANDRA-7228)
 * Warn when 'USING TIMESTAMP' is used on a CAS BATCH (CASSANDRA-7067)
 * return all cpu values from BackgroundActivityMonitor.readAndCompute (CASSANDRA-7183)
 * Correctly delete scheduled range xfers (CASSANDRA-7143)
 * return all cpu values from BackgroundActivityMonitor.readAndCompute (CASSANDRA-7183)  
 * reduce garbage creation in calculatePendingRanges (CASSANDRA-7191)
 * fix c* launch issues on Russian os's due to output of linux 'free' cmd (CASSANDRA-6162)
 * Fix disabling autocompaction (CASSANDRA-7187)
 * Fix potential NumberFormatException when deserializing IntegerType (CASSANDRA-7088)
 * cqlsh can't tab-complete disabling compaction (CASSANDRA-7185)
 * cqlsh: Accept and execute CQL statement(s) from command-line parameter (CASSANDRA-7172)
 * Fix IllegalStateException in CqlPagingRecordReader (CASSANDRA-7198)
 * Fix the InvertedIndex trigger example (CASSANDRA-7211)
 * Add --resolve-ip option to 'nodetool ring' (CASSANDRA-7210)
 * reduce garbage on codec flag deserialization (CASSANDRA-7244) 
 * Fix duplicated error messages on directory creation error at startup (CASSANDRA-5818)
 * Proper null handle for IF with map element access (CASSANDRA-7155)
 * Improve compaction visibility (CASSANDRA-7242)
 * Correctly delete scheduled range xfers (CASSANDRA-7143)
 * Make batchlog replica selection rack-aware (CASSANDRA-6551)
 * Fix CFMetaData#getColumnDefinitionFromColumnName() (CASSANDRA-7074)
 * Fix writetime/ttl functions for static columns (CASSANDRA-7081)
 * Suggest CTRL-C or semicolon after three blank lines in cqlsh (CASSANDRA-7142)
 * Fix 2ndary index queries with DESC clustering order (CASSANDRA-6950)
 * Invalid key cache entries on DROP (CASSANDRA-6525)
 * Fix flapping RecoveryManagerTest (CASSANDRA-7084)
 * Add missing iso8601 patterns for date strings (CASSANDRA-6973)
 * Support selecting multiple rows in a partition using IN (CASSANDRA-6875)
 * Add authentication support to shuffle (CASSANDRA-6484)
 * Swap local and global default read repair chances (CASSANDRA-7320)
 * Add conditional CREATE/DROP USER support (CASSANDRA-7264)
 * Cqlsh counts non-empty lines for "Blank lines" warning (CASSANDRA-7325)
Merged from 1.2:
 * Add Cloudstack snitch (CASSANDRA-7147)
 * Update system.peers correctly when relocating tokens (CASSANDRA-7126)
 * Add Google Compute Engine snitch (CASSANDRA-7132)
 * remove duplicate query for local tokens (CASSANDRA-7182)
 * exit CQLSH with error status code if script fails (CASSANDRA-6344)
 * Fix bug with some IN queries missig results (CASSANDRA-7105)
 * Fix availability validation for LOCAL_ONE CL (CASSANDRA-7319)
 * Hint streaming can cause decommission to fail (CASSANDRA-7219)


2.1.0-beta2
 * Increase default CL space to 8GB (CASSANDRA-7031)
 * Add range tombstones to read repair digests (CASSANDRA-6863)
 * Fix BTree.clear for large updates (CASSANDRA-6943)
 * Fail write instead of logging a warning when unable to append to CL
   (CASSANDRA-6764)
 * Eliminate possibility of CL segment appearing twice in active list 
   (CASSANDRA-6557)
 * Apply DONTNEED fadvise to commitlog segments (CASSANDRA-6759)
 * Switch CRC component to Adler and include it for compressed sstables 
   (CASSANDRA-4165)
 * Allow cassandra-stress to set compaction strategy options (CASSANDRA-6451)
 * Add broadcast_rpc_address option to cassandra.yaml (CASSANDRA-5899)
 * Auto reload GossipingPropertyFileSnitch config (CASSANDRA-5897)
 * Fix overflow of memtable_total_space_in_mb (CASSANDRA-6573)
 * Fix ABTC NPE and apply update function correctly (CASSANDRA-6692)
 * Allow nodetool to use a file or prompt for password (CASSANDRA-6660)
 * Fix AIOOBE when concurrently accessing ABSC (CASSANDRA-6742)
 * Fix assertion error in ALTER TYPE RENAME (CASSANDRA-6705)
 * Scrub should not always clear out repaired status (CASSANDRA-5351)
 * Improve handling of range tombstone for wide partitions (CASSANDRA-6446)
 * Fix ClassCastException for compact table with composites (CASSANDRA-6738)
 * Fix potentially repairing with wrong nodes (CASSANDRA-6808)
 * Change caching option syntax (CASSANDRA-6745)
 * Fix stress to do proper counter reads (CASSANDRA-6835)
 * Fix help message for stress counter_write (CASSANDRA-6824)
 * Fix stress smart Thrift client to pick servers correctly (CASSANDRA-6848)
 * Add logging levels (minimal, normal or verbose) to stress tool (CASSANDRA-6849)
 * Fix race condition in Batch CLE (CASSANDRA-6860)
 * Improve cleanup/scrub/upgradesstables failure handling (CASSANDRA-6774)
 * ByteBuffer write() methods for serializing sstables (CASSANDRA-6781)
 * Proper compare function for CollectionType (CASSANDRA-6783)
 * Update native server to Netty 4 (CASSANDRA-6236)
 * Fix off-by-one error in stress (CASSANDRA-6883)
 * Make OpOrder AutoCloseable (CASSANDRA-6901)
 * Remove sync repair JMX interface (CASSANDRA-6900)
 * Add multiple memory allocation options for memtables (CASSANDRA-6689, 6694)
 * Remove adjusted op rate from stress output (CASSANDRA-6921)
 * Add optimized CF.hasColumns() implementations (CASSANDRA-6941)
 * Serialize batchlog mutations with the version of the target node
   (CASSANDRA-6931)
 * Optimize CounterColumn#reconcile() (CASSANDRA-6953)
 * Properly remove 1.2 sstable support in 2.1 (CASSANDRA-6869)
 * Lock counter cells, not partitions (CASSANDRA-6880)
 * Track presence of legacy counter shards in sstables (CASSANDRA-6888)
 * Ensure safe resource cleanup when replacing sstables (CASSANDRA-6912)
 * Add failure handler to async callback (CASSANDRA-6747)
 * Fix AE when closing SSTable without releasing reference (CASSANDRA-7000)
 * Clean up IndexInfo on keyspace/table drops (CASSANDRA-6924)
 * Only snapshot relative SSTables when sequential repair (CASSANDRA-7024)
 * Require nodetool rebuild_index to specify index names (CASSANDRA-7038)
 * fix cassandra stress errors on reads with native protocol (CASSANDRA-7033)
 * Use OpOrder to guard sstable references for reads (CASSANDRA-6919)
 * Preemptive opening of compaction result (CASSANDRA-6916)
 * Multi-threaded scrub/cleanup/upgradesstables (CASSANDRA-5547)
 * Optimize cellname comparison (CASSANDRA-6934)
 * Native protocol v3 (CASSANDRA-6855)
 * Optimize Cell liveness checks and clean up Cell (CASSANDRA-7119)
 * Support consistent range movements (CASSANDRA-2434)
 * Display min timestamp in sstablemetadata viewer (CASSANDRA-6767)
Merged from 2.0:
 * Avoid race-prone second "scrub" of system keyspace (CASSANDRA-6797)
 * Pool CqlRecordWriter clients by inetaddress rather than Range
   (CASSANDRA-6665)
 * Fix compaction_history timestamps (CASSANDRA-6784)
 * Compare scores of full replica ordering in DES (CASSANDRA-6683)
 * fix CME in SessionInfo updateProgress affecting netstats (CASSANDRA-6577)
 * Allow repairing between specific replicas (CASSANDRA-6440)
 * Allow per-dc enabling of hints (CASSANDRA-6157)
 * Add compatibility for Hadoop 0.2.x (CASSANDRA-5201)
 * Fix EstimatedHistogram races (CASSANDRA-6682)
 * Failure detector correctly converts initial value to nanos (CASSANDRA-6658)
 * Add nodetool taketoken to relocate vnodes (CASSANDRA-4445)
 * Expose bulk loading progress over JMX (CASSANDRA-4757)
 * Correctly handle null with IF conditions and TTL (CASSANDRA-6623)
 * Account for range/row tombstones in tombstone drop
   time histogram (CASSANDRA-6522)
 * Stop CommitLogSegment.close() from calling sync() (CASSANDRA-6652)
 * Make commitlog failure handling configurable (CASSANDRA-6364)
 * Avoid overlaps in LCS (CASSANDRA-6688)
 * Improve support for paginating over composites (CASSANDRA-4851)
 * Fix count(*) queries in a mixed cluster (CASSANDRA-6707)
 * Improve repair tasks(snapshot, differencing) concurrency (CASSANDRA-6566)
 * Fix replaying pre-2.0 commit logs (CASSANDRA-6714)
 * Add static columns to CQL3 (CASSANDRA-6561)
 * Optimize single partition batch statements (CASSANDRA-6737)
 * Disallow post-query re-ordering when paging (CASSANDRA-6722)
 * Fix potential paging bug with deleted columns (CASSANDRA-6748)
 * Fix NPE on BulkLoader caused by losing StreamEvent (CASSANDRA-6636)
 * Fix truncating compression metadata (CASSANDRA-6791)
 * Add CMSClassUnloadingEnabled JVM option (CASSANDRA-6541)
 * Catch memtable flush exceptions during shutdown (CASSANDRA-6735)
 * Fix upgradesstables NPE for non-CF-based indexes (CASSANDRA-6645)
 * Fix UPDATE updating PRIMARY KEY columns implicitly (CASSANDRA-6782)
 * Fix IllegalArgumentException when updating from 1.2 with SuperColumns
   (CASSANDRA-6733)
 * FBUtilities.singleton() should use the CF comparator (CASSANDRA-6778)
 * Fix CQLSStableWriter.addRow(Map<String, Object>) (CASSANDRA-6526)
 * Fix HSHA server introducing corrupt data (CASSANDRA-6285)
 * Fix CAS conditions for COMPACT STORAGE tables (CASSANDRA-6813)
 * Starting threads in OutboundTcpConnectionPool constructor causes race conditions (CASSANDRA-7177)
 * Allow overriding cassandra-rackdc.properties file (CASSANDRA-7072)
 * Set JMX RMI port to 7199 (CASSANDRA-7087)
 * Use LOCAL_QUORUM for data reads at LOCAL_SERIAL (CASSANDRA-6939)
 * Log a warning for large batches (CASSANDRA-6487)
 * Put nodes in hibernate when join_ring is false (CASSANDRA-6961)
 * Avoid early loading of non-system keyspaces before compaction-leftovers 
   cleanup at startup (CASSANDRA-6913)
 * Restrict Windows to parallel repairs (CASSANDRA-6907)
 * (Hadoop) Allow manually specifying start/end tokens in CFIF (CASSANDRA-6436)
 * Fix NPE in MeteredFlusher (CASSANDRA-6820)
 * Fix race processing range scan responses (CASSANDRA-6820)
 * Allow deleting snapshots from dropped keyspaces (CASSANDRA-6821)
 * Add uuid() function (CASSANDRA-6473)
 * Omit tombstones from schema digests (CASSANDRA-6862)
 * Include correct consistencyLevel in LWT timeout (CASSANDRA-6884)
 * Lower chances for losing new SSTables during nodetool refresh and
   ColumnFamilyStore.loadNewSSTables (CASSANDRA-6514)
 * Add support for DELETE ... IF EXISTS to CQL3 (CASSANDRA-5708)
 * Update hadoop_cql3_word_count example (CASSANDRA-6793)
 * Fix handling of RejectedExecution in sync Thrift server (CASSANDRA-6788)
 * Log more information when exceeding tombstone_warn_threshold (CASSANDRA-6865)
 * Fix truncate to not abort due to unreachable fat clients (CASSANDRA-6864)
 * Fix schema concurrency exceptions (CASSANDRA-6841)
 * Fix leaking validator FH in StreamWriter (CASSANDRA-6832)
 * Fix saving triggers to schema (CASSANDRA-6789)
 * Fix trigger mutations when base mutation list is immutable (CASSANDRA-6790)
 * Fix accounting in FileCacheService to allow re-using RAR (CASSANDRA-6838)
 * Fix static counter columns (CASSANDRA-6827)
 * Restore expiring->deleted (cell) compaction optimization (CASSANDRA-6844)
 * Fix CompactionManager.needsCleanup (CASSANDRA-6845)
 * Correctly compare BooleanType values other than 0 and 1 (CASSANDRA-6779)
 * Read message id as string from earlier versions (CASSANDRA-6840)
 * Properly use the Paxos consistency for (non-protocol) batch (CASSANDRA-6837)
 * Add paranoid disk failure option (CASSANDRA-6646)
 * Improve PerRowSecondaryIndex performance (CASSANDRA-6876)
 * Extend triggers to support CAS updates (CASSANDRA-6882)
 * Static columns with IF NOT EXISTS don't always work as expected (CASSANDRA-6873)
 * Fix paging with SELECT DISTINCT (CASSANDRA-6857)
 * Fix UnsupportedOperationException on CAS timeout (CASSANDRA-6923)
 * Improve MeteredFlusher handling of MF-unaffected column families
   (CASSANDRA-6867)
 * Add CqlRecordReader using native pagination (CASSANDRA-6311)
 * Add QueryHandler interface (CASSANDRA-6659)
 * Track liveRatio per-memtable, not per-CF (CASSANDRA-6945)
 * Make sure upgradesstables keeps sstable level (CASSANDRA-6958)
 * Fix LIMIT with static columns (CASSANDRA-6956)
 * Fix clash with CQL column name in thrift validation (CASSANDRA-6892)
 * Fix error with super columns in mixed 1.2-2.0 clusters (CASSANDRA-6966)
 * Fix bad skip of sstables on slice query with composite start/finish (CASSANDRA-6825)
 * Fix unintended update with conditional statement (CASSANDRA-6893)
 * Fix map element access in IF (CASSANDRA-6914)
 * Avoid costly range calculations for range queries on system keyspaces
   (CASSANDRA-6906)
 * Fix SSTable not released if stream session fails (CASSANDRA-6818)
 * Avoid build failure due to ANTLR timeout (CASSANDRA-6991)
 * Queries on compact tables can return more rows that requested (CASSANDRA-7052)
 * USING TIMESTAMP for batches does not work (CASSANDRA-7053)
 * Fix performance regression from CASSANDRA-5614 (CASSANDRA-6949)
 * Ensure that batchlog and hint timeouts do not produce hints (CASSANDRA-7058)
 * Merge groupable mutations in TriggerExecutor#execute() (CASSANDRA-7047)
 * Plug holes in resource release when wiring up StreamSession (CASSANDRA-7073)
 * Re-add parameter columns to tracing session (CASSANDRA-6942)
 * Preserves CQL metadata when updating table from thrift (CASSANDRA-6831)
Merged from 1.2:
 * Fix nodetool display with vnodes (CASSANDRA-7082)
 * Add UNLOGGED, COUNTER options to BATCH documentation (CASSANDRA-6816)
 * add extra SSL cipher suites (CASSANDRA-6613)
 * fix nodetool getsstables for blob PK (CASSANDRA-6803)
 * Fix BatchlogManager#deleteBatch() use of millisecond timestamps
   (CASSANDRA-6822)
 * Continue assassinating even if the endpoint vanishes (CASSANDRA-6787)
 * Schedule schema pulls on change (CASSANDRA-6971)
 * Non-droppable verbs shouldn't be dropped from OTC (CASSANDRA-6980)
 * Shutdown batchlog executor in SS#drain() (CASSANDRA-7025)
 * Fix batchlog to account for CF truncation records (CASSANDRA-6999)
 * Fix CQLSH parsing of functions and BLOB literals (CASSANDRA-7018)
 * Properly load trustore in the native protocol (CASSANDRA-6847)
 * Always clean up references in SerializingCache (CASSANDRA-6994)
 * Don't shut MessagingService down when replacing a node (CASSANDRA-6476)
 * fix npe when doing -Dcassandra.fd_initial_value_ms (CASSANDRA-6751)


2.1.0-beta1
 * Add flush directory distinct from compaction directories (CASSANDRA-6357)
 * Require JNA by default (CASSANDRA-6575)
 * add listsnapshots command to nodetool (CASSANDRA-5742)
 * Introduce AtomicBTreeColumns (CASSANDRA-6271, 6692)
 * Multithreaded commitlog (CASSANDRA-3578)
 * allocate fixed index summary memory pool and resample cold index summaries 
   to use less memory (CASSANDRA-5519)
 * Removed multithreaded compaction (CASSANDRA-6142)
 * Parallelize fetching rows for low-cardinality indexes (CASSANDRA-1337)
 * change logging from log4j to logback (CASSANDRA-5883)
 * switch to LZ4 compression for internode communication (CASSANDRA-5887)
 * Stop using Thrift-generated Index* classes internally (CASSANDRA-5971)
 * Remove 1.2 network compatibility code (CASSANDRA-5960)
 * Remove leveled json manifest migration code (CASSANDRA-5996)
 * Remove CFDefinition (CASSANDRA-6253)
 * Use AtomicIntegerFieldUpdater in RefCountedMemory (CASSANDRA-6278)
 * User-defined types for CQL3 (CASSANDRA-5590)
 * Use of o.a.c.metrics in nodetool (CASSANDRA-5871, 6406)
 * Batch read from OTC's queue and cleanup (CASSANDRA-1632)
 * Secondary index support for collections (CASSANDRA-4511, 6383)
 * SSTable metadata(Stats.db) format change (CASSANDRA-6356)
 * Push composites support in the storage engine
   (CASSANDRA-5417, CASSANDRA-6520)
 * Add snapshot space used to cfstats (CASSANDRA-6231)
 * Add cardinality estimator for key count estimation (CASSANDRA-5906)
 * CF id is changed to be non-deterministic. Data dir/key cache are created
   uniquely for CF id (CASSANDRA-5202)
 * New counters implementation (CASSANDRA-6504)
 * Replace UnsortedColumns, EmptyColumns, TreeMapBackedSortedColumns with new
   ArrayBackedSortedColumns (CASSANDRA-6630, CASSANDRA-6662, CASSANDRA-6690)
 * Add option to use row cache with a given amount of rows (CASSANDRA-5357)
 * Avoid repairing already repaired data (CASSANDRA-5351)
 * Reject counter updates with USING TTL/TIMESTAMP (CASSANDRA-6649)
 * Replace index_interval with min/max_index_interval (CASSANDRA-6379)
 * Lift limitation that order by columns must be selected for IN queries (CASSANDRA-4911)


2.0.5
 * Reduce garbage generated by bloom filter lookups (CASSANDRA-6609)
 * Add ks.cf names to tombstone logging (CASSANDRA-6597)
 * Use LOCAL_QUORUM for LWT operations at LOCAL_SERIAL (CASSANDRA-6495)
 * Wait for gossip to settle before accepting client connections (CASSANDRA-4288)
 * Delete unfinished compaction incrementally (CASSANDRA-6086)
 * Allow specifying custom secondary index options in CQL3 (CASSANDRA-6480)
 * Improve replica pinning for cache efficiency in DES (CASSANDRA-6485)
 * Fix LOCAL_SERIAL from thrift (CASSANDRA-6584)
 * Don't special case received counts in CAS timeout exceptions (CASSANDRA-6595)
 * Add support for 2.1 global counter shards (CASSANDRA-6505)
 * Fix NPE when streaming connection is not yet established (CASSANDRA-6210)
 * Avoid rare duplicate read repair triggering (CASSANDRA-6606)
 * Fix paging discardFirst (CASSANDRA-6555)
 * Fix ArrayIndexOutOfBoundsException in 2ndary index query (CASSANDRA-6470)
 * Release sstables upon rebuilding 2i (CASSANDRA-6635)
 * Add AbstractCompactionStrategy.startup() method (CASSANDRA-6637)
 * SSTableScanner may skip rows during cleanup (CASSANDRA-6638)
 * sstables from stalled repair sessions can resurrect deleted data (CASSANDRA-6503)
 * Switch stress to use ITransportFactory (CASSANDRA-6641)
 * Fix IllegalArgumentException during prepare (CASSANDRA-6592)
 * Fix possible loss of 2ndary index entries during compaction (CASSANDRA-6517)
 * Fix direct Memory on architectures that do not support unaligned long access
   (CASSANDRA-6628)
 * Let scrub optionally skip broken counter partitions (CASSANDRA-5930)
Merged from 1.2:
 * fsync compression metadata (CASSANDRA-6531)
 * Validate CF existence on execution for prepared statement (CASSANDRA-6535)
 * Add ability to throttle batchlog replay (CASSANDRA-6550)
 * Fix executing LOCAL_QUORUM with SimpleStrategy (CASSANDRA-6545)
 * Avoid StackOverflow when using large IN queries (CASSANDRA-6567)
 * Nodetool upgradesstables includes secondary indexes (CASSANDRA-6598)
 * Paginate batchlog replay (CASSANDRA-6569)
 * skip blocking on streaming during drain (CASSANDRA-6603)
 * Improve error message when schema doesn't match loaded sstable (CASSANDRA-6262)
 * Add properties to adjust FD initial value and max interval (CASSANDRA-4375)
 * Fix preparing with batch and delete from collection (CASSANDRA-6607)
 * Fix ABSC reverse iterator's remove() method (CASSANDRA-6629)
 * Handle host ID conflicts properly (CASSANDRA-6615)
 * Move handling of migration event source to solve bootstrap race. (CASSANDRA-6648)
 * Make sure compaction throughput value doesn't overflow with int math (CASSANDRA-6647)


2.0.4
 * Allow removing snapshots of no-longer-existing CFs (CASSANDRA-6418)
 * add StorageService.stopDaemon() (CASSANDRA-4268)
 * add IRE for invalid CF supplied to get_count (CASSANDRA-5701)
 * add client encryption support to sstableloader (CASSANDRA-6378)
 * Fix accept() loop for SSL sockets post-shutdown (CASSANDRA-6468)
 * Fix size-tiered compaction in LCS L0 (CASSANDRA-6496)
 * Fix assertion failure in filterColdSSTables (CASSANDRA-6483)
 * Fix row tombstones in larger-than-memory compactions (CASSANDRA-6008)
 * Fix cleanup ClassCastException (CASSANDRA-6462)
 * Reduce gossip memory use by interning VersionedValue strings (CASSANDRA-6410)
 * Allow specifying datacenters to participate in a repair (CASSANDRA-6218)
 * Fix divide-by-zero in PCI (CASSANDRA-6403)
 * Fix setting last compacted key in the wrong level for LCS (CASSANDRA-6284)
 * Add millisecond precision formats to the timestamp parser (CASSANDRA-6395)
 * Expose a total memtable size metric for a CF (CASSANDRA-6391)
 * cqlsh: handle symlinks properly (CASSANDRA-6425)
 * Fix potential infinite loop when paging query with IN (CASSANDRA-6464)
 * Fix assertion error in AbstractQueryPager.discardFirst (CASSANDRA-6447)
 * Fix streaming older SSTable yields unnecessary tombstones (CASSANDRA-6527)
Merged from 1.2:
 * Improved error message on bad properties in DDL queries (CASSANDRA-6453)
 * Randomize batchlog candidates selection (CASSANDRA-6481)
 * Fix thundering herd on endpoint cache invalidation (CASSANDRA-6345, 6485)
 * Improve batchlog write performance with vnodes (CASSANDRA-6488)
 * cqlsh: quote single quotes in strings inside collections (CASSANDRA-6172)
 * Improve gossip performance for typical messages (CASSANDRA-6409)
 * Throw IRE if a prepared statement has more markers than supported 
   (CASSANDRA-5598)
 * Expose Thread metrics for the native protocol server (CASSANDRA-6234)
 * Change snapshot response message verb to INTERNAL to avoid dropping it 
   (CASSANDRA-6415)
 * Warn when collection read has > 65K elements (CASSANDRA-5428)
 * Fix cache persistence when both row and key cache are enabled 
   (CASSANDRA-6413)
 * (Hadoop) add describe_local_ring (CASSANDRA-6268)
 * Fix handling of concurrent directory creation failure (CASSANDRA-6459)
 * Allow executing CREATE statements multiple times (CASSANDRA-6471)
 * Don't send confusing info with timeouts (CASSANDRA-6491)
 * Don't resubmit counter mutation runnables internally (CASSANDRA-6427)
 * Don't drop local mutations without a hint (CASSANDRA-6510)
 * Don't allow null max_hint_window_in_ms (CASSANDRA-6419)
 * Validate SliceRange start and finish lengths (CASSANDRA-6521)


2.0.3
 * Fix FD leak on slice read path (CASSANDRA-6275)
 * Cancel read meter task when closing SSTR (CASSANDRA-6358)
 * free off-heap IndexSummary during bulk (CASSANDRA-6359)
 * Recover from IOException in accept() thread (CASSANDRA-6349)
 * Improve Gossip tolerance of abnormally slow tasks (CASSANDRA-6338)
 * Fix trying to hint timed out counter writes (CASSANDRA-6322)
 * Allow restoring specific columnfamilies from archived CL (CASSANDRA-4809)
 * Avoid flushing compaction_history after each operation (CASSANDRA-6287)
 * Fix repair assertion error when tombstones expire (CASSANDRA-6277)
 * Skip loading corrupt key cache (CASSANDRA-6260)
 * Fixes for compacting larger-than-memory rows (CASSANDRA-6274)
 * Compact hottest sstables first and optionally omit coldest from
   compaction entirely (CASSANDRA-6109)
 * Fix modifying column_metadata from thrift (CASSANDRA-6182)
 * cqlsh: fix LIST USERS output (CASSANDRA-6242)
 * Add IRequestSink interface (CASSANDRA-6248)
 * Update memtable size while flushing (CASSANDRA-6249)
 * Provide hooks around CQL2/CQL3 statement execution (CASSANDRA-6252)
 * Require Permission.SELECT for CAS updates (CASSANDRA-6247)
 * New CQL-aware SSTableWriter (CASSANDRA-5894)
 * Reject CAS operation when the protocol v1 is used (CASSANDRA-6270)
 * Correctly throw error when frame too large (CASSANDRA-5981)
 * Fix serialization bug in PagedRange with 2ndary indexes (CASSANDRA-6299)
 * Fix CQL3 table validation in Thrift (CASSANDRA-6140)
 * Fix bug missing results with IN clauses (CASSANDRA-6327)
 * Fix paging with reversed slices (CASSANDRA-6343)
 * Set minTimestamp correctly to be able to drop expired sstables (CASSANDRA-6337)
 * Support NaN and Infinity as float literals (CASSANDRA-6003)
 * Remove RF from nodetool ring output (CASSANDRA-6289)
 * Fix attempting to flush empty rows (CASSANDRA-6374)
 * Fix potential out of bounds exception when paging (CASSANDRA-6333)
Merged from 1.2:
 * Optimize FD phi calculation (CASSANDRA-6386)
 * Improve initial FD phi estimate when starting up (CASSANDRA-6385)
 * Don't list CQL3 table in CLI describe even if named explicitely 
   (CASSANDRA-5750)
 * Invalidate row cache when dropping CF (CASSANDRA-6351)
 * add non-jamm path for cached statements (CASSANDRA-6293)
 * add windows bat files for shell commands (CASSANDRA-6145)
 * Require logging in for Thrift CQL2/3 statement preparation (CASSANDRA-6254)
 * restrict max_num_tokens to 1536 (CASSANDRA-6267)
 * Nodetool gets default JMX port from cassandra-env.sh (CASSANDRA-6273)
 * make calculatePendingRanges asynchronous (CASSANDRA-6244)
 * Remove blocking flushes in gossip thread (CASSANDRA-6297)
 * Fix potential socket leak in connectionpool creation (CASSANDRA-6308)
 * Allow LOCAL_ONE/LOCAL_QUORUM to work with SimpleStrategy (CASSANDRA-6238)
 * cqlsh: handle 'null' as session duration (CASSANDRA-6317)
 * Fix json2sstable handling of range tombstones (CASSANDRA-6316)
 * Fix missing one row in reverse query (CASSANDRA-6330)
 * Fix reading expired row value from row cache (CASSANDRA-6325)
 * Fix AssertionError when doing set element deletion (CASSANDRA-6341)
 * Make CL code for the native protocol match the one in C* 2.0
   (CASSANDRA-6347)
 * Disallow altering CQL3 table from thrift (CASSANDRA-6370)
 * Fix size computation of prepared statement (CASSANDRA-6369)


2.0.2
 * Update FailureDetector to use nanontime (CASSANDRA-4925)
 * Fix FileCacheService regressions (CASSANDRA-6149)
 * Never return WriteTimeout for CL.ANY (CASSANDRA-6132)
 * Fix race conditions in bulk loader (CASSANDRA-6129)
 * Add configurable metrics reporting (CASSANDRA-4430)
 * drop queries exceeding a configurable number of tombstones (CASSANDRA-6117)
 * Track and persist sstable read activity (CASSANDRA-5515)
 * Fixes for speculative retry (CASSANDRA-5932, CASSANDRA-6194)
 * Improve memory usage of metadata min/max column names (CASSANDRA-6077)
 * Fix thrift validation refusing row markers on CQL3 tables (CASSANDRA-6081)
 * Fix insertion of collections with CAS (CASSANDRA-6069)
 * Correctly send metadata on SELECT COUNT (CASSANDRA-6080)
 * Track clients' remote addresses in ClientState (CASSANDRA-6070)
 * Create snapshot dir if it does not exist when migrating
   leveled manifest (CASSANDRA-6093)
 * make sequential nodetool repair the default (CASSANDRA-5950)
 * Add more hooks for compaction strategy implementations (CASSANDRA-6111)
 * Fix potential NPE on composite 2ndary indexes (CASSANDRA-6098)
 * Delete can potentially be skipped in batch (CASSANDRA-6115)
 * Allow alter keyspace on system_traces (CASSANDRA-6016)
 * Disallow empty column names in cql (CASSANDRA-6136)
 * Use Java7 file-handling APIs and fix file moving on Windows (CASSANDRA-5383)
 * Save compaction history to system keyspace (CASSANDRA-5078)
 * Fix NPE if StorageService.getOperationMode() is executed before full startup (CASSANDRA-6166)
 * CQL3: support pre-epoch longs for TimestampType (CASSANDRA-6212)
 * Add reloadtriggers command to nodetool (CASSANDRA-4949)
 * cqlsh: ignore empty 'value alias' in DESCRIBE (CASSANDRA-6139)
 * Fix sstable loader (CASSANDRA-6205)
 * Reject bootstrapping if the node already exists in gossip (CASSANDRA-5571)
 * Fix NPE while loading paxos state (CASSANDRA-6211)
 * cqlsh: add SHOW SESSION <tracing-session> command (CASSANDRA-6228)
Merged from 1.2:
 * (Hadoop) Require CFRR batchSize to be at least 2 (CASSANDRA-6114)
 * Add a warning for small LCS sstable size (CASSANDRA-6191)
 * Add ability to list specific KS/CF combinations in nodetool cfstats (CASSANDRA-4191)
 * Mark CF clean if a mutation raced the drop and got it marked dirty (CASSANDRA-5946)
 * Add a LOCAL_ONE consistency level (CASSANDRA-6202)
 * Limit CQL prepared statement cache by size instead of count (CASSANDRA-6107)
 * Tracing should log write failure rather than raw exceptions (CASSANDRA-6133)
 * lock access to TM.endpointToHostIdMap (CASSANDRA-6103)
 * Allow estimated memtable size to exceed slab allocator size (CASSANDRA-6078)
 * Start MeteredFlusher earlier to prevent OOM during CL replay (CASSANDRA-6087)
 * Avoid sending Truncate command to fat clients (CASSANDRA-6088)
 * Allow where clause conditions to be in parenthesis (CASSANDRA-6037)
 * Do not open non-ssl storage port if encryption option is all (CASSANDRA-3916)
 * Move batchlog replay to its own executor (CASSANDRA-6079)
 * Add tombstone debug threshold and histogram (CASSANDRA-6042, 6057)
 * Enable tcp keepalive on incoming connections (CASSANDRA-4053)
 * Fix fat client schema pull NPE (CASSANDRA-6089)
 * Fix memtable flushing for indexed tables (CASSANDRA-6112)
 * Fix skipping columns with multiple slices (CASSANDRA-6119)
 * Expose connected thrift + native client counts (CASSANDRA-5084)
 * Optimize auth setup (CASSANDRA-6122)
 * Trace index selection (CASSANDRA-6001)
 * Update sstablesPerReadHistogram to use biased sampling (CASSANDRA-6164)
 * Log UnknownColumnfamilyException when closing socket (CASSANDRA-5725)
 * Properly error out on CREATE INDEX for counters table (CASSANDRA-6160)
 * Handle JMX notification failure for repair (CASSANDRA-6097)
 * (Hadoop) Fetch no more than 128 splits in parallel (CASSANDRA-6169)
 * stress: add username/password authentication support (CASSANDRA-6068)
 * Fix indexed queries with row cache enabled on parent table (CASSANDRA-5732)
 * Fix compaction race during columnfamily drop (CASSANDRA-5957)
 * Fix validation of empty column names for compact tables (CASSANDRA-6152)
 * Skip replaying mutations that pass CRC but fail to deserialize (CASSANDRA-6183)
 * Rework token replacement to use replace_address (CASSANDRA-5916)
 * Fix altering column types (CASSANDRA-6185)
 * cqlsh: fix CREATE/ALTER WITH completion (CASSANDRA-6196)
 * add windows bat files for shell commands (CASSANDRA-6145)
 * Fix potential stack overflow during range tombstones insertion (CASSANDRA-6181)
 * (Hadoop) Make LOCAL_ONE the default consistency level (CASSANDRA-6214)


2.0.1
 * Fix bug that could allow reading deleted data temporarily (CASSANDRA-6025)
 * Improve memory use defaults (CASSANDRA-6059)
 * Make ThriftServer more easlly extensible (CASSANDRA-6058)
 * Remove Hadoop dependency from ITransportFactory (CASSANDRA-6062)
 * add file_cache_size_in_mb setting (CASSANDRA-5661)
 * Improve error message when yaml contains invalid properties (CASSANDRA-5958)
 * Improve leveled compaction's ability to find non-overlapping L0 compactions
   to work on concurrently (CASSANDRA-5921)
 * Notify indexer of columns shadowed by range tombstones (CASSANDRA-5614)
 * Log Merkle tree stats (CASSANDRA-2698)
 * Switch from crc32 to adler32 for compressed sstable checksums (CASSANDRA-5862)
 * Improve offheap memcpy performance (CASSANDRA-5884)
 * Use a range aware scanner for cleanup (CASSANDRA-2524)
 * Cleanup doesn't need to inspect sstables that contain only local data
   (CASSANDRA-5722)
 * Add ability for CQL3 to list partition keys (CASSANDRA-4536)
 * Improve native protocol serialization (CASSANDRA-5664)
 * Upgrade Thrift to 0.9.1 (CASSANDRA-5923)
 * Require superuser status for adding triggers (CASSANDRA-5963)
 * Make standalone scrubber handle old and new style leveled manifest
   (CASSANDRA-6005)
 * Fix paxos bugs (CASSANDRA-6012, 6013, 6023)
 * Fix paged ranges with multiple replicas (CASSANDRA-6004)
 * Fix potential AssertionError during tracing (CASSANDRA-6041)
 * Fix NPE in sstablesplit (CASSANDRA-6027)
 * Migrate pre-2.0 key/value/column aliases to system.schema_columns
   (CASSANDRA-6009)
 * Paging filter empty rows too agressively (CASSANDRA-6040)
 * Support variadic parameters for IN clauses (CASSANDRA-4210)
 * cqlsh: return the result of CAS writes (CASSANDRA-5796)
 * Fix validation of IN clauses with 2ndary indexes (CASSANDRA-6050)
 * Support named bind variables in CQL (CASSANDRA-6033)
Merged from 1.2:
 * Allow cache-keys-to-save to be set at runtime (CASSANDRA-5980)
 * Avoid second-guessing out-of-space state (CASSANDRA-5605)
 * Tuning knobs for dealing with large blobs and many CFs (CASSANDRA-5982)
 * (Hadoop) Fix CQLRW for thrift tables (CASSANDRA-6002)
 * Fix possible divide-by-zero in HHOM (CASSANDRA-5990)
 * Allow local batchlog writes for CL.ANY (CASSANDRA-5967)
 * Upgrade metrics-core to version 2.2.0 (CASSANDRA-5947)
 * Fix CqlRecordWriter with composite keys (CASSANDRA-5949)
 * Add snitch, schema version, cluster, partitioner to JMX (CASSANDRA-5881)
 * Allow disabling SlabAllocator (CASSANDRA-5935)
 * Make user-defined compaction JMX blocking (CASSANDRA-4952)
 * Fix streaming does not transfer wrapped range (CASSANDRA-5948)
 * Fix loading index summary containing empty key (CASSANDRA-5965)
 * Correctly handle limits in CompositesSearcher (CASSANDRA-5975)
 * Pig: handle CQL collections (CASSANDRA-5867)
 * Pass the updated cf to the PRSI index() method (CASSANDRA-5999)
 * Allow empty CQL3 batches (as no-op) (CASSANDRA-5994)
 * Support null in CQL3 functions (CASSANDRA-5910)
 * Replace the deprecated MapMaker with CacheLoader (CASSANDRA-6007)
 * Add SSTableDeletingNotification to DataTracker (CASSANDRA-6010)
 * Fix snapshots in use get deleted during snapshot repair (CASSANDRA-6011)
 * Move hints and exception count to o.a.c.metrics (CASSANDRA-6017)
 * Fix memory leak in snapshot repair (CASSANDRA-6047)
 * Fix sstable2sjon for CQL3 tables (CASSANDRA-5852)


2.0.0
 * Fix thrift validation when inserting into CQL3 tables (CASSANDRA-5138)
 * Fix periodic memtable flushing behavior with clean memtables (CASSANDRA-5931)
 * Fix dateOf() function for pre-2.0 timestamp columns (CASSANDRA-5928)
 * Fix SSTable unintentionally loads BF when opened for batch (CASSANDRA-5938)
 * Add stream session progress to JMX (CASSANDRA-4757)
 * Fix NPE during CAS operation (CASSANDRA-5925)
Merged from 1.2:
 * Fix getBloomFilterDiskSpaceUsed for AlwaysPresentFilter (CASSANDRA-5900)
 * Don't announce schema version until we've loaded the changes locally
   (CASSANDRA-5904)
 * Fix to support off heap bloom filters size greater than 2 GB (CASSANDRA-5903)
 * Properly handle parsing huge map and set literals (CASSANDRA-5893)


2.0.0-rc2
 * enable vnodes by default (CASSANDRA-5869)
 * fix CAS contention timeout (CASSANDRA-5830)
 * fix HsHa to respect max frame size (CASSANDRA-4573)
 * Fix (some) 2i on composite components omissions (CASSANDRA-5851)
 * cqlsh: add DESCRIBE FULL SCHEMA variant (CASSANDRA-5880)
Merged from 1.2:
 * Correctly validate sparse composite cells in scrub (CASSANDRA-5855)
 * Add KeyCacheHitRate metric to CF metrics (CASSANDRA-5868)
 * cqlsh: add support for multiline comments (CASSANDRA-5798)
 * Handle CQL3 SELECT duplicate IN restrictions on clustering columns
   (CASSANDRA-5856)


2.0.0-rc1
 * improve DecimalSerializer performance (CASSANDRA-5837)
 * fix potential spurious wakeup in AsyncOneResponse (CASSANDRA-5690)
 * fix schema-related trigger issues (CASSANDRA-5774)
 * Better validation when accessing CQL3 table from thrift (CASSANDRA-5138)
 * Fix assertion error during repair (CASSANDRA-5801)
 * Fix range tombstone bug (CASSANDRA-5805)
 * DC-local CAS (CASSANDRA-5797)
 * Add a native_protocol_version column to the system.local table (CASSANRDA-5819)
 * Use index_interval from cassandra.yaml when upgraded (CASSANDRA-5822)
 * Fix buffer underflow on socket close (CASSANDRA-5792)
Merged from 1.2:
 * Fix reading DeletionTime from 1.1-format sstables (CASSANDRA-5814)
 * cqlsh: add collections support to COPY (CASSANDRA-5698)
 * retry important messages for any IOException (CASSANDRA-5804)
 * Allow empty IN relations in SELECT/UPDATE/DELETE statements (CASSANDRA-5626)
 * cqlsh: fix crashing on Windows due to libedit detection (CASSANDRA-5812)
 * fix bulk-loading compressed sstables (CASSANDRA-5820)
 * (Hadoop) fix quoting in CqlPagingRecordReader and CqlRecordWriter 
   (CASSANDRA-5824)
 * update default LCS sstable size to 160MB (CASSANDRA-5727)
 * Allow compacting 2Is via nodetool (CASSANDRA-5670)
 * Hex-encode non-String keys in OPP (CASSANDRA-5793)
 * nodetool history logging (CASSANDRA-5823)
 * (Hadoop) fix support for Thrift tables in CqlPagingRecordReader 
   (CASSANDRA-5752)
 * add "all time blocked" to StatusLogger output (CASSANDRA-5825)
 * Future-proof inter-major-version schema migrations (CASSANDRA-5845)
 * (Hadoop) add CqlPagingRecordReader support for ReversedType in Thrift table
   (CASSANDRA-5718)
 * Add -no-snapshot option to scrub (CASSANDRA-5891)
 * Fix to support off heap bloom filters size greater than 2 GB (CASSANDRA-5903)
 * Properly handle parsing huge map and set literals (CASSANDRA-5893)
 * Fix LCS L0 compaction may overlap in L1 (CASSANDRA-5907)
 * New sstablesplit tool to split large sstables offline (CASSANDRA-4766)
 * Fix potential deadlock in native protocol server (CASSANDRA-5926)
 * Disallow incompatible type change in CQL3 (CASSANDRA-5882)
Merged from 1.1:
 * Correctly validate sparse composite cells in scrub (CASSANDRA-5855)


2.0.0-beta2
 * Replace countPendingHints with Hints Created metric (CASSANDRA-5746)
 * Allow nodetool with no args, and with help to run without a server (CASSANDRA-5734)
 * Cleanup AbstractType/TypeSerializer classes (CASSANDRA-5744)
 * Remove unimplemented cli option schema-mwt (CASSANDRA-5754)
 * Support range tombstones in thrift (CASSANDRA-5435)
 * Normalize table-manipulating CQL3 statements' class names (CASSANDRA-5759)
 * cqlsh: add missing table options to DESCRIBE output (CASSANDRA-5749)
 * Fix assertion error during repair (CASSANDRA-5757)
 * Fix bulkloader (CASSANDRA-5542)
 * Add LZ4 compression to the native protocol (CASSANDRA-5765)
 * Fix bugs in the native protocol v2 (CASSANDRA-5770)
 * CAS on 'primary key only' table (CASSANDRA-5715)
 * Support streaming SSTables of old versions (CASSANDRA-5772)
 * Always respect protocol version in native protocol (CASSANDRA-5778)
 * Fix ConcurrentModificationException during streaming (CASSANDRA-5782)
 * Update deletion timestamp in Commit#updatesWithPaxosTime (CASSANDRA-5787)
 * Thrift cas() method crashes if input columns are not sorted (CASSANDRA-5786)
 * Order columns names correctly when querying for CAS (CASSANDRA-5788)
 * Fix streaming retry (CASSANDRA-5775)
Merged from 1.2:
 * if no seeds can be a reached a node won't start in a ring by itself (CASSANDRA-5768)
 * add cassandra.unsafesystem property (CASSANDRA-5704)
 * (Hadoop) quote identifiers in CqlPagingRecordReader (CASSANDRA-5763)
 * Add replace_node functionality for vnodes (CASSANDRA-5337)
 * Add timeout events to query traces (CASSANDRA-5520)
 * Fix serialization of the LEFT gossip value (CASSANDRA-5696)
 * Pig: support for cql3 tables (CASSANDRA-5234)
 * Fix skipping range tombstones with reverse queries (CASSANDRA-5712)
 * Expire entries out of ThriftSessionManager (CASSANDRA-5719)
 * Don't keep ancestor information in memory (CASSANDRA-5342)
 * Expose native protocol server status in nodetool info (CASSANDRA-5735)
 * Fix pathetic performance of range tombstones (CASSANDRA-5677)
 * Fix querying with an empty (impossible) range (CASSANDRA-5573)
 * cqlsh: handle CUSTOM 2i in DESCRIBE output (CASSANDRA-5760)
 * Fix minor bug in Range.intersects(Bound) (CASSANDRA-5771)
 * cqlsh: handle disabled compression in DESCRIBE output (CASSANDRA-5766)
 * Ensure all UP events are notified on the native protocol (CASSANDRA-5769)
 * Fix formatting of sstable2json with multiple -k arguments (CASSANDRA-5781)
 * Don't rely on row marker for queries in general to hide lost markers
   after TTL expires (CASSANDRA-5762)
 * Sort nodetool help output (CASSANDRA-5776)
 * Fix column expiring during 2 phases compaction (CASSANDRA-5799)
 * now() is being rejected in INSERTs when inside collections (CASSANDRA-5795)


2.0.0-beta1
 * Add support for indexing clustered columns (CASSANDRA-5125)
 * Removed on-heap row cache (CASSANDRA-5348)
 * use nanotime consistently for node-local timeouts (CASSANDRA-5581)
 * Avoid unnecessary second pass on name-based queries (CASSANDRA-5577)
 * Experimental triggers (CASSANDRA-1311)
 * JEMalloc support for off-heap allocation (CASSANDRA-3997)
 * Single-pass compaction (CASSANDRA-4180)
 * Removed token range bisection (CASSANDRA-5518)
 * Removed compatibility with pre-1.2.5 sstables and network messages
   (CASSANDRA-5511)
 * removed PBSPredictor (CASSANDRA-5455)
 * CAS support (CASSANDRA-5062, 5441, 5442, 5443, 5619, 5667)
 * Leveled compaction performs size-tiered compactions in L0 
   (CASSANDRA-5371, 5439)
 * Add yaml network topology snitch for mixed ec2/other envs (CASSANDRA-5339)
 * Log when a node is down longer than the hint window (CASSANDRA-4554)
 * Optimize tombstone creation for ExpiringColumns (CASSANDRA-4917)
 * Improve LeveledScanner work estimation (CASSANDRA-5250, 5407)
 * Replace compaction lock with runWithCompactionsDisabled (CASSANDRA-3430)
 * Change Message IDs to ints (CASSANDRA-5307)
 * Move sstable level information into the Stats component, removing the
   need for a separate Manifest file (CASSANDRA-4872)
 * avoid serializing to byte[] on commitlog append (CASSANDRA-5199)
 * make index_interval configurable per columnfamily (CASSANDRA-3961, CASSANDRA-5650)
 * add default_time_to_live (CASSANDRA-3974)
 * add memtable_flush_period_in_ms (CASSANDRA-4237)
 * replace supercolumns internally by composites (CASSANDRA-3237, 5123)
 * upgrade thrift to 0.9.0 (CASSANDRA-3719)
 * drop unnecessary keyspace parameter from user-defined compaction API 
   (CASSANDRA-5139)
 * more robust solution to incomplete compactions + counters (CASSANDRA-5151)
 * Change order of directory searching for c*.in.sh (CASSANDRA-3983)
 * Add tool to reset SSTable compaction level for LCS (CASSANDRA-5271)
 * Allow custom configuration loader (CASSANDRA-5045)
 * Remove memory emergency pressure valve logic (CASSANDRA-3534)
 * Reduce request latency with eager retry (CASSANDRA-4705)
 * cqlsh: Remove ASSUME command (CASSANDRA-5331)
 * Rebuild BF when loading sstables if bloom_filter_fp_chance
   has changed since compaction (CASSANDRA-5015)
 * remove row-level bloom filters (CASSANDRA-4885)
 * Change Kernel Page Cache skipping into row preheating (disabled by default)
   (CASSANDRA-4937)
 * Improve repair by deciding on a gcBefore before sending
   out TreeRequests (CASSANDRA-4932)
 * Add an official way to disable compactions (CASSANDRA-5074)
 * Reenable ALTER TABLE DROP with new semantics (CASSANDRA-3919)
 * Add binary protocol versioning (CASSANDRA-5436)
 * Swap THshaServer for TThreadedSelectorServer (CASSANDRA-5530)
 * Add alias support to SELECT statement (CASSANDRA-5075)
 * Don't create empty RowMutations in CommitLogReplayer (CASSANDRA-5541)
 * Use range tombstones when dropping cfs/columns from schema (CASSANDRA-5579)
 * cqlsh: drop CQL2/CQL3-beta support (CASSANDRA-5585)
 * Track max/min column names in sstables to be able to optimize slice
   queries (CASSANDRA-5514, CASSANDRA-5595, CASSANDRA-5600)
 * Binary protocol: allow batching already prepared statements (CASSANDRA-4693)
 * Allow preparing timestamp, ttl and limit in CQL3 queries (CASSANDRA-4450)
 * Support native link w/o JNA in Java7 (CASSANDRA-3734)
 * Use SASL authentication in binary protocol v2 (CASSANDRA-5545)
 * Replace Thrift HsHa with LMAX Disruptor based implementation (CASSANDRA-5582)
 * cqlsh: Add row count to SELECT output (CASSANDRA-5636)
 * Include a timestamp with all read commands to determine column expiration
   (CASSANDRA-5149)
 * Streaming 2.0 (CASSANDRA-5286, 5699)
 * Conditional create/drop ks/table/index statements in CQL3 (CASSANDRA-2737)
 * more pre-table creation property validation (CASSANDRA-5693)
 * Redesign repair messages (CASSANDRA-5426)
 * Fix ALTER RENAME post-5125 (CASSANDRA-5702)
 * Disallow renaming a 2ndary indexed column (CASSANDRA-5705)
 * Rename Table to Keyspace (CASSANDRA-5613)
 * Ensure changing column_index_size_in_kb on different nodes don't corrupt the
   sstable (CASSANDRA-5454)
 * Move resultset type information into prepare, not execute (CASSANDRA-5649)
 * Auto paging in binary protocol (CASSANDRA-4415, 5714)
 * Don't tie client side use of AbstractType to JDBC (CASSANDRA-4495)
 * Adds new TimestampType to replace DateType (CASSANDRA-5723, CASSANDRA-5729)
Merged from 1.2:
 * make starting native protocol server idempotent (CASSANDRA-5728)
 * Fix loading key cache when a saved entry is no longer valid (CASSANDRA-5706)
 * Fix serialization of the LEFT gossip value (CASSANDRA-5696)
 * cqlsh: Don't show 'null' in place of empty values (CASSANDRA-5675)
 * Race condition in detecting version on a mixed 1.1/1.2 cluster
   (CASSANDRA-5692)
 * Fix skipping range tombstones with reverse queries (CASSANDRA-5712)
 * Expire entries out of ThriftSessionManager (CASSANRDA-5719)
 * Don't keep ancestor information in memory (CASSANDRA-5342)
 * cqlsh: fix handling of semicolons inside BATCH queries (CASSANDRA-5697)


1.2.6
 * Fix tracing when operation completes before all responses arrive 
   (CASSANDRA-5668)
 * Fix cross-DC mutation forwarding (CASSANDRA-5632)
 * Reduce SSTableLoader memory usage (CASSANDRA-5555)
 * Scale hinted_handoff_throttle_in_kb to cluster size (CASSANDRA-5272)
 * (Hadoop) Add CQL3 input/output formats (CASSANDRA-4421, 5622)
 * (Hadoop) Fix InputKeyRange in CFIF (CASSANDRA-5536)
 * Fix dealing with ridiculously large max sstable sizes in LCS (CASSANDRA-5589)
 * Ignore pre-truncate hints (CASSANDRA-4655)
 * Move System.exit on OOM into a separate thread (CASSANDRA-5273)
 * Write row markers when serializing schema (CASSANDRA-5572)
 * Check only SSTables for the requested range when streaming (CASSANDRA-5569)
 * Improve batchlog replay behavior and hint ttl handling (CASSANDRA-5314)
 * Exclude localTimestamp from validation for tombstones (CASSANDRA-5398)
 * cqlsh: add custom prompt support (CASSANDRA-5539)
 * Reuse prepared statements in hot auth queries (CASSANDRA-5594)
 * cqlsh: add vertical output option (see EXPAND) (CASSANDRA-5597)
 * Add a rate limit option to stress (CASSANDRA-5004)
 * have BulkLoader ignore snapshots directories (CASSANDRA-5587) 
 * fix SnitchProperties logging context (CASSANDRA-5602)
 * Expose whether jna is enabled and memory is locked via JMX (CASSANDRA-5508)
 * cqlsh: fix COPY FROM with ReversedType (CASSANDRA-5610)
 * Allow creating CUSTOM indexes on collections (CASSANDRA-5615)
 * Evaluate now() function at execution time (CASSANDRA-5616)
 * Expose detailed read repair metrics (CASSANDRA-5618)
 * Correct blob literal + ReversedType parsing (CASSANDRA-5629)
 * Allow GPFS to prefer the internal IP like EC2MRS (CASSANDRA-5630)
 * fix help text for -tspw cassandra-cli (CASSANDRA-5643)
 * don't throw away initial causes exceptions for internode encryption issues 
   (CASSANDRA-5644)
 * Fix message spelling errors for cql select statements (CASSANDRA-5647)
 * Suppress custom exceptions thru jmx (CASSANDRA-5652)
 * Update CREATE CUSTOM INDEX syntax (CASSANDRA-5639)
 * Fix PermissionDetails.equals() method (CASSANDRA-5655)
 * Never allow partition key ranges in CQL3 without token() (CASSANDRA-5666)
 * Gossiper incorrectly drops AppState for an upgrading node (CASSANDRA-5660)
 * Connection thrashing during multi-region ec2 during upgrade, due to 
   messaging version (CASSANDRA-5669)
 * Avoid over reconnecting in EC2MRS (CASSANDRA-5678)
 * Fix ReadResponseSerializer.serializedSize() for digest reads (CASSANDRA-5476)
 * allow sstable2json on 2i CFs (CASSANDRA-5694)
Merged from 1.1:
 * Remove buggy thrift max message length option (CASSANDRA-5529)
 * Fix NPE in Pig's widerow mode (CASSANDRA-5488)
 * Add split size parameter to Pig and disable split combination (CASSANDRA-5544)


1.2.5
 * make BytesToken.toString only return hex bytes (CASSANDRA-5566)
 * Ensure that submitBackground enqueues at least one task (CASSANDRA-5554)
 * fix 2i updates with identical values and timestamps (CASSANDRA-5540)
 * fix compaction throttling bursty-ness (CASSANDRA-4316)
 * reduce memory consumption of IndexSummary (CASSANDRA-5506)
 * remove per-row column name bloom filters (CASSANDRA-5492)
 * Include fatal errors in trace events (CASSANDRA-5447)
 * Ensure that PerRowSecondaryIndex is notified of row-level deletes
   (CASSANDRA-5445)
 * Allow empty blob literals in CQL3 (CASSANDRA-5452)
 * Fix streaming RangeTombstones at column index boundary (CASSANDRA-5418)
 * Fix preparing statements when current keyspace is not set (CASSANDRA-5468)
 * Fix SemanticVersion.isSupportedBy minor/patch handling (CASSANDRA-5496)
 * Don't provide oldCfId for post-1.1 system cfs (CASSANDRA-5490)
 * Fix primary range ignores replication strategy (CASSANDRA-5424)
 * Fix shutdown of binary protocol server (CASSANDRA-5507)
 * Fix repair -snapshot not working (CASSANDRA-5512)
 * Set isRunning flag later in binary protocol server (CASSANDRA-5467)
 * Fix use of CQL3 functions with descending clustering order (CASSANDRA-5472)
 * Disallow renaming columns one at a time for thrift table in CQL3
   (CASSANDRA-5531)
 * cqlsh: add CLUSTERING ORDER BY support to DESCRIBE (CASSANDRA-5528)
 * Add custom secondary index support to CQL3 (CASSANDRA-5484)
 * Fix repair hanging silently on unexpected error (CASSANDRA-5229)
 * Fix Ec2Snitch regression introduced by CASSANDRA-5171 (CASSANDRA-5432)
 * Add nodetool enablebackup/disablebackup (CASSANDRA-5556)
 * cqlsh: fix DESCRIBE after case insensitive USE (CASSANDRA-5567)
Merged from 1.1
 * Add retry mechanism to OTC for non-droppable_verbs (CASSANDRA-5393)
 * Use allocator information to improve memtable memory usage estimate
   (CASSANDRA-5497)
 * Fix trying to load deleted row into row cache on startup (CASSANDRA-4463)
 * fsync leveled manifest to avoid corruption (CASSANDRA-5535)
 * Fix Bound intersection computation (CASSANDRA-5551)
 * sstablescrub now respects max memory size in cassandra.in.sh (CASSANDRA-5562)


1.2.4
 * Ensure that PerRowSecondaryIndex updates see the most recent values
   (CASSANDRA-5397)
 * avoid duplicate index entries ind PrecompactedRow and 
   ParallelCompactionIterable (CASSANDRA-5395)
 * remove the index entry on oldColumn when new column is a tombstone 
   (CASSANDRA-5395)
 * Change default stream throughput from 400 to 200 mbps (CASSANDRA-5036)
 * Gossiper logs DOWN for symmetry with UP (CASSANDRA-5187)
 * Fix mixing prepared statements between keyspaces (CASSANDRA-5352)
 * Fix consistency level during bootstrap - strike 3 (CASSANDRA-5354)
 * Fix transposed arguments in AlreadyExistsException (CASSANDRA-5362)
 * Improve asynchronous hint delivery (CASSANDRA-5179)
 * Fix Guava dependency version (12.0 -> 13.0.1) for Maven (CASSANDRA-5364)
 * Validate that provided CQL3 collection value are < 64K (CASSANDRA-5355)
 * Make upgradeSSTable skip current version sstables by default (CASSANDRA-5366)
 * Optimize min/max timestamp collection (CASSANDRA-5373)
 * Invalid streamId in cql binary protocol when using invalid CL 
   (CASSANDRA-5164)
 * Fix validation for IN where clauses with collections (CASSANDRA-5376)
 * Copy resultSet on count query to avoid ConcurrentModificationException 
   (CASSANDRA-5382)
 * Correctly typecheck in CQL3 even with ReversedType (CASSANDRA-5386)
 * Fix streaming compressed files when using encryption (CASSANDRA-5391)
 * cassandra-all 1.2.0 pom missing netty dependency (CASSANDRA-5392)
 * Fix writetime/ttl functions on null values (CASSANDRA-5341)
 * Fix NPE during cql3 select with token() (CASSANDRA-5404)
 * IndexHelper.skipBloomFilters won't skip non-SHA filters (CASSANDRA-5385)
 * cqlsh: Print maps ordered by key, sort sets (CASSANDRA-5413)
 * Add null syntax support in CQL3 for inserts (CASSANDRA-3783)
 * Allow unauthenticated set_keyspace() calls (CASSANDRA-5423)
 * Fix potential incremental backups race (CASSANDRA-5410)
 * Fix prepared BATCH statements with batch-level timestamps (CASSANDRA-5415)
 * Allow overriding superuser setup delay (CASSANDRA-5430)
 * cassandra-shuffle with JMX usernames and passwords (CASSANDRA-5431)
Merged from 1.1:
 * cli: Quote ks and cf names in schema output when needed (CASSANDRA-5052)
 * Fix bad default for min/max timestamp in SSTableMetadata (CASSANDRA-5372)
 * Fix cf name extraction from manifest in Directories.migrateFile() 
   (CASSANDRA-5242)
 * Support pluggable internode authentication (CASSANDRA-5401)


1.2.3
 * add check for sstable overlap within a level on startup (CASSANDRA-5327)
 * replace ipv6 colons in jmx object names (CASSANDRA-5298, 5328)
 * Avoid allocating SSTableBoundedScanner during repair when the range does 
   not intersect the sstable (CASSANDRA-5249)
 * Don't lowercase property map keys (this breaks NTS) (CASSANDRA-5292)
 * Fix composite comparator with super columns (CASSANDRA-5287)
 * Fix insufficient validation of UPDATE queries against counter cfs
   (CASSANDRA-5300)
 * Fix PropertyFileSnitch default DC/Rack behavior (CASSANDRA-5285)
 * Handle null values when executing prepared statement (CASSANDRA-5081)
 * Add netty to pom dependencies (CASSANDRA-5181)
 * Include type arguments in Thrift CQLPreparedResult (CASSANDRA-5311)
 * Fix compaction not removing columns when bf_fp_ratio is 1 (CASSANDRA-5182)
 * cli: Warn about missing CQL3 tables in schema descriptions (CASSANDRA-5309)
 * Re-enable unknown option in replication/compaction strategies option for
   backward compatibility (CASSANDRA-4795)
 * Add binary protocol support to stress (CASSANDRA-4993)
 * cqlsh: Fix COPY FROM value quoting and null handling (CASSANDRA-5305)
 * Fix repair -pr for vnodes (CASSANDRA-5329)
 * Relax CL for auth queries for non-default users (CASSANDRA-5310)
 * Fix AssertionError during repair (CASSANDRA-5245)
 * Don't announce migrations to pre-1.2 nodes (CASSANDRA-5334)
Merged from 1.1:
 * Update offline scrub for 1.0 -> 1.1 directory structure (CASSANDRA-5195)
 * add tmp flag to Descriptor hashcode (CASSANDRA-4021)
 * fix logging of "Found table data in data directories" when only system tables
   are present (CASSANDRA-5289)
 * cli: Add JMX authentication support (CASSANDRA-5080)
 * nodetool: ability to repair specific range (CASSANDRA-5280)
 * Fix possible assertion triggered in SliceFromReadCommand (CASSANDRA-5284)
 * cqlsh: Add inet type support on Windows (ipv4-only) (CASSANDRA-4801)
 * Fix race when initializing ColumnFamilyStore (CASSANDRA-5350)
 * Add UseTLAB JVM flag (CASSANDRA-5361)


1.2.2
 * fix potential for multiple concurrent compactions of the same sstables
   (CASSANDRA-5256)
 * avoid no-op caching of byte[] on commitlog append (CASSANDRA-5199)
 * fix symlinks under data dir not working (CASSANDRA-5185)
 * fix bug in compact storage metadata handling (CASSANDRA-5189)
 * Validate login for USE queries (CASSANDRA-5207)
 * cli: remove default username and password (CASSANDRA-5208)
 * configure populate_io_cache_on_flush per-CF (CASSANDRA-4694)
 * allow configuration of internode socket buffer (CASSANDRA-3378)
 * Make sstable directory picking blacklist-aware again (CASSANDRA-5193)
 * Correctly expire gossip states for edge cases (CASSANDRA-5216)
 * Improve handling of directory creation failures (CASSANDRA-5196)
 * Expose secondary indicies to the rest of nodetool (CASSANDRA-4464)
 * Binary protocol: avoid sending notification for 0.0.0.0 (CASSANDRA-5227)
 * add UseCondCardMark XX jvm settings on jdk 1.7 (CASSANDRA-4366)
 * CQL3 refactor to allow conversion function (CASSANDRA-5226)
 * Fix drop of sstables in some circumstance (CASSANDRA-5232)
 * Implement caching of authorization results (CASSANDRA-4295)
 * Add support for LZ4 compression (CASSANDRA-5038)
 * Fix missing columns in wide rows queries (CASSANDRA-5225)
 * Simplify auth setup and make system_auth ks alterable (CASSANDRA-5112)
 * Stop compactions from hanging during bootstrap (CASSANDRA-5244)
 * fix compressed streaming sending extra chunk (CASSANDRA-5105)
 * Add CQL3-based implementations of IAuthenticator and IAuthorizer
   (CASSANDRA-4898)
 * Fix timestamp-based tomstone removal logic (CASSANDRA-5248)
 * cli: Add JMX authentication support (CASSANDRA-5080)
 * Fix forceFlush behavior (CASSANDRA-5241)
 * cqlsh: Add username autocompletion (CASSANDRA-5231)
 * Fix CQL3 composite partition key error (CASSANDRA-5240)
 * Allow IN clause on last clustering key (CASSANDRA-5230)
Merged from 1.1:
 * fix start key/end token validation for wide row iteration (CASSANDRA-5168)
 * add ConfigHelper support for Thrift frame and max message sizes (CASSANDRA-5188)
 * fix nodetool repair not fail on node down (CASSANDRA-5203)
 * always collect tombstone hints (CASSANDRA-5068)
 * Fix error when sourcing file in cqlsh (CASSANDRA-5235)


1.2.1
 * stream undelivered hints on decommission (CASSANDRA-5128)
 * GossipingPropertyFileSnitch loads saved dc/rack info if needed (CASSANDRA-5133)
 * drain should flush system CFs too (CASSANDRA-4446)
 * add inter_dc_tcp_nodelay setting (CASSANDRA-5148)
 * re-allow wrapping ranges for start_token/end_token range pairitspwng (CASSANDRA-5106)
 * fix validation compaction of empty rows (CASSANDRA-5136)
 * nodetool methods to enable/disable hint storage/delivery (CASSANDRA-4750)
 * disallow bloom filter false positive chance of 0 (CASSANDRA-5013)
 * add threadpool size adjustment methods to JMXEnabledThreadPoolExecutor and 
   CompactionManagerMBean (CASSANDRA-5044)
 * fix hinting for dropped local writes (CASSANDRA-4753)
 * off-heap cache doesn't need mutable column container (CASSANDRA-5057)
 * apply disk_failure_policy to bad disks on initial directory creation 
   (CASSANDRA-4847)
 * Optimize name-based queries to use ArrayBackedSortedColumns (CASSANDRA-5043)
 * Fall back to old manifest if most recent is unparseable (CASSANDRA-5041)
 * pool [Compressed]RandomAccessReader objects on the partitioned read path
   (CASSANDRA-4942)
 * Add debug logging to list filenames processed by Directories.migrateFile 
   method (CASSANDRA-4939)
 * Expose black-listed directories via JMX (CASSANDRA-4848)
 * Log compaction merge counts (CASSANDRA-4894)
 * Minimize byte array allocation by AbstractData{Input,Output} (CASSANDRA-5090)
 * Add SSL support for the binary protocol (CASSANDRA-5031)
 * Allow non-schema system ks modification for shuffle to work (CASSANDRA-5097)
 * cqlsh: Add default limit to SELECT statements (CASSANDRA-4972)
 * cqlsh: fix DESCRIBE for 1.1 cfs in CQL3 (CASSANDRA-5101)
 * Correctly gossip with nodes >= 1.1.7 (CASSANDRA-5102)
 * Ensure CL guarantees on digest mismatch (CASSANDRA-5113)
 * Validate correctly selects on composite partition key (CASSANDRA-5122)
 * Fix exception when adding collection (CASSANDRA-5117)
 * Handle states for non-vnode clusters correctly (CASSANDRA-5127)
 * Refuse unrecognized replication and compaction strategy options (CASSANDRA-4795)
 * Pick the correct value validator in sstable2json for cql3 tables (CASSANDRA-5134)
 * Validate login for describe_keyspace, describe_keyspaces and set_keyspace
   (CASSANDRA-5144)
 * Fix inserting empty maps (CASSANDRA-5141)
 * Don't remove tokens from System table for node we know (CASSANDRA-5121)
 * fix streaming progress report for compresed files (CASSANDRA-5130)
 * Coverage analysis for low-CL queries (CASSANDRA-4858)
 * Stop interpreting dates as valid timeUUID value (CASSANDRA-4936)
 * Adds E notation for floating point numbers (CASSANDRA-4927)
 * Detect (and warn) unintentional use of the cql2 thrift methods when cql3 was
   intended (CASSANDRA-5172)
 * cli: Quote ks and cf names in schema output when needed (CASSANDRA-5052)
 * Fix cf name extraction from manifest in Directories.migrateFile() (CASSANDRA-5242)
 * Replace mistaken usage of commons-logging with slf4j (CASSANDRA-5464)
 * Ensure Jackson dependency matches lib (CASSANDRA-5126)
 * Expose droppable tombstone ratio stats over JMX (CASSANDRA-5159)
Merged from 1.1:
 * Simplify CompressedRandomAccessReader to work around JDK FD bug (CASSANDRA-5088)
 * Improve handling a changing target throttle rate mid-compaction (CASSANDRA-5087)
 * Pig: correctly decode row keys in widerow mode (CASSANDRA-5098)
 * nodetool repair command now prints progress (CASSANDRA-4767)
 * fix user defined compaction to run against 1.1 data directory (CASSANDRA-5118)
 * Fix CQL3 BATCH authorization caching (CASSANDRA-5145)
 * fix get_count returns incorrect value with TTL (CASSANDRA-5099)
 * better handling for mid-compaction failure (CASSANDRA-5137)
 * convert default marshallers list to map for better readability (CASSANDRA-5109)
 * fix ConcurrentModificationException in getBootstrapSource (CASSANDRA-5170)
 * fix sstable maxtimestamp for row deletes and pre-1.1.1 sstables (CASSANDRA-5153)
 * Fix thread growth on node removal (CASSANDRA-5175)
 * Make Ec2Region's datacenter name configurable (CASSANDRA-5155)


1.2.0
 * Disallow counters in collections (CASSANDRA-5082)
 * cqlsh: add unit tests (CASSANDRA-3920)
 * fix default bloom_filter_fp_chance for LeveledCompactionStrategy (CASSANDRA-5093)
Merged from 1.1:
 * add validation for get_range_slices with start_key and end_token (CASSANDRA-5089)


1.2.0-rc2
 * fix nodetool ownership display with vnodes (CASSANDRA-5065)
 * cqlsh: add DESCRIBE KEYSPACES command (CASSANDRA-5060)
 * Fix potential infinite loop when reloading CFS (CASSANDRA-5064)
 * Fix SimpleAuthorizer example (CASSANDRA-5072)
 * cqlsh: force CL.ONE for tracing and system.schema* queries (CASSANDRA-5070)
 * Includes cassandra-shuffle in the debian package (CASSANDRA-5058)
Merged from 1.1:
 * fix multithreaded compaction deadlock (CASSANDRA-4492)
 * fix temporarily missing schema after upgrade from pre-1.1.5 (CASSANDRA-5061)
 * Fix ALTER TABLE overriding compression options with defaults
   (CASSANDRA-4996, 5066)
 * fix specifying and altering crc_check_chance (CASSANDRA-5053)
 * fix Murmur3Partitioner ownership% calculation (CASSANDRA-5076)
 * Don't expire columns sooner than they should in 2ndary indexes (CASSANDRA-5079)


1.2-rc1
 * rename rpc_timeout settings to request_timeout (CASSANDRA-5027)
 * add BF with 0.1 FP to LCS by default (CASSANDRA-5029)
 * Fix preparing insert queries (CASSANDRA-5016)
 * Fix preparing queries with counter increment (CASSANDRA-5022)
 * Fix preparing updates with collections (CASSANDRA-5017)
 * Don't generate UUID based on other node address (CASSANDRA-5002)
 * Fix message when trying to alter a clustering key type (CASSANDRA-5012)
 * Update IAuthenticator to match the new IAuthorizer (CASSANDRA-5003)
 * Fix inserting only a key in CQL3 (CASSANDRA-5040)
 * Fix CQL3 token() function when used with strings (CASSANDRA-5050)
Merged from 1.1:
 * reduce log spam from invalid counter shards (CASSANDRA-5026)
 * Improve schema propagation performance (CASSANDRA-5025)
 * Fix for IndexHelper.IndexFor throws OOB Exception (CASSANDRA-5030)
 * cqlsh: make it possible to describe thrift CFs (CASSANDRA-4827)
 * cqlsh: fix timestamp formatting on some platforms (CASSANDRA-5046)


1.2-beta3
 * make consistency level configurable in cqlsh (CASSANDRA-4829)
 * fix cqlsh rendering of blob fields (CASSANDRA-4970)
 * fix cqlsh DESCRIBE command (CASSANDRA-4913)
 * save truncation position in system table (CASSANDRA-4906)
 * Move CompressionMetadata off-heap (CASSANDRA-4937)
 * allow CLI to GET cql3 columnfamily data (CASSANDRA-4924)
 * Fix rare race condition in getExpireTimeForEndpoint (CASSANDRA-4402)
 * acquire references to overlapping sstables during compaction so bloom filter
   doesn't get free'd prematurely (CASSANDRA-4934)
 * Don't share slice query filter in CQL3 SelectStatement (CASSANDRA-4928)
 * Separate tracing from Log4J (CASSANDRA-4861)
 * Exclude gcable tombstones from merkle-tree computation (CASSANDRA-4905)
 * Better printing of AbstractBounds for tracing (CASSANDRA-4931)
 * Optimize mostRecentTombstone check in CC.collectAllData (CASSANDRA-4883)
 * Change stream session ID to UUID to avoid collision from same node (CASSANDRA-4813)
 * Use Stats.db when bulk loading if present (CASSANDRA-4957)
 * Skip repair on system_trace and keyspaces with RF=1 (CASSANDRA-4956)
 * (cql3) Remove arbitrary SELECT limit (CASSANDRA-4918)
 * Correctly handle prepared operation on collections (CASSANDRA-4945)
 * Fix CQL3 LIMIT (CASSANDRA-4877)
 * Fix Stress for CQL3 (CASSANDRA-4979)
 * Remove cassandra specific exceptions from JMX interface (CASSANDRA-4893)
 * (CQL3) Force using ALLOW FILTERING on potentially inefficient queries (CASSANDRA-4915)
 * (cql3) Fix adding column when the table has collections (CASSANDRA-4982)
 * (cql3) Fix allowing collections with compact storage (CASSANDRA-4990)
 * (cql3) Refuse ttl/writetime function on collections (CASSANDRA-4992)
 * Replace IAuthority with new IAuthorizer (CASSANDRA-4874)
 * clqsh: fix KEY pseudocolumn escaping when describing Thrift tables
   in CQL3 mode (CASSANDRA-4955)
 * add basic authentication support for Pig CassandraStorage (CASSANDRA-3042)
 * fix CQL2 ALTER TABLE compaction_strategy_class altering (CASSANDRA-4965)
Merged from 1.1:
 * Fall back to old describe_splits if d_s_ex is not available (CASSANDRA-4803)
 * Improve error reporting when streaming ranges fail (CASSANDRA-5009)
 * Fix cqlsh timestamp formatting of timezone info (CASSANDRA-4746)
 * Fix assertion failure with leveled compaction (CASSANDRA-4799)
 * Check for null end_token in get_range_slice (CASSANDRA-4804)
 * Remove all remnants of removed nodes (CASSANDRA-4840)
 * Add aut-reloading of the log4j file in debian package (CASSANDRA-4855)
 * Fix estimated row cache entry size (CASSANDRA-4860)
 * reset getRangeSlice filter after finishing a row for get_paged_slice
   (CASSANDRA-4919)
 * expunge row cache post-truncate (CASSANDRA-4940)
 * Allow static CF definition with compact storage (CASSANDRA-4910)
 * Fix endless loop/compaction of schema_* CFs due to broken timestamps (CASSANDRA-4880)
 * Fix 'wrong class type' assertion in CounterColumn (CASSANDRA-4976)


1.2-beta2
 * fp rate of 1.0 disables BF entirely; LCS defaults to 1.0 (CASSANDRA-4876)
 * off-heap bloom filters for row keys (CASSANDRA_4865)
 * add extension point for sstable components (CASSANDRA-4049)
 * improve tracing output (CASSANDRA-4852, 4862)
 * make TRACE verb droppable (CASSANDRA-4672)
 * fix BulkLoader recognition of CQL3 columnfamilies (CASSANDRA-4755)
 * Sort commitlog segments for replay by id instead of mtime (CASSANDRA-4793)
 * Make hint delivery asynchronous (CASSANDRA-4761)
 * Pluggable Thrift transport factories for CLI and cqlsh (CASSANDRA-4609, 4610)
 * cassandra-cli: allow Double value type to be inserted to a column (CASSANDRA-4661)
 * Add ability to use custom TServerFactory implementations (CASSANDRA-4608)
 * optimize batchlog flushing to skip successful batches (CASSANDRA-4667)
 * include metadata for system keyspace itself in schema tables (CASSANDRA-4416)
 * add check to PropertyFileSnitch to verify presence of location for
   local node (CASSANDRA-4728)
 * add PBSPredictor consistency modeler (CASSANDRA-4261)
 * remove vestiges of Thrift unframed mode (CASSANDRA-4729)
 * optimize single-row PK lookups (CASSANDRA-4710)
 * adjust blockFor calculation to account for pending ranges due to node 
   movement (CASSANDRA-833)
 * Change CQL version to 3.0.0 and stop accepting 3.0.0-beta1 (CASSANDRA-4649)
 * (CQL3) Make prepared statement global instead of per connection 
   (CASSANDRA-4449)
 * Fix scrubbing of CQL3 created tables (CASSANDRA-4685)
 * (CQL3) Fix validation when using counter and regular columns in the same 
   table (CASSANDRA-4706)
 * Fix bug starting Cassandra with simple authentication (CASSANDRA-4648)
 * Add support for batchlog in CQL3 (CASSANDRA-4545, 4738)
 * Add support for multiple column family outputs in CFOF (CASSANDRA-4208)
 * Support repairing only the local DC nodes (CASSANDRA-4747)
 * Use rpc_address for binary protocol and change default port (CASSANDRA-4751)
 * Fix use of collections in prepared statements (CASSANDRA-4739)
 * Store more information into peers table (CASSANDRA-4351, 4814)
 * Configurable bucket size for size tiered compaction (CASSANDRA-4704)
 * Run leveled compaction in parallel (CASSANDRA-4310)
 * Fix potential NPE during CFS reload (CASSANDRA-4786)
 * Composite indexes may miss results (CASSANDRA-4796)
 * Move consistency level to the protocol level (CASSANDRA-4734, 4824)
 * Fix Subcolumn slice ends not respected (CASSANDRA-4826)
 * Fix Assertion error in cql3 select (CASSANDRA-4783)
 * Fix list prepend logic (CQL3) (CASSANDRA-4835)
 * Add booleans as literals in CQL3 (CASSANDRA-4776)
 * Allow renaming PK columns in CQL3 (CASSANDRA-4822)
 * Fix binary protocol NEW_NODE event (CASSANDRA-4679)
 * Fix potential infinite loop in tombstone compaction (CASSANDRA-4781)
 * Remove system tables accounting from schema (CASSANDRA-4850)
 * (cql3) Force provided columns in clustering key order in 
   'CLUSTERING ORDER BY' (CASSANDRA-4881)
 * Fix composite index bug (CASSANDRA-4884)
 * Fix short read protection for CQL3 (CASSANDRA-4882)
 * Add tracing support to the binary protocol (CASSANDRA-4699)
 * (cql3) Don't allow prepared marker inside collections (CASSANDRA-4890)
 * Re-allow order by on non-selected columns (CASSANDRA-4645)
 * Bug when composite index is created in a table having collections (CASSANDRA-4909)
 * log index scan subject in CompositesSearcher (CASSANDRA-4904)
Merged from 1.1:
 * add get[Row|Key]CacheEntries to CacheServiceMBean (CASSANDRA-4859)
 * fix get_paged_slice to wrap to next row correctly (CASSANDRA-4816)
 * fix indexing empty column values (CASSANDRA-4832)
 * allow JdbcDate to compose null Date objects (CASSANDRA-4830)
 * fix possible stackoverflow when compacting 1000s of sstables
   (CASSANDRA-4765)
 * fix wrong leveled compaction progress calculation (CASSANDRA-4807)
 * add a close() method to CRAR to prevent leaking file descriptors (CASSANDRA-4820)
 * fix potential infinite loop in get_count (CASSANDRA-4833)
 * fix compositeType.{get/from}String methods (CASSANDRA-4842)
 * (CQL) fix CREATE COLUMNFAMILY permissions check (CASSANDRA-4864)
 * Fix DynamicCompositeType same type comparison (CASSANDRA-4711)
 * Fix duplicate SSTable reference when stream session failed (CASSANDRA-3306)
 * Allow static CF definition with compact storage (CASSANDRA-4910)
 * Fix endless loop/compaction of schema_* CFs due to broken timestamps (CASSANDRA-4880)
 * Fix 'wrong class type' assertion in CounterColumn (CASSANDRA-4976)


1.2-beta1
 * add atomic_batch_mutate (CASSANDRA-4542, -4635)
 * increase default max_hint_window_in_ms to 3h (CASSANDRA-4632)
 * include message initiation time to replicas so they can more
   accurately drop timed-out requests (CASSANDRA-2858)
 * fix clientutil.jar dependencies (CASSANDRA-4566)
 * optimize WriteResponse (CASSANDRA-4548)
 * new metrics (CASSANDRA-4009)
 * redesign KEYS indexes to avoid read-before-write (CASSANDRA-2897)
 * debug tracing (CASSANDRA-1123)
 * parallelize row cache loading (CASSANDRA-4282)
 * Make compaction, flush JBOD-aware (CASSANDRA-4292)
 * run local range scans on the read stage (CASSANDRA-3687)
 * clean up ioexceptions (CASSANDRA-2116)
 * add disk_failure_policy (CASSANDRA-2118)
 * Introduce new json format with row level deletion (CASSANDRA-4054)
 * remove redundant "name" column from schema_keyspaces (CASSANDRA-4433)
 * improve "nodetool ring" handling of multi-dc clusters (CASSANDRA-3047)
 * update NTS calculateNaturalEndpoints to be O(N log N) (CASSANDRA-3881)
 * split up rpc timeout by operation type (CASSANDRA-2819)
 * rewrite key cache save/load to use only sequential i/o (CASSANDRA-3762)
 * update MS protocol with a version handshake + broadcast address id
   (CASSANDRA-4311)
 * multithreaded hint replay (CASSANDRA-4189)
 * add inter-node message compression (CASSANDRA-3127)
 * remove COPP (CASSANDRA-2479)
 * Track tombstone expiration and compact when tombstone content is
   higher than a configurable threshold, default 20% (CASSANDRA-3442, 4234)
 * update MurmurHash to version 3 (CASSANDRA-2975)
 * (CLI) track elapsed time for `delete' operation (CASSANDRA-4060)
 * (CLI) jline version is bumped to 1.0 to properly  support
   'delete' key function (CASSANDRA-4132)
 * Save IndexSummary into new SSTable 'Summary' component (CASSANDRA-2392, 4289)
 * Add support for range tombstones (CASSANDRA-3708)
 * Improve MessagingService efficiency (CASSANDRA-3617)
 * Avoid ID conflicts from concurrent schema changes (CASSANDRA-3794)
 * Set thrift HSHA server thread limit to unlimited by default (CASSANDRA-4277)
 * Avoids double serialization of CF id in RowMutation messages
   (CASSANDRA-4293)
 * stream compressed sstables directly with java nio (CASSANDRA-4297)
 * Support multiple ranges in SliceQueryFilter (CASSANDRA-3885)
 * Add column metadata to system column families (CASSANDRA-4018)
 * (cql3) Always use composite types by default (CASSANDRA-4329)
 * (cql3) Add support for set, map and list (CASSANDRA-3647)
 * Validate date type correctly (CASSANDRA-4441)
 * (cql3) Allow definitions with only a PK (CASSANDRA-4361)
 * (cql3) Add support for row key composites (CASSANDRA-4179)
 * improve DynamicEndpointSnitch by using reservoir sampling (CASSANDRA-4038)
 * (cql3) Add support for 2ndary indexes (CASSANDRA-3680)
 * (cql3) fix defining more than one PK to be invalid (CASSANDRA-4477)
 * remove schema agreement checking from all external APIs (Thrift, CQL and CQL3) (CASSANDRA-4487)
 * add Murmur3Partitioner and make it default for new installations (CASSANDRA-3772, 4621)
 * (cql3) update pseudo-map syntax to use map syntax (CASSANDRA-4497)
 * Finer grained exceptions hierarchy and provides error code with exceptions (CASSANDRA-3979)
 * Adds events push to binary protocol (CASSANDRA-4480)
 * Rewrite nodetool help (CASSANDRA-2293)
 * Make CQL3 the default for CQL (CASSANDRA-4640)
 * update stress tool to be able to use CQL3 (CASSANDRA-4406)
 * Accept all thrift update on CQL3 cf but don't expose their metadata (CASSANDRA-4377)
 * Replace Throttle with Guava's RateLimiter for HintedHandOff (CASSANDRA-4541)
 * fix counter add/get using CQL2 and CQL3 in stress tool (CASSANDRA-4633)
 * Add sstable count per level to cfstats (CASSANDRA-4537)
 * (cql3) Add ALTER KEYSPACE statement (CASSANDRA-4611)
 * (cql3) Allow defining default consistency levels (CASSANDRA-4448)
 * (cql3) Fix queries using LIMIT missing results (CASSANDRA-4579)
 * fix cross-version gossip messaging (CASSANDRA-4576)
 * added inet data type (CASSANDRA-4627)


1.1.6
 * Wait for writes on synchronous read digest mismatch (CASSANDRA-4792)
 * fix commitlog replay for nanotime-infected sstables (CASSANDRA-4782)
 * preflight check ttl for maximum of 20 years (CASSANDRA-4771)
 * (Pig) fix widerow input with single column rows (CASSANDRA-4789)
 * Fix HH to compact with correct gcBefore, which avoids wiping out
   undelivered hints (CASSANDRA-4772)
 * LCS will merge up to 32 L0 sstables as intended (CASSANDRA-4778)
 * NTS will default unconfigured DC replicas to zero (CASSANDRA-4675)
 * use default consistency level in counter validation if none is
   explicitly provide (CASSANDRA-4700)
 * Improve IAuthority interface by introducing fine-grained
   access permissions and grant/revoke commands (CASSANDRA-4490, 4644)
 * fix assumption error in CLI when updating/describing keyspace 
   (CASSANDRA-4322)
 * Adds offline sstablescrub to debian packaging (CASSANDRA-4642)
 * Automatic fixing of overlapping leveled sstables (CASSANDRA-4644)
 * fix error when using ORDER BY with extended selections (CASSANDRA-4689)
 * (CQL3) Fix validation for IN queries for non-PK cols (CASSANDRA-4709)
 * fix re-created keyspace disappering after 1.1.5 upgrade 
   (CASSANDRA-4698, 4752)
 * (CLI) display elapsed time in 2 fraction digits (CASSANDRA-3460)
 * add authentication support to sstableloader (CASSANDRA-4712)
 * Fix CQL3 'is reversed' logic (CASSANDRA-4716, 4759)
 * (CQL3) Don't return ReversedType in result set metadata (CASSANDRA-4717)
 * Backport adding AlterKeyspace statement (CASSANDRA-4611)
 * (CQL3) Correcty accept upper-case data types (CASSANDRA-4770)
 * Add binary protocol events for schema changes (CASSANDRA-4684)
Merged from 1.0:
 * Switch from NBHM to CHM in MessagingService's callback map, which
   prevents OOM in long-running instances (CASSANDRA-4708)


1.1.5
 * add SecondaryIndex.reload API (CASSANDRA-4581)
 * use millis + atomicint for commitlog segment creation instead of
   nanotime, which has issues under some hypervisors (CASSANDRA-4601)
 * fix FD leak in slice queries (CASSANDRA-4571)
 * avoid recursion in leveled compaction (CASSANDRA-4587)
 * increase stack size under Java7 to 180K
 * Log(info) schema changes (CASSANDRA-4547)
 * Change nodetool setcachecapcity to manipulate global caches (CASSANDRA-4563)
 * (cql3) fix setting compaction strategy (CASSANDRA-4597)
 * fix broken system.schema_* timestamps on system startup (CASSANDRA-4561)
 * fix wrong skip of cache saving (CASSANDRA-4533)
 * Avoid NPE when lost+found is in data dir (CASSANDRA-4572)
 * Respect five-minute flush moratorium after initial CL replay (CASSANDRA-4474)
 * Adds ntp as recommended in debian packaging (CASSANDRA-4606)
 * Configurable transport in CF Record{Reader|Writer} (CASSANDRA-4558)
 * (cql3) fix potential NPE with both equal and unequal restriction (CASSANDRA-4532)
 * (cql3) improves ORDER BY validation (CASSANDRA-4624)
 * Fix potential deadlock during counter writes (CASSANDRA-4578)
 * Fix cql error with ORDER BY when using IN (CASSANDRA-4612)
Merged from 1.0:
 * increase Xss to 160k to accomodate latest 1.6 JVMs (CASSANDRA-4602)
 * fix toString of hint destination tokens (CASSANDRA-4568)
 * Fix multiple values for CurrentLocal NodeID (CASSANDRA-4626)


1.1.4
 * fix offline scrub to catch >= out of order rows (CASSANDRA-4411)
 * fix cassandra-env.sh on RHEL and other non-dash-based systems 
   (CASSANDRA-4494)
Merged from 1.0:
 * (Hadoop) fix setting key length for old-style mapred api (CASSANDRA-4534)
 * (Hadoop) fix iterating through a resultset consisting entirely
   of tombstoned rows (CASSANDRA-4466)


1.1.3
 * (cqlsh) add COPY TO (CASSANDRA-4434)
 * munmap commitlog segments before rename (CASSANDRA-4337)
 * (JMX) rename getRangeKeySample to sampleKeyRange to avoid returning
   multi-MB results as an attribute (CASSANDRA-4452)
 * flush based on data size, not throughput; overwritten columns no 
   longer artificially inflate liveRatio (CASSANDRA-4399)
 * update default commitlog segment size to 32MB and total commitlog
   size to 32/1024 MB for 32/64 bit JVMs, respectively (CASSANDRA-4422)
 * avoid using global partitioner to estimate ranges in index sstables
   (CASSANDRA-4403)
 * restore pre-CASSANDRA-3862 approach to removing expired tombstones
   from row cache during compaction (CASSANDRA-4364)
 * (stress) support for CQL prepared statements (CASSANDRA-3633)
 * Correctly catch exception when Snappy cannot be loaded (CASSANDRA-4400)
 * (cql3) Support ORDER BY when IN condition is given in WHERE clause (CASSANDRA-4327)
 * (cql3) delete "component_index" column on DROP TABLE call (CASSANDRA-4420)
 * change nanoTime() to currentTimeInMillis() in schema related code (CASSANDRA-4432)
 * add a token generation tool (CASSANDRA-3709)
 * Fix LCS bug with sstable containing only 1 row (CASSANDRA-4411)
 * fix "Can't Modify Index Name" problem on CF update (CASSANDRA-4439)
 * Fix assertion error in getOverlappingSSTables during repair (CASSANDRA-4456)
 * fix nodetool's setcompactionthreshold command (CASSANDRA-4455)
 * Ensure compacted files are never used, to avoid counter overcount (CASSANDRA-4436)
Merged from 1.0:
 * Push the validation of secondary index values to the SecondaryIndexManager (CASSANDRA-4240)
 * allow dropping columns shadowed by not-yet-expired supercolumn or row
   tombstones in PrecompactedRow (CASSANDRA-4396)


1.1.2
 * Fix cleanup not deleting index entries (CASSANDRA-4379)
 * Use correct partitioner when saving + loading caches (CASSANDRA-4331)
 * Check schema before trying to export sstable (CASSANDRA-2760)
 * Raise a meaningful exception instead of NPE when PFS encounters
   an unconfigured node + no default (CASSANDRA-4349)
 * fix bug in sstable blacklisting with LCS (CASSANDRA-4343)
 * LCS no longer promotes tiny sstables out of L0 (CASSANDRA-4341)
 * skip tombstones during hint replay (CASSANDRA-4320)
 * fix NPE in compactionstats (CASSANDRA-4318)
 * enforce 1m min keycache for auto (CASSANDRA-4306)
 * Have DeletedColumn.isMFD always return true (CASSANDRA-4307)
 * (cql3) exeption message for ORDER BY constraints said primary filter can be
    an IN clause, which is misleading (CASSANDRA-4319)
 * (cql3) Reject (not yet supported) creation of 2ndardy indexes on tables with
   composite primary keys (CASSANDRA-4328)
 * Set JVM stack size to 160k for java 7 (CASSANDRA-4275)
 * cqlsh: add COPY command to load data from CSV flat files (CASSANDRA-4012)
 * CFMetaData.fromThrift to throw ConfigurationException upon error (CASSANDRA-4353)
 * Use CF comparator to sort indexed columns in SecondaryIndexManager
   (CASSANDRA-4365)
 * add strategy_options to the KSMetaData.toString() output (CASSANDRA-4248)
 * (cql3) fix range queries containing unqueried results (CASSANDRA-4372)
 * (cql3) allow updating column_alias types (CASSANDRA-4041)
 * (cql3) Fix deletion bug (CASSANDRA-4193)
 * Fix computation of overlapping sstable for leveled compaction (CASSANDRA-4321)
 * Improve scrub and allow to run it offline (CASSANDRA-4321)
 * Fix assertionError in StorageService.bulkLoad (CASSANDRA-4368)
 * (cqlsh) add option to authenticate to a keyspace at startup (CASSANDRA-4108)
 * (cqlsh) fix ASSUME functionality (CASSANDRA-4352)
 * Fix ColumnFamilyRecordReader to not return progress > 100% (CASSANDRA-3942)
Merged from 1.0:
 * Set gc_grace on index CF to 0 (CASSANDRA-4314)


1.1.1
 * add populate_io_cache_on_flush option (CASSANDRA-2635)
 * allow larger cache capacities than 2GB (CASSANDRA-4150)
 * add getsstables command to nodetool (CASSANDRA-4199)
 * apply parent CF compaction settings to secondary index CFs (CASSANDRA-4280)
 * preserve commitlog size cap when recycling segments at startup
   (CASSANDRA-4201)
 * (Hadoop) fix split generation regression (CASSANDRA-4259)
 * ignore min/max compactions settings in LCS, while preserving
   behavior that min=max=0 disables autocompaction (CASSANDRA-4233)
 * log number of rows read from saved cache (CASSANDRA-4249)
 * calculate exact size required for cleanup operations (CASSANDRA-1404)
 * avoid blocking additional writes during flush when the commitlog
   gets behind temporarily (CASSANDRA-1991)
 * enable caching on index CFs based on data CF cache setting (CASSANDRA-4197)
 * warn on invalid replication strategy creation options (CASSANDRA-4046)
 * remove [Freeable]Memory finalizers (CASSANDRA-4222)
 * include tombstone size in ColumnFamily.size, which can prevent OOM
   during sudden mass delete operations by yielding a nonzero liveRatio
   (CASSANDRA-3741)
 * Open 1 sstableScanner per level for leveled compaction (CASSANDRA-4142)
 * Optimize reads when row deletion timestamps allow us to restrict
   the set of sstables we check (CASSANDRA-4116)
 * add support for commitlog archiving and point-in-time recovery
   (CASSANDRA-3690)
 * avoid generating redundant compaction tasks during streaming
   (CASSANDRA-4174)
 * add -cf option to nodetool snapshot, and takeColumnFamilySnapshot to
   StorageService mbean (CASSANDRA-556)
 * optimize cleanup to drop entire sstables where possible (CASSANDRA-4079)
 * optimize truncate when autosnapshot is disabled (CASSANDRA-4153)
 * update caches to use byte[] keys to reduce memory overhead (CASSANDRA-3966)
 * add column limit to cli (CASSANDRA-3012, 4098)
 * clean up and optimize DataOutputBuffer, used by CQL compression and
   CompositeType (CASSANDRA-4072)
 * optimize commitlog checksumming (CASSANDRA-3610)
 * identify and blacklist corrupted SSTables from future compactions 
   (CASSANDRA-2261)
 * Move CfDef and KsDef validation out of thrift (CASSANDRA-4037)
 * Expose API to repair a user provided range (CASSANDRA-3912)
 * Add way to force the cassandra-cli to refresh its schema (CASSANDRA-4052)
 * Avoid having replicate on write tasks stacking up at CL.ONE (CASSANDRA-2889)
 * (cql3) Backwards compatibility for composite comparators in non-cql3-aware
   clients (CASSANDRA-4093)
 * (cql3) Fix order by for reversed queries (CASSANDRA-4160)
 * (cql3) Add ReversedType support (CASSANDRA-4004)
 * (cql3) Add timeuuid type (CASSANDRA-4194)
 * (cql3) Minor fixes (CASSANDRA-4185)
 * (cql3) Fix prepared statement in BATCH (CASSANDRA-4202)
 * (cql3) Reduce the list of reserved keywords (CASSANDRA-4186)
 * (cql3) Move max/min compaction thresholds to compaction strategy options
   (CASSANDRA-4187)
 * Fix exception during move when localhost is the only source (CASSANDRA-4200)
 * (cql3) Allow paging through non-ordered partitioner results (CASSANDRA-3771)
 * (cql3) Fix drop index (CASSANDRA-4192)
 * (cql3) Don't return range ghosts anymore (CASSANDRA-3982)
 * fix re-creating Keyspaces/ColumnFamilies with the same name as dropped
   ones (CASSANDRA-4219)
 * fix SecondaryIndex LeveledManifest save upon snapshot (CASSANDRA-4230)
 * fix missing arrayOffset in FBUtilities.hash (CASSANDRA-4250)
 * (cql3) Add name of parameters in CqlResultSet (CASSANDRA-4242)
 * (cql3) Correctly validate order by queries (CASSANDRA-4246)
 * rename stress to cassandra-stress for saner packaging (CASSANDRA-4256)
 * Fix exception on colum metadata with non-string comparator (CASSANDRA-4269)
 * Check for unknown/invalid compression options (CASSANDRA-4266)
 * (cql3) Adds simple access to column timestamp and ttl (CASSANDRA-4217)
 * (cql3) Fix range queries with secondary indexes (CASSANDRA-4257)
 * Better error messages from improper input in cli (CASSANDRA-3865)
 * Try to stop all compaction upon Keyspace or ColumnFamily drop (CASSANDRA-4221)
 * (cql3) Allow keyspace properties to contain hyphens (CASSANDRA-4278)
 * (cql3) Correctly validate keyspace access in create table (CASSANDRA-4296)
 * Avoid deadlock in migration stage (CASSANDRA-3882)
 * Take supercolumn names and deletion info into account in memtable throughput
   (CASSANDRA-4264)
 * Add back backward compatibility for old style replication factor (CASSANDRA-4294)
 * Preserve compatibility with pre-1.1 index queries (CASSANDRA-4262)
Merged from 1.0:
 * Fix super columns bug where cache is not updated (CASSANDRA-4190)
 * fix maxTimestamp to include row tombstones (CASSANDRA-4116)
 * (CLI) properly handle quotes in create/update keyspace commands (CASSANDRA-4129)
 * Avoids possible deadlock during bootstrap (CASSANDRA-4159)
 * fix stress tool that hangs forever on timeout or error (CASSANDRA-4128)
 * stress tool to return appropriate exit code on failure (CASSANDRA-4188)
 * fix compaction NPE when out of disk space and assertions disabled
   (CASSANDRA-3985)
 * synchronize LCS getEstimatedTasks to avoid CME (CASSANDRA-4255)
 * ensure unique streaming session id's (CASSANDRA-4223)
 * kick off background compaction when min/max thresholds change 
   (CASSANDRA-4279)
 * improve ability of STCS.getBuckets to deal with 100s of 1000s of
   sstables, such as when convertinb back from LCS (CASSANDRA-4287)
 * Oversize integer in CQL throws NumberFormatException (CASSANDRA-4291)
 * fix 1.0.x node join to mixed version cluster, other nodes >= 1.1 (CASSANDRA-4195)
 * Fix LCS splitting sstable base on uncompressed size (CASSANDRA-4419)
 * Push the validation of secondary index values to the SecondaryIndexManager (CASSANDRA-4240)
 * Don't purge columns during upgradesstables (CASSANDRA-4462)
 * Make cqlsh work with piping (CASSANDRA-4113)
 * Validate arguments for nodetool decommission (CASSANDRA-4061)
 * Report thrift status in nodetool info (CASSANDRA-4010)


1.1.0-final
 * average a reduced liveRatio estimate with the previous one (CASSANDRA-4065)
 * Allow KS and CF names up to 48 characters (CASSANDRA-4157)
 * fix stress build (CASSANDRA-4140)
 * add time remaining estimate to nodetool compactionstats (CASSANDRA-4167)
 * (cql) fix NPE in cql3 ALTER TABLE (CASSANDRA-4163)
 * (cql) Add support for CL.TWO and CL.THREE in CQL (CASSANDRA-4156)
 * (cql) Fix type in CQL3 ALTER TABLE preventing update (CASSANDRA-4170)
 * (cql) Throw invalid exception from CQL3 on obsolete options (CASSANDRA-4171)
 * (cqlsh) fix recognizing uppercase SELECT keyword (CASSANDRA-4161)
 * Pig: wide row support (CASSANDRA-3909)
Merged from 1.0:
 * avoid streaming empty files with bulk loader if sstablewriter errors out
   (CASSANDRA-3946)


1.1-rc1
 * Include stress tool in binary builds (CASSANDRA-4103)
 * (Hadoop) fix wide row iteration when last row read was deleted
   (CASSANDRA-4154)
 * fix read_repair_chance to really default to 0.1 in the cli (CASSANDRA-4114)
 * Adds caching and bloomFilterFpChange to CQL options (CASSANDRA-4042)
 * Adds posibility to autoconfigure size of the KeyCache (CASSANDRA-4087)
 * fix KEYS index from skipping results (CASSANDRA-3996)
 * Remove sliced_buffer_size_in_kb dead option (CASSANDRA-4076)
 * make loadNewSStable preserve sstable version (CASSANDRA-4077)
 * Respect 1.0 cache settings as much as possible when upgrading 
   (CASSANDRA-4088)
 * relax path length requirement for sstable files when upgrading on 
   non-Windows platforms (CASSANDRA-4110)
 * fix terminination of the stress.java when errors were encountered
   (CASSANDRA-4128)
 * Move CfDef and KsDef validation out of thrift (CASSANDRA-4037)
 * Fix get_paged_slice (CASSANDRA-4136)
 * CQL3: Support slice with exclusive start and stop (CASSANDRA-3785)
Merged from 1.0:
 * support PropertyFileSnitch in bulk loader (CASSANDRA-4145)
 * add auto_snapshot option allowing disabling snapshot before drop/truncate
   (CASSANDRA-3710)
 * allow short snitch names (CASSANDRA-4130)


1.1-beta2
 * rename loaded sstables to avoid conflicts with local snapshots
   (CASSANDRA-3967)
 * start hint replay as soon as FD notifies that the target is back up
   (CASSANDRA-3958)
 * avoid unproductive deserializing of cached rows during compaction
   (CASSANDRA-3921)
 * fix concurrency issues with CQL keyspace creation (CASSANDRA-3903)
 * Show Effective Owership via Nodetool ring <keyspace> (CASSANDRA-3412)
 * Update ORDER BY syntax for CQL3 (CASSANDRA-3925)
 * Fix BulkRecordWriter to not throw NPE if reducer gets no map data from Hadoop (CASSANDRA-3944)
 * Fix bug with counters in super columns (CASSANDRA-3821)
 * Remove deprecated merge_shard_chance (CASSANDRA-3940)
 * add a convenient way to reset a node's schema (CASSANDRA-2963)
 * fix for intermittent SchemaDisagreementException (CASSANDRA-3884)
 * CLI `list <CF>` to limit number of columns and their order (CASSANDRA-3012)
 * ignore deprecated KsDef/CfDef/ColumnDef fields in native schema (CASSANDRA-3963)
 * CLI to report when unsupported column_metadata pair was given (CASSANDRA-3959)
 * reincarnate removed and deprecated KsDef/CfDef attributes (CASSANDRA-3953)
 * Fix race between writes and read for cache (CASSANDRA-3862)
 * perform static initialization of StorageProxy on start-up (CASSANDRA-3797)
 * support trickling fsync() on writes (CASSANDRA-3950)
 * expose counters for unavailable/timeout exceptions given to thrift clients (CASSANDRA-3671)
 * avoid quadratic startup time in LeveledManifest (CASSANDRA-3952)
 * Add type information to new schema_ columnfamilies and remove thrift
   serialization for schema (CASSANDRA-3792)
 * add missing column validator options to the CLI help (CASSANDRA-3926)
 * skip reading saved key cache if CF's caching strategy is NONE or ROWS_ONLY (CASSANDRA-3954)
 * Unify migration code (CASSANDRA-4017)
Merged from 1.0:
 * cqlsh: guess correct version of Python for Arch Linux (CASSANDRA-4090)
 * (CLI) properly handle quotes in create/update keyspace commands (CASSANDRA-4129)
 * Avoids possible deadlock during bootstrap (CASSANDRA-4159)
 * fix stress tool that hangs forever on timeout or error (CASSANDRA-4128)
 * Fix super columns bug where cache is not updated (CASSANDRA-4190)
 * stress tool to return appropriate exit code on failure (CASSANDRA-4188)


1.0.9
 * improve index sampling performance (CASSANDRA-4023)
 * always compact away deleted hints immediately after handoff (CASSANDRA-3955)
 * delete hints from dropped ColumnFamilies on handoff instead of
   erroring out (CASSANDRA-3975)
 * add CompositeType ref to the CLI doc for create/update column family (CASSANDRA-3980)
 * Pig: support Counter ColumnFamilies (CASSANDRA-3973)
 * Pig: Composite column support (CASSANDRA-3684)
 * Avoid NPE during repair when a keyspace has no CFs (CASSANDRA-3988)
 * Fix division-by-zero error on get_slice (CASSANDRA-4000)
 * don't change manifest level for cleanup, scrub, and upgradesstables
   operations under LeveledCompactionStrategy (CASSANDRA-3989, 4112)
 * fix race leading to super columns assertion failure (CASSANDRA-3957)
 * fix NPE on invalid CQL delete command (CASSANDRA-3755)
 * allow custom types in CLI's assume command (CASSANDRA-4081)
 * fix totalBytes count for parallel compactions (CASSANDRA-3758)
 * fix intermittent NPE in get_slice (CASSANDRA-4095)
 * remove unnecessary asserts in native code interfaces (CASSANDRA-4096)
 * Validate blank keys in CQL to avoid assertion errors (CASSANDRA-3612)
 * cqlsh: fix bad decoding of some column names (CASSANDRA-4003)
 * cqlsh: fix incorrect padding with unicode chars (CASSANDRA-4033)
 * Fix EC2 snitch incorrectly reporting region (CASSANDRA-4026)
 * Shut down thrift during decommission (CASSANDRA-4086)
 * Expose nodetool cfhistograms for 2ndary indexes (CASSANDRA-4063)
Merged from 0.8:
 * Fix ConcurrentModificationException in gossiper (CASSANDRA-4019)


1.1-beta1
 * (cqlsh)
   + add SOURCE and CAPTURE commands, and --file option (CASSANDRA-3479)
   + add ALTER COLUMNFAMILY WITH (CASSANDRA-3523)
   + bundle Python dependencies with Cassandra (CASSANDRA-3507)
   + added to Debian package (CASSANDRA-3458)
   + display byte data instead of erroring out on decode failure 
     (CASSANDRA-3874)
 * add nodetool rebuild_index (CASSANDRA-3583)
 * add nodetool rangekeysample (CASSANDRA-2917)
 * Fix streaming too much data during move operations (CASSANDRA-3639)
 * Nodetool and CLI connect to localhost by default (CASSANDRA-3568)
 * Reduce memory used by primary index sample (CASSANDRA-3743)
 * (Hadoop) separate input/output configurations (CASSANDRA-3197, 3765)
 * avoid returning internal Cassandra classes over JMX (CASSANDRA-2805)
 * add row-level isolation via SnapTree (CASSANDRA-2893)
 * Optimize key count estimation when opening sstable on startup
   (CASSANDRA-2988)
 * multi-dc replication optimization supporting CL > ONE (CASSANDRA-3577)
 * add command to stop compactions (CASSANDRA-1740, 3566, 3582)
 * multithreaded streaming (CASSANDRA-3494)
 * removed in-tree redhat spec (CASSANDRA-3567)
 * "defragment" rows for name-based queries under STCS, again (CASSANDRA-2503)
 * Recycle commitlog segments for improved performance 
   (CASSANDRA-3411, 3543, 3557, 3615)
 * update size-tiered compaction to prioritize small tiers (CASSANDRA-2407)
 * add message expiration logic to OutboundTcpConnection (CASSANDRA-3005)
 * off-heap cache to use sun.misc.Unsafe instead of JNA (CASSANDRA-3271)
 * EACH_QUORUM is only supported for writes (CASSANDRA-3272)
 * replace compactionlock use in schema migration by checking CFS.isValid
   (CASSANDRA-3116)
 * recognize that "SELECT first ... *" isn't really "SELECT *" (CASSANDRA-3445)
 * Use faster bytes comparison (CASSANDRA-3434)
 * Bulk loader is no longer a fat client, (HADOOP) bulk load output format
   (CASSANDRA-3045)
 * (Hadoop) add support for KeyRange.filter
 * remove assumption that keys and token are in bijection
   (CASSANDRA-1034, 3574, 3604)
 * always remove endpoints from delevery queue in HH (CASSANDRA-3546)
 * fix race between cf flush and its 2ndary indexes flush (CASSANDRA-3547)
 * fix potential race in AES when a repair fails (CASSANDRA-3548)
 * Remove columns shadowed by a deleted container even when we cannot purge
   (CASSANDRA-3538)
 * Improve memtable slice iteration performance (CASSANDRA-3545)
 * more efficient allocation of small bloom filters (CASSANDRA-3618)
 * Use separate writer thread in SSTableSimpleUnsortedWriter (CASSANDRA-3619)
 * fsync the directory after new sstable or commitlog segment are created (CASSANDRA-3250)
 * fix minor issues reported by FindBugs (CASSANDRA-3658)
 * global key/row caches (CASSANDRA-3143, 3849)
 * optimize memtable iteration during range scan (CASSANDRA-3638)
 * introduce 'crc_check_chance' in CompressionParameters to support
   a checksum percentage checking chance similarly to read-repair (CASSANDRA-3611)
 * a way to deactivate global key/row cache on per-CF basis (CASSANDRA-3667)
 * fix LeveledCompactionStrategy broken because of generation pre-allocation
   in LeveledManifest (CASSANDRA-3691)
 * finer-grained control over data directories (CASSANDRA-2749)
 * Fix ClassCastException during hinted handoff (CASSANDRA-3694)
 * Upgrade Thrift to 0.7 (CASSANDRA-3213)
 * Make stress.java insert operation to use microseconds (CASSANDRA-3725)
 * Allows (internally) doing a range query with a limit of columns instead of
   rows (CASSANDRA-3742)
 * Allow rangeSlice queries to be start/end inclusive/exclusive (CASSANDRA-3749)
 * Fix BulkLoader to support new SSTable layout and add stream
   throttling to prevent an NPE when there is no yaml config (CASSANDRA-3752)
 * Allow concurrent schema migrations (CASSANDRA-1391, 3832)
 * Add SnapshotCommand to trigger snapshot on remote node (CASSANDRA-3721)
 * Make CFMetaData conversions to/from thrift/native schema inverses
   (CASSANDRA_3559)
 * Add initial code for CQL 3.0-beta (CASSANDRA-2474, 3781, 3753)
 * Add wide row support for ColumnFamilyInputFormat (CASSANDRA-3264)
 * Allow extending CompositeType comparator (CASSANDRA-3657)
 * Avoids over-paging during get_count (CASSANDRA-3798)
 * Add new command to rebuild a node without (repair) merkle tree calculations
   (CASSANDRA-3483, 3922)
 * respect not only row cache capacity but caching mode when
   trying to read data (CASSANDRA-3812)
 * fix system tests (CASSANDRA-3827)
 * CQL support for altering row key type in ALTER TABLE (CASSANDRA-3781)
 * turn compression on by default (CASSANDRA-3871)
 * make hexToBytes refuse invalid input (CASSANDRA-2851)
 * Make secondary indexes CF inherit compression and compaction from their
   parent CF (CASSANDRA-3877)
 * Finish cleanup up tombstone purge code (CASSANDRA-3872)
 * Avoid NPE on aboarted stream-out sessions (CASSANDRA-3904)
 * BulkRecordWriter throws NPE for counter columns (CASSANDRA-3906)
 * Support compression using BulkWriter (CASSANDRA-3907)


1.0.8
 * fix race between cleanup and flush on secondary index CFSes (CASSANDRA-3712)
 * avoid including non-queried nodes in rangeslice read repair
   (CASSANDRA-3843)
 * Only snapshot CF being compacted for snapshot_before_compaction 
   (CASSANDRA-3803)
 * Log active compactions in StatusLogger (CASSANDRA-3703)
 * Compute more accurate compaction score per level (CASSANDRA-3790)
 * Return InvalidRequest when using a keyspace that doesn't exist
   (CASSANDRA-3764)
 * disallow user modification of System keyspace (CASSANDRA-3738)
 * allow using sstable2json on secondary index data (CASSANDRA-3738)
 * (cqlsh) add DESCRIBE COLUMNFAMILIES (CASSANDRA-3586)
 * (cqlsh) format blobs correctly and use colors to improve output
   readability (CASSANDRA-3726)
 * synchronize BiMap of bootstrapping tokens (CASSANDRA-3417)
 * show index options in CLI (CASSANDRA-3809)
 * add optional socket timeout for streaming (CASSANDRA-3838)
 * fix truncate not to leave behind non-CFS backed secondary indexes
   (CASSANDRA-3844)
 * make CLI `show schema` to use output stream directly instead
   of StringBuilder (CASSANDRA-3842)
 * remove the wait on hint future during write (CASSANDRA-3870)
 * (cqlsh) ignore missing CfDef opts (CASSANDRA-3933)
 * (cqlsh) look for cqlshlib relative to realpath (CASSANDRA-3767)
 * Fix short read protection (CASSANDRA-3934)
 * Make sure infered and actual schema match (CASSANDRA-3371)
 * Fix NPE during HH delivery (CASSANDRA-3677)
 * Don't put boostrapping node in 'hibernate' status (CASSANDRA-3737)
 * Fix double quotes in windows bat files (CASSANDRA-3744)
 * Fix bad validator lookup (CASSANDRA-3789)
 * Fix soft reset in EC2MultiRegionSnitch (CASSANDRA-3835)
 * Don't leave zombie connections with THSHA thrift server (CASSANDRA-3867)
 * (cqlsh) fix deserialization of data (CASSANDRA-3874)
 * Fix removetoken force causing an inconsistent state (CASSANDRA-3876)
 * Fix ahndling of some types with Pig (CASSANDRA-3886)
 * Don't allow to drop the system keyspace (CASSANDRA-3759)
 * Make Pig deletes disabled by default and configurable (CASSANDRA-3628)
Merged from 0.8:
 * (Pig) fix CassandraStorage to use correct comparator in Super ColumnFamily
   case (CASSANDRA-3251)
 * fix thread safety issues in commitlog replay, primarily affecting
   systems with many (100s) of CF definitions (CASSANDRA-3751)
 * Fix relevant tombstone ignored with super columns (CASSANDRA-3875)


1.0.7
 * fix regression in HH page size calculation (CASSANDRA-3624)
 * retry failed stream on IOException (CASSANDRA-3686)
 * allow configuring bloom_filter_fp_chance (CASSANDRA-3497)
 * attempt hint delivery every ten minutes, or when failure detector
   notifies us that a node is back up, whichever comes first.  hint
   handoff throttle delay default changed to 1ms, from 50 (CASSANDRA-3554)
 * add nodetool setstreamthroughput (CASSANDRA-3571)
 * fix assertion when dropping a columnfamily with no sstables (CASSANDRA-3614)
 * more efficient allocation of small bloom filters (CASSANDRA-3618)
 * CLibrary.createHardLinkWithExec() to check for errors (CASSANDRA-3101)
 * Avoid creating empty and non cleaned writer during compaction (CASSANDRA-3616)
 * stop thrift service in shutdown hook so we can quiesce MessagingService
   (CASSANDRA-3335)
 * (CQL) compaction_strategy_options and compression_parameters for
   CREATE COLUMNFAMILY statement (CASSANDRA-3374)
 * Reset min/max compaction threshold when creating size tiered compaction
   strategy (CASSANDRA-3666)
 * Don't ignore IOException during compaction (CASSANDRA-3655)
 * Fix assertion error for CF with gc_grace=0 (CASSANDRA-3579)
 * Shutdown ParallelCompaction reducer executor after use (CASSANDRA-3711)
 * Avoid < 0 value for pending tasks in leveled compaction (CASSANDRA-3693)
 * (Hadoop) Support TimeUUID in Pig CassandraStorage (CASSANDRA-3327)
 * Check schema is ready before continuing boostrapping (CASSANDRA-3629)
 * Catch overflows during parsing of chunk_length_kb (CASSANDRA-3644)
 * Improve stream protocol mismatch errors (CASSANDRA-3652)
 * Avoid multiple thread doing HH to the same target (CASSANDRA-3681)
 * Add JMX property for rp_timeout_in_ms (CASSANDRA-2940)
 * Allow DynamicCompositeType to compare component of different types
   (CASSANDRA-3625)
 * Flush non-cfs backed secondary indexes (CASSANDRA-3659)
 * Secondary Indexes should report memory consumption (CASSANDRA-3155)
 * fix for SelectStatement start/end key are not set correctly
   when a key alias is involved (CASSANDRA-3700)
 * fix CLI `show schema` command insert of an extra comma in
   column_metadata (CASSANDRA-3714)
Merged from 0.8:
 * avoid logging (harmless) exception when GC takes < 1ms (CASSANDRA-3656)
 * prevent new nodes from thinking down nodes are up forever (CASSANDRA-3626)
 * use correct list of replicas for LOCAL_QUORUM reads when read repair
   is disabled (CASSANDRA-3696)
 * block on flush before compacting hints (may prevent OOM) (CASSANDRA-3733)


1.0.6
 * (CQL) fix cqlsh support for replicate_on_write (CASSANDRA-3596)
 * fix adding to leveled manifest after streaming (CASSANDRA-3536)
 * filter out unavailable cipher suites when using encryption (CASSANDRA-3178)
 * (HADOOP) add old-style api support for CFIF and CFRR (CASSANDRA-2799)
 * Support TimeUUIDType column names in Stress.java tool (CASSANDRA-3541)
 * (CQL) INSERT/UPDATE/DELETE/TRUNCATE commands should allow CF names to
   be qualified by keyspace (CASSANDRA-3419)
 * always remove endpoints from delevery queue in HH (CASSANDRA-3546)
 * fix race between cf flush and its 2ndary indexes flush (CASSANDRA-3547)
 * fix potential race in AES when a repair fails (CASSANDRA-3548)
 * fix default value validation usage in CLI SET command (CASSANDRA-3553)
 * Optimize componentsFor method for compaction and startup time
   (CASSANDRA-3532)
 * (CQL) Proper ColumnFamily metadata validation on CREATE COLUMNFAMILY 
   (CASSANDRA-3565)
 * fix compression "chunk_length_kb" option to set correct kb value for 
   thrift/avro (CASSANDRA-3558)
 * fix missing response during range slice repair (CASSANDRA-3551)
 * 'describe ring' moved from CLI to nodetool and available through JMX (CASSANDRA-3220)
 * add back partitioner to sstable metadata (CASSANDRA-3540)
 * fix NPE in get_count for counters (CASSANDRA-3601)
Merged from 0.8:
 * remove invalid assertion that table was opened before dropping it
   (CASSANDRA-3580)
 * range and index scans now only send requests to enough replicas to
   satisfy requested CL + RR (CASSANDRA-3598)
 * use cannonical host for local node in nodetool info (CASSANDRA-3556)
 * remove nonlocal DC write optimization since it only worked with
   CL.ONE or CL.LOCAL_QUORUM (CASSANDRA-3577, 3585)
 * detect misuses of CounterColumnType (CASSANDRA-3422)
 * turn off string interning in json2sstable, take 2 (CASSANDRA-2189)
 * validate compression parameters on add/update of the ColumnFamily 
   (CASSANDRA-3573)
 * Check for 0.0.0.0 is incorrect in CFIF (CASSANDRA-3584)
 * Increase vm.max_map_count in debian packaging (CASSANDRA-3563)
 * gossiper will never add itself to saved endpoints (CASSANDRA-3485)


1.0.5
 * revert CASSANDRA-3407 (see CASSANDRA-3540)
 * fix assertion error while forwarding writes to local nodes (CASSANDRA-3539)


1.0.4
 * fix self-hinting of timed out read repair updates and make hinted handoff
   less prone to OOMing a coordinator (CASSANDRA-3440)
 * expose bloom filter sizes via JMX (CASSANDRA-3495)
 * enforce RP tokens 0..2**127 (CASSANDRA-3501)
 * canonicalize paths exposed through JMX (CASSANDRA-3504)
 * fix "liveSize" stat when sstables are removed (CASSANDRA-3496)
 * add bloom filter FP rates to nodetool cfstats (CASSANDRA-3347)
 * record partitioner in sstable metadata component (CASSANDRA-3407)
 * add new upgradesstables nodetool command (CASSANDRA-3406)
 * skip --debug requirement to see common exceptions in CLI (CASSANDRA-3508)
 * fix incorrect query results due to invalid max timestamp (CASSANDRA-3510)
 * make sstableloader recognize compressed sstables (CASSANDRA-3521)
 * avoids race in OutboundTcpConnection in multi-DC setups (CASSANDRA-3530)
 * use SETLOCAL in cassandra.bat (CASSANDRA-3506)
 * fix ConcurrentModificationException in Table.all() (CASSANDRA-3529)
Merged from 0.8:
 * fix concurrence issue in the FailureDetector (CASSANDRA-3519)
 * fix array out of bounds error in counter shard removal (CASSANDRA-3514)
 * avoid dropping tombstones when they might still be needed to shadow
   data in a different sstable (CASSANDRA-2786)


1.0.3
 * revert name-based query defragmentation aka CASSANDRA-2503 (CASSANDRA-3491)
 * fix invalidate-related test failures (CASSANDRA-3437)
 * add next-gen cqlsh to bin/ (CASSANDRA-3188, 3131, 3493)
 * (CQL) fix handling of rows with no columns (CASSANDRA-3424, 3473)
 * fix querying supercolumns by name returning only a subset of
   subcolumns or old subcolumn versions (CASSANDRA-3446)
 * automatically compute sha1 sum for uncompressed data files (CASSANDRA-3456)
 * fix reading metadata/statistics component for version < h (CASSANDRA-3474)
 * add sstable forward-compatibility (CASSANDRA-3478)
 * report compression ratio in CFSMBean (CASSANDRA-3393)
 * fix incorrect size exception during streaming of counters (CASSANDRA-3481)
 * (CQL) fix for counter decrement syntax (CASSANDRA-3418)
 * Fix race introduced by CASSANDRA-2503 (CASSANDRA-3482)
 * Fix incomplete deletion of delivered hints (CASSANDRA-3466)
 * Avoid rescheduling compactions when no compaction was executed 
   (CASSANDRA-3484)
 * fix handling of the chunk_length_kb compression options (CASSANDRA-3492)
Merged from 0.8:
 * fix updating CF row_cache_provider (CASSANDRA-3414)
 * CFMetaData.convertToThrift method to set RowCacheProvider (CASSANDRA-3405)
 * acquire compactionlock during truncate (CASSANDRA-3399)
 * fix displaying cfdef entries for super columnfamilies (CASSANDRA-3415)
 * Make counter shard merging thread safe (CASSANDRA-3178)
 * Revert CASSANDRA-2855
 * Fix bug preventing the use of efficient cross-DC writes (CASSANDRA-3472)
 * `describe ring` command for CLI (CASSANDRA-3220)
 * (Hadoop) skip empty rows when entire row is requested, redux (CASSANDRA-2855)


1.0.2
 * "defragment" rows for name-based queries under STCS (CASSANDRA-2503)
 * Add timing information to cassandra-cli GET/SET/LIST queries (CASSANDRA-3326)
 * Only create one CompressionMetadata object per sstable (CASSANDRA-3427)
 * cleanup usage of StorageService.setMode() (CASSANDRA-3388)
 * Avoid large array allocation for compressed chunk offsets (CASSANDRA-3432)
 * fix DecimalType bytebuffer marshalling (CASSANDRA-3421)
 * fix bug that caused first column in per row indexes to be ignored 
   (CASSANDRA-3441)
 * add JMX call to clean (failed) repair sessions (CASSANDRA-3316)
 * fix sstableloader reference acquisition bug (CASSANDRA-3438)
 * fix estimated row size regression (CASSANDRA-3451)
 * make sure we don't return more columns than asked (CASSANDRA-3303, 3395)
Merged from 0.8:
 * acquire compactionlock during truncate (CASSANDRA-3399)
 * fix displaying cfdef entries for super columnfamilies (CASSANDRA-3415)


1.0.1
 * acquire references during index build to prevent delete problems
   on Windows (CASSANDRA-3314)
 * describe_ring should include datacenter/topology information (CASSANDRA-2882)
 * Thrift sockets are not properly buffered (CASSANDRA-3261)
 * performance improvement for bytebufferutil compare function (CASSANDRA-3286)
 * add system.versions ColumnFamily (CASSANDRA-3140)
 * reduce network copies (CASSANDRA-3333, 3373)
 * limit nodetool to 32MB of heap (CASSANDRA-3124)
 * (CQL) update parser to accept "timestamp" instead of "date" (CASSANDRA-3149)
 * Fix CLI `show schema` to include "compression_options" (CASSANDRA-3368)
 * Snapshot to include manifest under LeveledCompactionStrategy (CASSANDRA-3359)
 * (CQL) SELECT query should allow CF name to be qualified by keyspace (CASSANDRA-3130)
 * (CQL) Fix internal application error specifying 'using consistency ...'
   in lower case (CASSANDRA-3366)
 * fix Deflate compression when compression actually makes the data bigger
   (CASSANDRA-3370)
 * optimize UUIDGen to avoid lock contention on InetAddress.getLocalHost 
   (CASSANDRA-3387)
 * tolerate index being dropped mid-mutation (CASSANDRA-3334, 3313)
 * CompactionManager is now responsible for checking for new candidates
   post-task execution, enabling more consistent leveled compaction 
   (CASSANDRA-3391)
 * Cache HSHA threads (CASSANDRA-3372)
 * use CF/KS names as snapshot prefix for drop + truncate operations
   (CASSANDRA-2997)
 * Break bloom filters up to avoid heap fragmentation (CASSANDRA-2466)
 * fix cassandra hanging on jsvc stop (CASSANDRA-3302)
 * Avoid leveled compaction getting blocked on errors (CASSANDRA-3408)
 * Make reloading the compaction strategy safe (CASSANDRA-3409)
 * ignore 0.8 hints even if compaction begins before we try to purge
   them (CASSANDRA-3385)
 * remove procrun (bin\daemon) from Cassandra source tree and 
   artifacts (CASSANDRA-3331)
 * make cassandra compile under JDK7 (CASSANDRA-3275)
 * remove dependency of clientutil.jar to FBUtilities (CASSANDRA-3299)
 * avoid truncation errors by using long math on long values (CASSANDRA-3364)
 * avoid clock drift on some Windows machine (CASSANDRA-3375)
 * display cache provider in cli 'describe keyspace' command (CASSANDRA-3384)
 * fix incomplete topology information in describe_ring (CASSANDRA-3403)
 * expire dead gossip states based on time (CASSANDRA-2961)
 * improve CompactionTask extensibility (CASSANDRA-3330)
 * Allow one leveled compaction task to kick off another (CASSANDRA-3363)
 * allow encryption only between datacenters (CASSANDRA-2802)
Merged from 0.8:
 * fix truncate allowing data to be replayed post-restart (CASSANDRA-3297)
 * make iwriter final in IndexWriter to avoid NPE (CASSANDRA-2863)
 * (CQL) update grammar to require key clause in DELETE statement
   (CASSANDRA-3349)
 * (CQL) allow numeric keyspace names in USE statement (CASSANDRA-3350)
 * (Hadoop) skip empty rows when slicing the entire row (CASSANDRA-2855)
 * Fix handling of tombstone by SSTableExport/Import (CASSANDRA-3357)
 * fix ColumnIndexer to use long offsets (CASSANDRA-3358)
 * Improved CLI exceptions (CASSANDRA-3312)
 * Fix handling of tombstone by SSTableExport/Import (CASSANDRA-3357)
 * Only count compaction as active (for throttling) when they have
   successfully acquired the compaction lock (CASSANDRA-3344)
 * Display CLI version string on startup (CASSANDRA-3196)
 * (Hadoop) make CFIF try rpc_address or fallback to listen_address
   (CASSANDRA-3214)
 * (Hadoop) accept comma delimited lists of initial thrift connections
   (CASSANDRA-3185)
 * ColumnFamily min_compaction_threshold should be >= 2 (CASSANDRA-3342)
 * (Pig) add 0.8+ types and key validation type in schema (CASSANDRA-3280)
 * Fix completely removing column metadata using CLI (CASSANDRA-3126)
 * CLI `describe cluster;` output should be on separate lines for separate versions
   (CASSANDRA-3170)
 * fix changing durable_writes keyspace option during CF creation
   (CASSANDRA-3292)
 * avoid locking on update when no indexes are involved (CASSANDRA-3386)
 * fix assertionError during repair with ordered partitioners (CASSANDRA-3369)
 * correctly serialize key_validation_class for avro (CASSANDRA-3391)
 * don't expire counter tombstone after streaming (CASSANDRA-3394)
 * prevent nodes that failed to join from hanging around forever 
   (CASSANDRA-3351)
 * remove incorrect optimization from slice read path (CASSANDRA-3390)
 * Fix race in AntiEntropyService (CASSANDRA-3400)


1.0.0-final
 * close scrubbed sstable fd before deleting it (CASSANDRA-3318)
 * fix bug preventing obsolete commitlog segments from being removed
   (CASSANDRA-3269)
 * tolerate whitespace in seed CDL (CASSANDRA-3263)
 * Change default heap thresholds to max(min(1/2 ram, 1G), min(1/4 ram, 8GB))
   (CASSANDRA-3295)
 * Fix broken CompressedRandomAccessReaderTest (CASSANDRA-3298)
 * (CQL) fix type information returned for wildcard queries (CASSANDRA-3311)
 * add estimated tasks to LeveledCompactionStrategy (CASSANDRA-3322)
 * avoid including compaction cache-warming in keycache stats (CASSANDRA-3325)
 * run compaction and hinted handoff threads at MIN_PRIORITY (CASSANDRA-3308)
 * default hsha thrift server to cpu core count in rpc pool (CASSANDRA-3329)
 * add bin\daemon to binary tarball for Windows service (CASSANDRA-3331)
 * Fix places where uncompressed size of sstables was use in place of the
   compressed one (CASSANDRA-3338)
 * Fix hsha thrift server (CASSANDRA-3346)
 * Make sure repair only stream needed sstables (CASSANDRA-3345)


1.0.0-rc2
 * Log a meaningful warning when a node receives a message for a repair session
   that doesn't exist anymore (CASSANDRA-3256)
 * test for NUMA policy support as well as numactl presence (CASSANDRA-3245)
 * Fix FD leak when internode encryption is enabled (CASSANDRA-3257)
 * Remove incorrect assertion in mergeIterator (CASSANDRA-3260)
 * FBUtilities.hexToBytes(String) to throw NumberFormatException when string
   contains non-hex characters (CASSANDRA-3231)
 * Keep SimpleSnitch proximity ordering unchanged from what the Strategy
   generates, as intended (CASSANDRA-3262)
 * remove Scrub from compactionstats when finished (CASSANDRA-3255)
 * fix counter entry in jdbc TypesMap (CASSANDRA-3268)
 * fix full queue scenario for ParallelCompactionIterator (CASSANDRA-3270)
 * fix bootstrap process (CASSANDRA-3285)
 * don't try delivering hints if when there isn't any (CASSANDRA-3176)
 * CLI documentation change for ColumnFamily `compression_options` (CASSANDRA-3282)
 * ignore any CF ids sent by client for adding CF/KS (CASSANDRA-3288)
 * remove obsolete hints on first startup (CASSANDRA-3291)
 * use correct ISortedColumns for time-optimized reads (CASSANDRA-3289)
 * Evict gossip state immediately when a token is taken over by a new IP 
   (CASSANDRA-3259)


1.0.0-rc1
 * Update CQL to generate microsecond timestamps by default (CASSANDRA-3227)
 * Fix counting CFMetadata towards Memtable liveRatio (CASSANDRA-3023)
 * Kill server on wrapped OOME such as from FileChannel.map (CASSANDRA-3201)
 * remove unnecessary copy when adding to row cache (CASSANDRA-3223)
 * Log message when a full repair operation completes (CASSANDRA-3207)
 * Fix streamOutSession keeping sstables references forever if the remote end
   dies (CASSANDRA-3216)
 * Remove dynamic_snitch boolean from example configuration (defaulting to 
   true) and set default badness threshold to 0.1 (CASSANDRA-3229)
 * Base choice of random or "balanced" token on bootstrap on whether
   schema definitions were found (CASSANDRA-3219)
 * Fixes for LeveledCompactionStrategy score computation, prioritization,
   scheduling, and performance (CASSANDRA-3224, 3234)
 * parallelize sstable open at server startup (CASSANDRA-2988)
 * fix handling of exceptions writing to OutboundTcpConnection (CASSANDRA-3235)
 * Allow using quotes in "USE <keyspace>;" CLI command (CASSANDRA-3208)
 * Don't allow any cache loading exceptions to halt startup (CASSANDRA-3218)
 * Fix sstableloader --ignores option (CASSANDRA-3247)
 * File descriptor limit increased in packaging (CASSANDRA-3206)
 * Fix deadlock in commit log during flush (CASSANDRA-3253) 


1.0.0-beta1
 * removed binarymemtable (CASSANDRA-2692)
 * add commitlog_total_space_in_mb to prevent fragmented logs (CASSANDRA-2427)
 * removed commitlog_rotation_threshold_in_mb configuration (CASSANDRA-2771)
 * make AbstractBounds.normalize de-overlapp overlapping ranges (CASSANDRA-2641)
 * replace CollatingIterator, ReducingIterator with MergeIterator 
   (CASSANDRA-2062)
 * Fixed the ability to set compaction strategy in cli using create column 
   family command (CASSANDRA-2778)
 * clean up tmp files after failed compaction (CASSANDRA-2468)
 * restrict repair streaming to specific columnfamilies (CASSANDRA-2280)
 * don't bother persisting columns shadowed by a row tombstone (CASSANDRA-2589)
 * reset CF and SC deletion times after gc_grace (CASSANDRA-2317)
 * optimize away seek when compacting wide rows (CASSANDRA-2879)
 * single-pass streaming (CASSANDRA-2677, 2906, 2916, 3003)
 * use reference counting for deleting sstables instead of relying on GC
   (CASSANDRA-2521, 3179)
 * store hints as serialized mutations instead of pointers to data row
   (CASSANDRA-2045)
 * store hints in the coordinator node instead of in the closest replica 
   (CASSANDRA-2914)
 * add row_cache_keys_to_save CF option (CASSANDRA-1966)
 * check column family validity in nodetool repair (CASSANDRA-2933)
 * use lazy initialization instead of class initialization in NodeId
   (CASSANDRA-2953)
 * add paging to get_count (CASSANDRA-2894)
 * fix "short reads" in [multi]get (CASSANDRA-2643, 3157, 3192)
 * add optional compression for sstables (CASSANDRA-47, 2994, 3001, 3128)
 * add scheduler JMX metrics (CASSANDRA-2962)
 * add block level checksum for compressed data (CASSANDRA-1717)
 * make column family backed column map pluggable and introduce unsynchronized
   ArrayList backed one to speedup reads (CASSANDRA-2843, 3165, 3205)
 * refactoring of the secondary index api (CASSANDRA-2982)
 * make CL > ONE reads wait for digest reconciliation before returning
   (CASSANDRA-2494)
 * fix missing logging for some exceptions (CASSANDRA-2061)
 * refactor and optimize ColumnFamilyStore.files(...) and Descriptor.fromFilename(String)
   and few other places responsible for work with SSTable files (CASSANDRA-3040)
 * Stop reading from sstables once we know we have the most recent columns,
   for query-by-name requests (CASSANDRA-2498)
 * Add query-by-column mode to stress.java (CASSANDRA-3064)
 * Add "install" command to cassandra.bat (CASSANDRA-292)
 * clean up KSMetadata, CFMetadata from unnecessary
   Thrift<->Avro conversion methods (CASSANDRA-3032)
 * Add timeouts to client request schedulers (CASSANDRA-3079, 3096)
 * Cli to use hashes rather than array of hashes for strategy options (CASSANDRA-3081)
 * LeveledCompactionStrategy (CASSANDRA-1608, 3085, 3110, 3087, 3145, 3154, 3182)
 * Improvements of the CLI `describe` command (CASSANDRA-2630)
 * reduce window where dropped CF sstables may not be deleted (CASSANDRA-2942)
 * Expose gossip/FD info to JMX (CASSANDRA-2806)
 * Fix streaming over SSL when compressed SSTable involved (CASSANDRA-3051)
 * Add support for pluggable secondary index implementations (CASSANDRA-3078)
 * remove compaction_thread_priority setting (CASSANDRA-3104)
 * generate hints for replicas that timeout, not just replicas that are known
   to be down before starting (CASSANDRA-2034)
 * Add throttling for internode streaming (CASSANDRA-3080)
 * make the repair of a range repair all replica (CASSANDRA-2610, 3194)
 * expose the ability to repair the first range (as returned by the
   partitioner) of a node (CASSANDRA-2606)
 * Streams Compression (CASSANDRA-3015)
 * add ability to use multiple threads during a single compaction
   (CASSANDRA-2901)
 * make AbstractBounds.normalize support overlapping ranges (CASSANDRA-2641)
 * fix of the CQL count() behavior (CASSANDRA-3068)
 * use TreeMap backed column families for the SSTable simple writers
   (CASSANDRA-3148)
 * fix inconsistency of the CLI syntax when {} should be used instead of [{}]
   (CASSANDRA-3119)
 * rename CQL type names to match expected SQL behavior (CASSANDRA-3149, 3031)
 * Arena-based allocation for memtables (CASSANDRA-2252, 3162, 3163, 3168)
 * Default RR chance to 0.1 (CASSANDRA-3169)
 * Add RowLevel support to secondary index API (CASSANDRA-3147)
 * Make SerializingCacheProvider the default if JNA is available (CASSANDRA-3183)
 * Fix backwards compatibilty for CQL memtable properties (CASSANDRA-3190)
 * Add five-minute delay before starting compactions on a restarted server
   (CASSANDRA-3181)
 * Reduce copies done for intra-host messages (CASSANDRA-1788, 3144)
 * support of compaction strategy option for stress.java (CASSANDRA-3204)
 * make memtable throughput and column count thresholds no-ops (CASSANDRA-2449)
 * Return schema information along with the resultSet in CQL (CASSANDRA-2734)
 * Add new DecimalType (CASSANDRA-2883)
 * Fix assertion error in RowRepairResolver (CASSANDRA-3156)
 * Reduce unnecessary high buffer sizes (CASSANDRA-3171)
 * Pluggable compaction strategy (CASSANDRA-1610)
 * Add new broadcast_address config option (CASSANDRA-2491)


0.8.7
 * Kill server on wrapped OOME such as from FileChannel.map (CASSANDRA-3201)
 * Allow using quotes in "USE <keyspace>;" CLI command (CASSANDRA-3208)
 * Log message when a full repair operation completes (CASSANDRA-3207)
 * Don't allow any cache loading exceptions to halt startup (CASSANDRA-3218)
 * Fix sstableloader --ignores option (CASSANDRA-3247)
 * File descriptor limit increased in packaging (CASSANDRA-3206)
 * Log a meaningfull warning when a node receive a message for a repair session
   that doesn't exist anymore (CASSANDRA-3256)
 * Fix FD leak when internode encryption is enabled (CASSANDRA-3257)
 * FBUtilities.hexToBytes(String) to throw NumberFormatException when string
   contains non-hex characters (CASSANDRA-3231)
 * Keep SimpleSnitch proximity ordering unchanged from what the Strategy
   generates, as intended (CASSANDRA-3262)
 * remove Scrub from compactionstats when finished (CASSANDRA-3255)
 * Fix tool .bat files when CASSANDRA_HOME contains spaces (CASSANDRA-3258)
 * Force flush of status table when removing/updating token (CASSANDRA-3243)
 * Evict gossip state immediately when a token is taken over by a new IP (CASSANDRA-3259)
 * Fix bug where the failure detector can take too long to mark a host
   down (CASSANDRA-3273)
 * (Hadoop) allow wrapping ranges in queries (CASSANDRA-3137)
 * (Hadoop) check all interfaces for a match with split location
   before falling back to random replica (CASSANDRA-3211)
 * (Hadoop) Make Pig storage handle implements LoadMetadata (CASSANDRA-2777)
 * (Hadoop) Fix exception during PIG 'dump' (CASSANDRA-2810)
 * Fix stress COUNTER_GET option (CASSANDRA-3301)
 * Fix missing fields in CLI `show schema` output (CASSANDRA-3304)
 * Nodetool no longer leaks threads and closes JMX connections (CASSANDRA-3309)
 * fix truncate allowing data to be replayed post-restart (CASSANDRA-3297)
 * Move SimpleAuthority and SimpleAuthenticator to examples (CASSANDRA-2922)
 * Fix handling of tombstone by SSTableExport/Import (CASSANDRA-3357)
 * Fix transposition in cfHistograms (CASSANDRA-3222)
 * Allow using number as DC name when creating keyspace in CQL (CASSANDRA-3239)
 * Force flush of system table after updating/removing a token (CASSANDRA-3243)


0.8.6
 * revert CASSANDRA-2388
 * change TokenRange.endpoints back to listen/broadcast address to match
   pre-1777 behavior, and add TokenRange.rpc_endpoints instead (CASSANDRA-3187)
 * avoid trying to watch cassandra-topology.properties when loaded from jar
   (CASSANDRA-3138)
 * prevent users from creating keyspaces with LocalStrategy replication
   (CASSANDRA-3139)
 * fix CLI `show schema;` to output correct keyspace definition statement
   (CASSANDRA-3129)
 * CustomTThreadPoolServer to log TTransportException at DEBUG level
   (CASSANDRA-3142)
 * allow topology sort to work with non-unique rack names between 
   datacenters (CASSANDRA-3152)
 * Improve caching of same-version Messages on digest and repair paths
   (CASSANDRA-3158)
 * Randomize choice of first replica for counter increment (CASSANDRA-2890)
 * Fix using read_repair_chance instead of merge_shard_change (CASSANDRA-3202)
 * Avoid streaming data to nodes that already have it, on move as well as
   decommission (CASSANDRA-3041)
 * Fix divide by zero error in GCInspector (CASSANDRA-3164)
 * allow quoting of the ColumnFamily name in CLI `create column family`
   statement (CASSANDRA-3195)
 * Fix rolling upgrade from 0.7 to 0.8 problem (CASSANDRA-3166)
 * Accomodate missing encryption_options in IncomingTcpConnection.stream
   (CASSANDRA-3212)


0.8.5
 * fix NPE when encryption_options is unspecified (CASSANDRA-3007)
 * include column name in validation failure exceptions (CASSANDRA-2849)
 * make sure truncate clears out the commitlog so replay won't re-
   populate with truncated data (CASSANDRA-2950)
 * fix NPE when debug logging is enabled and dropped CF is present
   in a commitlog segment (CASSANDRA-3021)
 * fix cassandra.bat when CASSANDRA_HOME contains spaces (CASSANDRA-2952)
 * fix to SSTableSimpleUnsortedWriter bufferSize calculation (CASSANDRA-3027)
 * make cleanup and normal compaction able to skip empty rows
   (rows containing nothing but expired tombstones) (CASSANDRA-3039)
 * work around native memory leak in com.sun.management.GarbageCollectorMXBean
   (CASSANDRA-2868)
 * validate that column names in column_metadata are not equal to key_alias
   on create/update of the ColumnFamily and CQL 'ALTER' statement (CASSANDRA-3036)
 * return an InvalidRequestException if an indexed column is assigned
   a value larger than 64KB (CASSANDRA-3057)
 * fix of numeric-only and string column names handling in CLI "drop index" 
   (CASSANDRA-3054)
 * prune index scan resultset back to original request for lazy
   resultset expansion case (CASSANDRA-2964)
 * (Hadoop) fail jobs when Cassandra node has failed but TaskTracker
   has not (CASSANDRA-2388)
 * fix dynamic snitch ignoring nodes when read_repair_chance is zero
   (CASSANDRA-2662)
 * avoid retaining references to dropped CFS objects in 
   CompactionManager.estimatedCompactions (CASSANDRA-2708)
 * expose rpc timeouts per host in MessagingServiceMBean (CASSANDRA-2941)
 * avoid including cwd in classpath for deb and rpm packages (CASSANDRA-2881)
 * remove gossip state when a new IP takes over a token (CASSANDRA-3071)
 * allow sstable2json to work on index sstable files (CASSANDRA-3059)
 * always hint counters (CASSANDRA-3099)
 * fix log4j initialization in EmbeddedCassandraService (CASSANDRA-2857)
 * remove gossip state when a new IP takes over a token (CASSANDRA-3071)
 * work around native memory leak in com.sun.management.GarbageCollectorMXBean
    (CASSANDRA-2868)
 * fix UnavailableException with writes at CL.EACH_QUORM (CASSANDRA-3084)
 * fix parsing of the Keyspace and ColumnFamily names in numeric
   and string representations in CLI (CASSANDRA-3075)
 * fix corner cases in Range.differenceToFetch (CASSANDRA-3084)
 * fix ip address String representation in the ring cache (CASSANDRA-3044)
 * fix ring cache compatibility when mixing pre-0.8.4 nodes with post-
   in the same cluster (CASSANDRA-3023)
 * make repair report failure when a node participating dies (instead of
   hanging forever) (CASSANDRA-2433)
 * fix handling of the empty byte buffer by ReversedType (CASSANDRA-3111)
 * Add validation that Keyspace names are case-insensitively unique (CASSANDRA-3066)
 * catch invalid key_validation_class before instantiating UpdateColumnFamily (CASSANDRA-3102)
 * make Range and Bounds objects client-safe (CASSANDRA-3108)
 * optionally skip log4j configuration (CASSANDRA-3061)
 * bundle sstableloader with the debian package (CASSANDRA-3113)
 * don't try to build secondary indexes when there is none (CASSANDRA-3123)
 * improve SSTableSimpleUnsortedWriter speed for large rows (CASSANDRA-3122)
 * handle keyspace arguments correctly in nodetool snapshot (CASSANDRA-3038)
 * Fix SSTableImportTest on windows (CASSANDRA-3043)
 * expose compactionThroughputMbPerSec through JMX (CASSANDRA-3117)
 * log keyspace and CF of large rows being compacted


0.8.4
 * change TokenRing.endpoints to be a list of rpc addresses instead of 
   listen/broadcast addresses (CASSANDRA-1777)
 * include files-to-be-streamed in StreamInSession.getSources (CASSANDRA-2972)
 * use JAVA env var in cassandra-env.sh (CASSANDRA-2785, 2992)
 * avoid doing read for no-op replicate-on-write at CL=1 (CASSANDRA-2892)
 * refuse counter write for CL.ANY (CASSANDRA-2990)
 * switch back to only logging recent dropped messages (CASSANDRA-3004)
 * always deserialize RowMutation for counters (CASSANDRA-3006)
 * ignore saved replication_factor strategy_option for NTS (CASSANDRA-3011)
 * make sure pre-truncate CL segments are discarded (CASSANDRA-2950)


0.8.3
 * add ability to drop local reads/writes that are going to timeout
   (CASSANDRA-2943)
 * revamp token removal process, keep gossip states for 3 days (CASSANDRA-2496)
 * don't accept extra args for 0-arg nodetool commands (CASSANDRA-2740)
 * log unavailableexception details at debug level (CASSANDRA-2856)
 * expose data_dir though jmx (CASSANDRA-2770)
 * don't include tmp files as sstable when create cfs (CASSANDRA-2929)
 * log Java classpath on startup (CASSANDRA-2895)
 * keep gossipped version in sync with actual on migration coordinator 
   (CASSANDRA-2946)
 * use lazy initialization instead of class initialization in NodeId
   (CASSANDRA-2953)
 * check column family validity in nodetool repair (CASSANDRA-2933)
 * speedup bytes to hex conversions dramatically (CASSANDRA-2850)
 * Flush memtables on shutdown when durable writes are disabled 
   (CASSANDRA-2958)
 * improved POSIX compatibility of start scripts (CASsANDRA-2965)
 * add counter support to Hadoop InputFormat (CASSANDRA-2981)
 * fix bug where dirty commitlog segments were removed (and avoid keeping 
   segments with no post-flush activity permanently dirty) (CASSANDRA-2829)
 * fix throwing exception with batch mutation of counter super columns
   (CASSANDRA-2949)
 * ignore system tables during repair (CASSANDRA-2979)
 * throw exception when NTS is given replication_factor as an option
   (CASSANDRA-2960)
 * fix assertion error during compaction of counter CFs (CASSANDRA-2968)
 * avoid trying to create index names, when no index exists (CASSANDRA-2867)
 * don't sample the system table when choosing a bootstrap token
   (CASSANDRA-2825)
 * gossiper notifies of local state changes (CASSANDRA-2948)
 * add asynchronous and half-sync/half-async (hsha) thrift servers 
   (CASSANDRA-1405)
 * fix potential use of free'd native memory in SerializingCache 
   (CASSANDRA-2951)
 * prune index scan resultset back to original request for lazy
   resultset expansion case (CASSANDRA-2964)
 * (Hadoop) fail jobs when Cassandra node has failed but TaskTracker
    has not (CASSANDRA-2388)


0.8.2
 * CQL: 
   - include only one row per unique key for IN queries (CASSANDRA-2717)
   - respect client timestamp on full row deletions (CASSANDRA-2912)
 * improve thread-safety in StreamOutSession (CASSANDRA-2792)
 * allow deleting a row and updating indexed columns in it in the
   same mutation (CASSANDRA-2773)
 * Expose number of threads blocked on submitting memtable to flush
   in JMX (CASSANDRA-2817)
 * add ability to return "endpoints" to nodetool (CASSANDRA-2776)
 * Add support for multiple (comma-delimited) coordinator addresses
   to ColumnFamilyInputFormat (CASSANDRA-2807)
 * fix potential NPE while scheduling read repair for range slice
   (CASSANDRA-2823)
 * Fix race in SystemTable.getCurrentLocalNodeId (CASSANDRA-2824)
 * Correctly set default for replicate_on_write (CASSANDRA-2835)
 * improve nodetool compactionstats formatting (CASSANDRA-2844)
 * fix index-building status display (CASSANDRA-2853)
 * fix CLI perpetuating obsolete KsDef.replication_factor (CASSANDRA-2846)
 * improve cli treatment of multiline comments (CASSANDRA-2852)
 * handle row tombstones correctly in EchoedRow (CASSANDRA-2786)
 * add MessagingService.get[Recently]DroppedMessages and
   StorageService.getExceptionCount (CASSANDRA-2804)
 * fix possibility of spurious UnavailableException for LOCAL_QUORUM
   reads with dynamic snitch + read repair disabled (CASSANDRA-2870)
 * add ant-optional as dependence for the debian package (CASSANDRA-2164)
 * add option to specify limit for get_slice in the CLI (CASSANDRA-2646)
 * decrease HH page size (CASSANDRA-2832)
 * reset cli keyspace after dropping the current one (CASSANDRA-2763)
 * add KeyRange option to Hadoop inputformat (CASSANDRA-1125)
 * fix protocol versioning (CASSANDRA-2818, 2860)
 * support spaces in path to log4j configuration (CASSANDRA-2383)
 * avoid including inferred types in CF update (CASSANDRA-2809)
 * fix JMX bulkload call (CASSANDRA-2908)
 * fix updating KS with durable_writes=false (CASSANDRA-2907)
 * add simplified facade to SSTableWriter for bulk loading use
   (CASSANDRA-2911)
 * fix re-using index CF sstable names after drop/recreate (CASSANDRA-2872)
 * prepend CF to default index names (CASSANDRA-2903)
 * fix hint replay (CASSANDRA-2928)
 * Properly synchronize repair's merkle tree computation (CASSANDRA-2816)


0.8.1
 * CQL:
   - support for insert, delete in BATCH (CASSANDRA-2537)
   - support for IN to SELECT, UPDATE (CASSANDRA-2553)
   - timestamp support for INSERT, UPDATE, and BATCH (CASSANDRA-2555)
   - TTL support (CASSANDRA-2476)
   - counter support (CASSANDRA-2473)
   - ALTER COLUMNFAMILY (CASSANDRA-1709)
   - DROP INDEX (CASSANDRA-2617)
   - add SCHEMA/TABLE as aliases for KS/CF (CASSANDRA-2743)
   - server handles wait-for-schema-agreement (CASSANDRA-2756)
   - key alias support (CASSANDRA-2480)
 * add support for comparator parameters and a generic ReverseType
   (CASSANDRA-2355)
 * add CompositeType and DynamicCompositeType (CASSANDRA-2231)
 * optimize batches containing multiple updates to the same row
   (CASSANDRA-2583)
 * adjust hinted handoff page size to avoid OOM with large columns 
   (CASSANDRA-2652)
 * mark BRAF buffer invalid post-flush so we don't re-flush partial
   buffers again, especially on CL writes (CASSANDRA-2660)
 * add DROP INDEX support to CLI (CASSANDRA-2616)
 * don't perform HH to client-mode [storageproxy] nodes (CASSANDRA-2668)
 * Improve forceDeserialize/getCompactedRow encapsulation (CASSANDRA-2659)
 * Don't write CounterUpdateColumn to disk in tests (CASSANDRA-2650)
 * Add sstable bulk loading utility (CASSANDRA-1278)
 * avoid replaying hints to dropped columnfamilies (CASSANDRA-2685)
 * add placeholders for missing rows in range query pseudo-RR (CASSANDRA-2680)
 * remove no-op HHOM.renameHints (CASSANDRA-2693)
 * clone super columns to avoid modifying them during flush (CASSANDRA-2675)
 * allow writes to bypass the commitlog for certain keyspaces (CASSANDRA-2683)
 * avoid NPE when bypassing commitlog during memtable flush (CASSANDRA-2781)
 * Added support for making bootstrap retry if nodes flap (CASSANDRA-2644)
 * Added statusthrift to nodetool to report if thrift server is running (CASSANDRA-2722)
 * Fixed rows being cached if they do not exist (CASSANDRA-2723)
 * Support passing tableName and cfName to RowCacheProviders (CASSANDRA-2702)
 * close scrub file handles (CASSANDRA-2669)
 * throttle migration replay (CASSANDRA-2714)
 * optimize column serializer creation (CASSANDRA-2716)
 * Added support for making bootstrap retry if nodes flap (CASSANDRA-2644)
 * Added statusthrift to nodetool to report if thrift server is running
   (CASSANDRA-2722)
 * Fixed rows being cached if they do not exist (CASSANDRA-2723)
 * fix truncate/compaction race (CASSANDRA-2673)
 * workaround large resultsets causing large allocation retention
   by nio sockets (CASSANDRA-2654)
 * fix nodetool ring use with Ec2Snitch (CASSANDRA-2733)
 * fix removing columns and subcolumns that are supressed by a row or
   supercolumn tombstone during replica resolution (CASSANDRA-2590)
 * support sstable2json against snapshot sstables (CASSANDRA-2386)
 * remove active-pull schema requests (CASSANDRA-2715)
 * avoid marking entire list of sstables as actively being compacted
   in multithreaded compaction (CASSANDRA-2765)
 * seek back after deserializing a row to update cache with (CASSANDRA-2752)
 * avoid skipping rows in scrub for counter column family (CASSANDRA-2759)
 * fix ConcurrentModificationException in repair when dealing with 0.7 node
   (CASSANDRA-2767)
 * use threadsafe collections for StreamInSession (CASSANDRA-2766)
 * avoid infinite loop when creating merkle tree (CASSANDRA-2758)
 * avoids unmarking compacting sstable prematurely in cleanup (CASSANDRA-2769)
 * fix NPE when the commit log is bypassed (CASSANDRA-2718)
 * don't throw an exception in SS.isRPCServerRunning (CASSANDRA-2721)
 * make stress.jar executable (CASSANDRA-2744)
 * add daemon mode to java stress (CASSANDRA-2267)
 * expose the DC and rack of a node through JMX and nodetool ring (CASSANDRA-2531)
 * fix cache mbean getSize (CASSANDRA-2781)
 * Add Date, Float, Double, and Boolean types (CASSANDRA-2530)
 * Add startup flag to renew counter node id (CASSANDRA-2788)
 * add jamm agent to cassandra.bat (CASSANDRA-2787)
 * fix repair hanging if a neighbor has nothing to send (CASSANDRA-2797)
 * purge tombstone even if row is in only one sstable (CASSANDRA-2801)
 * Fix wrong purge of deleted cf during compaction (CASSANDRA-2786)
 * fix race that could result in Hadoop writer failing to throw an
   exception encountered after close() (CASSANDRA-2755)
 * fix scan wrongly throwing assertion error (CASSANDRA-2653)
 * Always use even distribution for merkle tree with RandomPartitionner
   (CASSANDRA-2841)
 * fix describeOwnership for OPP (CASSANDRA-2800)
 * ensure that string tokens do not contain commas (CASSANDRA-2762)


0.8.0-final
 * fix CQL grammar warning and cqlsh regression from CASSANDRA-2622
 * add ant generate-cql-html target (CASSANDRA-2526)
 * update CQL consistency levels (CASSANDRA-2566)
 * debian packaging fixes (CASSANDRA-2481, 2647)
 * fix UUIDType, IntegerType for direct buffers (CASSANDRA-2682, 2684)
 * switch to native Thrift for Hadoop map/reduce (CASSANDRA-2667)
 * fix StackOverflowError when building from eclipse (CASSANDRA-2687)
 * only provide replication_factor to strategy_options "help" for
   SimpleStrategy, OldNetworkTopologyStrategy (CASSANDRA-2678, 2713)
 * fix exception adding validators to non-string columns (CASSANDRA-2696)
 * avoid instantiating DatabaseDescriptor in JDBC (CASSANDRA-2694)
 * fix potential stack overflow during compaction (CASSANDRA-2626)
 * clone super columns to avoid modifying them during flush (CASSANDRA-2675)
 * reset underlying iterator in EchoedRow constructor (CASSANDRA-2653)


0.8.0-rc1
 * faster flushes and compaction from fixing excessively pessimistic 
   rebuffering in BRAF (CASSANDRA-2581)
 * fix returning null column values in the python cql driver (CASSANDRA-2593)
 * fix merkle tree splitting exiting early (CASSANDRA-2605)
 * snapshot_before_compaction directory name fix (CASSANDRA-2598)
 * Disable compaction throttling during bootstrap (CASSANDRA-2612) 
 * fix CQL treatment of > and < operators in range slices (CASSANDRA-2592)
 * fix potential double-application of counter updates on commitlog replay
   by moving replay position from header to sstable metadata (CASSANDRA-2419)
 * JDBC CQL driver exposes getColumn for access to timestamp
 * JDBC ResultSetMetadata properties added to AbstractType
 * r/m clustertool (CASSANDRA-2607)
 * add support for presenting row key as a column in CQL result sets 
   (CASSANDRA-2622)
 * Don't allow {LOCAL|EACH}_QUORUM unless strategy is NTS (CASSANDRA-2627)
 * validate keyspace strategy_options during CQL create (CASSANDRA-2624)
 * fix empty Result with secondary index when limit=1 (CASSANDRA-2628)
 * Fix regression where bootstrapping a node with no schema fails
   (CASSANDRA-2625)
 * Allow removing LocationInfo sstables (CASSANDRA-2632)
 * avoid attempting to replay mutations from dropped keyspaces (CASSANDRA-2631)
 * avoid using cached position of a key when GT is requested (CASSANDRA-2633)
 * fix counting bloom filter true positives (CASSANDRA-2637)
 * initialize local ep state prior to gossip startup if needed (CASSANDRA-2638)
 * fix counter increment lost after restart (CASSANDRA-2642)
 * add quote-escaping via backslash to CLI (CASSANDRA-2623)
 * fix pig example script (CASSANDRA-2487)
 * fix dynamic snitch race in adding latencies (CASSANDRA-2618)
 * Start/stop cassandra after more important services such as mdadm in
   debian packaging (CASSANDRA-2481)


0.8.0-beta2
 * fix NPE compacting index CFs (CASSANDRA-2528)
 * Remove checking all column families on startup for compaction candidates 
   (CASSANDRA-2444)
 * validate CQL create keyspace options (CASSANDRA-2525)
 * fix nodetool setcompactionthroughput (CASSANDRA-2550)
 * move	gossip heartbeat back to its own thread (CASSANDRA-2554)
 * validate cql TRUNCATE columnfamily before truncating (CASSANDRA-2570)
 * fix batch_mutate for mixed standard-counter mutations (CASSANDRA-2457)
 * disallow making schema changes to system keyspace (CASSANDRA-2563)
 * fix sending mutation messages multiple times (CASSANDRA-2557)
 * fix incorrect use of NBHM.size in ReadCallback that could cause
   reads to time out even when responses were received (CASSANDRA-2552)
 * trigger read repair correctly for LOCAL_QUORUM reads (CASSANDRA-2556)
 * Allow configuring the number of compaction thread (CASSANDRA-2558)
 * forceUserDefinedCompaction will attempt to compact what it is given
   even if the pessimistic estimate is that there is not enough disk space;
   automatic compactions will only compact 2 or more sstables (CASSANDRA-2575)
 * refuse to apply migrations with older timestamps than the current 
   schema (CASSANDRA-2536)
 * remove unframed Thrift transport option
 * include indexes in snapshots (CASSANDRA-2596)
 * improve ignoring of obsolete mutations in index maintenance (CASSANDRA-2401)
 * recognize attempt to drop just the index while leaving the column
   definition alone (CASSANDRA-2619)
  

0.8.0-beta1
 * remove Avro RPC support (CASSANDRA-926)
 * support for columns that act as incr/decr counters 
   (CASSANDRA-1072, 1937, 1944, 1936, 2101, 2093, 2288, 2105, 2384, 2236, 2342,
   2454)
 * CQL (CASSANDRA-1703, 1704, 1705, 1706, 1707, 1708, 1710, 1711, 1940, 
   2124, 2302, 2277, 2493)
 * avoid double RowMutation serialization on write path (CASSANDRA-1800)
 * make NetworkTopologyStrategy the default (CASSANDRA-1960)
 * configurable internode encryption (CASSANDRA-1567, 2152)
 * human readable column names in sstable2json output (CASSANDRA-1933)
 * change default JMX port to 7199 (CASSANDRA-2027)
 * backwards compatible internal messaging (CASSANDRA-1015)
 * atomic switch of memtables and sstables (CASSANDRA-2284)
 * add pluggable SeedProvider (CASSANDRA-1669)
 * Fix clustertool to not throw exception when calling get_endpoints (CASSANDRA-2437)
 * upgrade to thrift 0.6 (CASSANDRA-2412) 
 * repair works on a token range instead of full ring (CASSANDRA-2324)
 * purge tombstones from row cache (CASSANDRA-2305)
 * push replication_factor into strategy_options (CASSANDRA-1263)
 * give snapshots the same name on each node (CASSANDRA-1791)
 * remove "nodetool loadbalance" (CASSANDRA-2448)
 * multithreaded compaction (CASSANDRA-2191)
 * compaction throttling (CASSANDRA-2156)
 * add key type information and alias (CASSANDRA-2311, 2396)
 * cli no longer divides read_repair_chance by 100 (CASSANDRA-2458)
 * made CompactionInfo.getTaskType return an enum (CASSANDRA-2482)
 * add a server-wide cap on measured memtable memory usage and aggressively
   flush to keep under that threshold (CASSANDRA-2006)
 * add unified UUIDType (CASSANDRA-2233)
 * add off-heap row cache support (CASSANDRA-1969)


0.7.5
 * improvements/fixes to PIG driver (CASSANDRA-1618, CASSANDRA-2387,
   CASSANDRA-2465, CASSANDRA-2484)
 * validate index names (CASSANDRA-1761)
 * reduce contention on Table.flusherLock (CASSANDRA-1954)
 * try harder to detect failures during streaming, cleaning up temporary
   files more reliably (CASSANDRA-2088)
 * shut down server for OOM on a Thrift thread (CASSANDRA-2269)
 * fix tombstone handling in repair and sstable2json (CASSANDRA-2279)
 * preserve version when streaming data from old sstables (CASSANDRA-2283)
 * don't start repair if a neighboring node is marked as dead (CASSANDRA-2290)
 * purge tombstones from row cache (CASSANDRA-2305)
 * Avoid seeking when sstable2json exports the entire file (CASSANDRA-2318)
 * clear Built flag in system table when dropping an index (CASSANDRA-2320)
 * don't allow arbitrary argument for stress.java (CASSANDRA-2323)
 * validate values for index predicates in get_indexed_slice (CASSANDRA-2328)
 * queue secondary indexes for flush before the parent (CASSANDRA-2330)
 * allow job configuration to set the CL used in Hadoop jobs (CASSANDRA-2331)
 * add memtable_flush_queue_size defaulting to 4 (CASSANDRA-2333)
 * Allow overriding of initial_token, storage_port and rpc_port from system
   properties (CASSANDRA-2343)
 * fix comparator used for non-indexed secondary expressions in index scan
   (CASSANDRA-2347)
 * ensure size calculation and write phase of large-row compaction use
   the same threshold for TTL expiration (CASSANDRA-2349)
 * fix race when iterating CFs during add/drop (CASSANDRA-2350)
 * add ConsistencyLevel command to CLI (CASSANDRA-2354)
 * allow negative numbers in the cli (CASSANDRA-2358)
 * hard code serialVersionUID for tokens class (CASSANDRA-2361)
 * fix potential infinite loop in ByteBufferUtil.inputStream (CASSANDRA-2365)
 * fix encoding bugs in HintedHandoffManager, SystemTable when default
   charset is not UTF8 (CASSANDRA-2367)
 * avoids having removed node reappearing in Gossip (CASSANDRA-2371)
 * fix incorrect truncation of long to int when reading columns via block
   index (CASSANDRA-2376)
 * fix NPE during stream session (CASSANDRA-2377)
 * fix race condition that could leave orphaned data files when dropping CF or
   KS (CASSANDRA-2381)
 * fsync statistics component on write (CASSANDRA-2382)
 * fix duplicate results from CFS.scan (CASSANDRA-2406)
 * add IntegerType to CLI help (CASSANDRA-2414)
 * avoid caching token-only decoratedkeys (CASSANDRA-2416)
 * convert mmap assertion to if/throw so scrub can catch it (CASSANDRA-2417)
 * don't overwrite gc log (CASSANDR-2418)
 * invalidate row cache for streamed row to avoid inconsitencies
   (CASSANDRA-2420)
 * avoid copies in range/index scans (CASSANDRA-2425)
 * make sure we don't wipe data during cleanup if the node has not join
   the ring (CASSANDRA-2428)
 * Try harder to close files after compaction (CASSANDRA-2431)
 * re-set bootstrapped flag after move finishes (CASSANDRA-2435)
 * display validation_class in CLI 'describe keyspace' (CASSANDRA-2442)
 * make cleanup compactions cleanup the row cache (CASSANDRA-2451)
 * add column fields validation to scrub (CASSANDRA-2460)
 * use 64KB flush buffer instead of in_memory_compaction_limit (CASSANDRA-2463)
 * fix backslash substitutions in CLI (CASSANDRA-2492)
 * disable cache saving for system CFS (CASSANDRA-2502)
 * fixes for verifying destination availability under hinted conditions
   so UE can be thrown intead of timing out (CASSANDRA-2514)
 * fix update of validation class in column metadata (CASSANDRA-2512)
 * support LOCAL_QUORUM, EACH_QUORUM CLs outside of NTS (CASSANDRA-2516)
 * preserve version when streaming data from old sstables (CASSANDRA-2283)
 * fix backslash substitutions in CLI (CASSANDRA-2492)
 * count a row deletion as one operation towards memtable threshold 
   (CASSANDRA-2519)
 * support LOCAL_QUORUM, EACH_QUORUM CLs outside of NTS (CASSANDRA-2516)


0.7.4
 * add nodetool join command (CASSANDRA-2160)
 * fix secondary indexes on pre-existing or streamed data (CASSANDRA-2244)
 * initialize endpoint in gossiper earlier (CASSANDRA-2228)
 * add ability to write to Cassandra from Pig (CASSANDRA-1828)
 * add rpc_[min|max]_threads (CASSANDRA-2176)
 * add CL.TWO, CL.THREE (CASSANDRA-2013)
 * avoid exporting an un-requested row in sstable2json, when exporting 
   a key that does not exist (CASSANDRA-2168)
 * add incremental_backups option (CASSANDRA-1872)
 * add configurable row limit to Pig loadfunc (CASSANDRA-2276)
 * validate column values in batches as well as single-Column inserts
   (CASSANDRA-2259)
 * move sample schema from cassandra.yaml to schema-sample.txt,
   a cli scripts (CASSANDRA-2007)
 * avoid writing empty rows when scrubbing tombstoned rows (CASSANDRA-2296)
 * fix assertion error in range and index scans for CL < ALL
   (CASSANDRA-2282)
 * fix commitlog replay when flush position refers to data that didn't
   get synced before server died (CASSANDRA-2285)
 * fix fd leak in sstable2json with non-mmap'd i/o (CASSANDRA-2304)
 * reduce memory use during streaming of multiple sstables (CASSANDRA-2301)
 * purge tombstoned rows from cache after GCGraceSeconds (CASSANDRA-2305)
 * allow zero replicas in a NTS datacenter (CASSANDRA-1924)
 * make range queries respect snitch for local replicas (CASSANDRA-2286)
 * fix HH delivery when column index is larger than 2GB (CASSANDRA-2297)
 * make 2ary indexes use parent CF flush thresholds during initial build
   (CASSANDRA-2294)
 * update memtable_throughput to be a long (CASSANDRA-2158)


0.7.3
 * Keep endpoint state until aVeryLongTime (CASSANDRA-2115)
 * lower-latency read repair (CASSANDRA-2069)
 * add hinted_handoff_throttle_delay_in_ms option (CASSANDRA-2161)
 * fixes for cache save/load (CASSANDRA-2172, -2174)
 * Handle whole-row deletions in CFOutputFormat (CASSANDRA-2014)
 * Make memtable_flush_writers flush in parallel (CASSANDRA-2178)
 * Add compaction_preheat_key_cache option (CASSANDRA-2175)
 * refactor stress.py to have only one copy of the format string 
   used for creating row keys (CASSANDRA-2108)
 * validate index names for \w+ (CASSANDRA-2196)
 * Fix Cassandra cli to respect timeout if schema does not settle 
   (CASSANDRA-2187)
 * fix for compaction and cleanup writing old-format data into new-version 
   sstable (CASSANDRA-2211, -2216)
 * add nodetool scrub (CASSANDRA-2217, -2240)
 * fix sstable2json large-row pagination (CASSANDRA-2188)
 * fix EOFing on requests for the last bytes in a file (CASSANDRA-2213)
 * fix BufferedRandomAccessFile bugs (CASSANDRA-2218, -2241)
 * check for memtable flush_after_mins exceeded every 10s (CASSANDRA-2183)
 * fix cache saving on Windows (CASSANDRA-2207)
 * add validateSchemaAgreement call + synchronization to schema
   modification operations (CASSANDRA-2222)
 * fix for reversed slice queries on large rows (CASSANDRA-2212)
 * fat clients were writing local data (CASSANDRA-2223)
 * set DEFAULT_MEMTABLE_LIFETIME_IN_MINS to 24h
 * improve detection and cleanup of partially-written sstables 
   (CASSANDRA-2206)
 * fix supercolumn de/serialization when subcolumn comparator is different
   from supercolumn's (CASSANDRA-2104)
 * fix starting up on Windows when CASSANDRA_HOME contains whitespace
   (CASSANDRA-2237)
 * add [get|set][row|key]cacheSavePeriod to JMX (CASSANDRA-2100)
 * fix Hadoop ColumnFamilyOutputFormat dropping of mutations
   when batch fills up (CASSANDRA-2255)
 * move file deletions off of scheduledtasks executor (CASSANDRA-2253)


0.7.2
 * copy DecoratedKey.key when inserting into caches to avoid retaining
   a reference to the underlying buffer (CASSANDRA-2102)
 * format subcolumn names with subcomparator (CASSANDRA-2136)
 * fix column bloom filter deserialization (CASSANDRA-2165)


0.7.1
 * refactor MessageDigest creation code. (CASSANDRA-2107)
 * buffer network stack to avoid inefficient small TCP messages while avoiding
   the nagle/delayed ack problem (CASSANDRA-1896)
 * check log4j configuration for changes every 10s (CASSANDRA-1525, 1907)
 * more-efficient cross-DC replication (CASSANDRA-1530, -2051, -2138)
 * avoid polluting page cache with commitlog or sstable writes
   and seq scan operations (CASSANDRA-1470)
 * add RMI authentication options to nodetool (CASSANDRA-1921)
 * make snitches configurable at runtime (CASSANDRA-1374)
 * retry hadoop split requests on connection failure (CASSANDRA-1927)
 * implement describeOwnership for BOP, COPP (CASSANDRA-1928)
 * make read repair behave as expected for ConsistencyLevel > ONE
   (CASSANDRA-982, 2038)
 * distributed test harness (CASSANDRA-1859, 1964)
 * reduce flush lock contention (CASSANDRA-1930)
 * optimize supercolumn deserialization (CASSANDRA-1891)
 * fix CFMetaData.apply to only compare objects of the same class 
   (CASSANDRA-1962)
 * allow specifying specific SSTables to compact from JMX (CASSANDRA-1963)
 * fix race condition in MessagingService.targets (CASSANDRA-1959, 2094, 2081)
 * refuse to open sstables from a future version (CASSANDRA-1935)
 * zero-copy reads (CASSANDRA-1714)
 * fix copy bounds for word Text in wordcount demo (CASSANDRA-1993)
 * fixes for contrib/javautils (CASSANDRA-1979)
 * check more frequently for memtable expiration (CASSANDRA-2000)
 * fix writing SSTable column count statistics (CASSANDRA-1976)
 * fix streaming of multiple CFs during bootstrap (CASSANDRA-1992)
 * explicitly set JVM GC new generation size with -Xmn (CASSANDRA-1968)
 * add short options for CLI flags (CASSANDRA-1565)
 * make keyspace argument to "describe keyspace" in CLI optional
   when authenticated to keyspace already (CASSANDRA-2029)
 * added option to specify -Dcassandra.join_ring=false on startup
   to allow "warm spare" nodes or performing JMX maintenance before
   joining the ring (CASSANDRA-526)
 * log migrations at INFO (CASSANDRA-2028)
 * add CLI verbose option in file mode (CASSANDRA-2030)
 * add single-line "--" comments to CLI (CASSANDRA-2032)
 * message serialization tests (CASSANDRA-1923)
 * switch from ivy to maven-ant-tasks (CASSANDRA-2017)
 * CLI attempts to block for new schema to propagate (CASSANDRA-2044)
 * fix potential overflow in nodetool cfstats (CASSANDRA-2057)
 * add JVM shutdownhook to sync commitlog (CASSANDRA-1919)
 * allow nodes to be up without being part of  normal traffic (CASSANDRA-1951)
 * fix CLI "show keyspaces" with null options on NTS (CASSANDRA-2049)
 * fix possible ByteBuffer race conditions (CASSANDRA-2066)
 * reduce garbage generated by MessagingService to prevent load spikes
   (CASSANDRA-2058)
 * fix math in RandomPartitioner.describeOwnership (CASSANDRA-2071)
 * fix deletion of sstable non-data components (CASSANDRA-2059)
 * avoid blocking gossip while deleting handoff hints (CASSANDRA-2073)
 * ignore messages from newer versions, keep track of nodes in gossip 
   regardless of version (CASSANDRA-1970)
 * cache writing moved to CompactionManager to reduce i/o contention and
   updated to use non-cache-polluting writes (CASSANDRA-2053)
 * page through large rows when exporting to JSON (CASSANDRA-2041)
 * add flush_largest_memtables_at and reduce_cache_sizes_at options
   (CASSANDRA-2142)
 * add cli 'describe cluster' command (CASSANDRA-2127)
 * add cli support for setting username/password at 'connect' command 
   (CASSANDRA-2111)
 * add -D option to Stress.java to allow reading hosts from a file 
   (CASSANDRA-2149)
 * bound hints CF throughput between 32M and 256M (CASSANDRA-2148)
 * continue starting when invalid saved cache entries are encountered
   (CASSANDRA-2076)
 * add max_hint_window_in_ms option (CASSANDRA-1459)


0.7.0-final
 * fix offsets to ByteBuffer.get (CASSANDRA-1939)


0.7.0-rc4
 * fix cli crash after backgrounding (CASSANDRA-1875)
 * count timeouts in storageproxy latencies, and include latency 
   histograms in StorageProxyMBean (CASSANDRA-1893)
 * fix CLI get recognition of supercolumns (CASSANDRA-1899)
 * enable keepalive on intra-cluster sockets (CASSANDRA-1766)
 * count timeouts towards dynamicsnitch latencies (CASSANDRA-1905)
 * Expose index-building status in JMX + cli schema description
   (CASSANDRA-1871)
 * allow [LOCAL|EACH]_QUORUM to be used with non-NetworkTopology 
   replication Strategies
 * increased amount of index locks for faster commitlog replay
 * collect secondary index tombstones immediately (CASSANDRA-1914)
 * revert commitlog changes from #1780 (CASSANDRA-1917)
 * change RandomPartitioner min token to -1 to avoid collision w/
   tokens on actual nodes (CASSANDRA-1901)
 * examine the right nibble when validating TimeUUID (CASSANDRA-1910)
 * include secondary indexes in cleanup (CASSANDRA-1916)
 * CFS.scrubDataDirectories should also cleanup invalid secondary indexes
   (CASSANDRA-1904)
 * ability to disable/enable gossip on nodes to force them down
   (CASSANDRA-1108)


0.7.0-rc3
 * expose getNaturalEndpoints in StorageServiceMBean taking byte[]
   key; RMI cannot serialize ByteBuffer (CASSANDRA-1833)
 * infer org.apache.cassandra.locator for replication strategy classes
   when not otherwise specified
 * validation that generates less garbage (CASSANDRA-1814)
 * add TTL support to CLI (CASSANDRA-1838)
 * cli defaults to bytestype for subcomparator when creating
   column families (CASSANDRA-1835)
 * unregister index MBeans when index is dropped (CASSANDRA-1843)
 * make ByteBufferUtil.clone thread-safe (CASSANDRA-1847)
 * change exception for read requests during bootstrap from 
   InvalidRequest to Unavailable (CASSANDRA-1862)
 * respect row-level tombstones post-flush in range scans
   (CASSANDRA-1837)
 * ReadResponseResolver check digests against each other (CASSANDRA-1830)
 * return InvalidRequest when remove of subcolumn without supercolumn
   is requested (CASSANDRA-1866)
 * flush before repair (CASSANDRA-1748)
 * SSTableExport validates key order (CASSANDRA-1884)
 * large row support for SSTableExport (CASSANDRA-1867)
 * Re-cache hot keys post-compaction without hitting disk (CASSANDRA-1878)
 * manage read repair in coordinator instead of data source, to
   provide latency information to dynamic snitch (CASSANDRA-1873)


0.7.0-rc2
 * fix live-column-count of slice ranges including tombstoned supercolumn 
   with live subcolumn (CASSANDRA-1591)
 * rename o.a.c.internal.AntientropyStage -> AntiEntropyStage,
   o.a.c.request.Request_responseStage -> RequestResponseStage,
   o.a.c.internal.Internal_responseStage -> InternalResponseStage
 * add AbstractType.fromString (CASSANDRA-1767)
 * require index_type to be present when specifying index_name
   on ColumnDef (CASSANDRA-1759)
 * fix add/remove index bugs in CFMetadata (CASSANDRA-1768)
 * rebuild Strategy during system_update_keyspace (CASSANDRA-1762)
 * cli updates prompt to ... in continuation lines (CASSANDRA-1770)
 * support multiple Mutations per key in hadoop ColumnFamilyOutputFormat
   (CASSANDRA-1774)
 * improvements to Debian init script (CASSANDRA-1772)
 * use local classloader to check for version.properties (CASSANDRA-1778)
 * Validate that column names in column_metadata are valid for the
   defined comparator, and decode properly in cli (CASSANDRA-1773)
 * use cross-platform newlines in cli (CASSANDRA-1786)
 * add ExpiringColumn support to sstable import/export (CASSANDRA-1754)
 * add flush for each append to periodic commitlog mode; added
   periodic_without_flush option to disable this (CASSANDRA-1780)
 * close file handle used for post-flush truncate (CASSANDRA-1790)
 * various code cleanup (CASSANDRA-1793, -1794, -1795)
 * fix range queries against wrapped range (CASSANDRA-1781)
 * fix consistencylevel calculations for NetworkTopologyStrategy
   (CASSANDRA-1804)
 * cli support index type enum names (CASSANDRA-1810)
 * improved validation of column_metadata (CASSANDRA-1813)
 * reads at ConsistencyLevel > 1 throw UnavailableException
   immediately if insufficient live nodes exist (CASSANDRA-1803)
 * copy bytebuffers for local writes to avoid retaining the entire
   Thrift frame (CASSANDRA-1801)
 * fix NPE adding index to column w/o prior metadata (CASSANDRA-1764)
 * reduce fat client timeout (CASSANDRA-1730)
 * fix botched merge of CASSANDRA-1316


0.7.0-rc1
 * fix compaction and flush races with schema updates (CASSANDRA-1715)
 * add clustertool, config-converter, sstablekeys, and schematool 
   Windows .bat files (CASSANDRA-1723)
 * reject range queries received during bootstrap (CASSANDRA-1739)
 * fix wrapping-range queries on non-minimum token (CASSANDRA-1700)
 * add nodetool cfhistogram (CASSANDRA-1698)
 * limit repaired ranges to what the nodes have in common (CASSANDRA-1674)
 * index scan treats missing columns as not matching secondary
   expressions (CASSANDRA-1745)
 * Fix misuse of DataOutputBuffer.getData in AntiEntropyService
   (CASSANDRA-1729)
 * detect and warn when obsolete version of JNA is present (CASSANDRA-1760)
 * reduce fat client timeout (CASSANDRA-1730)
 * cleanup smallest CFs first to increase free temp space for larger ones
   (CASSANDRA-1811)
 * Update windows .bat files to work outside of main Cassandra
   directory (CASSANDRA-1713)
 * fix read repair regression from 0.6.7 (CASSANDRA-1727)
 * more-efficient read repair (CASSANDRA-1719)
 * fix hinted handoff replay (CASSANDRA-1656)
 * log type of dropped messages (CASSANDRA-1677)
 * upgrade to SLF4J 1.6.1
 * fix ByteBuffer bug in ExpiringColumn.updateDigest (CASSANDRA-1679)
 * fix IntegerType.getString (CASSANDRA-1681)
 * make -Djava.net.preferIPv4Stack=true the default (CASSANDRA-628)
 * add INTERNAL_RESPONSE verb to differentiate from responses related
   to client requests (CASSANDRA-1685)
 * log tpstats when dropping messages (CASSANDRA-1660)
 * include unreachable nodes in describeSchemaVersions (CASSANDRA-1678)
 * Avoid dropping messages off the client request path (CASSANDRA-1676)
 * fix jna errno reporting (CASSANDRA-1694)
 * add friendlier error for UnknownHostException on startup (CASSANDRA-1697)
 * include jna dependency in RPM package (CASSANDRA-1690)
 * add --skip-keys option to stress.py (CASSANDRA-1696)
 * improve cli handling of non-string keys and column names 
   (CASSANDRA-1701, -1693)
 * r/m extra subcomparator line in cli keyspaces output (CASSANDRA-1712)
 * add read repair chance to cli "show keyspaces"
 * upgrade to ConcurrentLinkedHashMap 1.1 (CASSANDRA-975)
 * fix index scan routing (CASSANDRA-1722)
 * fix tombstoning of supercolumns in range queries (CASSANDRA-1734)
 * clear endpoint cache after updating keyspace metadata (CASSANDRA-1741)
 * fix wrapping-range queries on non-minimum token (CASSANDRA-1700)
 * truncate includes secondary indexes (CASSANDRA-1747)
 * retain reference to PendingFile sstables (CASSANDRA-1749)
 * fix sstableimport regression (CASSANDRA-1753)
 * fix for bootstrap when no non-system tables are defined (CASSANDRA-1732)
 * handle replica unavailability in index scan (CASSANDRA-1755)
 * fix service initialization order deadlock (CASSANDRA-1756)
 * multi-line cli commands (CASSANDRA-1742)
 * fix race between snapshot and compaction (CASSANDRA-1736)
 * add listEndpointsPendingHints, deleteHintsForEndpoint JMX methods 
   (CASSANDRA-1551)


0.7.0-beta3
 * add strategy options to describe_keyspace output (CASSANDRA-1560)
 * log warning when using randomly generated token (CASSANDRA-1552)
 * re-organize JMX into .db, .net, .internal, .request (CASSANDRA-1217)
 * allow nodes to change IPs between restarts (CASSANDRA-1518)
 * remember ring state between restarts by default (CASSANDRA-1518)
 * flush index built flag so we can read it before log replay (CASSANDRA-1541)
 * lock row cache updates to prevent race condition (CASSANDRA-1293)
 * remove assertion causing rare (and harmless) error messages in
   commitlog (CASSANDRA-1330)
 * fix moving nodes with no keyspaces defined (CASSANDRA-1574)
 * fix unbootstrap when no data is present in a transfer range (CASSANDRA-1573)
 * take advantage of AVRO-495 to simplify our avro IDL (CASSANDRA-1436)
 * extend authorization hierarchy to column family (CASSANDRA-1554)
 * deletion support in secondary indexes (CASSANDRA-1571)
 * meaningful error message for invalid replication strategy class 
   (CASSANDRA-1566)
 * allow keyspace creation with RF > N (CASSANDRA-1428)
 * improve cli error handling (CASSANDRA-1580)
 * add cache save/load ability (CASSANDRA-1417, 1606, 1647)
 * add StorageService.getDrainProgress (CASSANDRA-1588)
 * Disallow bootstrap to an in-use token (CASSANDRA-1561)
 * Allow dynamic secondary index creation and destruction (CASSANDRA-1532)
 * log auto-guessed memtable thresholds (CASSANDRA-1595)
 * add ColumnDef support to cli (CASSANDRA-1583)
 * reduce index sample time by 75% (CASSANDRA-1572)
 * add cli support for column, strategy metadata (CASSANDRA-1578, 1612)
 * add cli support for schema modification (CASSANDRA-1584)
 * delete temp files on failed compactions (CASSANDRA-1596)
 * avoid blocking for dead nodes during removetoken (CASSANDRA-1605)
 * remove ConsistencyLevel.ZERO (CASSANDRA-1607)
 * expose in-progress compaction type in jmx (CASSANDRA-1586)
 * removed IClock & related classes from internals (CASSANDRA-1502)
 * fix removing tokens from SystemTable on decommission and removetoken
   (CASSANDRA-1609)
 * include CF metadata in cli 'show keyspaces' (CASSANDRA-1613)
 * switch from Properties to HashMap in PropertyFileSnitch to
   avoid synchronization bottleneck (CASSANDRA-1481)
 * PropertyFileSnitch configuration file renamed to 
   cassandra-topology.properties
 * add cli support for get_range_slices (CASSANDRA-1088, CASSANDRA-1619)
 * Make memtable flush thresholds per-CF instead of global 
   (CASSANDRA-1007, 1637)
 * add cli support for binary data without CfDef hints (CASSANDRA-1603)
 * fix building SSTable statistics post-stream (CASSANDRA-1620)
 * fix potential infinite loop in 2ary index queries (CASSANDRA-1623)
 * allow creating NTS keyspaces with no replicas configured (CASSANDRA-1626)
 * add jmx histogram of sstables accessed per read (CASSANDRA-1624)
 * remove system_rename_column_family and system_rename_keyspace from the
   client API until races can be fixed (CASSANDRA-1630, CASSANDRA-1585)
 * add cli sanity tests (CASSANDRA-1582)
 * update GC settings in cassandra.bat (CASSANDRA-1636)
 * cli support for index queries (CASSANDRA-1635)
 * cli support for updating schema memtable settings (CASSANDRA-1634)
 * cli --file option (CASSANDRA-1616)
 * reduce automatically chosen memtable sizes by 50% (CASSANDRA-1641)
 * move endpoint cache from snitch to strategy (CASSANDRA-1643)
 * fix commitlog recovery deleting the newly-created segment as well as
   the old ones (CASSANDRA-1644)
 * upgrade to Thrift 0.5 (CASSANDRA-1367)
 * renamed CL.DCQUORUM to LOCAL_QUORUM and DCQUORUMSYNC to EACH_QUORUM
 * cli truncate support (CASSANDRA-1653)
 * update GC settings in cassandra.bat (CASSANDRA-1636)
 * avoid logging when a node's ip/token is gossipped back to it (CASSANDRA-1666)


0.7-beta2
 * always use UTF-8 for hint keys (CASSANDRA-1439)
 * remove cassandra.yaml dependency from Hadoop and Pig (CASSADRA-1322)
 * expose CfDef metadata in describe_keyspaces (CASSANDRA-1363)
 * restore use of mmap_index_only option (CASSANDRA-1241)
 * dropping a keyspace with no column families generated an error 
   (CASSANDRA-1378)
 * rename RackAwareStrategy to OldNetworkTopologyStrategy, RackUnawareStrategy 
   to SimpleStrategy, DatacenterShardStrategy to NetworkTopologyStrategy,
   AbstractRackAwareSnitch to AbstractNetworkTopologySnitch (CASSANDRA-1392)
 * merge StorageProxy.mutate, mutateBlocking (CASSANDRA-1396)
 * faster UUIDType, LongType comparisons (CASSANDRA-1386, 1393)
 * fix setting read_repair_chance from CLI addColumnFamily (CASSANDRA-1399)
 * fix updates to indexed columns (CASSANDRA-1373)
 * fix race condition leaving to FileNotFoundException (CASSANDRA-1382)
 * fix sharded lock hash on index write path (CASSANDRA-1402)
 * add support for GT/E, LT/E in subordinate index clauses (CASSANDRA-1401)
 * cfId counter got out of sync when CFs were added (CASSANDRA-1403)
 * less chatty schema updates (CASSANDRA-1389)
 * rename column family mbeans. 'type' will now include either 
   'IndexColumnFamilies' or 'ColumnFamilies' depending on the CFS type.
   (CASSANDRA-1385)
 * disallow invalid keyspace and column family names. This includes name that
   matches a '^\w+' regex. (CASSANDRA-1377)
 * use JNA, if present, to take snapshots (CASSANDRA-1371)
 * truncate hints if starting 0.7 for the first time (CASSANDRA-1414)
 * fix FD leak in single-row slicepredicate queries (CASSANDRA-1416)
 * allow index expressions against columns that are not part of the 
   SlicePredicate (CASSANDRA-1410)
 * config-converter properly handles snitches and framed support 
   (CASSANDRA-1420)
 * remove keyspace argument from multiget_count (CASSANDRA-1422)
 * allow specifying cassandra.yaml location as (local or remote) URL
   (CASSANDRA-1126)
 * fix using DynamicEndpointSnitch with NetworkTopologyStrategy
   (CASSANDRA-1429)
 * Add CfDef.default_validation_class (CASSANDRA-891)
 * fix EstimatedHistogram.max (CASSANDRA-1413)
 * quorum read optimization (CASSANDRA-1622)
 * handle zero-length (or missing) rows during HH paging (CASSANDRA-1432)
 * include secondary indexes during schema migrations (CASSANDRA-1406)
 * fix commitlog header race during schema change (CASSANDRA-1435)
 * fix ColumnFamilyStoreMBeanIterator to use new type name (CASSANDRA-1433)
 * correct filename generated by xml->yaml converter (CASSANDRA-1419)
 * add CMSInitiatingOccupancyFraction=75 and UseCMSInitiatingOccupancyOnly
   to default JVM options
 * decrease jvm heap for cassandra-cli (CASSANDRA-1446)
 * ability to modify keyspaces and column family definitions on a live cluster
   (CASSANDRA-1285)
 * support for Hadoop Streaming [non-jvm map/reduce via stdin/out]
   (CASSANDRA-1368)
 * Move persistent sstable stats from the system table to an sstable component
   (CASSANDRA-1430)
 * remove failed bootstrap attempt from pending ranges when gossip times
   it out after 1h (CASSANDRA-1463)
 * eager-create tcp connections to other cluster members (CASSANDRA-1465)
 * enumerate stages and derive stage from message type instead of 
   transmitting separately (CASSANDRA-1465)
 * apply reversed flag during collation from different data sources
   (CASSANDRA-1450)
 * make failure to remove commitlog segment non-fatal (CASSANDRA-1348)
 * correct ordering of drain operations so CL.recover is no longer 
   necessary (CASSANDRA-1408)
 * removed keyspace from describe_splits method (CASSANDRA-1425)
 * rename check_schema_agreement to describe_schema_versions
   (CASSANDRA-1478)
 * fix QUORUM calculation for RF > 3 (CASSANDRA-1487)
 * remove tombstones during non-major compactions when bloom filter
   verifies that row does not exist in other sstables (CASSANDRA-1074)
 * nodes that coordinated a loadbalance in the past could not be seen by
   newly added nodes (CASSANDRA-1467)
 * exposed endpoint states (gossip details) via jmx (CASSANDRA-1467)
 * ensure that compacted sstables are not included when new readers are
   instantiated (CASSANDRA-1477)
 * by default, calculate heap size and memtable thresholds at runtime (CASSANDRA-1469)
 * fix races dealing with adding/dropping keyspaces and column families in
   rapid succession (CASSANDRA-1477)
 * clean up of Streaming system (CASSANDRA-1503, 1504, 1506)
 * add options to configure Thrift socket keepalive and buffer sizes (CASSANDRA-1426)
 * make contrib CassandraServiceDataCleaner recursive (CASSANDRA-1509)
 * min, max compaction threshold are configurable and persistent 
   per-ColumnFamily (CASSANDRA-1468)
 * fix replaying the last mutation in a commitlog unnecessarily 
   (CASSANDRA-1512)
 * invoke getDefaultUncaughtExceptionHandler from DTPE with the original
   exception rather than the ExecutionException wrapper (CASSANDRA-1226)
 * remove Clock from the Thrift (and Avro) API (CASSANDRA-1501)
 * Close intra-node sockets when connection is broken (CASSANDRA-1528)
 * RPM packaging spec file (CASSANDRA-786)
 * weighted request scheduler (CASSANDRA-1485)
 * treat expired columns as deleted (CASSANDRA-1539)
 * make IndexInterval configurable (CASSANDRA-1488)
 * add describe_snitch to Thrift API (CASSANDRA-1490)
 * MD5 authenticator compares plain text submitted password with MD5'd
   saved property, instead of vice versa (CASSANDRA-1447)
 * JMX MessagingService pending and completed counts (CASSANDRA-1533)
 * fix race condition processing repair responses (CASSANDRA-1511)
 * make repair blocking (CASSANDRA-1511)
 * create EndpointSnitchInfo and MBean to expose rack and DC (CASSANDRA-1491)
 * added option to contrib/word_count to output results back to Cassandra
   (CASSANDRA-1342)
 * rewrite Hadoop ColumnFamilyRecordWriter to pool connections, retry to
   multiple Cassandra nodes, and smooth impact on the Cassandra cluster
   by using smaller batch sizes (CASSANDRA-1434)
 * fix setting gc_grace_seconds via CLI (CASSANDRA-1549)
 * support TTL'd index values (CASSANDRA-1536)
 * make removetoken work like decommission (CASSANDRA-1216)
 * make cli comparator-aware and improve quote rules (CASSANDRA-1523,-1524)
 * make nodetool compact and cleanup blocking (CASSANDRA-1449)
 * add memtable, cache information to GCInspector logs (CASSANDRA-1558)
 * enable/disable HintedHandoff via JMX (CASSANDRA-1550)
 * Ignore stray files in the commit log directory (CASSANDRA-1547)
 * Disallow bootstrap to an in-use token (CASSANDRA-1561)


0.7-beta1
 * sstable versioning (CASSANDRA-389)
 * switched to slf4j logging (CASSANDRA-625)
 * add (optional) expiration time for column (CASSANDRA-699)
 * access levels for authentication/authorization (CASSANDRA-900)
 * add ReadRepairChance to CF definition (CASSANDRA-930)
 * fix heisenbug in system tests, especially common on OS X (CASSANDRA-944)
 * convert to byte[] keys internally and all public APIs (CASSANDRA-767)
 * ability to alter schema definitions on a live cluster (CASSANDRA-44)
 * renamed configuration file to cassandra.xml, and log4j.properties to
   log4j-server.properties, which must now be loaded from
   the classpath (which is how our scripts in bin/ have always done it)
   (CASSANDRA-971)
 * change get_count to require a SlicePredicate. create multi_get_count
   (CASSANDRA-744)
 * re-organized endpointsnitch implementations and added SimpleSnitch
   (CASSANDRA-994)
 * Added preload_row_cache option (CASSANDRA-946)
 * add CRC to commitlog header (CASSANDRA-999)
 * removed deprecated batch_insert and get_range_slice methods (CASSANDRA-1065)
 * add truncate thrift method (CASSANDRA-531)
 * http mini-interface using mx4j (CASSANDRA-1068)
 * optimize away copy of sliced row on memtable read path (CASSANDRA-1046)
 * replace constant-size 2GB mmaped segments and special casing for index 
   entries spanning segment boundaries, with SegmentedFile that computes 
   segments that always contain entire entries/rows (CASSANDRA-1117)
 * avoid reading large rows into memory during compaction (CASSANDRA-16)
 * added hadoop OutputFormat (CASSANDRA-1101)
 * efficient Streaming (no more anticompaction) (CASSANDRA-579)
 * split commitlog header into separate file and add size checksum to
   mutations (CASSANDRA-1179)
 * avoid allocating a new byte[] for each mutation on replay (CASSANDRA-1219)
 * revise HH schema to be per-endpoint (CASSANDRA-1142)
 * add joining/leaving status to nodetool ring (CASSANDRA-1115)
 * allow multiple repair sessions per node (CASSANDRA-1190)
 * optimize away MessagingService for local range queries (CASSANDRA-1261)
 * make framed transport the default so malformed requests can't OOM the 
   server (CASSANDRA-475)
 * significantly faster reads from row cache (CASSANDRA-1267)
 * take advantage of row cache during range queries (CASSANDRA-1302)
 * make GCGraceSeconds a per-ColumnFamily value (CASSANDRA-1276)
 * keep persistent row size and column count statistics (CASSANDRA-1155)
 * add IntegerType (CASSANDRA-1282)
 * page within a single row during hinted handoff (CASSANDRA-1327)
 * push DatacenterShardStrategy configuration into keyspace definition,
   eliminating datacenter.properties. (CASSANDRA-1066)
 * optimize forward slices starting with '' and single-index-block name 
   queries by skipping the column index (CASSANDRA-1338)
 * streaming refactor (CASSANDRA-1189)
 * faster comparison for UUID types (CASSANDRA-1043)
 * secondary index support (CASSANDRA-749 and subtasks)
 * make compaction buckets deterministic (CASSANDRA-1265)


0.6.6
 * Allow using DynamicEndpointSnitch with RackAwareStrategy (CASSANDRA-1429)
 * remove the remaining vestiges of the unfinished DatacenterShardStrategy 
   (replaced by NetworkTopologyStrategy in 0.7)
   

0.6.5
 * fix key ordering in range query results with RandomPartitioner
   and ConsistencyLevel > ONE (CASSANDRA-1145)
 * fix for range query starting with the wrong token range (CASSANDRA-1042)
 * page within a single row during hinted handoff (CASSANDRA-1327)
 * fix compilation on non-sun JDKs (CASSANDRA-1061)
 * remove String.trim() call on row keys in batch mutations (CASSANDRA-1235)
 * Log summary of dropped messages instead of spamming log (CASSANDRA-1284)
 * add dynamic endpoint snitch (CASSANDRA-981)
 * fix streaming for keyspaces with hyphens in their name (CASSANDRA-1377)
 * fix errors in hard-coded bloom filter optKPerBucket by computing it
   algorithmically (CASSANDRA-1220
 * remove message deserialization stage, and uncap read/write stages
   so slow reads/writes don't block gossip processing (CASSANDRA-1358)
 * add jmx port configuration to Debian package (CASSANDRA-1202)
 * use mlockall via JNA, if present, to prevent Linux from swapping
   out parts of the JVM (CASSANDRA-1214)


0.6.4
 * avoid queuing multiple hint deliveries for the same endpoint
   (CASSANDRA-1229)
 * better performance for and stricter checking of UTF8 column names
   (CASSANDRA-1232)
 * extend option to lower compaction priority to hinted handoff
   as well (CASSANDRA-1260)
 * log errors in gossip instead of re-throwing (CASSANDRA-1289)
 * avoid aborting commitlog replay prematurely if a flushed-but-
   not-removed commitlog segment is encountered (CASSANDRA-1297)
 * fix duplicate rows being read during mapreduce (CASSANDRA-1142)
 * failure detection wasn't closing command sockets (CASSANDRA-1221)
 * cassandra-cli.bat works on windows (CASSANDRA-1236)
 * pre-emptively drop requests that cannot be processed within RPCTimeout
   (CASSANDRA-685)
 * add ack to Binary write verb and update CassandraBulkLoader
   to wait for acks for each row (CASSANDRA-1093)
 * added describe_partitioner Thrift method (CASSANDRA-1047)
 * Hadoop jobs no longer require the Cassandra storage-conf.xml
   (CASSANDRA-1280, CASSANDRA-1047)
 * log thread pool stats when GC is excessive (CASSANDRA-1275)
 * remove gossip message size limit (CASSANDRA-1138)
 * parallelize local and remote reads during multiget, and respect snitch 
   when determining whether to do local read for CL.ONE (CASSANDRA-1317)
 * fix read repair to use requested consistency level on digest mismatch,
   rather than assuming QUORUM (CASSANDRA-1316)
 * process digest mismatch re-reads in parallel (CASSANDRA-1323)
 * switch hints CF comparator to BytesType (CASSANDRA-1274)


0.6.3
 * retry to make streaming connections up to 8 times. (CASSANDRA-1019)
 * reject describe_ring() calls on invalid keyspaces (CASSANDRA-1111)
 * fix cache size calculation for size of 100% (CASSANDRA-1129)
 * fix cache capacity only being recalculated once (CASSANDRA-1129)
 * remove hourly scan of all hints on the off chance that the gossiper
   missed a status change; instead, expose deliverHintsToEndpoint to JMX
   so it can be done manually, if necessary (CASSANDRA-1141)
 * don't reject reads at CL.ALL (CASSANDRA-1152)
 * reject deletions to supercolumns in CFs containing only standard
   columns (CASSANDRA-1139)
 * avoid preserving login information after client disconnects
   (CASSANDRA-1057)
 * prefer sun jdk to openjdk in debian init script (CASSANDRA-1174)
 * detect partioner config changes between restarts and fail fast 
   (CASSANDRA-1146)
 * use generation time to resolve node token reassignment disagreements
   (CASSANDRA-1118)
 * restructure the startup ordering of Gossiper and MessageService to avoid
   timing anomalies (CASSANDRA-1160)
 * detect incomplete commit log hearders (CASSANDRA-1119)
 * force anti-entropy service to stream files on the stream stage to avoid
   sending streams out of order (CASSANDRA-1169)
 * remove inactive stream managers after AES streams files (CASSANDRA-1169)
 * allow removing entire row through batch_mutate Deletion (CASSANDRA-1027)
 * add JMX metrics for row-level bloom filter false positives (CASSANDRA-1212)
 * added a redhat init script to contrib (CASSANDRA-1201)
 * use midpoint when bootstrapping a new machine into range with not
   much data yet instead of random token (CASSANDRA-1112)
 * kill server on OOM in executor stage as well as Thrift (CASSANDRA-1226)
 * remove opportunistic repairs, when two machines with overlapping replica
   responsibilities happen to finish major compactions of the same CF near
   the same time.  repairs are now fully manual (CASSANDRA-1190)
 * add ability to lower compaction priority (default is no change from 0.6.2)
   (CASSANDRA-1181)


0.6.2
 * fix contrib/word_count build. (CASSANDRA-992)
 * split CommitLogExecutorService into BatchCommitLogExecutorService and 
   PeriodicCommitLogExecutorService (CASSANDRA-1014)
 * add latency histograms to CFSMBean (CASSANDRA-1024)
 * make resolving timestamp ties deterministic by using value bytes
   as a tiebreaker (CASSANDRA-1039)
 * Add option to turn off Hinted Handoff (CASSANDRA-894)
 * fix windows startup (CASSANDRA-948)
 * make concurrent_reads, concurrent_writes configurable at runtime via JMX
   (CASSANDRA-1060)
 * disable GCInspector on non-Sun JVMs (CASSANDRA-1061)
 * fix tombstone handling in sstable rows with no other data (CASSANDRA-1063)
 * fix size of row in spanned index entries (CASSANDRA-1056)
 * install json2sstable, sstable2json, and sstablekeys to Debian package
 * StreamingService.StreamDestinations wouldn't empty itself after streaming
   finished (CASSANDRA-1076)
 * added Collections.shuffle(splits) before returning the splits in 
   ColumnFamilyInputFormat (CASSANDRA-1096)
 * do not recalculate cache capacity post-compaction if it's been manually 
   modified (CASSANDRA-1079)
 * better defaults for flush sorter + writer executor queue sizes
   (CASSANDRA-1100)
 * windows scripts for SSTableImport/Export (CASSANDRA-1051)
 * windows script for nodetool (CASSANDRA-1113)
 * expose PhiConvictThreshold (CASSANDRA-1053)
 * make repair of RF==1 a no-op (CASSANDRA-1090)
 * improve default JVM GC options (CASSANDRA-1014)
 * fix SlicePredicate serialization inside Hadoop jobs (CASSANDRA-1049)
 * close Thrift sockets in Hadoop ColumnFamilyRecordReader (CASSANDRA-1081)


0.6.1
 * fix NPE in sstable2json when no excluded keys are given (CASSANDRA-934)
 * keep the replica set constant throughout the read repair process
   (CASSANDRA-937)
 * allow querying getAllRanges with empty token list (CASSANDRA-933)
 * fix command line arguments inversion in clustertool (CASSANDRA-942)
 * fix race condition that could trigger a false-positive assertion
   during post-flush discard of old commitlog segments (CASSANDRA-936)
 * fix neighbor calculation for anti-entropy repair (CASSANDRA-924)
 * perform repair even for small entropy differences (CASSANDRA-924)
 * Use hostnames in CFInputFormat to allow Hadoop's naive string-based
   locality comparisons to work (CASSANDRA-955)
 * cache read-only BufferedRandomAccessFile length to avoid
   3 system calls per invocation (CASSANDRA-950)
 * nodes with IPv6 (and no IPv4) addresses could not join cluster
   (CASSANDRA-969)
 * Retrieve the correct number of undeleted columns, if any, from
   a supercolumn in a row that had been deleted previously (CASSANDRA-920)
 * fix index scans that cross the 2GB mmap boundaries for both mmap
   and standard i/o modes (CASSANDRA-866)
 * expose drain via nodetool (CASSANDRA-978)


0.6.0-RC1
 * JMX drain to flush memtables and run through commit log (CASSANDRA-880)
 * Bootstrapping can skip ranges under the right conditions (CASSANDRA-902)
 * fix merging row versions in range_slice for CL > ONE (CASSANDRA-884)
 * default write ConsistencyLeven chaned from ZERO to ONE
 * fix for index entries spanning mmap buffer boundaries (CASSANDRA-857)
 * use lexical comparison if time part of TimeUUIDs are the same 
   (CASSANDRA-907)
 * bound read, mutation, and response stages to fix possible OOM
   during log replay (CASSANDRA-885)
 * Use microseconds-since-epoch (UTC) in cli, instead of milliseconds
 * Treat batch_mutate Deletion with null supercolumn as "apply this predicate 
   to top level supercolumns" (CASSANDRA-834)
 * Streaming destination nodes do not update their JMX status (CASSANDRA-916)
 * Fix internal RPC timeout calculation (CASSANDRA-911)
 * Added Pig loadfunc to contrib/pig (CASSANDRA-910)


0.6.0-beta3
 * fix compaction bucketing bug (CASSANDRA-814)
 * update windows batch file (CASSANDRA-824)
 * deprecate KeysCachedFraction configuration directive in favor
   of KeysCached; move to unified-per-CF key cache (CASSANDRA-801)
 * add invalidateRowCache to ColumnFamilyStoreMBean (CASSANDRA-761)
 * send Handoff hints to natural locations to reduce load on
   remaining nodes in a failure scenario (CASSANDRA-822)
 * Add RowWarningThresholdInMB configuration option to warn before very 
   large rows get big enough to threaten node stability, and -x option to
   be able to remove them with sstable2json if the warning is unheeded
   until it's too late (CASSANDRA-843)
 * Add logging of GC activity (CASSANDRA-813)
 * fix ConcurrentModificationException in commitlog discard (CASSANDRA-853)
 * Fix hardcoded row count in Hadoop RecordReader (CASSANDRA-837)
 * Add a jmx status to the streaming service and change several DEBUG
   messages to INFO (CASSANDRA-845)
 * fix classpath in cassandra-cli.bat for Windows (CASSANDRA-858)
 * allow re-specifying host, port to cassandra-cli if invalid ones
   are first tried (CASSANDRA-867)
 * fix race condition handling rpc timeout in the coordinator
   (CASSANDRA-864)
 * Remove CalloutLocation and StagingFileDirectory from storage-conf files 
   since those settings are no longer used (CASSANDRA-878)
 * Parse a long from RowWarningThresholdInMB instead of an int (CASSANDRA-882)
 * Remove obsolete ControlPort code from DatabaseDescriptor (CASSANDRA-886)
 * move skipBytes side effect out of assert (CASSANDRA-899)
 * add "double getLoad" to StorageServiceMBean (CASSANDRA-898)
 * track row stats per CF at compaction time (CASSANDRA-870)
 * disallow CommitLogDirectory matching a DataFileDirectory (CASSANDRA-888)
 * default key cache size is 200k entries, changed from 10% (CASSANDRA-863)
 * add -Dcassandra-foreground=yes to cassandra.bat
 * exit if cluster name is changed unexpectedly (CASSANDRA-769)


0.6.0-beta1/beta2
 * add batch_mutate thrift command, deprecating batch_insert (CASSANDRA-336)
 * remove get_key_range Thrift API, deprecated in 0.5 (CASSANDRA-710)
 * add optional login() Thrift call for authentication (CASSANDRA-547)
 * support fat clients using gossiper and StorageProxy to perform
   replication in-process [jvm-only] (CASSANDRA-535)
 * support mmapped I/O for reads, on by default on 64bit JVMs 
   (CASSANDRA-408, CASSANDRA-669)
 * improve insert concurrency, particularly during Hinted Handoff
   (CASSANDRA-658)
 * faster network code (CASSANDRA-675)
 * stress.py moved to contrib (CASSANDRA-635)
 * row caching [must be explicitly enabled per-CF in config] (CASSANDRA-678)
 * present a useful measure of compaction progress in JMX (CASSANDRA-599)
 * add bin/sstablekeys (CASSNADRA-679)
 * add ConsistencyLevel.ANY (CASSANDRA-687)
 * make removetoken remove nodes from gossip entirely (CASSANDRA-644)
 * add ability to set cache sizes at runtime (CASSANDRA-708)
 * report latency and cache hit rate statistics with lifetime totals
   instead of average over the last minute (CASSANDRA-702)
 * support get_range_slice for RandomPartitioner (CASSANDRA-745)
 * per-keyspace replication factory and replication strategy (CASSANDRA-620)
 * track latency in microseconds (CASSANDRA-733)
 * add describe_ Thrift methods, deprecating get_string_property and 
   get_string_list_property
 * jmx interface for tracking operation mode and streams in general.
   (CASSANDRA-709)
 * keep memtables in sorted order to improve range query performance
   (CASSANDRA-799)
 * use while loop instead of recursion when trimming sstables compaction list 
   to avoid blowing stack in pathological cases (CASSANDRA-804)
 * basic Hadoop map/reduce support (CASSANDRA-342)


0.5.1
 * ensure all files for an sstable are streamed to the same directory.
   (CASSANDRA-716)
 * more accurate load estimate for bootstrapping (CASSANDRA-762)
 * tolerate dead or unavailable bootstrap target on write (CASSANDRA-731)
 * allow larger numbers of keys (> 140M) in a sstable bloom filter
   (CASSANDRA-790)
 * include jvm argument improvements from CASSANDRA-504 in debian package
 * change streaming chunk size to 32MB to accomodate Windows XP limitations
   (was 64MB) (CASSANDRA-795)
 * fix get_range_slice returning results in the wrong order (CASSANDRA-781)
 

0.5.0 final
 * avoid attempting to delete temporary bootstrap files twice (CASSANDRA-681)
 * fix bogus NaN in nodeprobe cfstats output (CASSANDRA-646)
 * provide a policy for dealing with single thread executors w/ a full queue
   (CASSANDRA-694)
 * optimize inner read in MessagingService, vastly improving multiple-node
   performance (CASSANDRA-675)
 * wait for table flush before streaming data back to a bootstrapping node.
   (CASSANDRA-696)
 * keep track of bootstrapping sources by table so that bootstrapping doesn't 
   give the indication of finishing early (CASSANDRA-673)


0.5.0 RC3
 * commit the correct version of the patch for CASSANDRA-663


0.5.0 RC2 (unreleased)
 * fix bugs in converting get_range_slice results to Thrift 
   (CASSANDRA-647, CASSANDRA-649)
 * expose java.util.concurrent.TimeoutException in StorageProxy methods
   (CASSANDRA-600)
 * TcpConnectionManager was holding on to disconnected connections, 
   giving the false indication they were being used. (CASSANDRA-651)
 * Remove duplicated write. (CASSANDRA-662)
 * Abort bootstrap if IP is already in the token ring (CASSANDRA-663)
 * increase default commitlog sync period, and wait for last sync to 
   finish before submitting another (CASSANDRA-668)


0.5.0 RC1
 * Fix potential NPE in get_range_slice (CASSANDRA-623)
 * add CRC32 to commitlog entries (CASSANDRA-605)
 * fix data streaming on windows (CASSANDRA-630)
 * GC compacted sstables after cleanup and compaction (CASSANDRA-621)
 * Speed up anti-entropy validation (CASSANDRA-629)
 * Fix anti-entropy assertion error (CASSANDRA-639)
 * Fix pending range conflicts when bootstapping or moving
   multiple nodes at once (CASSANDRA-603)
 * Handle obsolete gossip related to node movement in the case where
   one or more nodes is down when the movement occurs (CASSANDRA-572)
 * Include dead nodes in gossip to avoid a variety of problems
   and fix HH to removed nodes (CASSANDRA-634)
 * return an InvalidRequestException for mal-formed SlicePredicates
   (CASSANDRA-643)
 * fix bug determining closest neighbor for use in multiple datacenters
   (CASSANDRA-648)
 * Vast improvements in anticompaction speed (CASSANDRA-607)
 * Speed up log replay and writes by avoiding redundant serializations
   (CASSANDRA-652)


0.5.0 beta 2
 * Bootstrap improvements (several tickets)
 * add nodeprobe repair anti-entropy feature (CASSANDRA-193, CASSANDRA-520)
 * fix possibility of partition when many nodes restart at once
   in clusters with multiple seeds (CASSANDRA-150)
 * fix NPE in get_range_slice when no data is found (CASSANDRA-578)
 * fix potential NPE in hinted handoff (CASSANDRA-585)
 * fix cleanup of local "system" keyspace (CASSANDRA-576)
 * improve computation of cluster load balance (CASSANDRA-554)
 * added super column read/write, column count, and column/row delete to
   cassandra-cli (CASSANDRA-567, CASSANDRA-594)
 * fix returning live subcolumns of deleted supercolumns (CASSANDRA-583)
 * respect JAVA_HOME in bin/ scripts (several tickets)
 * add StorageService.initClient for fat clients on the JVM (CASSANDRA-535)
   (see contrib/client_only for an example of use)
 * make consistency_level functional in get_range_slice (CASSANDRA-568)
 * optimize key deserialization for RandomPartitioner (CASSANDRA-581)
 * avoid GCing tombstones except on major compaction (CASSANDRA-604)
 * increase failure conviction threshold, resulting in less nodes
   incorrectly (and temporarily) marked as down (CASSANDRA-610)
 * respect memtable thresholds during log replay (CASSANDRA-609)
 * support ConsistencyLevel.ALL on read (CASSANDRA-584)
 * add nodeprobe removetoken command (CASSANDRA-564)


0.5.0 beta
 * Allow multiple simultaneous flushes, improving flush throughput 
   on multicore systems (CASSANDRA-401)
 * Split up locks to improve write and read throughput on multicore systems
   (CASSANDRA-444, CASSANDRA-414)
 * More efficient use of memory during compaction (CASSANDRA-436)
 * autobootstrap option: when enabled, all non-seed nodes will attempt
   to bootstrap when started, until bootstrap successfully
   completes. -b option is removed.  (CASSANDRA-438)
 * Unless a token is manually specified in the configuration xml,
   a bootstraping node will use a token that gives it half the
   keys from the most-heavily-loaded node in the cluster,
   instead of generating a random token. 
   (CASSANDRA-385, CASSANDRA-517)
 * Miscellaneous bootstrap fixes (several tickets)
 * Ability to change a node's token even after it has data on it
   (CASSANDRA-541)
 * Ability to decommission a live node from the ring (CASSANDRA-435)
 * Semi-automatic loadbalancing via nodeprobe (CASSANDRA-192)
 * Add ability to set compaction thresholds at runtime via
   JMX / nodeprobe.  (CASSANDRA-465)
 * Add "comment" field to ColumnFamily definition. (CASSANDRA-481)
 * Additional JMX metrics (CASSANDRA-482)
 * JSON based export and import tools (several tickets)
 * Hinted Handoff fixes (several tickets)
 * Add key cache to improve read performance (CASSANDRA-423)
 * Simplified construction of custom ReplicationStrategy classes
   (CASSANDRA-497)
 * Graphical application (Swing) for ring integrity verification and 
   visualization was added to contrib (CASSANDRA-252)
 * Add DCQUORUM, DCQUORUMSYNC consistency levels and corresponding
   ReplicationStrategy / EndpointSnitch classes.  Experimental.
   (CASSANDRA-492)
 * Web client interface added to contrib (CASSANDRA-457)
 * More-efficient flush for Random, CollatedOPP partitioners 
   for normal writes (CASSANDRA-446) and bulk load (CASSANDRA-420)
 * Add MemtableFlushAfterMinutes, a global replacement for the old 
   per-CF FlushPeriodInMinutes setting (CASSANDRA-463)
 * optimizations to slice reading (CASSANDRA-350) and supercolumn
   queries (CASSANDRA-510)
 * force binding to given listenaddress for nodes with multiple
   interfaces (CASSANDRA-546)
 * stress.py benchmarking tool improvements (several tickets)
 * optimized replica placement code (CASSANDRA-525)
 * faster log replay on restart (CASSANDRA-539, CASSANDRA-540)
 * optimized local-node writes (CASSANDRA-558)
 * added get_range_slice, deprecating get_key_range (CASSANDRA-344)
 * expose TimedOutException to thrift (CASSANDRA-563)
 

0.4.2
 * Add validation disallowing null keys (CASSANDRA-486)
 * Fix race conditions in TCPConnectionManager (CASSANDRA-487)
 * Fix using non-utf8-aware comparison as a sanity check.
   (CASSANDRA-493)
 * Improve default garbage collector options (CASSANDRA-504)
 * Add "nodeprobe flush" (CASSANDRA-505)
 * remove NotFoundException from get_slice throws list (CASSANDRA-518)
 * fix get (not get_slice) of entire supercolumn (CASSANDRA-508)
 * fix null token during bootstrap (CASSANDRA-501)


0.4.1
 * Fix FlushPeriod columnfamily configuration regression
   (CASSANDRA-455)
 * Fix long column name support (CASSANDRA-460)
 * Fix for serializing a row that only contains tombstones
   (CASSANDRA-458)
 * Fix for discarding unneeded commitlog segments (CASSANDRA-459)
 * Add SnapshotBeforeCompaction configuration option (CASSANDRA-426)
 * Fix compaction abort under insufficient disk space (CASSANDRA-473)
 * Fix reading subcolumn slice from tombstoned CF (CASSANDRA-484)
 * Fix race condition in RVH causing occasional NPE (CASSANDRA-478)


0.4.0
 * fix get_key_range problems when a node is down (CASSANDRA-440)
   and add UnavailableException to more Thrift methods
 * Add example EndPointSnitch contrib code (several tickets)


0.4.0 RC2
 * fix SSTable generation clash during compaction (CASSANDRA-418)
 * reject method calls with null parameters (CASSANDRA-308)
 * properly order ranges in nodeprobe output (CASSANDRA-421)
 * fix logging of certain errors on executor threads (CASSANDRA-425)


0.4.0 RC1
 * Bootstrap feature is live; use -b on startup (several tickets)
 * Added multiget api (CASSANDRA-70)
 * fix Deadlock with SelectorManager.doProcess and TcpConnection.write
   (CASSANDRA-392)
 * remove key cache b/c of concurrency bugs in third-party
   CLHM library (CASSANDRA-405)
 * update non-major compaction logic to use two threshold values
   (CASSANDRA-407)
 * add periodic / batch commitlog sync modes (several tickets)
 * inline BatchMutation into batch_insert params (CASSANDRA-403)
 * allow setting the logging level at runtime via mbean (CASSANDRA-402)
 * change default comparator to BytesType (CASSANDRA-400)
 * add forwards-compatible ConsistencyLevel parameter to get_key_range
   (CASSANDRA-322)
 * r/m special case of blocking for local destination when writing with 
   ConsistencyLevel.ZERO (CASSANDRA-399)
 * Fixes to make BinaryMemtable [bulk load interface] useful (CASSANDRA-337);
   see contrib/bmt_example for an example of using it.
 * More JMX properties added (several tickets)
 * Thrift changes (several tickets)
    - Merged _super get methods with the normal ones; return values
      are now of ColumnOrSuperColumn.
    - Similarly, merged batch_insert_super into batch_insert.



0.4.0 beta
 * On-disk data format has changed to allow billions of keys/rows per
   node instead of only millions
 * Multi-keyspace support
 * Scan all sstables for all queries to avoid situations where
   different types of operation on the same ColumnFamily could
   disagree on what data was present
 * Snapshot support via JMX
 * Thrift API has changed a _lot_:
    - removed time-sorted CFs; instead, user-defined comparators
      may be defined on the column names, which are now byte arrays.
      Default comparators are provided for UTF8, Bytes, Ascii, Long (i64),
      and UUID types.
    - removed colon-delimited strings in thrift api in favor of explicit
      structs such as ColumnPath, ColumnParent, etc.  Also normalized
      thrift struct and argument naming.
    - Added columnFamily argument to get_key_range.
    - Change signature of get_slice to accept starting and ending
      columns as well as an offset.  (This allows use of indexes.)
      Added "ascending" flag to allow reasonably-efficient reverse
      scans as well.  Removed get_slice_by_range as redundant.
    - get_key_range operates on one CF at a time
    - changed `block` boolean on insert methods to ConsistencyLevel enum,
      with options of NONE, ONE, QUORUM, and ALL.
    - added similar consistency_level parameter to read methods
    - column-name-set slice with no names given now returns zero columns
      instead of all of them.  ("all" can run your server out of memory.
      use a range-based slice with a high max column count instead.)
 * Removed the web interface. Node information can now be obtained by 
   using the newly introduced nodeprobe utility.
 * More JMX stats
 * Remove magic values from internals (e.g. special key to indicate
   when to flush memtables)
 * Rename configuration "table" to "keyspace"
 * Moved to crash-only design; no more shutdown (just kill the process)
 * Lots of bug fixes

Full list of issues resolved in 0.4 is at https://issues.apache.org/jira/secure/IssueNavigator.jspa?reset=true&&pid=12310865&fixfor=12313862&resolution=1&sorter/field=issuekey&sorter/order=DESC


0.3.0 RC3
 * Fix potential deadlock under load in TCPConnection.
   (CASSANDRA-220)


0.3.0 RC2
 * Fix possible data loss when server is stopped after replaying
   log but before new inserts force memtable flush.
   (CASSANDRA-204)
 * Added BUGS file


0.3.0 RC1
 * Range queries on keys, including user-defined key collation
 * Remove support
 * Workarounds for a weird bug in JDK select/register that seems
   particularly common on VM environments. Cassandra should deploy
   fine on EC2 now
 * Much improved infrastructure: the beginnings of a decent test suite
   ("ant test" for unit tests; "nosetests" for system tests), code
   coverage reporting, etc.
 * Expanded node status reporting via JMX
 * Improved error reporting/logging on both server and client
 * Reduced memory footprint in default configuration
 * Combined blocking and non-blocking versions of insert APIs
 * Added FlushPeriodInMinutes configuration parameter to force
   flushing of infrequently-updated ColumnFamilies<|MERGE_RESOLUTION|>--- conflicted
+++ resolved
@@ -1,4 +1,3 @@
-<<<<<<< HEAD
 DSE 5.0.6
  * Disable preemptive sstable opening if sstable_preemptive_open_interval_in_mb <= 0,
    and warn about high GC pressure for values below 4 (APOLLO-386)
@@ -9,13 +8,6 @@
  * Perform repair sync sequentially to avoid overloading coordinator (APOLLO-216)
  * Add repaired percentage metric (Backport CASSANDRA-11503)
 Merged from 3.0.X
-=======
-3.0.12
-Merged from 2.2
- * Exceptions encountered calling getSeeds() breaks OTC thread (CASSANDRA-13018)
-
-3.0.11
->>>>>>> e2bdf997
  * Use keyspace replication settings on system.size_estimates table (CASSANDRA-9639)
  * Add vm.max_map_count StartupCheck (CASSANDRA-13008)
  * Hint related logging should include the IP address of the destination in addition to 
@@ -45,6 +37,7 @@
  * Fix DELETE and UPDATE queries with empty IN restrictions (CASSANDRA-12829)
  * Mark MVs as built after successful bootstrap (CASSANDRA-12984)
 Merged from 2.2:
+ * Exceptions encountered calling getSeeds() breaks OTC thread (CASSANDRA-13018)
  * Fix race causing infinite loop if Thrift server is stopped before it starts listening (CASSANDRA-12856)
  * CompactionTasks now correctly drops sstables out of compaction when not enough disk space is available (CASSANDRA-12979)
  * Remove support for non-JavaScript UDFs (CASSANDRA-12883)
