--- conflicted
+++ resolved
@@ -1,14 +1,8 @@
-<<<<<<< HEAD
 DSE 5.0.4
  * Backport CASSANDRA-12461 (Add pre- and post-shutdown hooks to Storage Service) (APOLLO-48)
  * Wait for remaining tasks to finish on RepairJob after task failure (APOLLO-87)
  * Allow the prepared statement cache size to be changed. (APOLLO-50)
 Merged from 3.0.X
- * LocalToken ensures token values are cloned on heap (CASSANDRA-12651)
- * AnticompactionRequestSerializer serializedSize is incorrect (CASSANDRA-12934)
- * Prevent reloading of logback.xml from UDF sandbox (CASSANDRA-12535)
-=======
-3.0.11
  * CQL often queries static columns unnecessarily (CASSANDRA-12768)
  * Make sure sstables only get committed when it's safe to discard commit log records (CASSANDRA-12956)
  * Reject default_time_to_live option when creating or altering MVs (CASSANDRA-12868)
@@ -17,15 +11,6 @@
  * AnticompactionRequestSerializer serializedSize is incorrect (CASSANDRA-12934)
  * Prevent reloading of logback.xml from UDF sandbox (CASSANDRA-12535)
  * Reenable HeapPool (CASSANDRA-12900)
-Merged from 2.2:
- * Use saved tokens when setting local tokens on StorageService.joinRing (CASSANDRA-12935)
- * cqlsh: fix DESC TYPES errors (CASSANDRA-12914)
- * Fix leak on skipped SSTables in sstableupgrade (CASSANDRA-12899)
- * Avoid blocking gossip during pending range calculation (CASSANDRA-12281)
-
-
-3.0.10
->>>>>>> 3aefe356
  * Disallow offheap_buffers memtable allocation (CASSANDRA-11039)
  * Fix CommitLogSegmentManagerTest (CASSANDRA-12283)
  * Pass root cause to CorruptBlockException when uncompression failed (CASSANDRA-12889)
@@ -61,6 +46,7 @@
  * Correct log message for statistics of offheap memtable flush (CASSANDRA-12776)
  * Explicitly set locale for string validation (CASSANDRA-12541,CASSANDRA-12542,CASSANDRA-12543,CASSANDRA-12545)
 Merged from 2.2:
+ * Use saved tokens when setting local tokens on StorageService.joinRing (CASSANDRA-12935)
  * cqlsh: fix DESC TYPES errors (CASSANDRA-12914)
  * Fix leak on skipped SSTables in sstableupgrade (CASSANDRA-12899)
  * Avoid blocking gossip during pending range calculation (CASSANDRA-12281)
