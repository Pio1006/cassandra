<<<<<<< HEAD
DSE 5.1.0
 * Accept internal resource name in GRANT/REVOKE statements (APOLLO-113)
 * Improve StatementRestrictions::getPartitionKeys() execution speed (APOLLO-115)
 * Move responsibility for qualifying ks in authz stmts to IResource (APOLLO-76)
 * Insert default superuser role with fixed timestamp (APOLLO-18)
 * Make Permissions extensible (APOLLO-26)
 * Make IResource more easily extensible (APOLLO-26)
 * Add method to IAuthenticator to login by user as well as by role (APOLLO-70)
 * Add private protocol version (APOLLO-2)
Merged from DSE 5.0.4
=======
DSE 5.0.4
 * Backport CASSANDRA-12461 (Add pre- and post-shutdown hooks to Storage Service) (APOLLO-48)
>>>>>>> 8be56e90
 * Wait for remaining tasks to finish on RepairJob after task failure (APOLLO-87)
 * Allow the prepared statement cache size to be changed. (APOLLO-50)

3.12
 * cqlsh auto completion: refactor definition of compaction strategy options (CASSANDRA-12946)
 * Add support for arithmetic operators (CASSANDRA-11935)

3.11
 * Fix inconsistencies in cassandra-stress load balancing policy (CASSANDRA-12919)
 * Fix validation of non-frozen UDT cells (CASSANDRA-12916)
 * AnticompactionRequestSerializer serializedSize is incorrect (CASSANDRA-12934)

3.10
 * Don't shut down socket input/output on StreamSession (CASSANDRA-12903)
 * Fix Murmur3PartitionerTest (CASSANDRA-12858)
 * Move cqlsh syntax rules into separate module and allow easier customization (CASSANDRA-12897)
 * Fix CommitLogSegmentManagerTest (CASSANDRA-12283)
 * Fix cassandra-stress truncate option (CASSANDRA-12695)
 * Fix crossNode value when receiving messages (CASSANDRA-12791)
 * Don't load MX4J beans twice (CASSANDRA-12869)
 * Extend native protocol request flags, add versions to SUPPORTED, and introduce ProtocolVersion enum (CASSANDRA-12838)
 * Set JOINING mode when running pre-join tasks (CASSANDRA-12836)
 * remove net.mintern.primitive library due to license issue (CASSANDRA-12845)
 * Properly format IPv6 addresses when logging JMX service URL (CASSANDRA-12454)
 * Optimize the vnode allocation for single replica per DC (CASSANDRA-12777)
 * Use non-token restrictions for bounds when token restrictions are overridden (CASSANDRA-12419)
 * Fix CQLSH auto completion for PER PARTITION LIMIT (CASSANDRA-12803)
 * Use different build directories for Eclipse and Ant (CASSANDRA-12466)
 * Avoid potential AttributeError in cqlsh due to no table metadata (CASSANDRA-12815)
 * Fix RandomReplicationAwareTokenAllocatorTest.testExistingCluster (CASSANDRA-12812)
 * Upgrade commons-codec to 1.9 (CASSANDRA-12790)
 * Make the fanout size for LeveledCompactionStrategy to be configurable (CASSANDRA-11550)
 * Add duration data type (CASSANDRA-11873)
 * Fix timeout in ReplicationAwareTokenAllocatorTest (CASSANDRA-12784)
 * Improve sum aggregate functions (CASSANDRA-12417)
 * Make cassandra.yaml docs for batch_size_*_threshold_in_kb reflect changes in CASSANDRA-10876 (CASSANDRA-12761)
 * cqlsh fails to format collections when using aliases (CASSANDRA-11534)
 * Check for hash conflicts in prepared statements (CASSANDRA-12733)
 * Exit query parsing upon first error (CASSANDRA-12598)
 * Fix cassandra-stress to use single seed in UUID generation (CASSANDRA-12729)
 * CQLSSTableWriter does not allow Update statement (CASSANDRA-12450)
 * Config class uses boxed types but DD exposes primitive types (CASSANDRA-12199)
 * Add pre- and post-shutdown hooks to Storage Service (CASSANDRA-12461)
 * Add hint delivery metrics (CASSANDRA-12693)
 * Remove IndexInfo cache from FileIndexInfoRetriever (CASSANDRA-12731)
 * ColumnIndex does not reuse buffer (CASSANDRA-12502)
 * cdc column addition still breaks schema migration tasks (CASSANDRA-12697)
 * Upgrade metrics-reporter dependencies (CASSANDRA-12089)
 * Tune compaction thread count via nodetool (CASSANDRA-12248)
 * Add +=/-= shortcut syntax for update queries (CASSANDRA-12232)
 * Include repair session IDs in repair start message (CASSANDRA-12532)
 * Add a blocking task to Index, run before joining the ring (CASSANDRA-12039)
 * Fix NPE when using CQLSSTableWriter (CASSANDRA-12667)
 * Support optional backpressure strategies at the coordinator (CASSANDRA-9318)
 * Make randompartitioner work with new vnode allocation (CASSANDRA-12647)
 * Fix cassandra-stress graphing (CASSANDRA-12237)
 * Allow filtering on partition key columns for queries without secondary indexes (CASSANDRA-11031)
 * Fix Cassandra Stress reporting thread model and precision (CASSANDRA-12585)
 * Add JMH benchmarks.jar (CASSANDRA-12586)
 * Cleanup uses of AlterTableStatementColumn (CASSANDRA-12567)
 * Add keep-alive to streaming (CASSANDRA-11841)
 * Tracing payload is passed through newSession(..) (CASSANDRA-11706)
 * avoid deleting non existing sstable files and improve related log messages (CASSANDRA-12261)
 * json/yaml output format for nodetool compactionhistory (CASSANDRA-12486)
 * Retry all internode messages once after a connection is
   closed and reopened (CASSANDRA-12192)
 * Add support to rebuild from targeted replica (CASSANDRA-9875)
 * Add sequence distribution type to cassandra stress (CASSANDRA-12490)
 * "SELECT * FROM foo LIMIT ;" does not error out (CASSANDRA-12154)
 * Define executeLocally() at the ReadQuery Level (CASSANDRA-12474)
 * Extend read/write failure messages with a map of replica addresses
   to error codes in the v5 native protocol (CASSANDRA-12311)
 * Fix rebuild of SASI indexes with existing index files (CASSANDRA-12374)
 * Let DatabaseDescriptor not implicitly startup services (CASSANDRA-9054, 12550)
 * Fix clustering indexes in presence of static columns in SASI (CASSANDRA-12378)
 * Fix queries on columns with reversed type on SASI indexes (CASSANDRA-12223)
 * Added slow query log (CASSANDRA-12403)
 * Count full coordinated request against timeout (CASSANDRA-12256)
 * Allow TTL with null value on insert and update (CASSANDRA-12216)
 * Make decommission operation resumable (CASSANDRA-12008)
 * Add support to one-way targeted repair (CASSANDRA-9876)
 * Remove clientutil jar (CASSANDRA-11635)
 * Fix compaction throughput throttle (CASSANDRA-12366, CASSANDRA-12717)
 * Delay releasing Memtable memory on flush until PostFlush has finished running (CASSANDRA-12358)
 * Cassandra stress should dump all setting on startup (CASSANDRA-11914)
 * Make it possible to compact a given token range (CASSANDRA-10643)
 * Allow updating DynamicEndpointSnitch properties via JMX (CASSANDRA-12179)
 * Collect metrics on queries by consistency level (CASSANDRA-7384)
 * Add support for GROUP BY to SELECT statement (CASSANDRA-10707)
 * Deprecate memtable_cleanup_threshold and update default for memtable_flush_writers (CASSANDRA-12228)
 * Upgrade to OHC 0.4.4 (CASSANDRA-12133)
 * Add version command to cassandra-stress (CASSANDRA-12258)
 * Create compaction-stress tool (CASSANDRA-11844)
 * Garbage-collecting compaction operation and schema option (CASSANDRA-7019)
 * Add beta protocol flag for v5 native protocol (CASSANDRA-12142)
 * Support filtering on non-PRIMARY KEY columns in the CREATE
   MATERIALIZED VIEW statement's WHERE clause (CASSANDRA-10368)
 * Unify STDOUT and SYSTEMLOG logback format (CASSANDRA-12004)
 * COPY FROM should raise error for non-existing input files (CASSANDRA-12174)
 * Faster write path (CASSANDRA-12269)
 * Option to leave omitted columns in INSERT JSON unset (CASSANDRA-11424)
 * Support json/yaml output in nodetool tpstats (CASSANDRA-12035)
 * Expose metrics for successful/failed authentication attempts (CASSANDRA-10635)
 * Prepend snapshot name with "truncated" or "dropped" when a snapshot
   is taken before truncating or dropping a table (CASSANDRA-12178)
 * Optimize RestrictionSet (CASSANDRA-12153)
 * cqlsh does not automatically downgrade CQL version (CASSANDRA-12150)
 * Omit (de)serialization of state variable in UDAs (CASSANDRA-9613)
 * Create a system table to expose prepared statements (CASSANDRA-8831)
 * Reuse DataOutputBuffer from ColumnIndex (CASSANDRA-11970)
 * Remove DatabaseDescriptor dependency from SegmentedFile (CASSANDRA-11580)
 * Add supplied username to authentication error messages (CASSANDRA-12076)
 * Remove pre-startup check for open JMX port (CASSANDRA-12074)
 * Remove compaction Severity from DynamicEndpointSnitch (CASSANDRA-11738)
 * Restore resumable hints delivery (CASSANDRA-11960)
 * Properly report LWT contention (CASSANDRA-12626)
Merged from 3.0:
 * Prevent reloading of logback.xml from UDF sandbox (CASSANDRA-12535)
 * Pass root cause to CorruptBlockException when uncompression failed (CASSANDRA-12889)
 * Batch with multiple conditional updates for the same partition causes AssertionError (CASSANDRA-12867)
 * Make AbstractReplicationStrategy extendable from outside its package (CASSANDRA-12788)
 * Don't tell users to turn off consistent rangemovements during rebuild. (CASSANDRA-12296)
 * Fix CommitLogTest.testDeleteIfNotDirty (CASSANDRA-12854)
 * Avoid deadlock due to MV lock contention (CASSANDRA-12689)
 * Fix for KeyCacheCqlTest flakiness (CASSANDRA-12801)
 * Include SSTable filename in compacting large row message (CASSANDRA-12384)
 * Fix potential socket leak (CASSANDRA-12329, CASSANDRA-12330)
 * Fix ViewTest.testCompaction (CASSANDRA-12789)
 * Improve avg aggregate functions (CASSANDRA-12417)
 * Preserve quoted reserved keyword column names in MV creation (CASSANDRA-11803)
 * nodetool stopdaemon errors out (CASSANDRA-12646)
 * Split materialized view mutations on build to prevent OOM (CASSANDRA-12268)
 * mx4j does not work in 3.0.8 (CASSANDRA-12274)
 * Abort cqlsh copy-from in case of no answer after prolonged period of time (CASSANDRA-12740)
 * Avoid sstable corrupt exception due to dropped static column (CASSANDRA-12582)
 * Make stress use client mode to avoid checking commit log size on startup (CASSANDRA-12478)
 * Fix exceptions with new vnode allocation (CASSANDRA-12715)
 * Unify drain and shutdown processes (CASSANDRA-12509)
 * Fix NPE in ComponentOfSlice.isEQ() (CASSANDRA-12706)
 * Fix failure in LogTransactionTest (CASSANDRA-12632)
 * Fix potentially incomplete non-frozen UDT values when querying with the
   full primary key specified (CASSANDRA-12605)
 * Make sure repaired tombstones are dropped when only_purge_repaired_tombstones is enabled (CASSANDRA-12703)
 * Skip writing MV mutations to commitlog on mutation.applyUnsafe() (CASSANDRA-11670)
 * Establish consistent distinction between non-existing partition and NULL value for LWTs on static columns (CASSANDRA-12060)
 * Extend ColumnIdentifier.internedInstances key to include the type that generated the byte buffer (CASSANDRA-12516)
 * Handle composite prefixes with final EOC=0 as in 2.x and refactor LegacyLayout.decodeBound (CASSANDRA-12423)
 * select_distinct_with_deletions_test failing on non-vnode environments (CASSANDRA-11126)
 * Stack Overflow returned to queries while upgrading (CASSANDRA-12527)
 * Fix legacy regex for temporary files from 2.2 (CASSANDRA-12565)
 * Add option to state current gc_grace_seconds to tools/bin/sstablemetadata (CASSANDRA-12208)
 * Fix file system race condition that may cause LogAwareFileLister to fail to classify files (CASSANDRA-11889)
 * Fix file handle leaks due to simultaneous compaction/repair and
   listing snapshots, calculating snapshot sizes, or making schema
   changes (CASSANDRA-11594)
 * Fix nodetool repair exits with 0 for some errors (CASSANDRA-12508)
 * Do not shut down BatchlogManager twice during drain (CASSANDRA-12504)
 * Disk failure policy should not be invoked on out of space (CASSANDRA-12385)
 * Calculate last compacted key on startup (CASSANDRA-6216)
 * Add schema to snapshot manifest, add USING TIMESTAMP clause to ALTER TABLE statements (CASSANDRA-7190)
 * If CF has no clustering columns, any row cache is full partition cache (CASSANDRA-12499)
 * Correct log message for statistics of offheap memtable flush (CASSANDRA-12776)
 * Explicitly set locale for string validation (CASSANDRA-12541,CASSANDRA-12542,CASSANDRA-12543,CASSANDRA-12545)
Merged from 2.2:
 * Fix leak on skipped SSTables in sstableupgrade (CASSANDRA-12899)
 * Avoid blocking gossip during pending range calculation (CASSANDRA-12281)
 * Fix purgeability of tombstones with max timestamp (CASSANDRA-12792)
 * Fail repair if participant dies during sync or anticompaction (CASSANDRA-12901)
 * cqlsh COPY: unprotected pk values before converting them if not using prepared statements (CASSANDRA-12863)
 * Fix Util.spinAssertEquals (CASSANDRA-12283)
 * Fix potential NPE for compactionstats (CASSANDRA-12462)
 * Prepare legacy authenticate statement if credentials table initialised after node startup (CASSANDRA-12813)
 * Change cassandra.wait_for_tracing_events_timeout_secs default to 0 (CASSANDRA-12754)
 * Clean up permissions when a UDA is dropped (CASSANDRA-12720)
 * Limit colUpdateTimeDelta histogram updates to reasonable deltas (CASSANDRA-11117)
 * Fix leak errors and execution rejected exceptions when draining (CASSANDRA-12457)
 * Fix merkle tree depth calculation (CASSANDRA-12580)
 * Make Collections deserialization more robust (CASSANDRA-12618)
 * Better handle invalid system roles table (CASSANDRA-12700)
 * Fix exceptions when enabling gossip on nodes that haven't joined the ring (CASSANDRA-12253)
 * Fix authentication problem when invoking cqlsh copy from a SOURCE command (CASSANDRA-12642)
 * Decrement pending range calculator jobs counter in finally block
 * cqlshlib tests: increase default execute timeout (CASSANDRA-12481)
 * Forward writes to replacement node when replace_address != broadcast_address (CASSANDRA-8523)
 * Fail repair on non-existing table (CASSANDRA-12279)
 * Enable repair -pr and -local together (fix regression of CASSANDRA-7450) (CASSANDRA-12522)
 * Split consistent range movement flag correction (CASSANDRA-12786)
Merged from 2.1:
 * Don't skip sstables based on maxLocalDeletionTime (CASSANDRA-12765)


3.8, 3.9
 * Fix value skipping with counter columns (CASSANDRA-11726)
 * Fix nodetool tablestats miss SSTable count (CASSANDRA-12205)
 * Fixed flacky SSTablesIteratedTest (CASSANDRA-12282)
 * Fixed flacky SSTableRewriterTest: check file counts before calling validateCFS (CASSANDRA-12348)
 * cqlsh: Fix handling of $$-escaped strings (CASSANDRA-12189)
 * Fix SSL JMX requiring truststore containing server cert (CASSANDRA-12109)
 * RTE from new CDC column breaks in flight queries (CASSANDRA-12236)
 * Fix hdr logging for single operation workloads (CASSANDRA-12145)
 * Fix SASI PREFIX search in CONTAINS mode with partial terms (CASSANDRA-12073)
 * Increase size of flushExecutor thread pool (CASSANDRA-12071)
 * Partial revert of CASSANDRA-11971, cannot recycle buffer in SP.sendMessagesToNonlocalDC (CASSANDRA-11950)
 * Upgrade netty to 4.0.39 (CASSANDRA-12032, CASSANDRA-12034)
 * Improve details in compaction log message (CASSANDRA-12080)
 * Allow unset values in CQLSSTableWriter (CASSANDRA-11911)
 * Chunk cache to request compressor-compatible buffers if pool space is exhausted (CASSANDRA-11993)
 * Remove DatabaseDescriptor dependencies from SequentialWriter (CASSANDRA-11579)
 * Move skip_stop_words filter before stemming (CASSANDRA-12078)
 * Support seek() in EncryptedFileSegmentInputStream (CASSANDRA-11957)
 * SSTable tools mishandling LocalPartitioner (CASSANDRA-12002)
 * When SEPWorker assigned work, set thread name to match pool (CASSANDRA-11966)
 * Add cross-DC latency metrics (CASSANDRA-11596)
 * Allow terms in selection clause (CASSANDRA-10783)
 * Add bind variables to trace (CASSANDRA-11719)
 * Switch counter shards' clock to timestamps (CASSANDRA-9811)
 * Introduce HdrHistogram and response/service/wait separation to stress tool (CASSANDRA-11853)
 * entry-weighers in QueryProcessor should respect partitionKeyBindIndexes field (CASSANDRA-11718)
 * Support older ant versions (CASSANDRA-11807)
 * Estimate compressed on disk size when deciding if sstable size limit reached (CASSANDRA-11623)
 * cassandra-stress profiles should support case sensitive schemas (CASSANDRA-11546)
 * Remove DatabaseDescriptor dependency from FileUtils (CASSANDRA-11578)
 * Faster streaming (CASSANDRA-9766)
 * Add prepared query parameter to trace for "Execute CQL3 prepared query" session (CASSANDRA-11425)
 * Add repaired percentage metric (CASSANDRA-11503)
 * Add Change-Data-Capture (CASSANDRA-8844)
Merged from 3.0:
 * Fix paging for 2.x to 3.x upgrades (CASSANDRA-11195)
 * Fix clean interval not sent to commit log for empty memtable flush (CASSANDRA-12436)
 * Fix potential resource leak in RMIServerSocketFactoryImpl (CASSANDRA-12331)
 * Make sure compaction stats are updated when compaction is interrupted (CASSANDRA-12100)
 * Change commitlog and sstables to track dirty and clean intervals (CASSANDRA-11828)
 * NullPointerException during compaction on table with static columns (CASSANDRA-12336)
 * Fixed ConcurrentModificationException when reading metrics in GraphiteReporter (CASSANDRA-11823)
 * Fix upgrade of super columns on thrift (CASSANDRA-12335)
 * Fixed flacky BlacklistingCompactionsTest, switched to fixed size types and increased corruption size (CASSANDRA-12359)
 * Rerun ReplicationAwareTokenAllocatorTest on failure to avoid flakiness (CASSANDRA-12277)
 * Exception when computing read-repair for range tombstones (CASSANDRA-12263)
 * Lost counter writes in compact table and static columns (CASSANDRA-12219)
 * AssertionError with MVs on updating a row that isn't indexed due to a null value (CASSANDRA-12247)
 * Disable RR and speculative retry with EACH_QUORUM reads (CASSANDRA-11980)
 * Add option to override compaction space check (CASSANDRA-12180)
 * Faster startup by only scanning each directory for temporary files once (CASSANDRA-12114)
 * Respond with v1/v2 protocol header when responding to driver that attempts
   to connect with too low of a protocol version (CASSANDRA-11464)
 * NullPointerExpception when reading/compacting table (CASSANDRA-11988)
 * Fix problem with undeleteable rows on upgrade to new sstable format (CASSANDRA-12144)
 * Fix potential bad messaging service message for paged range reads
   within mixed-version 3.x clusters (CASSANDRA-12249)
 * Fix paging logic for deleted partitions with static columns (CASSANDRA-12107)
 * Wait until the message is being send to decide which serializer must be used (CASSANDRA-11393)
 * Fix migration of static thrift column names with non-text comparators (CASSANDRA-12147)
 * Fix upgrading sparse tables that are incorrectly marked as dense (CASSANDRA-11315)
 * Fix reverse queries ignoring range tombstones (CASSANDRA-11733)
 * Avoid potential race when rebuilding CFMetaData (CASSANDRA-12098)
 * Avoid missing sstables when getting the canonical sstables (CASSANDRA-11996)
 * Always select the live sstables when getting sstables in bounds (CASSANDRA-11944)
 * Fix column ordering of results with static columns for Thrift requests in
   a mixed 2.x/3.x cluster, also fix potential non-resolved duplication of
   those static columns in query results (CASSANDRA-12123)
 * Avoid digest mismatch with empty but static rows (CASSANDRA-12090)
 * Fix EOF exception when altering column type (CASSANDRA-11820)
 * Fix potential race in schema during new table creation (CASSANDRA-12083)
 * cqlsh: fix error handling in rare COPY FROM failure scenario (CASSANDRA-12070)
 * Disable autocompaction during drain (CASSANDRA-11878)
 * Add a metrics timer to MemtablePool and use it to track time spent blocked on memory in MemtableAllocator (CASSANDRA-11327)
 * Fix upgrading schema with super columns with non-text subcomparators (CASSANDRA-12023)
 * Add TimeWindowCompactionStrategy (CASSANDRA-9666)
 * Fix JsonTransformer output of partition with deletion info (CASSANDRA-12418)
 * Fix NPE in SSTableLoader when specifying partial directory path (CASSANDRA-12609)
Merged from 2.2:
 * Add local address entry in PropertyFileSnitch (CASSANDRA-11332)
 * cqlsh copy: fix missing counter values (CASSANDRA-12476)
 * Move migration tasks to non-periodic queue, assure flush executor shutdown after non-periodic executor (CASSANDRA-12251)
 * cqlsh copy: fixed possible race in initializing feeding thread (CASSANDRA-11701)
 * Only set broadcast_rpc_address on Ec2MultiRegionSnitch if it's not set (CASSANDRA-11357)
 * Update StorageProxy range metrics for timeouts, failures and unavailables (CASSANDRA-9507)
 * Add Sigar to classes included in clientutil.jar (CASSANDRA-11635)
 * Add decay to histograms and timers used for metrics (CASSANDRA-11752)
 * Fix hanging stream session (CASSANDRA-10992)
 * Fix INSERT JSON, fromJson() support of smallint, tinyint types (CASSANDRA-12371)
 * Restore JVM metric export for metric reporters (CASSANDRA-12312)
 * Release sstables of failed stream sessions only when outgoing transfers are finished (CASSANDRA-11345)
 * Wait for tracing events before returning response and query at same consistency level client side (CASSANDRA-11465)
 * cqlsh copyutil should get host metadata by connected address (CASSANDRA-11979)
 * Fixed cqlshlib.test.remove_test_db (CASSANDRA-12214)
 * Synchronize ThriftServer::stop() (CASSANDRA-12105)
 * Use dedicated thread for JMX notifications (CASSANDRA-12146)
 * Improve streaming synchronization and fault tolerance (CASSANDRA-11414)
 * MemoryUtil.getShort() should return an unsigned short also for architectures not supporting unaligned memory accesses (CASSANDRA-11973)
 * Allow nodetool info to run with readonly JMX access (CASSANDRA-11755)
 * Validate bloom_filter_fp_chance against lowest supported
   value when the table is created (CASSANDRA-11920)
 * Don't send erroneous NEW_NODE notifications on restart (CASSANDRA-11038)
 * StorageService shutdown hook should use a volatile variable (CASSANDRA-11984)
Merged from 2.1:
 * Add system property to set the max number of native transport requests in queue (CASSANDRA-11363)
 * Fix queries with empty ByteBuffer values in clustering column restrictions (CASSANDRA-12127) 
 * Disable passing control to post-flush after flush failure to prevent data loss (CASSANDRA-11828)
 * Allow STCS-in-L0 compactions to reduce scope with LCS (CASSANDRA-12040)
 * cannot use cql since upgrading python to 2.7.11+ (CASSANDRA-11850)
 * Fix filtering on clustering columns when 2i is used (CASSANDRA-11907)
 * Avoid stalling paxos when the paxos state expires (CASSANDRA-12043)
 * Remove finished incoming streaming connections from MessagingService (CASSANDRA-11854)
 * Don't try to get sstables for non-repairing column families (CASSANDRA-12077)
 * Avoid marking too many sstables as repaired (CASSANDRA-11696)
 * Prevent select statements with clustering key > 64k (CASSANDRA-11882)
 * Fix clock skew corrupting other nodes with paxos (CASSANDRA-11991)
 * Remove distinction between non-existing static columns and existing but null in LWTs (CASSANDRA-9842)
 * Cache local ranges when calculating repair neighbors (CASSANDRA-11934)
 * Allow LWT operation on static column with only partition keys (CASSANDRA-10532)
 * Create interval tree over canonical sstables to avoid missing sstables during streaming (CASSANDRA-11886)
 * cqlsh COPY FROM: shutdown parent cluster after forking, to avoid corrupting SSL connections (CASSANDRA-11749)


3.7
 * Support multiple folders for user defined compaction tasks (CASSANDRA-11765)
 * Fix race in CompactionStrategyManager's pause/resume (CASSANDRA-11922)
Merged from 3.0:
 * Fix legacy serialization of Thrift-generated non-compound range tombstones
   when communicating with 2.x nodes (CASSANDRA-11930)
 * Fix Directories instantiations where CFS.initialDirectories should be used (CASSANDRA-11849)
 * Avoid referencing DatabaseDescriptor in AbstractType (CASSANDRA-11912)
 * Don't use static dataDirectories field in Directories instances (CASSANDRA-11647)
 * Fix sstables not being protected from removal during index build (CASSANDRA-11905)
 * cqlsh: Suppress stack trace from Read/WriteFailures (CASSANDRA-11032)
 * Remove unneeded code to repair index summaries that have
   been improperly down-sampled (CASSANDRA-11127)
 * Avoid WriteTimeoutExceptions during commit log replay due to materialized
   view lock contention (CASSANDRA-11891)
 * Prevent OOM failures on SSTable corruption, improve tests for corruption detection (CASSANDRA-9530)
 * Use CFS.initialDirectories when clearing snapshots (CASSANDRA-11705)
 * Allow compaction strategies to disable early open (CASSANDRA-11754)
 * Refactor Materialized View code (CASSANDRA-11475)
 * Update Java Driver (CASSANDRA-11615)
Merged from 2.2:
 * Persist local metadata earlier in startup sequence (CASSANDRA-11742)
 * cqlsh: fix tab completion for case-sensitive identifiers (CASSANDRA-11664)
 * Avoid showing estimated key as -1 in tablestats (CASSANDRA-11587)
 * Fix possible race condition in CommitLog.recover (CASSANDRA-11743)
 * Enable client encryption in sstableloader with cli options (CASSANDRA-11708)
 * Possible memory leak in NIODataInputStream (CASSANDRA-11867)
 * Add seconds to cqlsh tracing session duration (CASSANDRA-11753)
 * Fix commit log replay after out-of-order flush completion (CASSANDRA-9669)
 * Prohibit Reversed Counter type as part of the PK (CASSANDRA-9395)
 * cqlsh: correctly handle non-ascii chars in error messages (CASSANDRA-11626)
Merged from 2.1:
 * Run CommitLog tests with different compression settings (CASSANDRA-9039)
 * cqlsh: apply current keyspace to source command (CASSANDRA-11152)
 * Clear out parent repair session if repair coordinator dies (CASSANDRA-11824)
 * Set default streaming_socket_timeout_in_ms to 24 hours (CASSANDRA-11840)
 * Do not consider local node a valid source during replace (CASSANDRA-11848)
 * Add message dropped tasks to nodetool netstats (CASSANDRA-11855)
 * Avoid holding SSTableReaders for duration of incremental repair (CASSANDRA-11739)


3.6
 * Correctly migrate schema for frozen UDTs during 2.x -> 3.x upgrades
   (does not affect any released versions) (CASSANDRA-11613)
 * Allow server startup if JMX is configured directly (CASSANDRA-11725)
 * Prevent direct memory OOM on buffer pool allocations (CASSANDRA-11710)
 * Enhanced Compaction Logging (CASSANDRA-10805)
 * Make prepared statement cache size configurable (CASSANDRA-11555)
 * Integrated JMX authentication and authorization (CASSANDRA-10091)
 * Add units to stress ouput (CASSANDRA-11352)
 * Fix PER PARTITION LIMIT for single and multi partitions queries (CASSANDRA-11603)
 * Add uncompressed chunk cache for RandomAccessReader (CASSANDRA-5863)
 * Clarify ClusteringPrefix hierarchy (CASSANDRA-11213)
 * Always perform collision check before joining ring (CASSANDRA-10134)
 * SSTableWriter output discrepancy (CASSANDRA-11646)
 * Fix potential timeout in NativeTransportService.testConcurrentDestroys (CASSANDRA-10756)
 * Support large partitions on the 3.0 sstable format (CASSANDRA-11206,11763)
 * Add support to rebuild from specific range (CASSANDRA-10406)
 * Optimize the overlapping lookup by calculating all the
   bounds in advance (CASSANDRA-11571)
 * Support json/yaml output in nodetool tablestats (CASSANDRA-5977)
 * (stress) Add datacenter option to -node options (CASSANDRA-11591)
 * Fix handling of empty slices (CASSANDRA-11513)
 * Make number of cores used by cqlsh COPY visible to testing code (CASSANDRA-11437)
 * Allow filtering on clustering columns for queries without secondary indexes (CASSANDRA-11310)
 * Refactor Restriction hierarchy (CASSANDRA-11354)
 * Eliminate allocations in R/W path (CASSANDRA-11421)
 * Update Netty to 4.0.36 (CASSANDRA-11567)
 * Fix PER PARTITION LIMIT for queries requiring post-query ordering (CASSANDRA-11556)
 * Allow instantiation of UDTs and tuples in UDFs (CASSANDRA-10818)
 * Support UDT in CQLSSTableWriter (CASSANDRA-10624)
 * Support for non-frozen user-defined types, updating
   individual fields of user-defined types (CASSANDRA-7423)
 * Make LZ4 compression level configurable (CASSANDRA-11051)
 * Allow per-partition LIMIT clause in CQL (CASSANDRA-7017)
 * Make custom filtering more extensible with UserExpression (CASSANDRA-11295)
 * Improve field-checking and error reporting in cassandra.yaml (CASSANDRA-10649)
 * Print CAS stats in nodetool proxyhistograms (CASSANDRA-11507)
 * More user friendly error when providing an invalid token to nodetool (CASSANDRA-9348)
 * Add static column support to SASI index (CASSANDRA-11183)
 * Support EQ/PREFIX queries in SASI CONTAINS mode without tokenization (CASSANDRA-11434)
 * Support LIKE operator in prepared statements (CASSANDRA-11456)
 * Add a command to see if a Materialized View has finished building (CASSANDRA-9967)
 * Log endpoint and port associated with streaming operation (CASSANDRA-8777)
 * Print sensible units for all log messages (CASSANDRA-9692)
 * Upgrade Netty to version 4.0.34 (CASSANDRA-11096)
 * Break the CQL grammar into separate Parser and Lexer (CASSANDRA-11372)
 * Compress only inter-dc traffic by default (CASSANDRA-8888)
 * Add metrics to track write amplification (CASSANDRA-11420)
 * cassandra-stress: cannot handle "value-less" tables (CASSANDRA-7739)
 * Add/drop multiple columns in one ALTER TABLE statement (CASSANDRA-10411)
 * Add require_endpoint_verification opt for internode encryption (CASSANDRA-9220)
 * Add auto import java.util for UDF code block (CASSANDRA-11392)
 * Add --hex-format option to nodetool getsstables (CASSANDRA-11337)
 * sstablemetadata should print sstable min/max token (CASSANDRA-7159)
 * Do not wrap CassandraException in TriggerExecutor (CASSANDRA-9421)
 * COPY TO should have higher double precision (CASSANDRA-11255)
 * Stress should exit with non-zero status after failure (CASSANDRA-10340)
 * Add client to cqlsh SHOW_SESSION (CASSANDRA-8958)
 * Fix nodetool tablestats keyspace level metrics (CASSANDRA-11226)
 * Store repair options in parent_repair_history (CASSANDRA-11244)
 * Print current leveling in sstableofflinerelevel (CASSANDRA-9588)
 * Change repair message for keyspaces with RF 1 (CASSANDRA-11203)
 * Remove hard-coded SSL cipher suites and protocols (CASSANDRA-10508)
 * Improve concurrency in CompactionStrategyManager (CASSANDRA-10099)
 * (cqlsh) interpret CQL type for formatting blobs (CASSANDRA-11274)
 * Refuse to start and print txn log information in case of disk
   corruption (CASSANDRA-10112)
 * Resolve some eclipse-warnings (CASSANDRA-11086)
 * (cqlsh) Show static columns in a different color (CASSANDRA-11059)
 * Allow to remove TTLs on table with default_time_to_live (CASSANDRA-11207)
Merged from 3.0:
 * Disallow creating view with a static column (CASSANDRA-11602)
 * Reduce the amount of object allocations caused by the getFunctions methods (CASSANDRA-11593)
 * Potential error replaying commitlog with smallint/tinyint/date/time types (CASSANDRA-11618)
 * Fix queries with filtering on counter columns (CASSANDRA-11629)
 * Improve tombstone printing in sstabledump (CASSANDRA-11655)
 * Fix paging for range queries where all clustering columns are specified (CASSANDRA-11669)
 * Don't require HEAP_NEW_SIZE to be set when using G1 (CASSANDRA-11600)
 * Fix sstabledump not showing cells after tombstone marker (CASSANDRA-11654)
 * Ignore all LocalStrategy keyspaces for streaming and other related
   operations (CASSANDRA-11627)
 * Ensure columnfilter covers indexed columns for thrift 2i queries (CASSANDRA-11523)
 * Only open one sstable scanner per sstable (CASSANDRA-11412)
 * Option to specify ProtocolVersion in cassandra-stress (CASSANDRA-11410)
 * ArithmeticException in avgFunctionForDecimal (CASSANDRA-11485)
 * LogAwareFileLister should only use OLD sstable files in current folder to determine disk consistency (CASSANDRA-11470)
 * Notify indexers of expired rows during compaction (CASSANDRA-11329)
 * Properly respond with ProtocolError when a v1/v2 native protocol
   header is received (CASSANDRA-11464)
 * Validate that num_tokens and initial_token are consistent with one another (CASSANDRA-10120)
Merged from 2.2:
 * Exit JVM if JMX server fails to startup (CASSANDRA-11540)
 * Produce a heap dump when exiting on OOM (CASSANDRA-9861)
 * Restore ability to filter on clustering columns when using a 2i (CASSANDRA-11510)
 * JSON datetime formatting needs timezone (CASSANDRA-11137)
 * Fix is_dense recalculation for Thrift-updated tables (CASSANDRA-11502)
 * Remove unnescessary file existence check during anticompaction (CASSANDRA-11660)
 * Add missing files to debian packages (CASSANDRA-11642)
 * Avoid calling Iterables::concat in loops during ModificationStatement::getFunctions (CASSANDRA-11621)
 * cqlsh: COPY FROM should use regular inserts for single statement batches and
   report errors correctly if workers processes crash on initialization (CASSANDRA-11474)
 * Always close cluster with connection in CqlRecordWriter (CASSANDRA-11553)
 * Allow only DISTINCT queries with partition keys restrictions (CASSANDRA-11339)
 * CqlConfigHelper no longer requires both a keystore and truststore to work (CASSANDRA-11532)
 * Make deprecated repair methods backward-compatible with previous notification service (CASSANDRA-11430)
 * IncomingStreamingConnection version check message wrong (CASSANDRA-11462)
Merged from 2.1:
 * Support mlockall on IBM POWER arch (CASSANDRA-11576)
 * Add option to disable use of severity in DynamicEndpointSnitch (CASSANDRA-11737)
 * cqlsh COPY FROM fails for null values with non-prepared statements (CASSANDRA-11631)
 * Make cython optional in pylib/setup.py (CASSANDRA-11630)
 * Change order of directory searching for cassandra.in.sh to favor local one (CASSANDRA-11628)
 * cqlsh COPY FROM fails with []{} chars in UDT/tuple fields/values (CASSANDRA-11633)
 * clqsh: COPY FROM throws TypeError with Cython extensions enabled (CASSANDRA-11574)
 * cqlsh: COPY FROM ignores NULL values in conversion (CASSANDRA-11549)
 * Validate levels when building LeveledScanner to avoid overlaps with orphaned sstables (CASSANDRA-9935)


3.5
 * StaticTokenTreeBuilder should respect posibility of duplicate tokens (CASSANDRA-11525)
 * Correctly fix potential assertion error during compaction (CASSANDRA-11353)
 * Avoid index segment stitching in RAM which lead to OOM on big SSTable files (CASSANDRA-11383)
 * Fix clustering and row filters for LIKE queries on clustering columns (CASSANDRA-11397)
Merged from 3.0:
 * Fix rare NPE on schema upgrade from 2.x to 3.x (CASSANDRA-10943)
 * Improve backoff policy for cqlsh COPY FROM (CASSANDRA-11320)
 * Improve IF NOT EXISTS check in CREATE INDEX (CASSANDRA-11131)
 * Upgrade ohc to 0.4.3
 * Enable SO_REUSEADDR for JMX RMI server sockets (CASSANDRA-11093)
 * Allocate merkletrees with the correct size (CASSANDRA-11390)
 * Support streaming pre-3.0 sstables (CASSANDRA-10990)
 * Add backpressure to compressed or encrypted commit log (CASSANDRA-10971)
 * SSTableExport supports secondary index tables (CASSANDRA-11330)
 * Fix sstabledump to include missing info in debug output (CASSANDRA-11321)
 * Establish and implement canonical bulk reading workload(s) (CASSANDRA-10331)
 * Fix paging for IN queries on tables without clustering columns (CASSANDRA-11208)
 * Remove recursive call from CompositesSearcher (CASSANDRA-11304)
 * Fix filtering on non-primary key columns for queries without index (CASSANDRA-6377)
 * Fix sstableloader fail when using materialized view (CASSANDRA-11275)
Merged from 2.2:
 * DatabaseDescriptor should log stacktrace in case of Eception during seed provider creation (CASSANDRA-11312)
 * Use canonical path for directory in SSTable descriptor (CASSANDRA-10587)
 * Add cassandra-stress keystore option (CASSANDRA-9325)
 * Dont mark sstables as repairing with sub range repairs (CASSANDRA-11451)
 * Notify when sstables change after cancelling compaction (CASSANDRA-11373)
 * cqlsh: COPY FROM should check that explicit column names are valid (CASSANDRA-11333)
 * Add -Dcassandra.start_gossip startup option (CASSANDRA-10809)
 * Fix UTF8Validator.validate() for modified UTF-8 (CASSANDRA-10748)
 * Clarify that now() function is calculated on the coordinator node in CQL documentation (CASSANDRA-10900)
 * Fix bloom filter sizing with LCS (CASSANDRA-11344)
 * (cqlsh) Fix error when result is 0 rows with EXPAND ON (CASSANDRA-11092)
 * Add missing newline at end of bin/cqlsh (CASSANDRA-11325)
 * Unresolved hostname leads to replace being ignored (CASSANDRA-11210)
 * Only log yaml config once, at startup (CASSANDRA-11217)
 * Reference leak with parallel repairs on the same table (CASSANDRA-11215)
Merged from 2.1:
 * Add a -j parameter to scrub/cleanup/upgradesstables to state how
   many threads to use (CASSANDRA-11179)
 * COPY FROM on large datasets: fix progress report and debug performance (CASSANDRA-11053)
 * InvalidateKeys should have a weak ref to key cache (CASSANDRA-11176)


3.4
 * (cqlsh) add cqlshrc option to always connect using ssl (CASSANDRA-10458)
 * Cleanup a few resource warnings (CASSANDRA-11085)
 * Allow custom tracing implementations (CASSANDRA-10392)
 * Extract LoaderOptions to be able to be used from outside (CASSANDRA-10637)
 * fix OnDiskIndexTest to properly treat empty ranges (CASSANDRA-11205)
 * fix TrackerTest to handle new notifications (CASSANDRA-11178)
 * add SASI validation for partitioner and complex columns (CASSANDRA-11169)
 * Add caching of encrypted credentials in PasswordAuthenticator (CASSANDRA-7715)
 * fix SASI memtable switching on flush (CASSANDRA-11159)
 * Remove duplicate offline compaction tracking (CASSANDRA-11148)
 * fix EQ semantics of analyzed SASI indexes (CASSANDRA-11130)
 * Support long name output for nodetool commands (CASSANDRA-7950)
 * Encrypted hints (CASSANDRA-11040)
 * SASI index options validation (CASSANDRA-11136)
 * Optimize disk seek using min/max column name meta data when the LIMIT clause is used
   (CASSANDRA-8180)
 * Add LIKE support to CQL3 (CASSANDRA-11067)
 * Generic Java UDF types (CASSANDRA-10819)
 * cqlsh: Include sub-second precision in timestamps by default (CASSANDRA-10428)
 * Set javac encoding to utf-8 (CASSANDRA-11077)
 * Integrate SASI index into Cassandra (CASSANDRA-10661)
 * Add --skip-flush option to nodetool snapshot
 * Skip values for non-queried columns (CASSANDRA-10657)
 * Add support for secondary indexes on static columns (CASSANDRA-8103)
 * CommitLogUpgradeTestMaker creates broken commit logs (CASSANDRA-11051)
 * Add metric for number of dropped mutations (CASSANDRA-10866)
 * Simplify row cache invalidation code (CASSANDRA-10396)
 * Support user-defined compaction through nodetool (CASSANDRA-10660)
 * Stripe view locks by key and table ID to reduce contention (CASSANDRA-10981)
 * Add nodetool gettimeout and settimeout commands (CASSANDRA-10953)
 * Add 3.0 metadata to sstablemetadata output (CASSANDRA-10838)
Merged from 3.0:
 * MV should only query complex columns included in the view (CASSANDRA-11069)
 * Failed aggregate creation breaks server permanently (CASSANDRA-11064)
 * Add sstabledump tool (CASSANDRA-7464)
 * Introduce backpressure for hints (CASSANDRA-10972)
 * Fix ClusteringPrefix not being able to read tombstone range boundaries (CASSANDRA-11158)
 * Prevent logging in sandboxed state (CASSANDRA-11033)
 * Disallow drop/alter operations of UDTs used by UDAs (CASSANDRA-10721)
 * Add query time validation method on Index (CASSANDRA-11043)
 * Avoid potential AssertionError in mixed version cluster (CASSANDRA-11128)
 * Properly handle hinted handoff after topology changes (CASSANDRA-5902)
 * AssertionError when listing sstable files on inconsistent disk state (CASSANDRA-11156)
 * Fix wrong rack counting and invalid conditions check for TokenAllocation
   (CASSANDRA-11139)
 * Avoid creating empty hint files (CASSANDRA-11090)
 * Fix leak detection strong reference loop using weak reference (CASSANDRA-11120)
 * Configurie BatchlogManager to stop delayed tasks on shutdown (CASSANDRA-11062)
 * Hadoop integration is incompatible with Cassandra Driver 3.0.0 (CASSANDRA-11001)
 * Add dropped_columns to the list of schema table so it gets handled
   properly (CASSANDRA-11050)
 * Fix NPE when using forceRepairRangeAsync without DC (CASSANDRA-11239)
Merged from 2.2:
 * Preserve order for preferred SSL cipher suites (CASSANDRA-11164)
 * Range.compareTo() violates the contract of Comparable (CASSANDRA-11216)
 * Avoid NPE when serializing ErrorMessage with null message (CASSANDRA-11167)
 * Replacing an aggregate with a new version doesn't reset INITCOND (CASSANDRA-10840)
 * (cqlsh) cqlsh cannot be called through symlink (CASSANDRA-11037)
 * fix ohc and java-driver pom dependencies in build.xml (CASSANDRA-10793)
 * Protect from keyspace dropped during repair (CASSANDRA-11065)
 * Handle adding fields to a UDT in SELECT JSON and toJson() (CASSANDRA-11146)
 * Better error message for cleanup (CASSANDRA-10991)
 * cqlsh pg-style-strings broken if line ends with ';' (CASSANDRA-11123)
 * Always persist upsampled index summaries (CASSANDRA-10512)
 * (cqlsh) Fix inconsistent auto-complete (CASSANDRA-10733)
 * Make SELECT JSON and toJson() threadsafe (CASSANDRA-11048)
 * Fix SELECT on tuple relations for mixed ASC/DESC clustering order (CASSANDRA-7281)
 * Use cloned TokenMetadata in size estimates to avoid race against membership check
   (CASSANDRA-10736)
 * (cqlsh) Support utf-8/cp65001 encoding on Windows (CASSANDRA-11030)
 * Fix paging on DISTINCT queries repeats result when first row in partition changes
   (CASSANDRA-10010)
 * (cqlsh) Support timezone conversion using pytz (CASSANDRA-10397)
 * cqlsh: change default encoding to UTF-8 (CASSANDRA-11124)
Merged from 2.1:
 * Checking if an unlogged batch is local is inefficient (CASSANDRA-11529)
 * Fix out-of-space error treatment in memtable flushing (CASSANDRA-11448).
 * Don't do defragmentation if reading from repaired sstables (CASSANDRA-10342)
 * Fix streaming_socket_timeout_in_ms not enforced (CASSANDRA-11286)
 * Avoid dropping message too quickly due to missing unit conversion (CASSANDRA-11302)
 * Don't remove FailureDetector history on removeEndpoint (CASSANDRA-10371)
 * Only notify if repair status changed (CASSANDRA-11172)
 * Use logback setting for 'cassandra -v' command (CASSANDRA-10767)
 * Fix sstableloader to unthrottle streaming by default (CASSANDRA-9714)
 * Fix incorrect warning in 'nodetool status' (CASSANDRA-10176)
 * Properly release sstable ref when doing offline scrub (CASSANDRA-10697)
 * Improve nodetool status performance for large cluster (CASSANDRA-7238)
 * Gossiper#isEnabled is not thread safe (CASSANDRA-11116)
 * Avoid major compaction mixing repaired and unrepaired sstables in DTCS (CASSANDRA-11113)
 * Make it clear what DTCS timestamp_resolution is used for (CASSANDRA-11041)
 * (cqlsh) Display milliseconds when datetime overflows (CASSANDRA-10625)


3.3
 * Avoid infinite loop if owned range is smaller than number of
   data dirs (CASSANDRA-11034)
 * Avoid bootstrap hanging when existing nodes have no data to stream (CASSANDRA-11010)
Merged from 3.0:
 * Remove double initialization of newly added tables (CASSANDRA-11027)
 * Filter keys searcher results by target range (CASSANDRA-11104)
 * Fix deserialization of legacy read commands (CASSANDRA-11087)
 * Fix incorrect computation of deletion time in sstable metadata (CASSANDRA-11102)
 * Avoid memory leak when collecting sstable metadata (CASSANDRA-11026)
 * Mutations do not block for completion under view lock contention (CASSANDRA-10779)
 * Invalidate legacy schema tables when unloading them (CASSANDRA-11071)
 * (cqlsh) handle INSERT and UPDATE statements with LWT conditions correctly
   (CASSANDRA-11003)
 * Fix DISTINCT queries in mixed version clusters (CASSANDRA-10762)
 * Migrate build status for indexes along with legacy schema (CASSANDRA-11046)
 * Ensure SSTables for legacy KEYS indexes can be read (CASSANDRA-11045)
 * Added support for IBM zSystems architecture (CASSANDRA-11054)
 * Update CQL documentation (CASSANDRA-10899)
 * Check the column name, not cell name, for dropped columns when reading
   legacy sstables (CASSANDRA-11018)
 * Don't attempt to index clustering values of static rows (CASSANDRA-11021)
 * Remove checksum files after replaying hints (CASSANDRA-10947)
 * Support passing base table metadata to custom 2i validation (CASSANDRA-10924)
 * Ensure stale index entries are purged during reads (CASSANDRA-11013)
 * (cqlsh) Also apply --connect-timeout to control connection
   timeout (CASSANDRA-10959)
 * Fix AssertionError when removing from list using UPDATE (CASSANDRA-10954)
 * Fix UnsupportedOperationException when reading old sstable with range
   tombstone (CASSANDRA-10743)
 * MV should use the maximum timestamp of the primary key (CASSANDRA-10910)
 * Fix potential assertion error during compaction (CASSANDRA-10944)
Merged from 2.2:
 * maxPurgeableTimestamp needs to check memtables too (CASSANDRA-9949)
 * Apply change to compaction throughput in real time (CASSANDRA-10025)
 * (cqlsh) encode input correctly when saving history
 * Fix potential NPE on ORDER BY queries with IN (CASSANDRA-10955)
 * Start L0 STCS-compactions even if there is a L0 -> L1 compaction
   going (CASSANDRA-10979)
 * Make UUID LSB unique per process (CASSANDRA-7925)
 * Avoid NPE when performing sstable tasks (scrub etc.) (CASSANDRA-10980)
 * Make sure client gets tombstone overwhelmed warning (CASSANDRA-9465)
 * Fix error streaming section more than 2GB (CASSANDRA-10961)
 * Histogram buckets exposed in jmx are sorted incorrectly (CASSANDRA-10975)
 * Enable GC logging by default (CASSANDRA-10140)
 * Optimize pending range computation (CASSANDRA-9258)
 * Skip commit log and saved cache directories in SSTable version startup check (CASSANDRA-10902)
 * drop/alter user should be case sensitive (CASSANDRA-10817)
Merged from 2.1:
 * test_bulk_round_trip_blogposts is failing occasionally (CASSANDRA-10938)
 * Fix isJoined return true only after becoming cluster member (CASANDRA-11007)
 * Fix bad gossip generation seen in long-running clusters (CASSANDRA-10969)
 * Avoid NPE when incremental repair fails (CASSANDRA-10909)
 * Unmark sstables compacting once they are done in cleanup/scrub/upgradesstables (CASSANDRA-10829)
 * Allow simultaneous bootstrapping with strict consistency when no vnodes are used (CASSANDRA-11005)
 * Log a message when major compaction does not result in a single file (CASSANDRA-10847)
 * (cqlsh) fix cqlsh_copy_tests when vnodes are disabled (CASSANDRA-10997)
 * (cqlsh) Add request timeout option to cqlsh (CASSANDRA-10686)
 * Avoid AssertionError while submitting hint with LWT (CASSANDRA-10477)
 * If CompactionMetadata is not in stats file, use index summary instead (CASSANDRA-10676)
 * Retry sending gossip syn multiple times during shadow round (CASSANDRA-8072)
 * Fix pending range calculation during moves (CASSANDRA-10887)
 * Sane default (200Mbps) for inter-DC streaming througput (CASSANDRA-8708)



3.2
 * Make sure tokens don't exist in several data directories (CASSANDRA-6696)
 * Add requireAuthorization method to IAuthorizer (CASSANDRA-10852)
 * Move static JVM options to conf/jvm.options file (CASSANDRA-10494)
 * Fix CassandraVersion to accept x.y version string (CASSANDRA-10931)
 * Add forceUserDefinedCleanup to allow more flexible cleanup (CASSANDRA-10708)
 * (cqlsh) allow setting TTL with COPY (CASSANDRA-9494)
 * Fix counting of received sstables in streaming (CASSANDRA-10949)
 * Implement hints compression (CASSANDRA-9428)
 * Fix potential assertion error when reading static columns (CASSANDRA-10903)
 * Fix EstimatedHistogram creation in nodetool tablehistograms (CASSANDRA-10859)
 * Establish bootstrap stream sessions sequentially (CASSANDRA-6992)
 * Sort compactionhistory output by timestamp (CASSANDRA-10464)
 * More efficient BTree removal (CASSANDRA-9991)
 * Make tablehistograms accept the same syntax as tablestats (CASSANDRA-10149)
 * Group pending compactions based on table (CASSANDRA-10718)
 * Add compressor name in sstablemetadata output (CASSANDRA-9879)
 * Fix type casting for counter columns (CASSANDRA-10824)
 * Prevent running Cassandra as root (CASSANDRA-8142)
 * bound maximum in-flight commit log replay mutation bytes to 64 megabytes (CASSANDRA-8639)
 * Normalize all scripts (CASSANDRA-10679)
 * Make compression ratio much more accurate (CASSANDRA-10225)
 * Optimize building of Clustering object when only one is created (CASSANDRA-10409)
 * Make index building pluggable (CASSANDRA-10681)
 * Add sstable flush observer (CASSANDRA-10678)
 * Improve NTS endpoints calculation (CASSANDRA-10200)
 * Improve performance of the folderSize function (CASSANDRA-10677)
 * Add support for type casting in selection clause (CASSANDRA-10310)
 * Added graphing option to cassandra-stress (CASSANDRA-7918)
 * Abort in-progress queries that time out (CASSANDRA-7392)
 * Add transparent data encryption core classes (CASSANDRA-9945)
Merged from 3.0:
 * Better handling of SSL connection errors inter-node (CASSANDRA-10816)
 * Avoid NoSuchElementException when executing empty batch (CASSANDRA-10711)
 * Avoid building PartitionUpdate in toString (CASSANDRA-10897)
 * Reduce heap spent when receiving many SSTables (CASSANDRA-10797)
 * Add back support for 3rd party auth providers to bulk loader (CASSANDRA-10873)
 * Eliminate the dependency on jgrapht for UDT resolution (CASSANDRA-10653)
 * (Hadoop) Close Clusters and Sessions in Hadoop Input/Output classes (CASSANDRA-10837)
 * Fix sstableloader not working with upper case keyspace name (CASSANDRA-10806)
Merged from 2.2:
 * jemalloc detection fails due to quoting issues in regexv (CASSANDRA-10946)
 * (cqlsh) show correct column names for empty result sets (CASSANDRA-9813)
 * Add new types to Stress (CASSANDRA-9556)
 * Add property to allow listening on broadcast interface (CASSANDRA-9748)
Merged from 2.1:
 * Match cassandra-loader options in COPY FROM (CASSANDRA-9303)
 * Fix binding to any address in CqlBulkRecordWriter (CASSANDRA-9309)
 * cqlsh fails to decode utf-8 characters for text typed columns (CASSANDRA-10875)
 * Log error when stream session fails (CASSANDRA-9294)
 * Fix bugs in commit log archiving startup behavior (CASSANDRA-10593)
 * (cqlsh) further optimise COPY FROM (CASSANDRA-9302)
 * Allow CREATE TABLE WITH ID (CASSANDRA-9179)
 * Make Stress compiles within eclipse (CASSANDRA-10807)
 * Cassandra Daemon should print JVM arguments (CASSANDRA-10764)
 * Allow cancellation of index summary redistribution (CASSANDRA-8805)


3.1.1
Merged from 3.0:
  * Fix upgrade data loss due to range tombstone deleting more data than then should
    (CASSANDRA-10822)


3.1
Merged from 3.0:
 * Avoid MV race during node decommission (CASSANDRA-10674)
 * Disable reloading of GossipingPropertyFileSnitch (CASSANDRA-9474)
 * Handle single-column deletions correction in materialized views
   when the column is part of the view primary key (CASSANDRA-10796)
 * Fix issue with datadir migration on upgrade (CASSANDRA-10788)
 * Fix bug with range tombstones on reverse queries and test coverage for
   AbstractBTreePartition (CASSANDRA-10059)
 * Remove 64k limit on collection elements (CASSANDRA-10374)
 * Remove unclear Indexer.indexes() method (CASSANDRA-10690)
 * Fix NPE on stream read error (CASSANDRA-10771)
 * Normalize cqlsh DESC output (CASSANDRA-10431)
 * Rejects partition range deletions when columns are specified (CASSANDRA-10739)
 * Fix error when saving cached key for old format sstable (CASSANDRA-10778)
 * Invalidate prepared statements on DROP INDEX (CASSANDRA-10758)
 * Fix SELECT statement with IN restrictions on partition key,
   ORDER BY and LIMIT (CASSANDRA-10729)
 * Improve stress performance over 1k threads (CASSANDRA-7217)
 * Wait for migration responses to complete before bootstrapping (CASSANDRA-10731)
 * Unable to create a function with argument of type Inet (CASSANDRA-10741)
 * Fix backward incompatibiliy in CqlInputFormat (CASSANDRA-10717)
 * Correctly preserve deletion info on updated rows when notifying indexers
   of single-row deletions (CASSANDRA-10694)
 * Notify indexers of partition delete during cleanup (CASSANDRA-10685)
 * Keep the file open in trySkipCache (CASSANDRA-10669)
 * Updated trigger example (CASSANDRA-10257)
Merged from 2.2:
 * Verify tables in pseudo-system keyspaces at startup (CASSANDRA-10761)
 * Fix IllegalArgumentException in DataOutputBuffer.reallocate for large buffers (CASSANDRA-10592)
 * Show CQL help in cqlsh in web browser (CASSANDRA-7225)
 * Serialize on disk the proper SSTable compression ratio (CASSANDRA-10775)
 * Reject index queries while the index is building (CASSANDRA-8505)
 * CQL.textile syntax incorrectly includes optional keyspace for aggregate SFUNC and FINALFUNC (CASSANDRA-10747)
 * Fix JSON update with prepared statements (CASSANDRA-10631)
 * Don't do anticompaction after subrange repair (CASSANDRA-10422)
 * Fix SimpleDateType type compatibility (CASSANDRA-10027)
 * (Hadoop) fix splits calculation (CASSANDRA-10640)
 * (Hadoop) ensure that Cluster instances are always closed (CASSANDRA-10058)
Merged from 2.1:
 * Fix Stress profile parsing on Windows (CASSANDRA-10808)
 * Fix incremental repair hang when replica is down (CASSANDRA-10288)
 * Optimize the way we check if a token is repaired in anticompaction (CASSANDRA-10768)
 * Add proper error handling to stream receiver (CASSANDRA-10774)
 * Warn or fail when changing cluster topology live (CASSANDRA-10243)
 * Status command in debian/ubuntu init script doesn't work (CASSANDRA-10213)
 * Some DROP ... IF EXISTS incorrectly result in exceptions on non-existing KS (CASSANDRA-10658)
 * DeletionTime.compareTo wrong in rare cases (CASSANDRA-10749)
 * Force encoding when computing statement ids (CASSANDRA-10755)
 * Properly reject counters as map keys (CASSANDRA-10760)
 * Fix the sstable-needs-cleanup check (CASSANDRA-10740)
 * (cqlsh) Print column names before COPY operation (CASSANDRA-8935)
 * Fix CompressedInputStream for proper cleanup (CASSANDRA-10012)
 * (cqlsh) Support counters in COPY commands (CASSANDRA-9043)
 * Try next replica if not possible to connect to primary replica on
   ColumnFamilyRecordReader (CASSANDRA-2388)
 * Limit window size in DTCS (CASSANDRA-10280)
 * sstableloader does not use MAX_HEAP_SIZE env parameter (CASSANDRA-10188)
 * (cqlsh) Improve COPY TO performance and error handling (CASSANDRA-9304)
 * Create compression chunk for sending file only (CASSANDRA-10680)
 * Forbid compact clustering column type changes in ALTER TABLE (CASSANDRA-8879)
 * Reject incremental repair with subrange repair (CASSANDRA-10422)
 * Add a nodetool command to refresh size_estimates (CASSANDRA-9579)
 * Invalidate cache after stream receive task is completed (CASSANDRA-10341)
 * Reject counter writes in CQLSSTableWriter (CASSANDRA-10258)
 * Remove superfluous COUNTER_MUTATION stage mapping (CASSANDRA-10605)


3.0
 * Fix AssertionError while flushing memtable due to materialized views
   incorrectly inserting empty rows (CASSANDRA-10614)
 * Store UDA initcond as CQL literal in the schema table, instead of a blob (CASSANDRA-10650)
 * Don't use -1 for the position of partition key in schema (CASSANDRA-10491)
 * Fix distinct queries in mixed version cluster (CASSANDRA-10573)
 * Skip sstable on clustering in names query (CASSANDRA-10571)
 * Remove value skipping as it breaks read-repair (CASSANDRA-10655)
 * Fix bootstrapping with MVs (CASSANDRA-10621)
 * Make sure EACH_QUORUM reads are using NTS (CASSANDRA-10584)
 * Fix MV replica filtering for non-NetworkTopologyStrategy (CASSANDRA-10634)
 * (Hadoop) fix CIF describeSplits() not handling 0 size estimates (CASSANDRA-10600)
 * Fix reading of legacy sstables (CASSANDRA-10590)
 * Use CQL type names in schema metadata tables (CASSANDRA-10365)
 * Guard batchlog replay against integer division by zero (CASSANDRA-9223)
 * Fix bug when adding a column to thrift with the same name than a primary key (CASSANDRA-10608)
 * Add client address argument to IAuthenticator::newSaslNegotiator (CASSANDRA-8068)
 * Fix implementation of LegacyLayout.LegacyBoundComparator (CASSANDRA-10602)
 * Don't use 'names query' read path for counters (CASSANDRA-10572)
 * Fix backward compatibility for counters (CASSANDRA-10470)
 * Remove memory_allocator paramter from cassandra.yaml (CASSANDRA-10581,10628)
 * Execute the metadata reload task of all registered indexes on CFS::reload (CASSANDRA-10604)
 * Fix thrift cas operations with defined columns (CASSANDRA-10576)
 * Fix PartitionUpdate.operationCount()for updates with static column operations (CASSANDRA-10606)
 * Fix thrift get() queries with defined columns (CASSANDRA-10586)
 * Fix marking of indexes as built and removed (CASSANDRA-10601)
 * Skip initialization of non-registered 2i instances, remove Index::getIndexName (CASSANDRA-10595)
 * Fix batches on multiple tables (CASSANDRA-10554)
 * Ensure compaction options are validated when updating KeyspaceMetadata (CASSANDRA-10569)
 * Flatten Iterator Transformation Hierarchy (CASSANDRA-9975)
 * Remove token generator (CASSANDRA-5261)
 * RolesCache should not be created for any authenticator that does not requireAuthentication (CASSANDRA-10562)
 * Fix LogTransaction checking only a single directory for files (CASSANDRA-10421)
 * Fix handling of range tombstones when reading old format sstables (CASSANDRA-10360)
 * Aggregate with Initial Condition fails with C* 3.0 (CASSANDRA-10367)
Merged from 2.2:
 * (cqlsh) show partial trace if incomplete after max_trace_wait (CASSANDRA-7645)
 * Use most up-to-date version of schema for system tables (CASSANDRA-10652)
 * Deprecate memory_allocator in cassandra.yaml (CASSANDRA-10581,10628)
 * Expose phi values from failure detector via JMX and tweak debug
   and trace logging (CASSANDRA-9526)
 * Fix IllegalArgumentException in DataOutputBuffer.reallocate for large buffers (CASSANDRA-10592)
Merged from 2.1:
 * Shutdown compaction in drain to prevent leak (CASSANDRA-10079)
 * (cqlsh) fix COPY using wrong variable name for time_format (CASSANDRA-10633)
 * Do not run SizeEstimatesRecorder if a node is not a member of the ring (CASSANDRA-9912)
 * Improve handling of dead nodes in gossip (CASSANDRA-10298)
 * Fix logback-tools.xml incorrectly configured for outputing to System.err
   (CASSANDRA-9937)
 * Fix streaming to catch exception so retry not fail (CASSANDRA-10557)
 * Add validation method to PerRowSecondaryIndex (CASSANDRA-10092)
 * Support encrypted and plain traffic on the same port (CASSANDRA-10559)
 * Do STCS in DTCS windows (CASSANDRA-10276)
 * Avoid repetition of JVM_OPTS in debian package (CASSANDRA-10251)
 * Fix potential NPE from handling result of SIM.highestSelectivityIndex (CASSANDRA-10550)
 * Fix paging issues with partitions containing only static columns data (CASSANDRA-10381)
 * Fix conditions on static columns (CASSANDRA-10264)
 * AssertionError: attempted to delete non-existing file CommitLog (CASSANDRA-10377)
 * Fix sorting for queries with an IN condition on partition key columns (CASSANDRA-10363)


3.0-rc2
 * Fix SELECT DISTINCT queries between 2.2.2 nodes and 3.0 nodes (CASSANDRA-10473)
 * Remove circular references in SegmentedFile (CASSANDRA-10543)
 * Ensure validation of indexed values only occurs once per-partition (CASSANDRA-10536)
 * Fix handling of static columns for range tombstones in thrift (CASSANDRA-10174)
 * Support empty ColumnFilter for backward compatility on empty IN (CASSANDRA-10471)
 * Remove Pig support (CASSANDRA-10542)
 * Fix LogFile throws Exception when assertion is disabled (CASSANDRA-10522)
 * Revert CASSANDRA-7486, make CMS default GC, move GC config to
   conf/jvm.options (CASSANDRA-10403)
 * Fix TeeingAppender causing some logs to be truncated/empty (CASSANDRA-10447)
 * Allow EACH_QUORUM for reads (CASSANDRA-9602)
 * Fix potential ClassCastException while upgrading (CASSANDRA-10468)
 * Fix NPE in MVs on update (CASSANDRA-10503)
 * Only include modified cell data in indexing deltas (CASSANDRA-10438)
 * Do not load keyspace when creating sstable writer (CASSANDRA-10443)
 * If node is not yet gossiping write all MV updates to batchlog only (CASSANDRA-10413)
 * Re-populate token metadata after commit log recovery (CASSANDRA-10293)
 * Provide additional metrics for materialized views (CASSANDRA-10323)
 * Flush system schema tables after local schema changes (CASSANDRA-10429)
Merged from 2.2:
 * Reduce contention getting instances of CompositeType (CASSANDRA-10433)
 * Fix the regression when using LIMIT with aggregates (CASSANDRA-10487)
 * Avoid NoClassDefFoundError during DataDescriptor initialization on windows (CASSANDRA-10412)
 * Preserve case of quoted Role & User names (CASSANDRA-10394)
 * cqlsh pg-style-strings broken (CASSANDRA-10484)
 * cqlsh prompt includes name of keyspace after failed `use` statement (CASSANDRA-10369)
Merged from 2.1:
 * (cqlsh) Distinguish negative and positive infinity in output (CASSANDRA-10523)
 * (cqlsh) allow custom time_format for COPY TO (CASSANDRA-8970)
 * Don't allow startup if the node's rack has changed (CASSANDRA-10242)
 * (cqlsh) show partial trace if incomplete after max_trace_wait (CASSANDRA-7645)
 * Allow LOCAL_JMX to be easily overridden (CASSANDRA-10275)
 * Mark nodes as dead even if they've already left (CASSANDRA-10205)


3.0.0-rc1
 * Fix mixed version read request compatibility for compact static tables
   (CASSANDRA-10373)
 * Fix paging of DISTINCT with static and IN (CASSANDRA-10354)
 * Allow MATERIALIZED VIEW's SELECT statement to restrict primary key
   columns (CASSANDRA-9664)
 * Move crc_check_chance out of compression options (CASSANDRA-9839)
 * Fix descending iteration past end of BTreeSearchIterator (CASSANDRA-10301)
 * Transfer hints to a different node on decommission (CASSANDRA-10198)
 * Check partition keys for CAS operations during stmt validation (CASSANDRA-10338)
 * Add custom query expressions to SELECT (CASSANDRA-10217)
 * Fix minor bugs in MV handling (CASSANDRA-10362)
 * Allow custom indexes with 0,1 or multiple target columns (CASSANDRA-10124)
 * Improve MV schema representation (CASSANDRA-9921)
 * Add flag to enable/disable coordinator batchlog for MV writes (CASSANDRA-10230)
 * Update cqlsh COPY for new internal driver serialization interface (CASSANDRA-10318)
 * Give index implementations more control over rebuild operations (CASSANDRA-10312)
 * Update index file format (CASSANDRA-10314)
 * Add "shadowable" row tombstones to deal with mv timestamp issues (CASSANDRA-10261)
 * CFS.loadNewSSTables() broken for pre-3.0 sstables
 * Cache selected index in read command to reduce lookups (CASSANDRA-10215)
 * Small optimizations of sstable index serialization (CASSANDRA-10232)
 * Support for both encrypted and unencrypted native transport connections (CASSANDRA-9590)
Merged from 2.2:
 * Configurable page size in cqlsh (CASSANDRA-9855)
 * Defer default role manager setup until all nodes are on 2.2+ (CASSANDRA-9761)
 * Handle missing RoleManager in config after upgrade to 2.2 (CASSANDRA-10209)
Merged from 2.1:
 * Bulk Loader API could not tolerate even node failure (CASSANDRA-10347)
 * Avoid misleading pushed notifications when multiple nodes
   share an rpc_address (CASSANDRA-10052)
 * Fix dropping undroppable when message queue is full (CASSANDRA-10113)
 * Fix potential ClassCastException during paging (CASSANDRA-10352)
 * Prevent ALTER TYPE from creating circular references (CASSANDRA-10339)
 * Fix cache handling of 2i and base tables (CASSANDRA-10155, 10359)
 * Fix NPE in nodetool compactionhistory (CASSANDRA-9758)
 * (Pig) support BulkOutputFormat as a URL parameter (CASSANDRA-7410)
 * BATCH statement is broken in cqlsh (CASSANDRA-10272)
 * (cqlsh) Make cqlsh PEP8 Compliant (CASSANDRA-10066)
 * (cqlsh) Fix error when starting cqlsh with --debug (CASSANDRA-10282)
 * Scrub, Cleanup and Upgrade do not unmark compacting until all operations
   have completed, regardless of the occurence of exceptions (CASSANDRA-10274)


3.0.0-beta2
 * Fix columns returned by AbstractBtreePartitions (CASSANDRA-10220)
 * Fix backward compatibility issue due to AbstractBounds serialization bug (CASSANDRA-9857)
 * Fix startup error when upgrading nodes (CASSANDRA-10136)
 * Base table PRIMARY KEY can be assumed to be NOT NULL in MV creation (CASSANDRA-10147)
 * Improve batchlog write patch (CASSANDRA-9673)
 * Re-apply MaterializedView updates on commitlog replay (CASSANDRA-10164)
 * Require AbstractType.isByteOrderComparable declaration in constructor (CASSANDRA-9901)
 * Avoid digest mismatch on upgrade to 3.0 (CASSANDRA-9554)
 * Fix Materialized View builder when adding multiple MVs (CASSANDRA-10156)
 * Choose better poolingOptions for protocol v4 in cassandra-stress (CASSANDRA-10182)
 * Fix LWW bug affecting Materialized Views (CASSANDRA-10197)
 * Ensures frozen sets and maps are always sorted (CASSANDRA-10162)
 * Don't deadlock when flushing CFS backed custom indexes (CASSANDRA-10181)
 * Fix double flushing of secondary index tables (CASSANDRA-10180)
 * Fix incorrect handling of range tombstones in thrift (CASSANDRA-10046)
 * Only use batchlog when paired materialized view replica is remote (CASSANDRA-10061)
 * Reuse TemporalRow when updating multiple MaterializedViews (CASSANDRA-10060)
 * Validate gc_grace_seconds for batchlog writes and MVs (CASSANDRA-9917)
 * Fix sstablerepairedset (CASSANDRA-10132)
Merged from 2.2:
 * Cancel transaction for sstables we wont redistribute index summary
   for (CASSANDRA-10270)
 * Retry snapshot deletion after compaction and gc on Windows (CASSANDRA-10222)
 * Fix failure to start with space in directory path on Windows (CASSANDRA-10239)
 * Fix repair hang when snapshot failed (CASSANDRA-10057)
 * Fall back to 1/4 commitlog volume for commitlog_total_space on small disks
   (CASSANDRA-10199)
Merged from 2.1:
 * Added configurable warning threshold for GC duration (CASSANDRA-8907)
 * Fix handling of streaming EOF (CASSANDRA-10206)
 * Only check KeyCache when it is enabled
 * Change streaming_socket_timeout_in_ms default to 1 hour (CASSANDRA-8611)
 * (cqlsh) update list of CQL keywords (CASSANDRA-9232)
 * Add nodetool gettraceprobability command (CASSANDRA-10234)
Merged from 2.0:
 * Fix rare race where older gossip states can be shadowed (CASSANDRA-10366)
 * Fix consolidating racks violating the RF contract (CASSANDRA-10238)
 * Disallow decommission when node is in drained state (CASSANDRA-8741)


2.2.1
 * Fix race during construction of commit log (CASSANDRA-10049)
 * Fix LeveledCompactionStrategyTest (CASSANDRA-9757)
 * Fix broken UnbufferedDataOutputStreamPlus.writeUTF (CASSANDRA-10203)
 * (cqlsh) default load-from-file encoding to utf-8 (CASSANDRA-9898)
 * Avoid returning Permission.NONE when failing to query users table (CASSANDRA-10168)
 * (cqlsh) add CLEAR command (CASSANDRA-10086)
 * Support string literals as Role names for compatibility (CASSANDRA-10135)
Merged from 2.1:
 * Only check KeyCache when it is enabled
 * Change streaming_socket_timeout_in_ms default to 1 hour (CASSANDRA-8611)
 * (cqlsh) update list of CQL keywords (CASSANDRA-9232)


3.0.0-beta1
 * Redesign secondary index API (CASSANDRA-9459, 7771, 9041)
 * Fix throwing ReadFailure instead of ReadTimeout on range queries (CASSANDRA-10125)
 * Rewrite hinted handoff (CASSANDRA-6230)
 * Fix query on static compact tables (CASSANDRA-10093)
 * Fix race during construction of commit log (CASSANDRA-10049)
 * Add option to only purge repaired tombstones (CASSANDRA-6434)
 * Change authorization handling for MVs (CASSANDRA-9927)
 * Add custom JMX enabled executor for UDF sandbox (CASSANDRA-10026)
 * Fix row deletion bug for Materialized Views (CASSANDRA-10014)
 * Support mixed-version clusters with Cassandra 2.1 and 2.2 (CASSANDRA-9704)
 * Fix multiple slices on RowSearchers (CASSANDRA-10002)
 * Fix bug in merging of collections (CASSANDRA-10001)
 * Optimize batchlog replay to avoid full scans (CASSANDRA-7237)
 * Repair improvements when using vnodes (CASSANDRA-5220)
 * Disable scripted UDFs by default (CASSANDRA-9889)
 * Bytecode inspection for Java-UDFs (CASSANDRA-9890)
 * Use byte to serialize MT hash length (CASSANDRA-9792)
 * Replace usage of Adler32 with CRC32 (CASSANDRA-8684)
 * Fix migration to new format from 2.1 SSTable (CASSANDRA-10006)
 * SequentialWriter should extend BufferedDataOutputStreamPlus (CASSANDRA-9500)
 * Use the same repairedAt timestamp within incremental repair session (CASSANDRA-9111)
Merged from 2.2:
 * Allow count(*) and count(1) to be use as normal aggregation (CASSANDRA-10114)
 * An NPE is thrown if the column name is unknown for an IN relation (CASSANDRA-10043)
 * Apply commit_failure_policy to more errors on startup (CASSANDRA-9749)
 * Fix histogram overflow exception (CASSANDRA-9973)
 * Route gossip messages over dedicated socket (CASSANDRA-9237)
 * Add checksum to saved cache files (CASSANDRA-9265)
 * Log warning when using an aggregate without partition key (CASSANDRA-9737)
Merged from 2.1:
 * (cqlsh) Allow encoding to be set through command line (CASSANDRA-10004)
 * Add new JMX methods to change local compaction strategy (CASSANDRA-9965)
 * Write hints for paxos commits (CASSANDRA-7342)
 * (cqlsh) Fix timestamps before 1970 on Windows, always
   use UTC for timestamp display (CASSANDRA-10000)
 * (cqlsh) Avoid overwriting new config file with old config
   when both exist (CASSANDRA-9777)
 * Release snapshot selfRef when doing snapshot repair (CASSANDRA-9998)
 * Cannot replace token does not exist - DN node removed as Fat Client (CASSANDRA-9871)
Merged from 2.0:
 * Don't cast expected bf size to an int (CASSANDRA-9959)
 * Make getFullyExpiredSSTables less expensive (CASSANDRA-9882)


3.0.0-alpha1
 * Implement proper sandboxing for UDFs (CASSANDRA-9402)
 * Simplify (and unify) cleanup of compaction leftovers (CASSANDRA-7066)
 * Allow extra schema definitions in cassandra-stress yaml (CASSANDRA-9850)
 * Metrics should use up to date nomenclature (CASSANDRA-9448)
 * Change CREATE/ALTER TABLE syntax for compression (CASSANDRA-8384)
 * Cleanup crc and adler code for java 8 (CASSANDRA-9650)
 * Storage engine refactor (CASSANDRA-8099, 9743, 9746, 9759, 9781, 9808, 9825,
   9848, 9705, 9859, 9867, 9874, 9828, 9801)
 * Update Guava to 18.0 (CASSANDRA-9653)
 * Bloom filter false positive ratio is not honoured (CASSANDRA-8413)
 * New option for cassandra-stress to leave a ratio of columns null (CASSANDRA-9522)
 * Change hinted_handoff_enabled yaml setting, JMX (CASSANDRA-9035)
 * Add algorithmic token allocation (CASSANDRA-7032)
 * Add nodetool command to replay batchlog (CASSANDRA-9547)
 * Make file buffer cache independent of paths being read (CASSANDRA-8897)
 * Remove deprecated legacy Hadoop code (CASSANDRA-9353)
 * Decommissioned nodes will not rejoin the cluster (CASSANDRA-8801)
 * Change gossip stabilization to use endpoit size (CASSANDRA-9401)
 * Change default garbage collector to G1 (CASSANDRA-7486)
 * Populate TokenMetadata early during startup (CASSANDRA-9317)
 * Undeprecate cache recentHitRate (CASSANDRA-6591)
 * Add support for selectively varint encoding fields (CASSANDRA-9499, 9865)
 * Materialized Views (CASSANDRA-6477)
Merged from 2.2:
 * Avoid grouping sstables for anticompaction with DTCS (CASSANDRA-9900)
 * UDF / UDA execution time in trace (CASSANDRA-9723)
 * Fix broken internode SSL (CASSANDRA-9884)
Merged from 2.1:
 * Add new JMX methods to change local compaction strategy (CASSANDRA-9965)
 * Fix handling of enable/disable autocompaction (CASSANDRA-9899)
 * Add consistency level to tracing ouput (CASSANDRA-9827)
 * Remove repair snapshot leftover on startup (CASSANDRA-7357)
 * Use random nodes for batch log when only 2 racks (CASSANDRA-8735)
 * Ensure atomicity inside thrift and stream session (CASSANDRA-7757)
 * Fix nodetool info error when the node is not joined (CASSANDRA-9031)
Merged from 2.0:
 * Log when messages are dropped due to cross_node_timeout (CASSANDRA-9793)
 * Don't track hotness when opening from snapshot for validation (CASSANDRA-9382)


2.2.0
 * Allow the selection of columns together with aggregates (CASSANDRA-9767)
 * Fix cqlsh copy methods and other windows specific issues (CASSANDRA-9795)
 * Don't wrap byte arrays in SequentialWriter (CASSANDRA-9797)
 * sum() and avg() functions missing for smallint and tinyint types (CASSANDRA-9671)
 * Revert CASSANDRA-9542 (allow native functions in UDA) (CASSANDRA-9771)
Merged from 2.1:
 * Fix MarshalException when upgrading superColumn family (CASSANDRA-9582)
 * Fix broken logging for "empty" flushes in Memtable (CASSANDRA-9837)
 * Handle corrupt files on startup (CASSANDRA-9686)
 * Fix clientutil jar and tests (CASSANDRA-9760)
 * (cqlsh) Allow the SSL protocol version to be specified through the
    config file or environment variables (CASSANDRA-9544)
Merged from 2.0:
 * Add tool to find why expired sstables are not getting dropped (CASSANDRA-10015)
 * Remove erroneous pending HH tasks from tpstats/jmx (CASSANDRA-9129)
 * Don't cast expected bf size to an int (CASSANDRA-9959)
 * checkForEndpointCollision fails for legitimate collisions (CASSANDRA-9765)
 * Complete CASSANDRA-8448 fix (CASSANDRA-9519)
 * Don't include auth credentials in debug log (CASSANDRA-9682)
 * Can't transition from write survey to normal mode (CASSANDRA-9740)
 * Scrub (recover) sstables even when -Index.db is missing (CASSANDRA-9591)
 * Fix growing pending background compaction (CASSANDRA-9662)


2.2.0-rc2
 * Re-enable memory-mapped I/O on Windows (CASSANDRA-9658)
 * Warn when an extra-large partition is compacted (CASSANDRA-9643)
 * (cqlsh) Allow setting the initial connection timeout (CASSANDRA-9601)
 * BulkLoader has --transport-factory option but does not use it (CASSANDRA-9675)
 * Allow JMX over SSL directly from nodetool (CASSANDRA-9090)
 * Update cqlsh for UDFs (CASSANDRA-7556)
 * Change Windows kernel default timer resolution (CASSANDRA-9634)
 * Deprected sstable2json and json2sstable (CASSANDRA-9618)
 * Allow native functions in user-defined aggregates (CASSANDRA-9542)
 * Don't repair system_distributed by default (CASSANDRA-9621)
 * Fix mixing min, max, and count aggregates for blob type (CASSANRA-9622)
 * Rename class for DATE type in Java driver (CASSANDRA-9563)
 * Duplicate compilation of UDFs on coordinator (CASSANDRA-9475)
 * Fix connection leak in CqlRecordWriter (CASSANDRA-9576)
 * Mlockall before opening system sstables & remove boot_without_jna option (CASSANDRA-9573)
 * Add functions to convert timeuuid to date or time, deprecate dateOf and unixTimestampOf (CASSANDRA-9229)
 * Make sure we cancel non-compacting sstables from LifecycleTransaction (CASSANDRA-9566)
 * Fix deprecated repair JMX API (CASSANDRA-9570)
 * Add logback metrics (CASSANDRA-9378)
 * Update and refactor ant test/test-compression to run the tests in parallel (CASSANDRA-9583)
 * Fix upgrading to new directory for secondary index (CASSANDRA-9687)
Merged from 2.1:
 * (cqlsh) Fix bad check for CQL compatibility when DESCRIBE'ing
   COMPACT STORAGE tables with no clustering columns
 * Eliminate strong self-reference chains in sstable ref tidiers (CASSANDRA-9656)
 * Ensure StreamSession uses canonical sstable reader instances (CASSANDRA-9700)
 * Ensure memtable book keeping is not corrupted in the event we shrink usage (CASSANDRA-9681)
 * Update internal python driver for cqlsh (CASSANDRA-9064)
 * Fix IndexOutOfBoundsException when inserting tuple with too many
   elements using the string literal notation (CASSANDRA-9559)
 * Enable describe on indices (CASSANDRA-7814)
 * Fix incorrect result for IN queries where column not found (CASSANDRA-9540)
 * ColumnFamilyStore.selectAndReference may block during compaction (CASSANDRA-9637)
 * Fix bug in cardinality check when compacting (CASSANDRA-9580)
 * Fix memory leak in Ref due to ConcurrentLinkedQueue.remove() behaviour (CASSANDRA-9549)
 * Make rebuild only run one at a time (CASSANDRA-9119)
Merged from 2.0:
 * Avoid NPE in AuthSuccess#decode (CASSANDRA-9727)
 * Add listen_address to system.local (CASSANDRA-9603)
 * Bug fixes to resultset metadata construction (CASSANDRA-9636)
 * Fix setting 'durable_writes' in ALTER KEYSPACE (CASSANDRA-9560)
 * Avoids ballot clash in Paxos (CASSANDRA-9649)
 * Improve trace messages for RR (CASSANDRA-9479)
 * Fix suboptimal secondary index selection when restricted
   clustering column is also indexed (CASSANDRA-9631)
 * (cqlsh) Add min_threshold to DTCS option autocomplete (CASSANDRA-9385)
 * Fix error message when attempting to create an index on a column
   in a COMPACT STORAGE table with clustering columns (CASSANDRA-9527)
 * 'WITH WITH' in alter keyspace statements causes NPE (CASSANDRA-9565)
 * Expose some internals of SelectStatement for inspection (CASSANDRA-9532)
 * ArrivalWindow should use primitives (CASSANDRA-9496)
 * Periodically submit background compaction tasks (CASSANDRA-9592)
 * Set HAS_MORE_PAGES flag to false when PagingState is null (CASSANDRA-9571)


2.2.0-rc1
 * Compressed commit log should measure compressed space used (CASSANDRA-9095)
 * Fix comparison bug in CassandraRoleManager#collectRoles (CASSANDRA-9551)
 * Add tinyint,smallint,time,date support for UDFs (CASSANDRA-9400)
 * Deprecates SSTableSimpleWriter and SSTableSimpleUnsortedWriter (CASSANDRA-9546)
 * Empty INITCOND treated as null in aggregate (CASSANDRA-9457)
 * Remove use of Cell in Thrift MapReduce classes (CASSANDRA-8609)
 * Integrate pre-release Java Driver 2.2-rc1, custom build (CASSANDRA-9493)
 * Clean up gossiper logic for old versions (CASSANDRA-9370)
 * Fix custom payload coding/decoding to match the spec (CASSANDRA-9515)
 * ant test-all results incomplete when parsed (CASSANDRA-9463)
 * Disallow frozen<> types in function arguments and return types for
   clarity (CASSANDRA-9411)
 * Static Analysis to warn on unsafe use of Autocloseable instances (CASSANDRA-9431)
 * Update commitlog archiving examples now that commitlog segments are
   not recycled (CASSANDRA-9350)
 * Extend Transactional API to sstable lifecycle management (CASSANDRA-8568)
 * (cqlsh) Add support for native protocol 4 (CASSANDRA-9399)
 * Ensure that UDF and UDAs are keyspace-isolated (CASSANDRA-9409)
 * Revert CASSANDRA-7807 (tracing completion client notifications) (CASSANDRA-9429)
 * Add ability to stop compaction by ID (CASSANDRA-7207)
 * Let CassandraVersion handle SNAPSHOT version (CASSANDRA-9438)
Merged from 2.1:
 * (cqlsh) Fix using COPY through SOURCE or -f (CASSANDRA-9083)
 * Fix occasional lack of `system` keyspace in schema tables (CASSANDRA-8487)
 * Use ProtocolError code instead of ServerError code for native protocol
   error responses to unsupported protocol versions (CASSANDRA-9451)
 * Default commitlog_sync_batch_window_in_ms changed to 2ms (CASSANDRA-9504)
 * Fix empty partition assertion in unsorted sstable writing tools (CASSANDRA-9071)
 * Ensure truncate without snapshot cannot produce corrupt responses (CASSANDRA-9388)
 * Consistent error message when a table mixes counter and non-counter
   columns (CASSANDRA-9492)
 * Avoid getting unreadable keys during anticompaction (CASSANDRA-9508)
 * (cqlsh) Better float precision by default (CASSANDRA-9224)
 * Improve estimated row count (CASSANDRA-9107)
 * Optimize range tombstone memory footprint (CASSANDRA-8603)
 * Use configured gcgs in anticompaction (CASSANDRA-9397)
Merged from 2.0:
 * Don't accumulate more range than necessary in RangeTombstone.Tracker (CASSANDRA-9486)
 * Add broadcast and rpc addresses to system.local (CASSANDRA-9436)
 * Always mark sstable suspect when corrupted (CASSANDRA-9478)
 * Add database users and permissions to CQL3 documentation (CASSANDRA-7558)
 * Allow JVM_OPTS to be passed to standalone tools (CASSANDRA-5969)
 * Fix bad condition in RangeTombstoneList (CASSANDRA-9485)
 * Fix potential StackOverflow when setting CrcCheckChance over JMX (CASSANDRA-9488)
 * Fix null static columns in pages after the first, paged reversed
   queries (CASSANDRA-8502)
 * Fix counting cache serialization in request metrics (CASSANDRA-9466)
 * Add option not to validate atoms during scrub (CASSANDRA-9406)


2.2.0-beta1
 * Introduce Transactional API for internal state changes (CASSANDRA-8984)
 * Add a flag in cassandra.yaml to enable UDFs (CASSANDRA-9404)
 * Better support of null for UDF (CASSANDRA-8374)
 * Use ecj instead of javassist for UDFs (CASSANDRA-8241)
 * faster async logback configuration for tests (CASSANDRA-9376)
 * Add `smallint` and `tinyint` data types (CASSANDRA-8951)
 * Avoid thrift schema creation when native driver is used in stress tool (CASSANDRA-9374)
 * Make Functions.declared thread-safe
 * Add client warnings to native protocol v4 (CASSANDRA-8930)
 * Allow roles cache to be invalidated (CASSANDRA-8967)
 * Upgrade Snappy (CASSANDRA-9063)
 * Don't start Thrift rpc by default (CASSANDRA-9319)
 * Only stream from unrepaired sstables with incremental repair (CASSANDRA-8267)
 * Aggregate UDFs allow SFUNC return type to differ from STYPE if FFUNC specified (CASSANDRA-9321)
 * Remove Thrift dependencies in bundled tools (CASSANDRA-8358)
 * Disable memory mapping of hsperfdata file for JVM statistics (CASSANDRA-9242)
 * Add pre-startup checks to detect potential incompatibilities (CASSANDRA-8049)
 * Distinguish between null and unset in protocol v4 (CASSANDRA-7304)
 * Add user/role permissions for user-defined functions (CASSANDRA-7557)
 * Allow cassandra config to be updated to restart daemon without unloading classes (CASSANDRA-9046)
 * Don't initialize compaction writer before checking if iter is empty (CASSANDRA-9117)
 * Don't execute any functions at prepare-time (CASSANDRA-9037)
 * Share file handles between all instances of a SegmentedFile (CASSANDRA-8893)
 * Make it possible to major compact LCS (CASSANDRA-7272)
 * Make FunctionExecutionException extend RequestExecutionException
   (CASSANDRA-9055)
 * Add support for SELECT JSON, INSERT JSON syntax and new toJson(), fromJson()
   functions (CASSANDRA-7970)
 * Optimise max purgeable timestamp calculation in compaction (CASSANDRA-8920)
 * Constrain internode message buffer sizes, and improve IO class hierarchy (CASSANDRA-8670)
 * New tool added to validate all sstables in a node (CASSANDRA-5791)
 * Push notification when tracing completes for an operation (CASSANDRA-7807)
 * Delay "node up" and "node added" notifications until native protocol server is started (CASSANDRA-8236)
 * Compressed Commit Log (CASSANDRA-6809)
 * Optimise IntervalTree (CASSANDRA-8988)
 * Add a key-value payload for third party usage (CASSANDRA-8553, 9212)
 * Bump metrics-reporter-config dependency for metrics 3.0 (CASSANDRA-8149)
 * Partition intra-cluster message streams by size, not type (CASSANDRA-8789)
 * Add WriteFailureException to native protocol, notify coordinator of
   write failures (CASSANDRA-8592)
 * Convert SequentialWriter to nio (CASSANDRA-8709)
 * Add role based access control (CASSANDRA-7653, 8650, 7216, 8760, 8849, 8761, 8850)
 * Record client ip address in tracing sessions (CASSANDRA-8162)
 * Indicate partition key columns in response metadata for prepared
   statements (CASSANDRA-7660)
 * Merge UUIDType and TimeUUIDType parse logic (CASSANDRA-8759)
 * Avoid memory allocation when searching index summary (CASSANDRA-8793)
 * Optimise (Time)?UUIDType Comparisons (CASSANDRA-8730)
 * Make CRC32Ex into a separate maven dependency (CASSANDRA-8836)
 * Use preloaded jemalloc w/ Unsafe (CASSANDRA-8714, 9197)
 * Avoid accessing partitioner through StorageProxy (CASSANDRA-8244, 8268)
 * Upgrade Metrics library and remove depricated metrics (CASSANDRA-5657)
 * Serializing Row cache alternative, fully off heap (CASSANDRA-7438)
 * Duplicate rows returned when in clause has repeated values (CASSANDRA-6706)
 * Make CassandraException unchecked, extend RuntimeException (CASSANDRA-8560)
 * Support direct buffer decompression for reads (CASSANDRA-8464)
 * DirectByteBuffer compatible LZ4 methods (CASSANDRA-7039)
 * Group sstables for anticompaction correctly (CASSANDRA-8578)
 * Add ReadFailureException to native protocol, respond
   immediately when replicas encounter errors while handling
   a read request (CASSANDRA-7886)
 * Switch CommitLogSegment from RandomAccessFile to nio (CASSANDRA-8308)
 * Allow mixing token and partition key restrictions (CASSANDRA-7016)
 * Support index key/value entries on map collections (CASSANDRA-8473)
 * Modernize schema tables (CASSANDRA-8261)
 * Support for user-defined aggregation functions (CASSANDRA-8053)
 * Fix NPE in SelectStatement with empty IN values (CASSANDRA-8419)
 * Refactor SelectStatement, return IN results in natural order instead
   of IN value list order and ignore duplicate values in partition key IN restrictions (CASSANDRA-7981)
 * Support UDTs, tuples, and collections in user-defined
   functions (CASSANDRA-7563)
 * Fix aggregate fn results on empty selection, result column name,
   and cqlsh parsing (CASSANDRA-8229)
 * Mark sstables as repaired after full repair (CASSANDRA-7586)
 * Extend Descriptor to include a format value and refactor reader/writer
   APIs (CASSANDRA-7443)
 * Integrate JMH for microbenchmarks (CASSANDRA-8151)
 * Keep sstable levels when bootstrapping (CASSANDRA-7460)
 * Add Sigar library and perform basic OS settings check on startup (CASSANDRA-7838)
 * Support for aggregation functions (CASSANDRA-4914)
 * Remove cassandra-cli (CASSANDRA-7920)
 * Accept dollar quoted strings in CQL (CASSANDRA-7769)
 * Make assassinate a first class command (CASSANDRA-7935)
 * Support IN clause on any partition key column (CASSANDRA-7855)
 * Support IN clause on any clustering column (CASSANDRA-4762)
 * Improve compaction logging (CASSANDRA-7818)
 * Remove YamlFileNetworkTopologySnitch (CASSANDRA-7917)
 * Do anticompaction in groups (CASSANDRA-6851)
 * Support user-defined functions (CASSANDRA-7395, 7526, 7562, 7740, 7781, 7929,
   7924, 7812, 8063, 7813, 7708)
 * Permit configurable timestamps with cassandra-stress (CASSANDRA-7416)
 * Move sstable RandomAccessReader to nio2, which allows using the
   FILE_SHARE_DELETE flag on Windows (CASSANDRA-4050)
 * Remove CQL2 (CASSANDRA-5918)
 * Optimize fetching multiple cells by name (CASSANDRA-6933)
 * Allow compilation in java 8 (CASSANDRA-7028)
 * Make incremental repair default (CASSANDRA-7250)
 * Enable code coverage thru JaCoCo (CASSANDRA-7226)
 * Switch external naming of 'column families' to 'tables' (CASSANDRA-4369)
 * Shorten SSTable path (CASSANDRA-6962)
 * Use unsafe mutations for most unit tests (CASSANDRA-6969)
 * Fix race condition during calculation of pending ranges (CASSANDRA-7390)
 * Fail on very large batch sizes (CASSANDRA-8011)
 * Improve concurrency of repair (CASSANDRA-6455, 8208, 9145)
 * Select optimal CRC32 implementation at runtime (CASSANDRA-8614)
 * Evaluate MurmurHash of Token once per query (CASSANDRA-7096)
 * Generalize progress reporting (CASSANDRA-8901)
 * Resumable bootstrap streaming (CASSANDRA-8838, CASSANDRA-8942)
 * Allow scrub for secondary index (CASSANDRA-5174)
 * Save repair data to system table (CASSANDRA-5839)
 * fix nodetool names that reference column families (CASSANDRA-8872)
 Merged from 2.1:
 * Warn on misuse of unlogged batches (CASSANDRA-9282)
 * Failure detector detects and ignores local pauses (CASSANDRA-9183)
 * Add utility class to support for rate limiting a given log statement (CASSANDRA-9029)
 * Add missing consistency levels to cassandra-stess (CASSANDRA-9361)
 * Fix commitlog getCompletedTasks to not increment (CASSANDRA-9339)
 * Fix for harmless exceptions logged as ERROR (CASSANDRA-8564)
 * Delete processed sstables in sstablesplit/sstableupgrade (CASSANDRA-8606)
 * Improve sstable exclusion from partition tombstones (CASSANDRA-9298)
 * Validate the indexed column rather than the cell's contents for 2i (CASSANDRA-9057)
 * Add support for top-k custom 2i queries (CASSANDRA-8717)
 * Fix error when dropping table during compaction (CASSANDRA-9251)
 * cassandra-stress supports validation operations over user profiles (CASSANDRA-8773)
 * Add support for rate limiting log messages (CASSANDRA-9029)
 * Log the partition key with tombstone warnings (CASSANDRA-8561)
 * Reduce runWithCompactionsDisabled poll interval to 1ms (CASSANDRA-9271)
 * Fix PITR commitlog replay (CASSANDRA-9195)
 * GCInspector logs very different times (CASSANDRA-9124)
 * Fix deleting from an empty list (CASSANDRA-9198)
 * Update tuple and collection types that use a user-defined type when that UDT
   is modified (CASSANDRA-9148, CASSANDRA-9192)
 * Use higher timeout for prepair and snapshot in repair (CASSANDRA-9261)
 * Fix anticompaction blocking ANTI_ENTROPY stage (CASSANDRA-9151)
 * Repair waits for anticompaction to finish (CASSANDRA-9097)
 * Fix streaming not holding ref when stream error (CASSANDRA-9295)
 * Fix canonical view returning early opened SSTables (CASSANDRA-9396)
Merged from 2.0:
 * (cqlsh) Add LOGIN command to switch users (CASSANDRA-7212)
 * Clone SliceQueryFilter in AbstractReadCommand implementations (CASSANDRA-8940)
 * Push correct protocol notification for DROP INDEX (CASSANDRA-9310)
 * token-generator - generated tokens too long (CASSANDRA-9300)
 * Fix counting of tombstones for TombstoneOverwhelmingException (CASSANDRA-9299)
 * Fix ReconnectableSnitch reconnecting to peers during upgrade (CASSANDRA-6702)
 * Include keyspace and table name in error log for collections over the size
   limit (CASSANDRA-9286)
 * Avoid potential overlap in LCS with single-partition sstables (CASSANDRA-9322)
 * Log warning message when a table is queried before the schema has fully
   propagated (CASSANDRA-9136)
 * Overload SecondaryIndex#indexes to accept the column definition (CASSANDRA-9314)
 * (cqlsh) Add SERIAL and LOCAL_SERIAL consistency levels (CASSANDRA-8051)
 * Fix index selection during rebuild with certain table layouts (CASSANDRA-9281)
 * Fix partition-level-delete-only workload accounting (CASSANDRA-9194)
 * Allow scrub to handle corrupted compressed chunks (CASSANDRA-9140)
 * Fix assertion error when resetlocalschema is run during repair (CASSANDRA-9249)
 * Disable single sstable tombstone compactions for DTCS by default (CASSANDRA-9234)
 * IncomingTcpConnection thread is not named (CASSANDRA-9262)
 * Close incoming connections when MessagingService is stopped (CASSANDRA-9238)
 * Fix streaming hang when retrying (CASSANDRA-9132)


2.1.5
 * Re-add deprecated cold_reads_to_omit param for backwards compat (CASSANDRA-9203)
 * Make anticompaction visible in compactionstats (CASSANDRA-9098)
 * Improve nodetool getendpoints documentation about the partition
   key parameter (CASSANDRA-6458)
 * Don't check other keyspaces for schema changes when an user-defined
   type is altered (CASSANDRA-9187)
 * Add generate-idea-files target to build.xml (CASSANDRA-9123)
 * Allow takeColumnFamilySnapshot to take a list of tables (CASSANDRA-8348)
 * Limit major sstable operations to their canonical representation (CASSANDRA-8669)
 * cqlsh: Add tests for INSERT and UPDATE tab completion (CASSANDRA-9125)
 * cqlsh: quote column names when needed in COPY FROM inserts (CASSANDRA-9080)
 * Do not load read meter for offline operations (CASSANDRA-9082)
 * cqlsh: Make CompositeType data readable (CASSANDRA-8919)
 * cqlsh: Fix display of triggers (CASSANDRA-9081)
 * Fix NullPointerException when deleting or setting an element by index on
   a null list collection (CASSANDRA-9077)
 * Buffer bloom filter serialization (CASSANDRA-9066)
 * Fix anti-compaction target bloom filter size (CASSANDRA-9060)
 * Make FROZEN and TUPLE unreserved keywords in CQL (CASSANDRA-9047)
 * Prevent AssertionError from SizeEstimatesRecorder (CASSANDRA-9034)
 * Avoid overwriting index summaries for sstables with an older format that
   does not support downsampling; rebuild summaries on startup when this
   is detected (CASSANDRA-8993)
 * Fix potential data loss in CompressedSequentialWriter (CASSANDRA-8949)
 * Make PasswordAuthenticator number of hashing rounds configurable (CASSANDRA-8085)
 * Fix AssertionError when binding nested collections in DELETE (CASSANDRA-8900)
 * Check for overlap with non-early sstables in LCS (CASSANDRA-8739)
 * Only calculate max purgable timestamp if we have to (CASSANDRA-8914)
 * (cqlsh) Greatly improve performance of COPY FROM (CASSANDRA-8225)
 * IndexSummary effectiveIndexInterval is now a guideline, not a rule (CASSANDRA-8993)
 * Use correct bounds for page cache eviction of compressed files (CASSANDRA-8746)
 * SSTableScanner enforces its bounds (CASSANDRA-8946)
 * Cleanup cell equality (CASSANDRA-8947)
 * Introduce intra-cluster message coalescing (CASSANDRA-8692)
 * DatabaseDescriptor throws NPE when rpc_interface is used (CASSANDRA-8839)
 * Don't check if an sstable is live for offline compactions (CASSANDRA-8841)
 * Don't set clientMode in SSTableLoader (CASSANDRA-8238)
 * Fix SSTableRewriter with disabled early open (CASSANDRA-8535)
 * Fix cassandra-stress so it respects the CL passed in user mode (CASSANDRA-8948)
 * Fix rare NPE in ColumnDefinition#hasIndexOption() (CASSANDRA-8786)
 * cassandra-stress reports per-operation statistics, plus misc (CASSANDRA-8769)
 * Add SimpleDate (cql date) and Time (cql time) types (CASSANDRA-7523)
 * Use long for key count in cfstats (CASSANDRA-8913)
 * Make SSTableRewriter.abort() more robust to failure (CASSANDRA-8832)
 * Remove cold_reads_to_omit from STCS (CASSANDRA-8860)
 * Make EstimatedHistogram#percentile() use ceil instead of floor (CASSANDRA-8883)
 * Fix top partitions reporting wrong cardinality (CASSANDRA-8834)
 * Fix rare NPE in KeyCacheSerializer (CASSANDRA-8067)
 * Pick sstables for validation as late as possible inc repairs (CASSANDRA-8366)
 * Fix commitlog getPendingTasks to not increment (CASSANDRA-8862)
 * Fix parallelism adjustment in range and secondary index queries
   when the first fetch does not satisfy the limit (CASSANDRA-8856)
 * Check if the filtered sstables is non-empty in STCS (CASSANDRA-8843)
 * Upgrade java-driver used for cassandra-stress (CASSANDRA-8842)
 * Fix CommitLog.forceRecycleAllSegments() memory access error (CASSANDRA-8812)
 * Improve assertions in Memory (CASSANDRA-8792)
 * Fix SSTableRewriter cleanup (CASSANDRA-8802)
 * Introduce SafeMemory for CompressionMetadata.Writer (CASSANDRA-8758)
 * 'nodetool info' prints exception against older node (CASSANDRA-8796)
 * Ensure SSTableReader.last corresponds exactly with the file end (CASSANDRA-8750)
 * Make SSTableWriter.openEarly more robust and obvious (CASSANDRA-8747)
 * Enforce SSTableReader.first/last (CASSANDRA-8744)
 * Cleanup SegmentedFile API (CASSANDRA-8749)
 * Avoid overlap with early compaction replacement (CASSANDRA-8683)
 * Safer Resource Management++ (CASSANDRA-8707)
 * Write partition size estimates into a system table (CASSANDRA-7688)
 * cqlsh: Fix keys() and full() collection indexes in DESCRIBE output
   (CASSANDRA-8154)
 * Show progress of streaming in nodetool netstats (CASSANDRA-8886)
 * IndexSummaryBuilder utilises offheap memory, and shares data between
   each IndexSummary opened from it (CASSANDRA-8757)
 * markCompacting only succeeds if the exact SSTableReader instances being
   marked are in the live set (CASSANDRA-8689)
 * cassandra-stress support for varint (CASSANDRA-8882)
 * Fix Adler32 digest for compressed sstables (CASSANDRA-8778)
 * Add nodetool statushandoff/statusbackup (CASSANDRA-8912)
 * Use stdout for progress and stats in sstableloader (CASSANDRA-8982)
 * Correctly identify 2i datadir from older versions (CASSANDRA-9116)
Merged from 2.0:
 * Ignore gossip SYNs after shutdown (CASSANDRA-9238)
 * Avoid overflow when calculating max sstable size in LCS (CASSANDRA-9235)
 * Make sstable blacklisting work with compression (CASSANDRA-9138)
 * Do not attempt to rebuild indexes if no index accepts any column (CASSANDRA-9196)
 * Don't initiate snitch reconnection for dead states (CASSANDRA-7292)
 * Fix ArrayIndexOutOfBoundsException in CQLSSTableWriter (CASSANDRA-8978)
 * Add shutdown gossip state to prevent timeouts during rolling restarts (CASSANDRA-8336)
 * Fix running with java.net.preferIPv6Addresses=true (CASSANDRA-9137)
 * Fix failed bootstrap/replace attempts being persisted in system.peers (CASSANDRA-9180)
 * Flush system.IndexInfo after marking index built (CASSANDRA-9128)
 * Fix updates to min/max_compaction_threshold through cassandra-cli
   (CASSANDRA-8102)
 * Don't include tmp files when doing offline relevel (CASSANDRA-9088)
 * Use the proper CAS WriteType when finishing a previous round during Paxos
   preparation (CASSANDRA-8672)
 * Avoid race in cancelling compactions (CASSANDRA-9070)
 * More aggressive check for expired sstables in DTCS (CASSANDRA-8359)
 * Fix ignored index_interval change in ALTER TABLE statements (CASSANDRA-7976)
 * Do more aggressive compaction in old time windows in DTCS (CASSANDRA-8360)
 * java.lang.AssertionError when reading saved cache (CASSANDRA-8740)
 * "disk full" when running cleanup (CASSANDRA-9036)
 * Lower logging level from ERROR to DEBUG when a scheduled schema pull
   cannot be completed due to a node being down (CASSANDRA-9032)
 * Fix MOVED_NODE client event (CASSANDRA-8516)
 * Allow overriding MAX_OUTSTANDING_REPLAY_COUNT (CASSANDRA-7533)
 * Fix malformed JMX ObjectName containing IPv6 addresses (CASSANDRA-9027)
 * (cqlsh) Allow increasing CSV field size limit through
   cqlshrc config option (CASSANDRA-8934)
 * Stop logging range tombstones when exceeding the threshold
   (CASSANDRA-8559)
 * Fix NullPointerException when nodetool getendpoints is run
   against invalid keyspaces or tables (CASSANDRA-8950)
 * Allow specifying the tmp dir (CASSANDRA-7712)
 * Improve compaction estimated tasks estimation (CASSANDRA-8904)
 * Fix duplicate up/down messages sent to native clients (CASSANDRA-7816)
 * Expose commit log archive status via JMX (CASSANDRA-8734)
 * Provide better exceptions for invalid replication strategy parameters
   (CASSANDRA-8909)
 * Fix regression in mixed single and multi-column relation support for
   SELECT statements (CASSANDRA-8613)
 * Add ability to limit number of native connections (CASSANDRA-8086)
 * Fix CQLSSTableWriter throwing exception and spawning threads
   (CASSANDRA-8808)
 * Fix MT mismatch between empty and GC-able data (CASSANDRA-8979)
 * Fix incorrect validation when snapshotting single table (CASSANDRA-8056)
 * Add offline tool to relevel sstables (CASSANDRA-8301)
 * Preserve stream ID for more protocol errors (CASSANDRA-8848)
 * Fix combining token() function with multi-column relations on
   clustering columns (CASSANDRA-8797)
 * Make CFS.markReferenced() resistant to bad refcounting (CASSANDRA-8829)
 * Fix StreamTransferTask abort/complete bad refcounting (CASSANDRA-8815)
 * Fix AssertionError when querying a DESC clustering ordered
   table with ASC ordering and paging (CASSANDRA-8767)
 * AssertionError: "Memory was freed" when running cleanup (CASSANDRA-8716)
 * Make it possible to set max_sstable_age to fractional days (CASSANDRA-8406)
 * Fix some multi-column relations with indexes on some clustering
   columns (CASSANDRA-8275)
 * Fix memory leak in SSTableSimple*Writer and SSTableReader.validate()
   (CASSANDRA-8748)
 * Throw OOM if allocating memory fails to return a valid pointer (CASSANDRA-8726)
 * Fix SSTableSimpleUnsortedWriter ConcurrentModificationException (CASSANDRA-8619)
 * 'nodetool info' prints exception against older node (CASSANDRA-8796)
 * Ensure SSTableSimpleUnsortedWriter.close() terminates if
   disk writer has crashed (CASSANDRA-8807)


2.1.4
 * Bind JMX to localhost unless explicitly configured otherwise (CASSANDRA-9085)


2.1.3
 * Fix HSHA/offheap_objects corruption (CASSANDRA-8719)
 * Upgrade libthrift to 0.9.2 (CASSANDRA-8685)
 * Don't use the shared ref in sstableloader (CASSANDRA-8704)
 * Purge internal prepared statements if related tables or
   keyspaces are dropped (CASSANDRA-8693)
 * (cqlsh) Handle unicode BOM at start of files (CASSANDRA-8638)
 * Stop compactions before exiting offline tools (CASSANDRA-8623)
 * Update tools/stress/README.txt to match current behaviour (CASSANDRA-7933)
 * Fix schema from Thrift conversion with empty metadata (CASSANDRA-8695)
 * Safer Resource Management (CASSANDRA-7705)
 * Make sure we compact highly overlapping cold sstables with
   STCS (CASSANDRA-8635)
 * rpc_interface and listen_interface generate NPE on startup when specified
   interface doesn't exist (CASSANDRA-8677)
 * Fix ArrayIndexOutOfBoundsException in nodetool cfhistograms (CASSANDRA-8514)
 * Switch from yammer metrics for nodetool cf/proxy histograms (CASSANDRA-8662)
 * Make sure we don't add tmplink files to the compaction
   strategy (CASSANDRA-8580)
 * (cqlsh) Handle maps with blob keys (CASSANDRA-8372)
 * (cqlsh) Handle DynamicCompositeType schemas correctly (CASSANDRA-8563)
 * Duplicate rows returned when in clause has repeated values (CASSANDRA-6706)
 * Add tooling to detect hot partitions (CASSANDRA-7974)
 * Fix cassandra-stress user-mode truncation of partition generation (CASSANDRA-8608)
 * Only stream from unrepaired sstables during inc repair (CASSANDRA-8267)
 * Don't allow starting multiple inc repairs on the same sstables (CASSANDRA-8316)
 * Invalidate prepared BATCH statements when related tables
   or keyspaces are dropped (CASSANDRA-8652)
 * Fix missing results in secondary index queries on collections
   with ALLOW FILTERING (CASSANDRA-8421)
 * Expose EstimatedHistogram metrics for range slices (CASSANDRA-8627)
 * (cqlsh) Escape clqshrc passwords properly (CASSANDRA-8618)
 * Fix NPE when passing wrong argument in ALTER TABLE statement (CASSANDRA-8355)
 * Pig: Refactor and deprecate CqlStorage (CASSANDRA-8599)
 * Don't reuse the same cleanup strategy for all sstables (CASSANDRA-8537)
 * Fix case-sensitivity of index name on CREATE and DROP INDEX
   statements (CASSANDRA-8365)
 * Better detection/logging for corruption in compressed sstables (CASSANDRA-8192)
 * Use the correct repairedAt value when closing writer (CASSANDRA-8570)
 * (cqlsh) Handle a schema mismatch being detected on startup (CASSANDRA-8512)
 * Properly calculate expected write size during compaction (CASSANDRA-8532)
 * Invalidate affected prepared statements when a table's columns
   are altered (CASSANDRA-7910)
 * Stress - user defined writes should populate sequentally (CASSANDRA-8524)
 * Fix regression in SSTableRewriter causing some rows to become unreadable
   during compaction (CASSANDRA-8429)
 * Run major compactions for repaired/unrepaired in parallel (CASSANDRA-8510)
 * (cqlsh) Fix compression options in DESCRIBE TABLE output when compression
   is disabled (CASSANDRA-8288)
 * (cqlsh) Fix DESCRIBE output after keyspaces are altered (CASSANDRA-7623)
 * Make sure we set lastCompactedKey correctly (CASSANDRA-8463)
 * (cqlsh) Fix output of CONSISTENCY command (CASSANDRA-8507)
 * (cqlsh) Fixed the handling of LIST statements (CASSANDRA-8370)
 * Make sstablescrub check leveled manifest again (CASSANDRA-8432)
 * Check first/last keys in sstable when giving out positions (CASSANDRA-8458)
 * Disable mmap on Windows (CASSANDRA-6993)
 * Add missing ConsistencyLevels to cassandra-stress (CASSANDRA-8253)
 * Add auth support to cassandra-stress (CASSANDRA-7985)
 * Fix ArrayIndexOutOfBoundsException when generating error message
   for some CQL syntax errors (CASSANDRA-8455)
 * Scale memtable slab allocation logarithmically (CASSANDRA-7882)
 * cassandra-stress simultaneous inserts over same seed (CASSANDRA-7964)
 * Reduce cassandra-stress sampling memory requirements (CASSANDRA-7926)
 * Ensure memtable flush cannot expire commit log entries from its future (CASSANDRA-8383)
 * Make read "defrag" async to reclaim memtables (CASSANDRA-8459)
 * Remove tmplink files for offline compactions (CASSANDRA-8321)
 * Reduce maxHintsInProgress (CASSANDRA-8415)
 * BTree updates may call provided update function twice (CASSANDRA-8018)
 * Release sstable references after anticompaction (CASSANDRA-8386)
 * Handle abort() in SSTableRewriter properly (CASSANDRA-8320)
 * Centralize shared executors (CASSANDRA-8055)
 * Fix filtering for CONTAINS (KEY) relations on frozen collection
   clustering columns when the query is restricted to a single
   partition (CASSANDRA-8203)
 * Do more aggressive entire-sstable TTL expiry checks (CASSANDRA-8243)
 * Add more log info if readMeter is null (CASSANDRA-8238)
 * add check of the system wall clock time at startup (CASSANDRA-8305)
 * Support for frozen collections (CASSANDRA-7859)
 * Fix overflow on histogram computation (CASSANDRA-8028)
 * Have paxos reuse the timestamp generation of normal queries (CASSANDRA-7801)
 * Fix incremental repair not remove parent session on remote (CASSANDRA-8291)
 * Improve JBOD disk utilization (CASSANDRA-7386)
 * Log failed host when preparing incremental repair (CASSANDRA-8228)
 * Force config client mode in CQLSSTableWriter (CASSANDRA-8281)
 * Fix sstableupgrade throws exception (CASSANDRA-8688)
 * Fix hang when repairing empty keyspace (CASSANDRA-8694)
Merged from 2.0:
 * Fix IllegalArgumentException in dynamic snitch (CASSANDRA-8448)
 * Add support for UPDATE ... IF EXISTS (CASSANDRA-8610)
 * Fix reversal of list prepends (CASSANDRA-8733)
 * Prevent non-zero default_time_to_live on tables with counters
   (CASSANDRA-8678)
 * Fix SSTableSimpleUnsortedWriter ConcurrentModificationException
   (CASSANDRA-8619)
 * Round up time deltas lower than 1ms in BulkLoader (CASSANDRA-8645)
 * Add batch remove iterator to ABSC (CASSANDRA-8414, 8666)
 * Round up time deltas lower than 1ms in BulkLoader (CASSANDRA-8645)
 * Fix isClientMode check in Keyspace (CASSANDRA-8687)
 * Use more efficient slice size for querying internal secondary
   index tables (CASSANDRA-8550)
 * Fix potentially returning deleted rows with range tombstone (CASSANDRA-8558)
 * Check for available disk space before starting a compaction (CASSANDRA-8562)
 * Fix DISTINCT queries with LIMITs or paging when some partitions
   contain only tombstones (CASSANDRA-8490)
 * Introduce background cache refreshing to permissions cache
   (CASSANDRA-8194)
 * Fix race condition in StreamTransferTask that could lead to
   infinite loops and premature sstable deletion (CASSANDRA-7704)
 * Add an extra version check to MigrationTask (CASSANDRA-8462)
 * Ensure SSTableWriter cleans up properly after failure (CASSANDRA-8499)
 * Increase bf true positive count on key cache hit (CASSANDRA-8525)
 * Move MeteredFlusher to its own thread (CASSANDRA-8485)
 * Fix non-distinct results in DISTNCT queries on static columns when
   paging is enabled (CASSANDRA-8087)
 * Move all hints related tasks to hints internal executor (CASSANDRA-8285)
 * Fix paging for multi-partition IN queries (CASSANDRA-8408)
 * Fix MOVED_NODE topology event never being emitted when a node
   moves its token (CASSANDRA-8373)
 * Fix validation of indexes in COMPACT tables (CASSANDRA-8156)
 * Avoid StackOverflowError when a large list of IN values
   is used for a clustering column (CASSANDRA-8410)
 * Fix NPE when writetime() or ttl() calls are wrapped by
   another function call (CASSANDRA-8451)
 * Fix NPE after dropping a keyspace (CASSANDRA-8332)
 * Fix error message on read repair timeouts (CASSANDRA-7947)
 * Default DTCS base_time_seconds changed to 60 (CASSANDRA-8417)
 * Refuse Paxos operation with more than one pending endpoint (CASSANDRA-8346, 8640)
 * Throw correct exception when trying to bind a keyspace or table
   name (CASSANDRA-6952)
 * Make HHOM.compact synchronized (CASSANDRA-8416)
 * cancel latency-sampling task when CF is dropped (CASSANDRA-8401)
 * don't block SocketThread for MessagingService (CASSANDRA-8188)
 * Increase quarantine delay on replacement (CASSANDRA-8260)
 * Expose off-heap memory usage stats (CASSANDRA-7897)
 * Ignore Paxos commits for truncated tables (CASSANDRA-7538)
 * Validate size of indexed column values (CASSANDRA-8280)
 * Make LCS split compaction results over all data directories (CASSANDRA-8329)
 * Fix some failing queries that use multi-column relations
   on COMPACT STORAGE tables (CASSANDRA-8264)
 * Fix InvalidRequestException with ORDER BY (CASSANDRA-8286)
 * Disable SSLv3 for POODLE (CASSANDRA-8265)
 * Fix millisecond timestamps in Tracing (CASSANDRA-8297)
 * Include keyspace name in error message when there are insufficient
   live nodes to stream from (CASSANDRA-8221)
 * Avoid overlap in L1 when L0 contains many nonoverlapping
   sstables (CASSANDRA-8211)
 * Improve PropertyFileSnitch logging (CASSANDRA-8183)
 * Add DC-aware sequential repair (CASSANDRA-8193)
 * Use live sstables in snapshot repair if possible (CASSANDRA-8312)
 * Fix hints serialized size calculation (CASSANDRA-8587)


2.1.2
 * (cqlsh) parse_for_table_meta errors out on queries with undefined
   grammars (CASSANDRA-8262)
 * (cqlsh) Fix SELECT ... TOKEN() function broken in C* 2.1.1 (CASSANDRA-8258)
 * Fix Cassandra crash when running on JDK8 update 40 (CASSANDRA-8209)
 * Optimize partitioner tokens (CASSANDRA-8230)
 * Improve compaction of repaired/unrepaired sstables (CASSANDRA-8004)
 * Make cache serializers pluggable (CASSANDRA-8096)
 * Fix issues with CONTAINS (KEY) queries on secondary indexes
   (CASSANDRA-8147)
 * Fix read-rate tracking of sstables for some queries (CASSANDRA-8239)
 * Fix default timestamp in QueryOptions (CASSANDRA-8246)
 * Set socket timeout when reading remote version (CASSANDRA-8188)
 * Refactor how we track live size (CASSANDRA-7852)
 * Make sure unfinished compaction files are removed (CASSANDRA-8124)
 * Fix shutdown when run as Windows service (CASSANDRA-8136)
 * Fix DESCRIBE TABLE with custom indexes (CASSANDRA-8031)
 * Fix race in RecoveryManagerTest (CASSANDRA-8176)
 * Avoid IllegalArgumentException while sorting sstables in
   IndexSummaryManager (CASSANDRA-8182)
 * Shutdown JVM on file descriptor exhaustion (CASSANDRA-7579)
 * Add 'die' policy for commit log and disk failure (CASSANDRA-7927)
 * Fix installing as service on Windows (CASSANDRA-8115)
 * Fix CREATE TABLE for CQL2 (CASSANDRA-8144)
 * Avoid boxing in ColumnStats min/max trackers (CASSANDRA-8109)
Merged from 2.0:
 * Correctly handle non-text column names in cql3 (CASSANDRA-8178)
 * Fix deletion for indexes on primary key columns (CASSANDRA-8206)
 * Add 'nodetool statusgossip' (CASSANDRA-8125)
 * Improve client notification that nodes are ready for requests (CASSANDRA-7510)
 * Handle negative timestamp in writetime method (CASSANDRA-8139)
 * Pig: Remove errant LIMIT clause in CqlNativeStorage (CASSANDRA-8166)
 * Throw ConfigurationException when hsha is used with the default
   rpc_max_threads setting of 'unlimited' (CASSANDRA-8116)
 * Allow concurrent writing of the same table in the same JVM using
   CQLSSTableWriter (CASSANDRA-7463)
 * Fix totalDiskSpaceUsed calculation (CASSANDRA-8205)


2.1.1
 * Fix spin loop in AtomicSortedColumns (CASSANDRA-7546)
 * Dont notify when replacing tmplink files (CASSANDRA-8157)
 * Fix validation with multiple CONTAINS clause (CASSANDRA-8131)
 * Fix validation of collections in TriggerExecutor (CASSANDRA-8146)
 * Fix IllegalArgumentException when a list of IN values containing tuples
   is passed as a single arg to a prepared statement with the v1 or v2
   protocol (CASSANDRA-8062)
 * Fix ClassCastException in DISTINCT query on static columns with
   query paging (CASSANDRA-8108)
 * Fix NPE on null nested UDT inside a set (CASSANDRA-8105)
 * Fix exception when querying secondary index on set items or map keys
   when some clustering columns are specified (CASSANDRA-8073)
 * Send proper error response when there is an error during native
   protocol message decode (CASSANDRA-8118)
 * Gossip should ignore generation numbers too far in the future (CASSANDRA-8113)
 * Fix NPE when creating a table with frozen sets, lists (CASSANDRA-8104)
 * Fix high memory use due to tracking reads on incrementally opened sstable
   readers (CASSANDRA-8066)
 * Fix EXECUTE request with skipMetadata=false returning no metadata
   (CASSANDRA-8054)
 * Allow concurrent use of CQLBulkOutputFormat (CASSANDRA-7776)
 * Shutdown JVM on OOM (CASSANDRA-7507)
 * Upgrade netty version and enable epoll event loop (CASSANDRA-7761)
 * Don't duplicate sstables smaller than split size when using
   the sstablesplitter tool (CASSANDRA-7616)
 * Avoid re-parsing already prepared statements (CASSANDRA-7923)
 * Fix some Thrift slice deletions and updates of COMPACT STORAGE
   tables with some clustering columns omitted (CASSANDRA-7990)
 * Fix filtering for CONTAINS on sets (CASSANDRA-8033)
 * Properly track added size (CASSANDRA-7239)
 * Allow compilation in java 8 (CASSANDRA-7208)
 * Fix Assertion error on RangeTombstoneList diff (CASSANDRA-8013)
 * Release references to overlapping sstables during compaction (CASSANDRA-7819)
 * Send notification when opening compaction results early (CASSANDRA-8034)
 * Make native server start block until properly bound (CASSANDRA-7885)
 * (cqlsh) Fix IPv6 support (CASSANDRA-7988)
 * Ignore fat clients when checking for endpoint collision (CASSANDRA-7939)
 * Make sstablerepairedset take a list of files (CASSANDRA-7995)
 * (cqlsh) Tab completeion for indexes on map keys (CASSANDRA-7972)
 * (cqlsh) Fix UDT field selection in select clause (CASSANDRA-7891)
 * Fix resource leak in event of corrupt sstable
 * (cqlsh) Add command line option for cqlshrc file path (CASSANDRA-7131)
 * Provide visibility into prepared statements churn (CASSANDRA-7921, CASSANDRA-7930)
 * Invalidate prepared statements when their keyspace or table is
   dropped (CASSANDRA-7566)
 * cassandra-stress: fix support for NetworkTopologyStrategy (CASSANDRA-7945)
 * Fix saving caches when a table is dropped (CASSANDRA-7784)
 * Add better error checking of new stress profile (CASSANDRA-7716)
 * Use ThreadLocalRandom and remove FBUtilities.threadLocalRandom (CASSANDRA-7934)
 * Prevent operator mistakes due to simultaneous bootstrap (CASSANDRA-7069)
 * cassandra-stress supports whitelist mode for node config (CASSANDRA-7658)
 * GCInspector more closely tracks GC; cassandra-stress and nodetool report it (CASSANDRA-7916)
 * nodetool won't output bogus ownership info without a keyspace (CASSANDRA-7173)
 * Add human readable option to nodetool commands (CASSANDRA-5433)
 * Don't try to set repairedAt on old sstables (CASSANDRA-7913)
 * Add metrics for tracking PreparedStatement use (CASSANDRA-7719)
 * (cqlsh) tab-completion for triggers (CASSANDRA-7824)
 * (cqlsh) Support for query paging (CASSANDRA-7514)
 * (cqlsh) Show progress of COPY operations (CASSANDRA-7789)
 * Add syntax to remove multiple elements from a map (CASSANDRA-6599)
 * Support non-equals conditions in lightweight transactions (CASSANDRA-6839)
 * Add IF [NOT] EXISTS to create/drop triggers (CASSANDRA-7606)
 * (cqlsh) Display the current logged-in user (CASSANDRA-7785)
 * (cqlsh) Don't ignore CTRL-C during COPY FROM execution (CASSANDRA-7815)
 * (cqlsh) Order UDTs according to cross-type dependencies in DESCRIBE
   output (CASSANDRA-7659)
 * (cqlsh) Fix handling of CAS statement results (CASSANDRA-7671)
 * (cqlsh) COPY TO/FROM improvements (CASSANDRA-7405)
 * Support list index operations with conditions (CASSANDRA-7499)
 * Add max live/tombstoned cells to nodetool cfstats output (CASSANDRA-7731)
 * Validate IPv6 wildcard addresses properly (CASSANDRA-7680)
 * (cqlsh) Error when tracing query (CASSANDRA-7613)
 * Avoid IOOBE when building SyntaxError message snippet (CASSANDRA-7569)
 * SSTableExport uses correct validator to create string representation of partition
   keys (CASSANDRA-7498)
 * Avoid NPEs when receiving type changes for an unknown keyspace (CASSANDRA-7689)
 * Add support for custom 2i validation (CASSANDRA-7575)
 * Pig support for hadoop CqlInputFormat (CASSANDRA-6454)
 * Add duration mode to cassandra-stress (CASSANDRA-7468)
 * Add listen_interface and rpc_interface options (CASSANDRA-7417)
 * Improve schema merge performance (CASSANDRA-7444)
 * Adjust MT depth based on # of partition validating (CASSANDRA-5263)
 * Optimise NativeCell comparisons (CASSANDRA-6755)
 * Configurable client timeout for cqlsh (CASSANDRA-7516)
 * Include snippet of CQL query near syntax error in messages (CASSANDRA-7111)
 * Make repair -pr work with -local (CASSANDRA-7450)
 * Fix error in sstableloader with -cph > 1 (CASSANDRA-8007)
 * Fix snapshot repair error on indexed tables (CASSANDRA-8020)
 * Do not exit nodetool repair when receiving JMX NOTIF_LOST (CASSANDRA-7909)
 * Stream to private IP when available (CASSANDRA-8084)
Merged from 2.0:
 * Reject conditions on DELETE unless full PK is given (CASSANDRA-6430)
 * Properly reject the token function DELETE (CASSANDRA-7747)
 * Force batchlog replay before decommissioning a node (CASSANDRA-7446)
 * Fix hint replay with many accumulated expired hints (CASSANDRA-6998)
 * Fix duplicate results in DISTINCT queries on static columns with query
   paging (CASSANDRA-8108)
 * Add DateTieredCompactionStrategy (CASSANDRA-6602)
 * Properly validate ascii and utf8 string literals in CQL queries (CASSANDRA-8101)
 * (cqlsh) Fix autocompletion for alter keyspace (CASSANDRA-8021)
 * Create backup directories for commitlog archiving during startup (CASSANDRA-8111)
 * Reduce totalBlockFor() for LOCAL_* consistency levels (CASSANDRA-8058)
 * Fix merging schemas with re-dropped keyspaces (CASSANDRA-7256)
 * Fix counters in supercolumns during live upgrades from 1.2 (CASSANDRA-7188)
 * Notify DT subscribers when a column family is truncated (CASSANDRA-8088)
 * Add sanity check of $JAVA on startup (CASSANDRA-7676)
 * Schedule fat client schema pull on join (CASSANDRA-7993)
 * Don't reset nodes' versions when closing IncomingTcpConnections
   (CASSANDRA-7734)
 * Record the real messaging version in all cases in OutboundTcpConnection
   (CASSANDRA-8057)
 * SSL does not work in cassandra-cli (CASSANDRA-7899)
 * Fix potential exception when using ReversedType in DynamicCompositeType
   (CASSANDRA-7898)
 * Better validation of collection values (CASSANDRA-7833)
 * Track min/max timestamps correctly (CASSANDRA-7969)
 * Fix possible overflow while sorting CL segments for replay (CASSANDRA-7992)
 * Increase nodetool Xmx (CASSANDRA-7956)
 * Archive any commitlog segments present at startup (CASSANDRA-6904)
 * CrcCheckChance should adjust based on live CFMetadata not
   sstable metadata (CASSANDRA-7978)
 * token() should only accept columns in the partitioning
   key order (CASSANDRA-6075)
 * Add method to invalidate permission cache via JMX (CASSANDRA-7977)
 * Allow propagating multiple gossip states atomically (CASSANDRA-6125)
 * Log exceptions related to unclean native protocol client disconnects
   at DEBUG or INFO (CASSANDRA-7849)
 * Allow permissions cache to be set via JMX (CASSANDRA-7698)
 * Include schema_triggers CF in readable system resources (CASSANDRA-7967)
 * Fix RowIndexEntry to report correct serializedSize (CASSANDRA-7948)
 * Make CQLSSTableWriter sync within partitions (CASSANDRA-7360)
 * Potentially use non-local replicas in CqlConfigHelper (CASSANDRA-7906)
 * Explicitly disallow mixing multi-column and single-column
   relations on clustering columns (CASSANDRA-7711)
 * Better error message when condition is set on PK column (CASSANDRA-7804)
 * Don't send schema change responses and events for no-op DDL
   statements (CASSANDRA-7600)
 * (Hadoop) fix cluster initialisation for a split fetching (CASSANDRA-7774)
 * Throw InvalidRequestException when queries contain relations on entire
   collection columns (CASSANDRA-7506)
 * (cqlsh) enable CTRL-R history search with libedit (CASSANDRA-7577)
 * (Hadoop) allow ACFRW to limit nodes to local DC (CASSANDRA-7252)
 * (cqlsh) cqlsh should automatically disable tracing when selecting
   from system_traces (CASSANDRA-7641)
 * (Hadoop) Add CqlOutputFormat (CASSANDRA-6927)
 * Don't depend on cassandra config for nodetool ring (CASSANDRA-7508)
 * (cqlsh) Fix failing cqlsh formatting tests (CASSANDRA-7703)
 * Fix IncompatibleClassChangeError from hadoop2 (CASSANDRA-7229)
 * Add 'nodetool sethintedhandoffthrottlekb' (CASSANDRA-7635)
 * (cqlsh) Add tab-completion for CREATE/DROP USER IF [NOT] EXISTS (CASSANDRA-7611)
 * Catch errors when the JVM pulls the rug out from GCInspector (CASSANDRA-5345)
 * cqlsh fails when version number parts are not int (CASSANDRA-7524)
 * Fix NPE when table dropped during streaming (CASSANDRA-7946)
 * Fix wrong progress when streaming uncompressed (CASSANDRA-7878)
 * Fix possible infinite loop in creating repair range (CASSANDRA-7983)
 * Fix unit in nodetool for streaming throughput (CASSANDRA-7375)
Merged from 1.2:
 * Don't index tombstones (CASSANDRA-7828)
 * Improve PasswordAuthenticator default super user setup (CASSANDRA-7788)


2.1.0
 * (cqlsh) Removed "ALTER TYPE <name> RENAME TO <name>" from tab-completion
   (CASSANDRA-7895)
 * Fixed IllegalStateException in anticompaction (CASSANDRA-7892)
 * cqlsh: DESCRIBE support for frozen UDTs, tuples (CASSANDRA-7863)
 * Avoid exposing internal classes over JMX (CASSANDRA-7879)
 * Add null check for keys when freezing collection (CASSANDRA-7869)
 * Improve stress workload realism (CASSANDRA-7519)
Merged from 2.0:
 * Configure system.paxos with LeveledCompactionStrategy (CASSANDRA-7753)
 * Fix ALTER clustering column type from DateType to TimestampType when
   using DESC clustering order (CASSANRDA-7797)
 * Throw EOFException if we run out of chunks in compressed datafile
   (CASSANDRA-7664)
 * Fix PRSI handling of CQL3 row markers for row cleanup (CASSANDRA-7787)
 * Fix dropping collection when it's the last regular column (CASSANDRA-7744)
 * Make StreamReceiveTask thread safe and gc friendly (CASSANDRA-7795)
 * Validate empty cell names from counter updates (CASSANDRA-7798)
Merged from 1.2:
 * Don't allow compacted sstables to be marked as compacting (CASSANDRA-7145)
 * Track expired tombstones (CASSANDRA-7810)


2.1.0-rc7
 * Add frozen keyword and require UDT to be frozen (CASSANDRA-7857)
 * Track added sstable size correctly (CASSANDRA-7239)
 * (cqlsh) Fix case insensitivity (CASSANDRA-7834)
 * Fix failure to stream ranges when moving (CASSANDRA-7836)
 * Correctly remove tmplink files (CASSANDRA-7803)
 * (cqlsh) Fix column name formatting for functions, CAS operations,
   and UDT field selections (CASSANDRA-7806)
 * (cqlsh) Fix COPY FROM handling of null/empty primary key
   values (CASSANDRA-7792)
 * Fix ordering of static cells (CASSANDRA-7763)
Merged from 2.0:
 * Forbid re-adding dropped counter columns (CASSANDRA-7831)
 * Fix CFMetaData#isThriftCompatible() for PK-only tables (CASSANDRA-7832)
 * Always reject inequality on the partition key without token()
   (CASSANDRA-7722)
 * Always send Paxos commit to all replicas (CASSANDRA-7479)
 * Make disruptor_thrift_server invocation pool configurable (CASSANDRA-7594)
 * Make repair no-op when RF=1 (CASSANDRA-7864)


2.1.0-rc6
 * Fix OOM issue from netty caching over time (CASSANDRA-7743)
 * json2sstable couldn't import JSON for CQL table (CASSANDRA-7477)
 * Invalidate all caches on table drop (CASSANDRA-7561)
 * Skip strict endpoint selection for ranges if RF == nodes (CASSANRA-7765)
 * Fix Thrift range filtering without 2ary index lookups (CASSANDRA-7741)
 * Add tracing entries about concurrent range requests (CASSANDRA-7599)
 * (cqlsh) Fix DESCRIBE for NTS keyspaces (CASSANDRA-7729)
 * Remove netty buffer ref-counting (CASSANDRA-7735)
 * Pass mutated cf to index updater for use by PRSI (CASSANDRA-7742)
 * Include stress yaml example in release and deb (CASSANDRA-7717)
 * workaround for netty issue causing corrupted data off the wire (CASSANDRA-7695)
 * cqlsh DESC CLUSTER fails retrieving ring information (CASSANDRA-7687)
 * Fix binding null values inside UDT (CASSANDRA-7685)
 * Fix UDT field selection with empty fields (CASSANDRA-7670)
 * Bogus deserialization of static cells from sstable (CASSANDRA-7684)
 * Fix NPE on compaction leftover cleanup for dropped table (CASSANDRA-7770)
Merged from 2.0:
 * Fix race condition in StreamTransferTask that could lead to
   infinite loops and premature sstable deletion (CASSANDRA-7704)
 * (cqlsh) Wait up to 10 sec for a tracing session (CASSANDRA-7222)
 * Fix NPE in FileCacheService.sizeInBytes (CASSANDRA-7756)
 * Remove duplicates from StorageService.getJoiningNodes (CASSANDRA-7478)
 * Clone token map outside of hot gossip loops (CASSANDRA-7758)
 * Fix MS expiring map timeout for Paxos messages (CASSANDRA-7752)
 * Do not flush on truncate if durable_writes is false (CASSANDRA-7750)
 * Give CRR a default input_cql Statement (CASSANDRA-7226)
 * Better error message when adding a collection with the same name
   than a previously dropped one (CASSANDRA-6276)
 * Fix validation when adding static columns (CASSANDRA-7730)
 * (Thrift) fix range deletion of supercolumns (CASSANDRA-7733)
 * Fix potential AssertionError in RangeTombstoneList (CASSANDRA-7700)
 * Validate arguments of blobAs* functions (CASSANDRA-7707)
 * Fix potential AssertionError with 2ndary indexes (CASSANDRA-6612)
 * Avoid logging CompactionInterrupted at ERROR (CASSANDRA-7694)
 * Minor leak in sstable2jon (CASSANDRA-7709)
 * Add cassandra.auto_bootstrap system property (CASSANDRA-7650)
 * Update java driver (for hadoop) (CASSANDRA-7618)
 * Remove CqlPagingRecordReader/CqlPagingInputFormat (CASSANDRA-7570)
 * Support connecting to ipv6 jmx with nodetool (CASSANDRA-7669)


2.1.0-rc5
 * Reject counters inside user types (CASSANDRA-7672)
 * Switch to notification-based GCInspector (CASSANDRA-7638)
 * (cqlsh) Handle nulls in UDTs and tuples correctly (CASSANDRA-7656)
 * Don't use strict consistency when replacing (CASSANDRA-7568)
 * Fix min/max cell name collection on 2.0 SSTables with range
   tombstones (CASSANDRA-7593)
 * Tolerate min/max cell names of different lengths (CASSANDRA-7651)
 * Filter cached results correctly (CASSANDRA-7636)
 * Fix tracing on the new SEPExecutor (CASSANDRA-7644)
 * Remove shuffle and taketoken (CASSANDRA-7601)
 * Clean up Windows batch scripts (CASSANDRA-7619)
 * Fix native protocol drop user type notification (CASSANDRA-7571)
 * Give read access to system.schema_usertypes to all authenticated users
   (CASSANDRA-7578)
 * (cqlsh) Fix cqlsh display when zero rows are returned (CASSANDRA-7580)
 * Get java version correctly when JAVA_TOOL_OPTIONS is set (CASSANDRA-7572)
 * Fix NPE when dropping index from non-existent keyspace, AssertionError when
   dropping non-existent index with IF EXISTS (CASSANDRA-7590)
 * Fix sstablelevelresetter hang (CASSANDRA-7614)
 * (cqlsh) Fix deserialization of blobs (CASSANDRA-7603)
 * Use "keyspace updated" schema change message for UDT changes in v1 and
   v2 protocols (CASSANDRA-7617)
 * Fix tracing of range slices and secondary index lookups that are local
   to the coordinator (CASSANDRA-7599)
 * Set -Dcassandra.storagedir for all tool shell scripts (CASSANDRA-7587)
 * Don't swap max/min col names when mutating sstable metadata (CASSANDRA-7596)
 * (cqlsh) Correctly handle paged result sets (CASSANDRA-7625)
 * (cqlsh) Improve waiting for a trace to complete (CASSANDRA-7626)
 * Fix tracing of concurrent range slices and 2ary index queries (CASSANDRA-7626)
 * Fix scrub against collection type (CASSANDRA-7665)
Merged from 2.0:
 * Set gc_grace_seconds to seven days for system schema tables (CASSANDRA-7668)
 * SimpleSeedProvider no longer caches seeds forever (CASSANDRA-7663)
 * Always flush on truncate (CASSANDRA-7511)
 * Fix ReversedType(DateType) mapping to native protocol (CASSANDRA-7576)
 * Always merge ranges owned by a single node (CASSANDRA-6930)
 * Track max/min timestamps for range tombstones (CASSANDRA-7647)
 * Fix NPE when listing saved caches dir (CASSANDRA-7632)


2.1.0-rc4
 * Fix word count hadoop example (CASSANDRA-7200)
 * Updated memtable_cleanup_threshold and memtable_flush_writers defaults
   (CASSANDRA-7551)
 * (Windows) fix startup when WMI memory query fails (CASSANDRA-7505)
 * Anti-compaction proceeds if any part of the repair failed (CASSANDRA-7521)
 * Add missing table name to DROP INDEX responses and notifications (CASSANDRA-7539)
 * Bump CQL version to 3.2.0 and update CQL documentation (CASSANDRA-7527)
 * Fix configuration error message when running nodetool ring (CASSANDRA-7508)
 * Support conditional updates, tuple type, and the v3 protocol in cqlsh (CASSANDRA-7509)
 * Handle queries on multiple secondary index types (CASSANDRA-7525)
 * Fix cqlsh authentication with v3 native protocol (CASSANDRA-7564)
 * Fix NPE when unknown prepared statement ID is used (CASSANDRA-7454)
Merged from 2.0:
 * (Windows) force range-based repair to non-sequential mode (CASSANDRA-7541)
 * Fix range merging when DES scores are zero (CASSANDRA-7535)
 * Warn when SSL certificates have expired (CASSANDRA-7528)
 * Fix error when doing reversed queries with static columns (CASSANDRA-7490)
Merged from 1.2:
 * Set correct stream ID on responses when non-Exception Throwables
   are thrown while handling native protocol messages (CASSANDRA-7470)


2.1.0-rc3
 * Consider expiry when reconciling otherwise equal cells (CASSANDRA-7403)
 * Introduce CQL support for stress tool (CASSANDRA-6146)
 * Fix ClassCastException processing expired messages (CASSANDRA-7496)
 * Fix prepared marker for collections inside UDT (CASSANDRA-7472)
 * Remove left-over populate_io_cache_on_flush and replicate_on_write
   uses (CASSANDRA-7493)
 * (Windows) handle spaces in path names (CASSANDRA-7451)
 * Ensure writes have completed after dropping a table, before recycling
   commit log segments (CASSANDRA-7437)
 * Remove left-over rows_per_partition_to_cache (CASSANDRA-7493)
 * Fix error when CONTAINS is used with a bind marker (CASSANDRA-7502)
 * Properly reject unknown UDT field (CASSANDRA-7484)
Merged from 2.0:
 * Fix CC#collectTimeOrderedData() tombstone optimisations (CASSANDRA-7394)
 * Support DISTINCT for static columns and fix behaviour when DISTINC is
   not use (CASSANDRA-7305).
 * Workaround JVM NPE on JMX bind failure (CASSANDRA-7254)
 * Fix race in FileCacheService RemovalListener (CASSANDRA-7278)
 * Fix inconsistent use of consistencyForCommit that allowed LOCAL_QUORUM
   operations to incorrect become full QUORUM (CASSANDRA-7345)
 * Properly handle unrecognized opcodes and flags (CASSANDRA-7440)
 * (Hadoop) close CqlRecordWriter clients when finished (CASSANDRA-7459)
 * Commit disk failure policy (CASSANDRA-7429)
 * Make sure high level sstables get compacted (CASSANDRA-7414)
 * Fix AssertionError when using empty clustering columns and static columns
   (CASSANDRA-7455)
 * Add option to disable STCS in L0 (CASSANDRA-6621)
 * Upgrade to snappy-java 1.0.5.2 (CASSANDRA-7476)


2.1.0-rc2
 * Fix heap size calculation for CompoundSparseCellName and
   CompoundSparseCellName.WithCollection (CASSANDRA-7421)
 * Allow counter mutations in UNLOGGED batches (CASSANDRA-7351)
 * Modify reconcile logic to always pick a tombstone over a counter cell
   (CASSANDRA-7346)
 * Avoid incremental compaction on Windows (CASSANDRA-7365)
 * Fix exception when querying a composite-keyed table with a collection index
   (CASSANDRA-7372)
 * Use node's host id in place of counter ids (CASSANDRA-7366)
 * Fix error when doing reversed queries with static columns (CASSANDRA-7490)
 * Backport CASSANDRA-6747 (CASSANDRA-7560)
 * Track max/min timestamps for range tombstones (CASSANDRA-7647)
 * Fix NPE when listing saved caches dir (CASSANDRA-7632)
 * Fix sstableloader unable to connect encrypted node (CASSANDRA-7585)
Merged from 1.2:
 * Clone token map outside of hot gossip loops (CASSANDRA-7758)
 * Add stop method to EmbeddedCassandraService (CASSANDRA-7595)
 * Support connecting to ipv6 jmx with nodetool (CASSANDRA-7669)
 * Set gc_grace_seconds to seven days for system schema tables (CASSANDRA-7668)
 * SimpleSeedProvider no longer caches seeds forever (CASSANDRA-7663)
 * Set correct stream ID on responses when non-Exception Throwables
   are thrown while handling native protocol messages (CASSANDRA-7470)
 * Fix row size miscalculation in LazilyCompactedRow (CASSANDRA-7543)
 * Fix race in background compaction check (CASSANDRA-7745)
 * Don't clear out range tombstones during compaction (CASSANDRA-7808)


2.1.0-rc1
 * Revert flush directory (CASSANDRA-6357)
 * More efficient executor service for fast operations (CASSANDRA-4718)
 * Move less common tools into a new cassandra-tools package (CASSANDRA-7160)
 * Support more concurrent requests in native protocol (CASSANDRA-7231)
 * Add tab-completion to debian nodetool packaging (CASSANDRA-6421)
 * Change concurrent_compactors defaults (CASSANDRA-7139)
 * Add PowerShell Windows launch scripts (CASSANDRA-7001)
 * Make commitlog archive+restore more robust (CASSANDRA-6974)
 * Fix marking commitlogsegments clean (CASSANDRA-6959)
 * Add snapshot "manifest" describing files included (CASSANDRA-6326)
 * Parallel streaming for sstableloader (CASSANDRA-3668)
 * Fix bugs in supercolumns handling (CASSANDRA-7138)
 * Fix ClassClassException on composite dense tables (CASSANDRA-7112)
 * Cleanup and optimize collation and slice iterators (CASSANDRA-7107)
 * Upgrade NBHM lib (CASSANDRA-7128)
 * Optimize netty server (CASSANDRA-6861)
 * Fix repair hang when given CF does not exist (CASSANDRA-7189)
 * Allow c* to be shutdown in an embedded mode (CASSANDRA-5635)
 * Add server side batching to native transport (CASSANDRA-5663)
 * Make batchlog replay asynchronous (CASSANDRA-6134)
 * remove unused classes (CASSANDRA-7197)
 * Limit user types to the keyspace they are defined in (CASSANDRA-6643)
 * Add validate method to CollectionType (CASSANDRA-7208)
 * New serialization format for UDT values (CASSANDRA-7209, CASSANDRA-7261)
 * Fix nodetool netstats (CASSANDRA-7270)
 * Fix potential ClassCastException in HintedHandoffManager (CASSANDRA-7284)
 * Use prepared statements internally (CASSANDRA-6975)
 * Fix broken paging state with prepared statement (CASSANDRA-7120)
 * Fix IllegalArgumentException in CqlStorage (CASSANDRA-7287)
 * Allow nulls/non-existant fields in UDT (CASSANDRA-7206)
 * Add Thrift MultiSliceRequest (CASSANDRA-6757, CASSANDRA-7027)
 * Handle overlapping MultiSlices (CASSANDRA-7279)
 * Fix DataOutputTest on Windows (CASSANDRA-7265)
 * Embedded sets in user defined data-types are not updating (CASSANDRA-7267)
 * Add tuple type to CQL/native protocol (CASSANDRA-7248)
 * Fix CqlPagingRecordReader on tables with few rows (CASSANDRA-7322)
Merged from 2.0:
 * Copy compaction options to make sure they are reloaded (CASSANDRA-7290)
 * Add option to do more aggressive tombstone compactions (CASSANDRA-6563)
 * Don't try to compact already-compacting files in HHOM (CASSANDRA-7288)
 * Always reallocate buffers in HSHA (CASSANDRA-6285)
 * (Hadoop) support authentication in CqlRecordReader (CASSANDRA-7221)
 * (Hadoop) Close java driver Cluster in CQLRR.close (CASSANDRA-7228)
 * Warn when 'USING TIMESTAMP' is used on a CAS BATCH (CASSANDRA-7067)
 * return all cpu values from BackgroundActivityMonitor.readAndCompute (CASSANDRA-7183)
 * Correctly delete scheduled range xfers (CASSANDRA-7143)
 * return all cpu values from BackgroundActivityMonitor.readAndCompute (CASSANDRA-7183)
 * reduce garbage creation in calculatePendingRanges (CASSANDRA-7191)
 * fix c* launch issues on Russian os's due to output of linux 'free' cmd (CASSANDRA-6162)
 * Fix disabling autocompaction (CASSANDRA-7187)
 * Fix potential NumberFormatException when deserializing IntegerType (CASSANDRA-7088)
 * cqlsh can't tab-complete disabling compaction (CASSANDRA-7185)
 * cqlsh: Accept and execute CQL statement(s) from command-line parameter (CASSANDRA-7172)
 * Fix IllegalStateException in CqlPagingRecordReader (CASSANDRA-7198)
 * Fix the InvertedIndex trigger example (CASSANDRA-7211)
 * Add --resolve-ip option to 'nodetool ring' (CASSANDRA-7210)
 * reduce garbage on codec flag deserialization (CASSANDRA-7244)
 * Fix duplicated error messages on directory creation error at startup (CASSANDRA-5818)
 * Proper null handle for IF with map element access (CASSANDRA-7155)
 * Improve compaction visibility (CASSANDRA-7242)
 * Correctly delete scheduled range xfers (CASSANDRA-7143)
 * Make batchlog replica selection rack-aware (CASSANDRA-6551)
 * Fix CFMetaData#getColumnDefinitionFromColumnName() (CASSANDRA-7074)
 * Fix writetime/ttl functions for static columns (CASSANDRA-7081)
 * Suggest CTRL-C or semicolon after three blank lines in cqlsh (CASSANDRA-7142)
 * Fix 2ndary index queries with DESC clustering order (CASSANDRA-6950)
 * Invalid key cache entries on DROP (CASSANDRA-6525)
 * Fix flapping RecoveryManagerTest (CASSANDRA-7084)
 * Add missing iso8601 patterns for date strings (CASSANDRA-6973)
 * Support selecting multiple rows in a partition using IN (CASSANDRA-6875)
 * Add authentication support to shuffle (CASSANDRA-6484)
 * Swap local and global default read repair chances (CASSANDRA-7320)
 * Add conditional CREATE/DROP USER support (CASSANDRA-7264)
 * Cqlsh counts non-empty lines for "Blank lines" warning (CASSANDRA-7325)
Merged from 1.2:
 * Add Cloudstack snitch (CASSANDRA-7147)
 * Update system.peers correctly when relocating tokens (CASSANDRA-7126)
 * Add Google Compute Engine snitch (CASSANDRA-7132)
 * remove duplicate query for local tokens (CASSANDRA-7182)
 * exit CQLSH with error status code if script fails (CASSANDRA-6344)
 * Fix bug with some IN queries missig results (CASSANDRA-7105)
 * Fix availability validation for LOCAL_ONE CL (CASSANDRA-7319)
 * Hint streaming can cause decommission to fail (CASSANDRA-7219)


2.1.0-beta2
 * Increase default CL space to 8GB (CASSANDRA-7031)
 * Add range tombstones to read repair digests (CASSANDRA-6863)
 * Fix BTree.clear for large updates (CASSANDRA-6943)
 * Fail write instead of logging a warning when unable to append to CL
   (CASSANDRA-6764)
 * Eliminate possibility of CL segment appearing twice in active list
   (CASSANDRA-6557)
 * Apply DONTNEED fadvise to commitlog segments (CASSANDRA-6759)
 * Switch CRC component to Adler and include it for compressed sstables
   (CASSANDRA-4165)
 * Allow cassandra-stress to set compaction strategy options (CASSANDRA-6451)
 * Add broadcast_rpc_address option to cassandra.yaml (CASSANDRA-5899)
 * Auto reload GossipingPropertyFileSnitch config (CASSANDRA-5897)
 * Fix overflow of memtable_total_space_in_mb (CASSANDRA-6573)
 * Fix ABTC NPE and apply update function correctly (CASSANDRA-6692)
 * Allow nodetool to use a file or prompt for password (CASSANDRA-6660)
 * Fix AIOOBE when concurrently accessing ABSC (CASSANDRA-6742)
 * Fix assertion error in ALTER TYPE RENAME (CASSANDRA-6705)
 * Scrub should not always clear out repaired status (CASSANDRA-5351)
 * Improve handling of range tombstone for wide partitions (CASSANDRA-6446)
 * Fix ClassCastException for compact table with composites (CASSANDRA-6738)
 * Fix potentially repairing with wrong nodes (CASSANDRA-6808)
 * Change caching option syntax (CASSANDRA-6745)
 * Fix stress to do proper counter reads (CASSANDRA-6835)
 * Fix help message for stress counter_write (CASSANDRA-6824)
 * Fix stress smart Thrift client to pick servers correctly (CASSANDRA-6848)
 * Add logging levels (minimal, normal or verbose) to stress tool (CASSANDRA-6849)
 * Fix race condition in Batch CLE (CASSANDRA-6860)
 * Improve cleanup/scrub/upgradesstables failure handling (CASSANDRA-6774)
 * ByteBuffer write() methods for serializing sstables (CASSANDRA-6781)
 * Proper compare function for CollectionType (CASSANDRA-6783)
 * Update native server to Netty 4 (CASSANDRA-6236)
 * Fix off-by-one error in stress (CASSANDRA-6883)
 * Make OpOrder AutoCloseable (CASSANDRA-6901)
 * Remove sync repair JMX interface (CASSANDRA-6900)
 * Add multiple memory allocation options for memtables (CASSANDRA-6689, 6694)
 * Remove adjusted op rate from stress output (CASSANDRA-6921)
 * Add optimized CF.hasColumns() implementations (CASSANDRA-6941)
 * Serialize batchlog mutations with the version of the target node
   (CASSANDRA-6931)
 * Optimize CounterColumn#reconcile() (CASSANDRA-6953)
 * Properly remove 1.2 sstable support in 2.1 (CASSANDRA-6869)
 * Lock counter cells, not partitions (CASSANDRA-6880)
 * Track presence of legacy counter shards in sstables (CASSANDRA-6888)
 * Ensure safe resource cleanup when replacing sstables (CASSANDRA-6912)
 * Add failure handler to async callback (CASSANDRA-6747)
 * Fix AE when closing SSTable without releasing reference (CASSANDRA-7000)
 * Clean up IndexInfo on keyspace/table drops (CASSANDRA-6924)
 * Only snapshot relative SSTables when sequential repair (CASSANDRA-7024)
 * Require nodetool rebuild_index to specify index names (CASSANDRA-7038)
 * fix cassandra stress errors on reads with native protocol (CASSANDRA-7033)
 * Use OpOrder to guard sstable references for reads (CASSANDRA-6919)
 * Preemptive opening of compaction result (CASSANDRA-6916)
 * Multi-threaded scrub/cleanup/upgradesstables (CASSANDRA-5547)
 * Optimize cellname comparison (CASSANDRA-6934)
 * Native protocol v3 (CASSANDRA-6855)
 * Optimize Cell liveness checks and clean up Cell (CASSANDRA-7119)
 * Support consistent range movements (CASSANDRA-2434)
 * Display min timestamp in sstablemetadata viewer (CASSANDRA-6767)
Merged from 2.0:
 * Avoid race-prone second "scrub" of system keyspace (CASSANDRA-6797)
 * Pool CqlRecordWriter clients by inetaddress rather than Range
   (CASSANDRA-6665)
 * Fix compaction_history timestamps (CASSANDRA-6784)
 * Compare scores of full replica ordering in DES (CASSANDRA-6683)
 * fix CME in SessionInfo updateProgress affecting netstats (CASSANDRA-6577)
 * Allow repairing between specific replicas (CASSANDRA-6440)
 * Allow per-dc enabling of hints (CASSANDRA-6157)
 * Add compatibility for Hadoop 0.2.x (CASSANDRA-5201)
 * Fix EstimatedHistogram races (CASSANDRA-6682)
 * Failure detector correctly converts initial value to nanos (CASSANDRA-6658)
 * Add nodetool taketoken to relocate vnodes (CASSANDRA-4445)
 * Expose bulk loading progress over JMX (CASSANDRA-4757)
 * Correctly handle null with IF conditions and TTL (CASSANDRA-6623)
 * Account for range/row tombstones in tombstone drop
   time histogram (CASSANDRA-6522)
 * Stop CommitLogSegment.close() from calling sync() (CASSANDRA-6652)
 * Make commitlog failure handling configurable (CASSANDRA-6364)
 * Avoid overlaps in LCS (CASSANDRA-6688)
 * Improve support for paginating over composites (CASSANDRA-4851)
 * Fix count(*) queries in a mixed cluster (CASSANDRA-6707)
 * Improve repair tasks(snapshot, differencing) concurrency (CASSANDRA-6566)
 * Fix replaying pre-2.0 commit logs (CASSANDRA-6714)
 * Add static columns to CQL3 (CASSANDRA-6561)
 * Optimize single partition batch statements (CASSANDRA-6737)
 * Disallow post-query re-ordering when paging (CASSANDRA-6722)
 * Fix potential paging bug with deleted columns (CASSANDRA-6748)
 * Fix NPE on BulkLoader caused by losing StreamEvent (CASSANDRA-6636)
 * Fix truncating compression metadata (CASSANDRA-6791)
 * Add CMSClassUnloadingEnabled JVM option (CASSANDRA-6541)
 * Catch memtable flush exceptions during shutdown (CASSANDRA-6735)
 * Fix upgradesstables NPE for non-CF-based indexes (CASSANDRA-6645)
 * Fix UPDATE updating PRIMARY KEY columns implicitly (CASSANDRA-6782)
 * Fix IllegalArgumentException when updating from 1.2 with SuperColumns
   (CASSANDRA-6733)
 * FBUtilities.singleton() should use the CF comparator (CASSANDRA-6778)
 * Fix CQLSStableWriter.addRow(Map<String, Object>) (CASSANDRA-6526)
 * Fix HSHA server introducing corrupt data (CASSANDRA-6285)
 * Fix CAS conditions for COMPACT STORAGE tables (CASSANDRA-6813)
 * Starting threads in OutboundTcpConnectionPool constructor causes race conditions (CASSANDRA-7177)
 * Allow overriding cassandra-rackdc.properties file (CASSANDRA-7072)
 * Set JMX RMI port to 7199 (CASSANDRA-7087)
 * Use LOCAL_QUORUM for data reads at LOCAL_SERIAL (CASSANDRA-6939)
 * Log a warning for large batches (CASSANDRA-6487)
 * Put nodes in hibernate when join_ring is false (CASSANDRA-6961)
 * Avoid early loading of non-system keyspaces before compaction-leftovers
   cleanup at startup (CASSANDRA-6913)
 * Restrict Windows to parallel repairs (CASSANDRA-6907)
 * (Hadoop) Allow manually specifying start/end tokens in CFIF (CASSANDRA-6436)
 * Fix NPE in MeteredFlusher (CASSANDRA-6820)
 * Fix race processing range scan responses (CASSANDRA-6820)
 * Allow deleting snapshots from dropped keyspaces (CASSANDRA-6821)
 * Add uuid() function (CASSANDRA-6473)
 * Omit tombstones from schema digests (CASSANDRA-6862)
 * Include correct consistencyLevel in LWT timeout (CASSANDRA-6884)
 * Lower chances for losing new SSTables during nodetool refresh and
   ColumnFamilyStore.loadNewSSTables (CASSANDRA-6514)
 * Add support for DELETE ... IF EXISTS to CQL3 (CASSANDRA-5708)
 * Update hadoop_cql3_word_count example (CASSANDRA-6793)
 * Fix handling of RejectedExecution in sync Thrift server (CASSANDRA-6788)
 * Log more information when exceeding tombstone_warn_threshold (CASSANDRA-6865)
 * Fix truncate to not abort due to unreachable fat clients (CASSANDRA-6864)
 * Fix schema concurrency exceptions (CASSANDRA-6841)
 * Fix leaking validator FH in StreamWriter (CASSANDRA-6832)
 * Fix saving triggers to schema (CASSANDRA-6789)
 * Fix trigger mutations when base mutation list is immutable (CASSANDRA-6790)
 * Fix accounting in FileCacheService to allow re-using RAR (CASSANDRA-6838)
 * Fix static counter columns (CASSANDRA-6827)
 * Restore expiring->deleted (cell) compaction optimization (CASSANDRA-6844)
 * Fix CompactionManager.needsCleanup (CASSANDRA-6845)
 * Correctly compare BooleanType values other than 0 and 1 (CASSANDRA-6779)
 * Read message id as string from earlier versions (CASSANDRA-6840)
 * Properly use the Paxos consistency for (non-protocol) batch (CASSANDRA-6837)
 * Add paranoid disk failure option (CASSANDRA-6646)
 * Improve PerRowSecondaryIndex performance (CASSANDRA-6876)
 * Extend triggers to support CAS updates (CASSANDRA-6882)
 * Static columns with IF NOT EXISTS don't always work as expected (CASSANDRA-6873)
 * Fix paging with SELECT DISTINCT (CASSANDRA-6857)
 * Fix UnsupportedOperationException on CAS timeout (CASSANDRA-6923)
 * Improve MeteredFlusher handling of MF-unaffected column families
   (CASSANDRA-6867)
 * Add CqlRecordReader using native pagination (CASSANDRA-6311)
 * Add QueryHandler interface (CASSANDRA-6659)
 * Track liveRatio per-memtable, not per-CF (CASSANDRA-6945)
 * Make sure upgradesstables keeps sstable level (CASSANDRA-6958)
 * Fix LIMIT with static columns (CASSANDRA-6956)
 * Fix clash with CQL column name in thrift validation (CASSANDRA-6892)
 * Fix error with super columns in mixed 1.2-2.0 clusters (CASSANDRA-6966)
 * Fix bad skip of sstables on slice query with composite start/finish (CASSANDRA-6825)
 * Fix unintended update with conditional statement (CASSANDRA-6893)
 * Fix map element access in IF (CASSANDRA-6914)
 * Avoid costly range calculations for range queries on system keyspaces
   (CASSANDRA-6906)
 * Fix SSTable not released if stream session fails (CASSANDRA-6818)
 * Avoid build failure due to ANTLR timeout (CASSANDRA-6991)
 * Queries on compact tables can return more rows that requested (CASSANDRA-7052)
 * USING TIMESTAMP for batches does not work (CASSANDRA-7053)
 * Fix performance regression from CASSANDRA-5614 (CASSANDRA-6949)
 * Ensure that batchlog and hint timeouts do not produce hints (CASSANDRA-7058)
 * Merge groupable mutations in TriggerExecutor#execute() (CASSANDRA-7047)
 * Plug holes in resource release when wiring up StreamSession (CASSANDRA-7073)
 * Re-add parameter columns to tracing session (CASSANDRA-6942)
 * Preserves CQL metadata when updating table from thrift (CASSANDRA-6831)
Merged from 1.2:
 * Fix nodetool display with vnodes (CASSANDRA-7082)
 * Add UNLOGGED, COUNTER options to BATCH documentation (CASSANDRA-6816)
 * add extra SSL cipher suites (CASSANDRA-6613)
 * fix nodetool getsstables for blob PK (CASSANDRA-6803)
 * Fix BatchlogManager#deleteBatch() use of millisecond timestamps
   (CASSANDRA-6822)
 * Continue assassinating even if the endpoint vanishes (CASSANDRA-6787)
 * Schedule schema pulls on change (CASSANDRA-6971)
 * Non-droppable verbs shouldn't be dropped from OTC (CASSANDRA-6980)
 * Shutdown batchlog executor in SS#drain() (CASSANDRA-7025)
 * Fix batchlog to account for CF truncation records (CASSANDRA-6999)
 * Fix CQLSH parsing of functions and BLOB literals (CASSANDRA-7018)
 * Properly load trustore in the native protocol (CASSANDRA-6847)
 * Always clean up references in SerializingCache (CASSANDRA-6994)
 * Don't shut MessagingService down when replacing a node (CASSANDRA-6476)
 * fix npe when doing -Dcassandra.fd_initial_value_ms (CASSANDRA-6751)


2.1.0-beta1
 * Add flush directory distinct from compaction directories (CASSANDRA-6357)
 * Require JNA by default (CASSANDRA-6575)
 * add listsnapshots command to nodetool (CASSANDRA-5742)
 * Introduce AtomicBTreeColumns (CASSANDRA-6271, 6692)
 * Multithreaded commitlog (CASSANDRA-3578)
 * allocate fixed index summary memory pool and resample cold index summaries
   to use less memory (CASSANDRA-5519)
 * Removed multithreaded compaction (CASSANDRA-6142)
 * Parallelize fetching rows for low-cardinality indexes (CASSANDRA-1337)
 * change logging from log4j to logback (CASSANDRA-5883)
 * switch to LZ4 compression for internode communication (CASSANDRA-5887)
 * Stop using Thrift-generated Index* classes internally (CASSANDRA-5971)
 * Remove 1.2 network compatibility code (CASSANDRA-5960)
 * Remove leveled json manifest migration code (CASSANDRA-5996)
 * Remove CFDefinition (CASSANDRA-6253)
 * Use AtomicIntegerFieldUpdater in RefCountedMemory (CASSANDRA-6278)
 * User-defined types for CQL3 (CASSANDRA-5590)
 * Use of o.a.c.metrics in nodetool (CASSANDRA-5871, 6406)
 * Batch read from OTC's queue and cleanup (CASSANDRA-1632)
 * Secondary index support for collections (CASSANDRA-4511, 6383)
 * SSTable metadata(Stats.db) format change (CASSANDRA-6356)
 * Push composites support in the storage engine
   (CASSANDRA-5417, CASSANDRA-6520)
 * Add snapshot space used to cfstats (CASSANDRA-6231)
 * Add cardinality estimator for key count estimation (CASSANDRA-5906)
 * CF id is changed to be non-deterministic. Data dir/key cache are created
   uniquely for CF id (CASSANDRA-5202)
 * New counters implementation (CASSANDRA-6504)
 * Replace UnsortedColumns, EmptyColumns, TreeMapBackedSortedColumns with new
   ArrayBackedSortedColumns (CASSANDRA-6630, CASSANDRA-6662, CASSANDRA-6690)
 * Add option to use row cache with a given amount of rows (CASSANDRA-5357)
 * Avoid repairing already repaired data (CASSANDRA-5351)
 * Reject counter updates with USING TTL/TIMESTAMP (CASSANDRA-6649)
 * Replace index_interval with min/max_index_interval (CASSANDRA-6379)
 * Lift limitation that order by columns must be selected for IN queries (CASSANDRA-4911)


2.0.5
 * Reduce garbage generated by bloom filter lookups (CASSANDRA-6609)
 * Add ks.cf names to tombstone logging (CASSANDRA-6597)
 * Use LOCAL_QUORUM for LWT operations at LOCAL_SERIAL (CASSANDRA-6495)
 * Wait for gossip to settle before accepting client connections (CASSANDRA-4288)
 * Delete unfinished compaction incrementally (CASSANDRA-6086)
 * Allow specifying custom secondary index options in CQL3 (CASSANDRA-6480)
 * Improve replica pinning for cache efficiency in DES (CASSANDRA-6485)
 * Fix LOCAL_SERIAL from thrift (CASSANDRA-6584)
 * Don't special case received counts in CAS timeout exceptions (CASSANDRA-6595)
 * Add support for 2.1 global counter shards (CASSANDRA-6505)
 * Fix NPE when streaming connection is not yet established (CASSANDRA-6210)
 * Avoid rare duplicate read repair triggering (CASSANDRA-6606)
 * Fix paging discardFirst (CASSANDRA-6555)
 * Fix ArrayIndexOutOfBoundsException in 2ndary index query (CASSANDRA-6470)
 * Release sstables upon rebuilding 2i (CASSANDRA-6635)
 * Add AbstractCompactionStrategy.startup() method (CASSANDRA-6637)
 * SSTableScanner may skip rows during cleanup (CASSANDRA-6638)
 * sstables from stalled repair sessions can resurrect deleted data (CASSANDRA-6503)
 * Switch stress to use ITransportFactory (CASSANDRA-6641)
 * Fix IllegalArgumentException during prepare (CASSANDRA-6592)
 * Fix possible loss of 2ndary index entries during compaction (CASSANDRA-6517)
 * Fix direct Memory on architectures that do not support unaligned long access
   (CASSANDRA-6628)
 * Let scrub optionally skip broken counter partitions (CASSANDRA-5930)
Merged from 1.2:
 * fsync compression metadata (CASSANDRA-6531)
 * Validate CF existence on execution for prepared statement (CASSANDRA-6535)
 * Add ability to throttle batchlog replay (CASSANDRA-6550)
 * Fix executing LOCAL_QUORUM with SimpleStrategy (CASSANDRA-6545)
 * Avoid StackOverflow when using large IN queries (CASSANDRA-6567)
 * Nodetool upgradesstables includes secondary indexes (CASSANDRA-6598)
 * Paginate batchlog replay (CASSANDRA-6569)
 * skip blocking on streaming during drain (CASSANDRA-6603)
 * Improve error message when schema doesn't match loaded sstable (CASSANDRA-6262)
 * Add properties to adjust FD initial value and max interval (CASSANDRA-4375)
 * Fix preparing with batch and delete from collection (CASSANDRA-6607)
 * Fix ABSC reverse iterator's remove() method (CASSANDRA-6629)
 * Handle host ID conflicts properly (CASSANDRA-6615)
 * Move handling of migration event source to solve bootstrap race. (CASSANDRA-6648)
 * Make sure compaction throughput value doesn't overflow with int math (CASSANDRA-6647)


2.0.4
 * Allow removing snapshots of no-longer-existing CFs (CASSANDRA-6418)
 * add StorageService.stopDaemon() (CASSANDRA-4268)
 * add IRE for invalid CF supplied to get_count (CASSANDRA-5701)
 * add client encryption support to sstableloader (CASSANDRA-6378)
 * Fix accept() loop for SSL sockets post-shutdown (CASSANDRA-6468)
 * Fix size-tiered compaction in LCS L0 (CASSANDRA-6496)
 * Fix assertion failure in filterColdSSTables (CASSANDRA-6483)
 * Fix row tombstones in larger-than-memory compactions (CASSANDRA-6008)
 * Fix cleanup ClassCastException (CASSANDRA-6462)
 * Reduce gossip memory use by interning VersionedValue strings (CASSANDRA-6410)
 * Allow specifying datacenters to participate in a repair (CASSANDRA-6218)
 * Fix divide-by-zero in PCI (CASSANDRA-6403)
 * Fix setting last compacted key in the wrong level for LCS (CASSANDRA-6284)
 * Add millisecond precision formats to the timestamp parser (CASSANDRA-6395)
 * Expose a total memtable size metric for a CF (CASSANDRA-6391)
 * cqlsh: handle symlinks properly (CASSANDRA-6425)
 * Fix potential infinite loop when paging query with IN (CASSANDRA-6464)
 * Fix assertion error in AbstractQueryPager.discardFirst (CASSANDRA-6447)
 * Fix streaming older SSTable yields unnecessary tombstones (CASSANDRA-6527)
Merged from 1.2:
 * Improved error message on bad properties in DDL queries (CASSANDRA-6453)
 * Randomize batchlog candidates selection (CASSANDRA-6481)
 * Fix thundering herd on endpoint cache invalidation (CASSANDRA-6345, 6485)
 * Improve batchlog write performance with vnodes (CASSANDRA-6488)
 * cqlsh: quote single quotes in strings inside collections (CASSANDRA-6172)
 * Improve gossip performance for typical messages (CASSANDRA-6409)
 * Throw IRE if a prepared statement has more markers than supported
   (CASSANDRA-5598)
 * Expose Thread metrics for the native protocol server (CASSANDRA-6234)
 * Change snapshot response message verb to INTERNAL to avoid dropping it
   (CASSANDRA-6415)
 * Warn when collection read has > 65K elements (CASSANDRA-5428)
 * Fix cache persistence when both row and key cache are enabled
   (CASSANDRA-6413)
 * (Hadoop) add describe_local_ring (CASSANDRA-6268)
 * Fix handling of concurrent directory creation failure (CASSANDRA-6459)
 * Allow executing CREATE statements multiple times (CASSANDRA-6471)
 * Don't send confusing info with timeouts (CASSANDRA-6491)
 * Don't resubmit counter mutation runnables internally (CASSANDRA-6427)
 * Don't drop local mutations without a hint (CASSANDRA-6510)
 * Don't allow null max_hint_window_in_ms (CASSANDRA-6419)
 * Validate SliceRange start and finish lengths (CASSANDRA-6521)


2.0.3
 * Fix FD leak on slice read path (CASSANDRA-6275)
 * Cancel read meter task when closing SSTR (CASSANDRA-6358)
 * free off-heap IndexSummary during bulk (CASSANDRA-6359)
 * Recover from IOException in accept() thread (CASSANDRA-6349)
 * Improve Gossip tolerance of abnormally slow tasks (CASSANDRA-6338)
 * Fix trying to hint timed out counter writes (CASSANDRA-6322)
 * Allow restoring specific columnfamilies from archived CL (CASSANDRA-4809)
 * Avoid flushing compaction_history after each operation (CASSANDRA-6287)
 * Fix repair assertion error when tombstones expire (CASSANDRA-6277)
 * Skip loading corrupt key cache (CASSANDRA-6260)
 * Fixes for compacting larger-than-memory rows (CASSANDRA-6274)
 * Compact hottest sstables first and optionally omit coldest from
   compaction entirely (CASSANDRA-6109)
 * Fix modifying column_metadata from thrift (CASSANDRA-6182)
 * cqlsh: fix LIST USERS output (CASSANDRA-6242)
 * Add IRequestSink interface (CASSANDRA-6248)
 * Update memtable size while flushing (CASSANDRA-6249)
 * Provide hooks around CQL2/CQL3 statement execution (CASSANDRA-6252)
 * Require Permission.SELECT for CAS updates (CASSANDRA-6247)
 * New CQL-aware SSTableWriter (CASSANDRA-5894)
 * Reject CAS operation when the protocol v1 is used (CASSANDRA-6270)
 * Correctly throw error when frame too large (CASSANDRA-5981)
 * Fix serialization bug in PagedRange with 2ndary indexes (CASSANDRA-6299)
 * Fix CQL3 table validation in Thrift (CASSANDRA-6140)
 * Fix bug missing results with IN clauses (CASSANDRA-6327)
 * Fix paging with reversed slices (CASSANDRA-6343)
 * Set minTimestamp correctly to be able to drop expired sstables (CASSANDRA-6337)
 * Support NaN and Infinity as float literals (CASSANDRA-6003)
 * Remove RF from nodetool ring output (CASSANDRA-6289)
 * Fix attempting to flush empty rows (CASSANDRA-6374)
 * Fix potential out of bounds exception when paging (CASSANDRA-6333)
Merged from 1.2:
 * Optimize FD phi calculation (CASSANDRA-6386)
 * Improve initial FD phi estimate when starting up (CASSANDRA-6385)
 * Don't list CQL3 table in CLI describe even if named explicitely
   (CASSANDRA-5750)
 * Invalidate row cache when dropping CF (CASSANDRA-6351)
 * add non-jamm path for cached statements (CASSANDRA-6293)
 * add windows bat files for shell commands (CASSANDRA-6145)
 * Require logging in for Thrift CQL2/3 statement preparation (CASSANDRA-6254)
 * restrict max_num_tokens to 1536 (CASSANDRA-6267)
 * Nodetool gets default JMX port from cassandra-env.sh (CASSANDRA-6273)
 * make calculatePendingRanges asynchronous (CASSANDRA-6244)
 * Remove blocking flushes in gossip thread (CASSANDRA-6297)
 * Fix potential socket leak in connectionpool creation (CASSANDRA-6308)
 * Allow LOCAL_ONE/LOCAL_QUORUM to work with SimpleStrategy (CASSANDRA-6238)
 * cqlsh: handle 'null' as session duration (CASSANDRA-6317)
 * Fix json2sstable handling of range tombstones (CASSANDRA-6316)
 * Fix missing one row in reverse query (CASSANDRA-6330)
 * Fix reading expired row value from row cache (CASSANDRA-6325)
 * Fix AssertionError when doing set element deletion (CASSANDRA-6341)
 * Make CL code for the native protocol match the one in C* 2.0
   (CASSANDRA-6347)
 * Disallow altering CQL3 table from thrift (CASSANDRA-6370)
 * Fix size computation of prepared statement (CASSANDRA-6369)


2.0.2
 * Update FailureDetector to use nanontime (CASSANDRA-4925)
 * Fix FileCacheService regressions (CASSANDRA-6149)
 * Never return WriteTimeout for CL.ANY (CASSANDRA-6132)
 * Fix race conditions in bulk loader (CASSANDRA-6129)
 * Add configurable metrics reporting (CASSANDRA-4430)
 * drop queries exceeding a configurable number of tombstones (CASSANDRA-6117)
 * Track and persist sstable read activity (CASSANDRA-5515)
 * Fixes for speculative retry (CASSANDRA-5932, CASSANDRA-6194)
 * Improve memory usage of metadata min/max column names (CASSANDRA-6077)
 * Fix thrift validation refusing row markers on CQL3 tables (CASSANDRA-6081)
 * Fix insertion of collections with CAS (CASSANDRA-6069)
 * Correctly send metadata on SELECT COUNT (CASSANDRA-6080)
 * Track clients' remote addresses in ClientState (CASSANDRA-6070)
 * Create snapshot dir if it does not exist when migrating
   leveled manifest (CASSANDRA-6093)
 * make sequential nodetool repair the default (CASSANDRA-5950)
 * Add more hooks for compaction strategy implementations (CASSANDRA-6111)
 * Fix potential NPE on composite 2ndary indexes (CASSANDRA-6098)
 * Delete can potentially be skipped in batch (CASSANDRA-6115)
 * Allow alter keyspace on system_traces (CASSANDRA-6016)
 * Disallow empty column names in cql (CASSANDRA-6136)
 * Use Java7 file-handling APIs and fix file moving on Windows (CASSANDRA-5383)
 * Save compaction history to system keyspace (CASSANDRA-5078)
 * Fix NPE if StorageService.getOperationMode() is executed before full startup (CASSANDRA-6166)
 * CQL3: support pre-epoch longs for TimestampType (CASSANDRA-6212)
 * Add reloadtriggers command to nodetool (CASSANDRA-4949)
 * cqlsh: ignore empty 'value alias' in DESCRIBE (CASSANDRA-6139)
 * Fix sstable loader (CASSANDRA-6205)
 * Reject bootstrapping if the node already exists in gossip (CASSANDRA-5571)
 * Fix NPE while loading paxos state (CASSANDRA-6211)
 * cqlsh: add SHOW SESSION <tracing-session> command (CASSANDRA-6228)
Merged from 1.2:
 * (Hadoop) Require CFRR batchSize to be at least 2 (CASSANDRA-6114)
 * Add a warning for small LCS sstable size (CASSANDRA-6191)
 * Add ability to list specific KS/CF combinations in nodetool cfstats (CASSANDRA-4191)
 * Mark CF clean if a mutation raced the drop and got it marked dirty (CASSANDRA-5946)
 * Add a LOCAL_ONE consistency level (CASSANDRA-6202)
 * Limit CQL prepared statement cache by size instead of count (CASSANDRA-6107)
 * Tracing should log write failure rather than raw exceptions (CASSANDRA-6133)
 * lock access to TM.endpointToHostIdMap (CASSANDRA-6103)
 * Allow estimated memtable size to exceed slab allocator size (CASSANDRA-6078)
 * Start MeteredFlusher earlier to prevent OOM during CL replay (CASSANDRA-6087)
 * Avoid sending Truncate command to fat clients (CASSANDRA-6088)
 * Allow where clause conditions to be in parenthesis (CASSANDRA-6037)
 * Do not open non-ssl storage port if encryption option is all (CASSANDRA-3916)
 * Move batchlog replay to its own executor (CASSANDRA-6079)
 * Add tombstone debug threshold and histogram (CASSANDRA-6042, 6057)
 * Enable tcp keepalive on incoming connections (CASSANDRA-4053)
 * Fix fat client schema pull NPE (CASSANDRA-6089)
 * Fix memtable flushing for indexed tables (CASSANDRA-6112)
 * Fix skipping columns with multiple slices (CASSANDRA-6119)
 * Expose connected thrift + native client counts (CASSANDRA-5084)
 * Optimize auth setup (CASSANDRA-6122)
 * Trace index selection (CASSANDRA-6001)
 * Update sstablesPerReadHistogram to use biased sampling (CASSANDRA-6164)
 * Log UnknownColumnfamilyException when closing socket (CASSANDRA-5725)
 * Properly error out on CREATE INDEX for counters table (CASSANDRA-6160)
 * Handle JMX notification failure for repair (CASSANDRA-6097)
 * (Hadoop) Fetch no more than 128 splits in parallel (CASSANDRA-6169)
 * stress: add username/password authentication support (CASSANDRA-6068)
 * Fix indexed queries with row cache enabled on parent table (CASSANDRA-5732)
 * Fix compaction race during columnfamily drop (CASSANDRA-5957)
 * Fix validation of empty column names for compact tables (CASSANDRA-6152)
 * Skip replaying mutations that pass CRC but fail to deserialize (CASSANDRA-6183)
 * Rework token replacement to use replace_address (CASSANDRA-5916)
 * Fix altering column types (CASSANDRA-6185)
 * cqlsh: fix CREATE/ALTER WITH completion (CASSANDRA-6196)
 * add windows bat files for shell commands (CASSANDRA-6145)
 * Fix potential stack overflow during range tombstones insertion (CASSANDRA-6181)
 * (Hadoop) Make LOCAL_ONE the default consistency level (CASSANDRA-6214)


2.0.1
 * Fix bug that could allow reading deleted data temporarily (CASSANDRA-6025)
 * Improve memory use defaults (CASSANDRA-6059)
 * Make ThriftServer more easlly extensible (CASSANDRA-6058)
 * Remove Hadoop dependency from ITransportFactory (CASSANDRA-6062)
 * add file_cache_size_in_mb setting (CASSANDRA-5661)
 * Improve error message when yaml contains invalid properties (CASSANDRA-5958)
 * Improve leveled compaction's ability to find non-overlapping L0 compactions
   to work on concurrently (CASSANDRA-5921)
 * Notify indexer of columns shadowed by range tombstones (CASSANDRA-5614)
 * Log Merkle tree stats (CASSANDRA-2698)
 * Switch from crc32 to adler32 for compressed sstable checksums (CASSANDRA-5862)
 * Improve offheap memcpy performance (CASSANDRA-5884)
 * Use a range aware scanner for cleanup (CASSANDRA-2524)
 * Cleanup doesn't need to inspect sstables that contain only local data
   (CASSANDRA-5722)
 * Add ability for CQL3 to list partition keys (CASSANDRA-4536)
 * Improve native protocol serialization (CASSANDRA-5664)
 * Upgrade Thrift to 0.9.1 (CASSANDRA-5923)
 * Require superuser status for adding triggers (CASSANDRA-5963)
 * Make standalone scrubber handle old and new style leveled manifest
   (CASSANDRA-6005)
 * Fix paxos bugs (CASSANDRA-6012, 6013, 6023)
 * Fix paged ranges with multiple replicas (CASSANDRA-6004)
 * Fix potential AssertionError during tracing (CASSANDRA-6041)
 * Fix NPE in sstablesplit (CASSANDRA-6027)
 * Migrate pre-2.0 key/value/column aliases to system.schema_columns
   (CASSANDRA-6009)
 * Paging filter empty rows too agressively (CASSANDRA-6040)
 * Support variadic parameters for IN clauses (CASSANDRA-4210)
 * cqlsh: return the result of CAS writes (CASSANDRA-5796)
 * Fix validation of IN clauses with 2ndary indexes (CASSANDRA-6050)
 * Support named bind variables in CQL (CASSANDRA-6033)
Merged from 1.2:
 * Allow cache-keys-to-save to be set at runtime (CASSANDRA-5980)
 * Avoid second-guessing out-of-space state (CASSANDRA-5605)
 * Tuning knobs for dealing with large blobs and many CFs (CASSANDRA-5982)
 * (Hadoop) Fix CQLRW for thrift tables (CASSANDRA-6002)
 * Fix possible divide-by-zero in HHOM (CASSANDRA-5990)
 * Allow local batchlog writes for CL.ANY (CASSANDRA-5967)
 * Upgrade metrics-core to version 2.2.0 (CASSANDRA-5947)
 * Fix CqlRecordWriter with composite keys (CASSANDRA-5949)
 * Add snitch, schema version, cluster, partitioner to JMX (CASSANDRA-5881)
 * Allow disabling SlabAllocator (CASSANDRA-5935)
 * Make user-defined compaction JMX blocking (CASSANDRA-4952)
 * Fix streaming does not transfer wrapped range (CASSANDRA-5948)
 * Fix loading index summary containing empty key (CASSANDRA-5965)
 * Correctly handle limits in CompositesSearcher (CASSANDRA-5975)
 * Pig: handle CQL collections (CASSANDRA-5867)
 * Pass the updated cf to the PRSI index() method (CASSANDRA-5999)
 * Allow empty CQL3 batches (as no-op) (CASSANDRA-5994)
 * Support null in CQL3 functions (CASSANDRA-5910)
 * Replace the deprecated MapMaker with CacheLoader (CASSANDRA-6007)
 * Add SSTableDeletingNotification to DataTracker (CASSANDRA-6010)
 * Fix snapshots in use get deleted during snapshot repair (CASSANDRA-6011)
 * Move hints and exception count to o.a.c.metrics (CASSANDRA-6017)
 * Fix memory leak in snapshot repair (CASSANDRA-6047)
 * Fix sstable2sjon for CQL3 tables (CASSANDRA-5852)


2.0.0
 * Fix thrift validation when inserting into CQL3 tables (CASSANDRA-5138)
 * Fix periodic memtable flushing behavior with clean memtables (CASSANDRA-5931)
 * Fix dateOf() function for pre-2.0 timestamp columns (CASSANDRA-5928)
 * Fix SSTable unintentionally loads BF when opened for batch (CASSANDRA-5938)
 * Add stream session progress to JMX (CASSANDRA-4757)
 * Fix NPE during CAS operation (CASSANDRA-5925)
Merged from 1.2:
 * Fix getBloomFilterDiskSpaceUsed for AlwaysPresentFilter (CASSANDRA-5900)
 * Don't announce schema version until we've loaded the changes locally
   (CASSANDRA-5904)
 * Fix to support off heap bloom filters size greater than 2 GB (CASSANDRA-5903)
 * Properly handle parsing huge map and set literals (CASSANDRA-5893)


2.0.0-rc2
 * enable vnodes by default (CASSANDRA-5869)
 * fix CAS contention timeout (CASSANDRA-5830)
 * fix HsHa to respect max frame size (CASSANDRA-4573)
 * Fix (some) 2i on composite components omissions (CASSANDRA-5851)
 * cqlsh: add DESCRIBE FULL SCHEMA variant (CASSANDRA-5880)
Merged from 1.2:
 * Correctly validate sparse composite cells in scrub (CASSANDRA-5855)
 * Add KeyCacheHitRate metric to CF metrics (CASSANDRA-5868)
 * cqlsh: add support for multiline comments (CASSANDRA-5798)
 * Handle CQL3 SELECT duplicate IN restrictions on clustering columns
   (CASSANDRA-5856)


2.0.0-rc1
 * improve DecimalSerializer performance (CASSANDRA-5837)
 * fix potential spurious wakeup in AsyncOneResponse (CASSANDRA-5690)
 * fix schema-related trigger issues (CASSANDRA-5774)
 * Better validation when accessing CQL3 table from thrift (CASSANDRA-5138)
 * Fix assertion error during repair (CASSANDRA-5801)
 * Fix range tombstone bug (CASSANDRA-5805)
 * DC-local CAS (CASSANDRA-5797)
 * Add a native_protocol_version column to the system.local table (CASSANRDA-5819)
 * Use index_interval from cassandra.yaml when upgraded (CASSANDRA-5822)
 * Fix buffer underflow on socket close (CASSANDRA-5792)
Merged from 1.2:
 * Fix reading DeletionTime from 1.1-format sstables (CASSANDRA-5814)
 * cqlsh: add collections support to COPY (CASSANDRA-5698)
 * retry important messages for any IOException (CASSANDRA-5804)
 * Allow empty IN relations in SELECT/UPDATE/DELETE statements (CASSANDRA-5626)
 * cqlsh: fix crashing on Windows due to libedit detection (CASSANDRA-5812)
 * fix bulk-loading compressed sstables (CASSANDRA-5820)
 * (Hadoop) fix quoting in CqlPagingRecordReader and CqlRecordWriter
   (CASSANDRA-5824)
 * update default LCS sstable size to 160MB (CASSANDRA-5727)
 * Allow compacting 2Is via nodetool (CASSANDRA-5670)
 * Hex-encode non-String keys in OPP (CASSANDRA-5793)
 * nodetool history logging (CASSANDRA-5823)
 * (Hadoop) fix support for Thrift tables in CqlPagingRecordReader
   (CASSANDRA-5752)
 * add "all time blocked" to StatusLogger output (CASSANDRA-5825)
 * Future-proof inter-major-version schema migrations (CASSANDRA-5845)
 * (Hadoop) add CqlPagingRecordReader support for ReversedType in Thrift table
   (CASSANDRA-5718)
 * Add -no-snapshot option to scrub (CASSANDRA-5891)
 * Fix to support off heap bloom filters size greater than 2 GB (CASSANDRA-5903)
 * Properly handle parsing huge map and set literals (CASSANDRA-5893)
 * Fix LCS L0 compaction may overlap in L1 (CASSANDRA-5907)
 * New sstablesplit tool to split large sstables offline (CASSANDRA-4766)
 * Fix potential deadlock in native protocol server (CASSANDRA-5926)
 * Disallow incompatible type change in CQL3 (CASSANDRA-5882)
Merged from 1.1:
 * Correctly validate sparse composite cells in scrub (CASSANDRA-5855)


2.0.0-beta2
 * Replace countPendingHints with Hints Created metric (CASSANDRA-5746)
 * Allow nodetool with no args, and with help to run without a server (CASSANDRA-5734)
 * Cleanup AbstractType/TypeSerializer classes (CASSANDRA-5744)
 * Remove unimplemented cli option schema-mwt (CASSANDRA-5754)
 * Support range tombstones in thrift (CASSANDRA-5435)
 * Normalize table-manipulating CQL3 statements' class names (CASSANDRA-5759)
 * cqlsh: add missing table options to DESCRIBE output (CASSANDRA-5749)
 * Fix assertion error during repair (CASSANDRA-5757)
 * Fix bulkloader (CASSANDRA-5542)
 * Add LZ4 compression to the native protocol (CASSANDRA-5765)
 * Fix bugs in the native protocol v2 (CASSANDRA-5770)
 * CAS on 'primary key only' table (CASSANDRA-5715)
 * Support streaming SSTables of old versions (CASSANDRA-5772)
 * Always respect protocol version in native protocol (CASSANDRA-5778)
 * Fix ConcurrentModificationException during streaming (CASSANDRA-5782)
 * Update deletion timestamp in Commit#updatesWithPaxosTime (CASSANDRA-5787)
 * Thrift cas() method crashes if input columns are not sorted (CASSANDRA-5786)
 * Order columns names correctly when querying for CAS (CASSANDRA-5788)
 * Fix streaming retry (CASSANDRA-5775)
Merged from 1.2:
 * if no seeds can be a reached a node won't start in a ring by itself (CASSANDRA-5768)
 * add cassandra.unsafesystem property (CASSANDRA-5704)
 * (Hadoop) quote identifiers in CqlPagingRecordReader (CASSANDRA-5763)
 * Add replace_node functionality for vnodes (CASSANDRA-5337)
 * Add timeout events to query traces (CASSANDRA-5520)
 * Fix serialization of the LEFT gossip value (CASSANDRA-5696)
 * Pig: support for cql3 tables (CASSANDRA-5234)
 * Fix skipping range tombstones with reverse queries (CASSANDRA-5712)
 * Expire entries out of ThriftSessionManager (CASSANDRA-5719)
 * Don't keep ancestor information in memory (CASSANDRA-5342)
 * Expose native protocol server status in nodetool info (CASSANDRA-5735)
 * Fix pathetic performance of range tombstones (CASSANDRA-5677)
 * Fix querying with an empty (impossible) range (CASSANDRA-5573)
 * cqlsh: handle CUSTOM 2i in DESCRIBE output (CASSANDRA-5760)
 * Fix minor bug in Range.intersects(Bound) (CASSANDRA-5771)
 * cqlsh: handle disabled compression in DESCRIBE output (CASSANDRA-5766)
 * Ensure all UP events are notified on the native protocol (CASSANDRA-5769)
 * Fix formatting of sstable2json with multiple -k arguments (CASSANDRA-5781)
 * Don't rely on row marker for queries in general to hide lost markers
   after TTL expires (CASSANDRA-5762)
 * Sort nodetool help output (CASSANDRA-5776)
 * Fix column expiring during 2 phases compaction (CASSANDRA-5799)
 * now() is being rejected in INSERTs when inside collections (CASSANDRA-5795)


2.0.0-beta1
 * Add support for indexing clustered columns (CASSANDRA-5125)
 * Removed on-heap row cache (CASSANDRA-5348)
 * use nanotime consistently for node-local timeouts (CASSANDRA-5581)
 * Avoid unnecessary second pass on name-based queries (CASSANDRA-5577)
 * Experimental triggers (CASSANDRA-1311)
 * JEMalloc support for off-heap allocation (CASSANDRA-3997)
 * Single-pass compaction (CASSANDRA-4180)
 * Removed token range bisection (CASSANDRA-5518)
 * Removed compatibility with pre-1.2.5 sstables and network messages
   (CASSANDRA-5511)
 * removed PBSPredictor (CASSANDRA-5455)
 * CAS support (CASSANDRA-5062, 5441, 5442, 5443, 5619, 5667)
 * Leveled compaction performs size-tiered compactions in L0
   (CASSANDRA-5371, 5439)
 * Add yaml network topology snitch for mixed ec2/other envs (CASSANDRA-5339)
 * Log when a node is down longer than the hint window (CASSANDRA-4554)
 * Optimize tombstone creation for ExpiringColumns (CASSANDRA-4917)
 * Improve LeveledScanner work estimation (CASSANDRA-5250, 5407)
 * Replace compaction lock with runWithCompactionsDisabled (CASSANDRA-3430)
 * Change Message IDs to ints (CASSANDRA-5307)
 * Move sstable level information into the Stats component, removing the
   need for a separate Manifest file (CASSANDRA-4872)
 * avoid serializing to byte[] on commitlog append (CASSANDRA-5199)
 * make index_interval configurable per columnfamily (CASSANDRA-3961, CASSANDRA-5650)
 * add default_time_to_live (CASSANDRA-3974)
 * add memtable_flush_period_in_ms (CASSANDRA-4237)
 * replace supercolumns internally by composites (CASSANDRA-3237, 5123)
 * upgrade thrift to 0.9.0 (CASSANDRA-3719)
 * drop unnecessary keyspace parameter from user-defined compaction API
   (CASSANDRA-5139)
 * more robust solution to incomplete compactions + counters (CASSANDRA-5151)
 * Change order of directory searching for c*.in.sh (CASSANDRA-3983)
 * Add tool to reset SSTable compaction level for LCS (CASSANDRA-5271)
 * Allow custom configuration loader (CASSANDRA-5045)
 * Remove memory emergency pressure valve logic (CASSANDRA-3534)
 * Reduce request latency with eager retry (CASSANDRA-4705)
 * cqlsh: Remove ASSUME command (CASSANDRA-5331)
 * Rebuild BF when loading sstables if bloom_filter_fp_chance
   has changed since compaction (CASSANDRA-5015)
 * remove row-level bloom filters (CASSANDRA-4885)
 * Change Kernel Page Cache skipping into row preheating (disabled by default)
   (CASSANDRA-4937)
 * Improve repair by deciding on a gcBefore before sending
   out TreeRequests (CASSANDRA-4932)
 * Add an official way to disable compactions (CASSANDRA-5074)
 * Reenable ALTER TABLE DROP with new semantics (CASSANDRA-3919)
 * Add binary protocol versioning (CASSANDRA-5436)
 * Swap THshaServer for TThreadedSelectorServer (CASSANDRA-5530)
 * Add alias support to SELECT statement (CASSANDRA-5075)
 * Don't create empty RowMutations in CommitLogReplayer (CASSANDRA-5541)
 * Use range tombstones when dropping cfs/columns from schema (CASSANDRA-5579)
 * cqlsh: drop CQL2/CQL3-beta support (CASSANDRA-5585)
 * Track max/min column names in sstables to be able to optimize slice
   queries (CASSANDRA-5514, CASSANDRA-5595, CASSANDRA-5600)
 * Binary protocol: allow batching already prepared statements (CASSANDRA-4693)
 * Allow preparing timestamp, ttl and limit in CQL3 queries (CASSANDRA-4450)
 * Support native link w/o JNA in Java7 (CASSANDRA-3734)
 * Use SASL authentication in binary protocol v2 (CASSANDRA-5545)
 * Replace Thrift HsHa with LMAX Disruptor based implementation (CASSANDRA-5582)
 * cqlsh: Add row count to SELECT output (CASSANDRA-5636)
 * Include a timestamp with all read commands to determine column expiration
   (CASSANDRA-5149)
 * Streaming 2.0 (CASSANDRA-5286, 5699)
 * Conditional create/drop ks/table/index statements in CQL3 (CASSANDRA-2737)
 * more pre-table creation property validation (CASSANDRA-5693)
 * Redesign repair messages (CASSANDRA-5426)
 * Fix ALTER RENAME post-5125 (CASSANDRA-5702)
 * Disallow renaming a 2ndary indexed column (CASSANDRA-5705)
 * Rename Table to Keyspace (CASSANDRA-5613)
 * Ensure changing column_index_size_in_kb on different nodes don't corrupt the
   sstable (CASSANDRA-5454)
 * Move resultset type information into prepare, not execute (CASSANDRA-5649)
 * Auto paging in binary protocol (CASSANDRA-4415, 5714)
 * Don't tie client side use of AbstractType to JDBC (CASSANDRA-4495)
 * Adds new TimestampType to replace DateType (CASSANDRA-5723, CASSANDRA-5729)
Merged from 1.2:
 * make starting native protocol server idempotent (CASSANDRA-5728)
 * Fix loading key cache when a saved entry is no longer valid (CASSANDRA-5706)
 * Fix serialization of the LEFT gossip value (CASSANDRA-5696)
 * cqlsh: Don't show 'null' in place of empty values (CASSANDRA-5675)
 * Race condition in detecting version on a mixed 1.1/1.2 cluster
   (CASSANDRA-5692)
 * Fix skipping range tombstones with reverse queries (CASSANDRA-5712)
 * Expire entries out of ThriftSessionManager (CASSANRDA-5719)
 * Don't keep ancestor information in memory (CASSANDRA-5342)
 * cqlsh: fix handling of semicolons inside BATCH queries (CASSANDRA-5697)


1.2.6
 * Fix tracing when operation completes before all responses arrive
   (CASSANDRA-5668)
 * Fix cross-DC mutation forwarding (CASSANDRA-5632)
 * Reduce SSTableLoader memory usage (CASSANDRA-5555)
 * Scale hinted_handoff_throttle_in_kb to cluster size (CASSANDRA-5272)
 * (Hadoop) Add CQL3 input/output formats (CASSANDRA-4421, 5622)
 * (Hadoop) Fix InputKeyRange in CFIF (CASSANDRA-5536)
 * Fix dealing with ridiculously large max sstable sizes in LCS (CASSANDRA-5589)
 * Ignore pre-truncate hints (CASSANDRA-4655)
 * Move System.exit on OOM into a separate thread (CASSANDRA-5273)
 * Write row markers when serializing schema (CASSANDRA-5572)
 * Check only SSTables for the requested range when streaming (CASSANDRA-5569)
 * Improve batchlog replay behavior and hint ttl handling (CASSANDRA-5314)
 * Exclude localTimestamp from validation for tombstones (CASSANDRA-5398)
 * cqlsh: add custom prompt support (CASSANDRA-5539)
 * Reuse prepared statements in hot auth queries (CASSANDRA-5594)
 * cqlsh: add vertical output option (see EXPAND) (CASSANDRA-5597)
 * Add a rate limit option to stress (CASSANDRA-5004)
 * have BulkLoader ignore snapshots directories (CASSANDRA-5587)
 * fix SnitchProperties logging context (CASSANDRA-5602)
 * Expose whether jna is enabled and memory is locked via JMX (CASSANDRA-5508)
 * cqlsh: fix COPY FROM with ReversedType (CASSANDRA-5610)
 * Allow creating CUSTOM indexes on collections (CASSANDRA-5615)
 * Evaluate now() function at execution time (CASSANDRA-5616)
 * Expose detailed read repair metrics (CASSANDRA-5618)
 * Correct blob literal + ReversedType parsing (CASSANDRA-5629)
 * Allow GPFS to prefer the internal IP like EC2MRS (CASSANDRA-5630)
 * fix help text for -tspw cassandra-cli (CASSANDRA-5643)
 * don't throw away initial causes exceptions for internode encryption issues
   (CASSANDRA-5644)
 * Fix message spelling errors for cql select statements (CASSANDRA-5647)
 * Suppress custom exceptions thru jmx (CASSANDRA-5652)
 * Update CREATE CUSTOM INDEX syntax (CASSANDRA-5639)
 * Fix PermissionDetails.equals() method (CASSANDRA-5655)
 * Never allow partition key ranges in CQL3 without token() (CASSANDRA-5666)
 * Gossiper incorrectly drops AppState for an upgrading node (CASSANDRA-5660)
 * Connection thrashing during multi-region ec2 during upgrade, due to
   messaging version (CASSANDRA-5669)
 * Avoid over reconnecting in EC2MRS (CASSANDRA-5678)
 * Fix ReadResponseSerializer.serializedSize() for digest reads (CASSANDRA-5476)
 * allow sstable2json on 2i CFs (CASSANDRA-5694)
Merged from 1.1:
 * Remove buggy thrift max message length option (CASSANDRA-5529)
 * Fix NPE in Pig's widerow mode (CASSANDRA-5488)
 * Add split size parameter to Pig and disable split combination (CASSANDRA-5544)


1.2.5
 * make BytesToken.toString only return hex bytes (CASSANDRA-5566)
 * Ensure that submitBackground enqueues at least one task (CASSANDRA-5554)
 * fix 2i updates with identical values and timestamps (CASSANDRA-5540)
 * fix compaction throttling bursty-ness (CASSANDRA-4316)
 * reduce memory consumption of IndexSummary (CASSANDRA-5506)
 * remove per-row column name bloom filters (CASSANDRA-5492)
 * Include fatal errors in trace events (CASSANDRA-5447)
 * Ensure that PerRowSecondaryIndex is notified of row-level deletes
   (CASSANDRA-5445)
 * Allow empty blob literals in CQL3 (CASSANDRA-5452)
 * Fix streaming RangeTombstones at column index boundary (CASSANDRA-5418)
 * Fix preparing statements when current keyspace is not set (CASSANDRA-5468)
 * Fix SemanticVersion.isSupportedBy minor/patch handling (CASSANDRA-5496)
 * Don't provide oldCfId for post-1.1 system cfs (CASSANDRA-5490)
 * Fix primary range ignores replication strategy (CASSANDRA-5424)
 * Fix shutdown of binary protocol server (CASSANDRA-5507)
 * Fix repair -snapshot not working (CASSANDRA-5512)
 * Set isRunning flag later in binary protocol server (CASSANDRA-5467)
 * Fix use of CQL3 functions with descending clustering order (CASSANDRA-5472)
 * Disallow renaming columns one at a time for thrift table in CQL3
   (CASSANDRA-5531)
 * cqlsh: add CLUSTERING ORDER BY support to DESCRIBE (CASSANDRA-5528)
 * Add custom secondary index support to CQL3 (CASSANDRA-5484)
 * Fix repair hanging silently on unexpected error (CASSANDRA-5229)
 * Fix Ec2Snitch regression introduced by CASSANDRA-5171 (CASSANDRA-5432)
 * Add nodetool enablebackup/disablebackup (CASSANDRA-5556)
 * cqlsh: fix DESCRIBE after case insensitive USE (CASSANDRA-5567)
Merged from 1.1
 * Add retry mechanism to OTC for non-droppable_verbs (CASSANDRA-5393)
 * Use allocator information to improve memtable memory usage estimate
   (CASSANDRA-5497)
 * Fix trying to load deleted row into row cache on startup (CASSANDRA-4463)
 * fsync leveled manifest to avoid corruption (CASSANDRA-5535)
 * Fix Bound intersection computation (CASSANDRA-5551)
 * sstablescrub now respects max memory size in cassandra.in.sh (CASSANDRA-5562)


1.2.4
 * Ensure that PerRowSecondaryIndex updates see the most recent values
   (CASSANDRA-5397)
 * avoid duplicate index entries ind PrecompactedRow and
   ParallelCompactionIterable (CASSANDRA-5395)
 * remove the index entry on oldColumn when new column is a tombstone
   (CASSANDRA-5395)
 * Change default stream throughput from 400 to 200 mbps (CASSANDRA-5036)
 * Gossiper logs DOWN for symmetry with UP (CASSANDRA-5187)
 * Fix mixing prepared statements between keyspaces (CASSANDRA-5352)
 * Fix consistency level during bootstrap - strike 3 (CASSANDRA-5354)
 * Fix transposed arguments in AlreadyExistsException (CASSANDRA-5362)
 * Improve asynchronous hint delivery (CASSANDRA-5179)
 * Fix Guava dependency version (12.0 -> 13.0.1) for Maven (CASSANDRA-5364)
 * Validate that provided CQL3 collection value are < 64K (CASSANDRA-5355)
 * Make upgradeSSTable skip current version sstables by default (CASSANDRA-5366)
 * Optimize min/max timestamp collection (CASSANDRA-5373)
 * Invalid streamId in cql binary protocol when using invalid CL
   (CASSANDRA-5164)
 * Fix validation for IN where clauses with collections (CASSANDRA-5376)
 * Copy resultSet on count query to avoid ConcurrentModificationException
   (CASSANDRA-5382)
 * Correctly typecheck in CQL3 even with ReversedType (CASSANDRA-5386)
 * Fix streaming compressed files when using encryption (CASSANDRA-5391)
 * cassandra-all 1.2.0 pom missing netty dependency (CASSANDRA-5392)
 * Fix writetime/ttl functions on null values (CASSANDRA-5341)
 * Fix NPE during cql3 select with token() (CASSANDRA-5404)
 * IndexHelper.skipBloomFilters won't skip non-SHA filters (CASSANDRA-5385)
 * cqlsh: Print maps ordered by key, sort sets (CASSANDRA-5413)
 * Add null syntax support in CQL3 for inserts (CASSANDRA-3783)
 * Allow unauthenticated set_keyspace() calls (CASSANDRA-5423)
 * Fix potential incremental backups race (CASSANDRA-5410)
 * Fix prepared BATCH statements with batch-level timestamps (CASSANDRA-5415)
 * Allow overriding superuser setup delay (CASSANDRA-5430)
 * cassandra-shuffle with JMX usernames and passwords (CASSANDRA-5431)
Merged from 1.1:
 * cli: Quote ks and cf names in schema output when needed (CASSANDRA-5052)
 * Fix bad default for min/max timestamp in SSTableMetadata (CASSANDRA-5372)
 * Fix cf name extraction from manifest in Directories.migrateFile()
   (CASSANDRA-5242)
 * Support pluggable internode authentication (CASSANDRA-5401)


1.2.3
 * add check for sstable overlap within a level on startup (CASSANDRA-5327)
 * replace ipv6 colons in jmx object names (CASSANDRA-5298, 5328)
 * Avoid allocating SSTableBoundedScanner during repair when the range does
   not intersect the sstable (CASSANDRA-5249)
 * Don't lowercase property map keys (this breaks NTS) (CASSANDRA-5292)
 * Fix composite comparator with super columns (CASSANDRA-5287)
 * Fix insufficient validation of UPDATE queries against counter cfs
   (CASSANDRA-5300)
 * Fix PropertyFileSnitch default DC/Rack behavior (CASSANDRA-5285)
 * Handle null values when executing prepared statement (CASSANDRA-5081)
 * Add netty to pom dependencies (CASSANDRA-5181)
 * Include type arguments in Thrift CQLPreparedResult (CASSANDRA-5311)
 * Fix compaction not removing columns when bf_fp_ratio is 1 (CASSANDRA-5182)
 * cli: Warn about missing CQL3 tables in schema descriptions (CASSANDRA-5309)
 * Re-enable unknown option in replication/compaction strategies option for
   backward compatibility (CASSANDRA-4795)
 * Add binary protocol support to stress (CASSANDRA-4993)
 * cqlsh: Fix COPY FROM value quoting and null handling (CASSANDRA-5305)
 * Fix repair -pr for vnodes (CASSANDRA-5329)
 * Relax CL for auth queries for non-default users (CASSANDRA-5310)
 * Fix AssertionError during repair (CASSANDRA-5245)
 * Don't announce migrations to pre-1.2 nodes (CASSANDRA-5334)
Merged from 1.1:
 * Update offline scrub for 1.0 -> 1.1 directory structure (CASSANDRA-5195)
 * add tmp flag to Descriptor hashcode (CASSANDRA-4021)
 * fix logging of "Found table data in data directories" when only system tables
   are present (CASSANDRA-5289)
 * cli: Add JMX authentication support (CASSANDRA-5080)
 * nodetool: ability to repair specific range (CASSANDRA-5280)
 * Fix possible assertion triggered in SliceFromReadCommand (CASSANDRA-5284)
 * cqlsh: Add inet type support on Windows (ipv4-only) (CASSANDRA-4801)
 * Fix race when initializing ColumnFamilyStore (CASSANDRA-5350)
 * Add UseTLAB JVM flag (CASSANDRA-5361)


1.2.2
 * fix potential for multiple concurrent compactions of the same sstables
   (CASSANDRA-5256)
 * avoid no-op caching of byte[] on commitlog append (CASSANDRA-5199)
 * fix symlinks under data dir not working (CASSANDRA-5185)
 * fix bug in compact storage metadata handling (CASSANDRA-5189)
 * Validate login for USE queries (CASSANDRA-5207)
 * cli: remove default username and password (CASSANDRA-5208)
 * configure populate_io_cache_on_flush per-CF (CASSANDRA-4694)
 * allow configuration of internode socket buffer (CASSANDRA-3378)
 * Make sstable directory picking blacklist-aware again (CASSANDRA-5193)
 * Correctly expire gossip states for edge cases (CASSANDRA-5216)
 * Improve handling of directory creation failures (CASSANDRA-5196)
 * Expose secondary indicies to the rest of nodetool (CASSANDRA-4464)
 * Binary protocol: avoid sending notification for 0.0.0.0 (CASSANDRA-5227)
 * add UseCondCardMark XX jvm settings on jdk 1.7 (CASSANDRA-4366)
 * CQL3 refactor to allow conversion function (CASSANDRA-5226)
 * Fix drop of sstables in some circumstance (CASSANDRA-5232)
 * Implement caching of authorization results (CASSANDRA-4295)
 * Add support for LZ4 compression (CASSANDRA-5038)
 * Fix missing columns in wide rows queries (CASSANDRA-5225)
 * Simplify auth setup and make system_auth ks alterable (CASSANDRA-5112)
 * Stop compactions from hanging during bootstrap (CASSANDRA-5244)
 * fix compressed streaming sending extra chunk (CASSANDRA-5105)
 * Add CQL3-based implementations of IAuthenticator and IAuthorizer
   (CASSANDRA-4898)
 * Fix timestamp-based tomstone removal logic (CASSANDRA-5248)
 * cli: Add JMX authentication support (CASSANDRA-5080)
 * Fix forceFlush behavior (CASSANDRA-5241)
 * cqlsh: Add username autocompletion (CASSANDRA-5231)
 * Fix CQL3 composite partition key error (CASSANDRA-5240)
 * Allow IN clause on last clustering key (CASSANDRA-5230)
Merged from 1.1:
 * fix start key/end token validation for wide row iteration (CASSANDRA-5168)
 * add ConfigHelper support for Thrift frame and max message sizes (CASSANDRA-5188)
 * fix nodetool repair not fail on node down (CASSANDRA-5203)
 * always collect tombstone hints (CASSANDRA-5068)
 * Fix error when sourcing file in cqlsh (CASSANDRA-5235)


1.2.1
 * stream undelivered hints on decommission (CASSANDRA-5128)
 * GossipingPropertyFileSnitch loads saved dc/rack info if needed (CASSANDRA-5133)
 * drain should flush system CFs too (CASSANDRA-4446)
 * add inter_dc_tcp_nodelay setting (CASSANDRA-5148)
 * re-allow wrapping ranges for start_token/end_token range pairitspwng (CASSANDRA-5106)
 * fix validation compaction of empty rows (CASSANDRA-5136)
 * nodetool methods to enable/disable hint storage/delivery (CASSANDRA-4750)
 * disallow bloom filter false positive chance of 0 (CASSANDRA-5013)
 * add threadpool size adjustment methods to JMXEnabledThreadPoolExecutor and
   CompactionManagerMBean (CASSANDRA-5044)
 * fix hinting for dropped local writes (CASSANDRA-4753)
 * off-heap cache doesn't need mutable column container (CASSANDRA-5057)
 * apply disk_failure_policy to bad disks on initial directory creation
   (CASSANDRA-4847)
 * Optimize name-based queries to use ArrayBackedSortedColumns (CASSANDRA-5043)
 * Fall back to old manifest if most recent is unparseable (CASSANDRA-5041)
 * pool [Compressed]RandomAccessReader objects on the partitioned read path
   (CASSANDRA-4942)
 * Add debug logging to list filenames processed by Directories.migrateFile
   method (CASSANDRA-4939)
 * Expose black-listed directories via JMX (CASSANDRA-4848)
 * Log compaction merge counts (CASSANDRA-4894)
 * Minimize byte array allocation by AbstractData{Input,Output} (CASSANDRA-5090)
 * Add SSL support for the binary protocol (CASSANDRA-5031)
 * Allow non-schema system ks modification for shuffle to work (CASSANDRA-5097)
 * cqlsh: Add default limit to SELECT statements (CASSANDRA-4972)
 * cqlsh: fix DESCRIBE for 1.1 cfs in CQL3 (CASSANDRA-5101)
 * Correctly gossip with nodes >= 1.1.7 (CASSANDRA-5102)
 * Ensure CL guarantees on digest mismatch (CASSANDRA-5113)
 * Validate correctly selects on composite partition key (CASSANDRA-5122)
 * Fix exception when adding collection (CASSANDRA-5117)
 * Handle states for non-vnode clusters correctly (CASSANDRA-5127)
 * Refuse unrecognized replication and compaction strategy options (CASSANDRA-4795)
 * Pick the correct value validator in sstable2json for cql3 tables (CASSANDRA-5134)
 * Validate login for describe_keyspace, describe_keyspaces and set_keyspace
   (CASSANDRA-5144)
 * Fix inserting empty maps (CASSANDRA-5141)
 * Don't remove tokens from System table for node we know (CASSANDRA-5121)
 * fix streaming progress report for compresed files (CASSANDRA-5130)
 * Coverage analysis for low-CL queries (CASSANDRA-4858)
 * Stop interpreting dates as valid timeUUID value (CASSANDRA-4936)
 * Adds E notation for floating point numbers (CASSANDRA-4927)
 * Detect (and warn) unintentional use of the cql2 thrift methods when cql3 was
   intended (CASSANDRA-5172)
 * cli: Quote ks and cf names in schema output when needed (CASSANDRA-5052)
 * Fix cf name extraction from manifest in Directories.migrateFile() (CASSANDRA-5242)
 * Replace mistaken usage of commons-logging with slf4j (CASSANDRA-5464)
 * Ensure Jackson dependency matches lib (CASSANDRA-5126)
 * Expose droppable tombstone ratio stats over JMX (CASSANDRA-5159)
Merged from 1.1:
 * Simplify CompressedRandomAccessReader to work around JDK FD bug (CASSANDRA-5088)
 * Improve handling a changing target throttle rate mid-compaction (CASSANDRA-5087)
 * Pig: correctly decode row keys in widerow mode (CASSANDRA-5098)
 * nodetool repair command now prints progress (CASSANDRA-4767)
 * fix user defined compaction to run against 1.1 data directory (CASSANDRA-5118)
 * Fix CQL3 BATCH authorization caching (CASSANDRA-5145)
 * fix get_count returns incorrect value with TTL (CASSANDRA-5099)
 * better handling for mid-compaction failure (CASSANDRA-5137)
 * convert default marshallers list to map for better readability (CASSANDRA-5109)
 * fix ConcurrentModificationException in getBootstrapSource (CASSANDRA-5170)
 * fix sstable maxtimestamp for row deletes and pre-1.1.1 sstables (CASSANDRA-5153)
 * Fix thread growth on node removal (CASSANDRA-5175)
 * Make Ec2Region's datacenter name configurable (CASSANDRA-5155)


1.2.0
 * Disallow counters in collections (CASSANDRA-5082)
 * cqlsh: add unit tests (CASSANDRA-3920)
 * fix default bloom_filter_fp_chance for LeveledCompactionStrategy (CASSANDRA-5093)
Merged from 1.1:
 * add validation for get_range_slices with start_key and end_token (CASSANDRA-5089)


1.2.0-rc2
 * fix nodetool ownership display with vnodes (CASSANDRA-5065)
 * cqlsh: add DESCRIBE KEYSPACES command (CASSANDRA-5060)
 * Fix potential infinite loop when reloading CFS (CASSANDRA-5064)
 * Fix SimpleAuthorizer example (CASSANDRA-5072)
 * cqlsh: force CL.ONE for tracing and system.schema* queries (CASSANDRA-5070)
 * Includes cassandra-shuffle in the debian package (CASSANDRA-5058)
Merged from 1.1:
 * fix multithreaded compaction deadlock (CASSANDRA-4492)
 * fix temporarily missing schema after upgrade from pre-1.1.5 (CASSANDRA-5061)
 * Fix ALTER TABLE overriding compression options with defaults
   (CASSANDRA-4996, 5066)
 * fix specifying and altering crc_check_chance (CASSANDRA-5053)
 * fix Murmur3Partitioner ownership% calculation (CASSANDRA-5076)
 * Don't expire columns sooner than they should in 2ndary indexes (CASSANDRA-5079)


1.2-rc1
 * rename rpc_timeout settings to request_timeout (CASSANDRA-5027)
 * add BF with 0.1 FP to LCS by default (CASSANDRA-5029)
 * Fix preparing insert queries (CASSANDRA-5016)
 * Fix preparing queries with counter increment (CASSANDRA-5022)
 * Fix preparing updates with collections (CASSANDRA-5017)
 * Don't generate UUID based on other node address (CASSANDRA-5002)
 * Fix message when trying to alter a clustering key type (CASSANDRA-5012)
 * Update IAuthenticator to match the new IAuthorizer (CASSANDRA-5003)
 * Fix inserting only a key in CQL3 (CASSANDRA-5040)
 * Fix CQL3 token() function when used with strings (CASSANDRA-5050)
Merged from 1.1:
 * reduce log spam from invalid counter shards (CASSANDRA-5026)
 * Improve schema propagation performance (CASSANDRA-5025)
 * Fix for IndexHelper.IndexFor throws OOB Exception (CASSANDRA-5030)
 * cqlsh: make it possible to describe thrift CFs (CASSANDRA-4827)
 * cqlsh: fix timestamp formatting on some platforms (CASSANDRA-5046)


1.2-beta3
 * make consistency level configurable in cqlsh (CASSANDRA-4829)
 * fix cqlsh rendering of blob fields (CASSANDRA-4970)
 * fix cqlsh DESCRIBE command (CASSANDRA-4913)
 * save truncation position in system table (CASSANDRA-4906)
 * Move CompressionMetadata off-heap (CASSANDRA-4937)
 * allow CLI to GET cql3 columnfamily data (CASSANDRA-4924)
 * Fix rare race condition in getExpireTimeForEndpoint (CASSANDRA-4402)
 * acquire references to overlapping sstables during compaction so bloom filter
   doesn't get free'd prematurely (CASSANDRA-4934)
 * Don't share slice query filter in CQL3 SelectStatement (CASSANDRA-4928)
 * Separate tracing from Log4J (CASSANDRA-4861)
 * Exclude gcable tombstones from merkle-tree computation (CASSANDRA-4905)
 * Better printing of AbstractBounds for tracing (CASSANDRA-4931)
 * Optimize mostRecentTombstone check in CC.collectAllData (CASSANDRA-4883)
 * Change stream session ID to UUID to avoid collision from same node (CASSANDRA-4813)
 * Use Stats.db when bulk loading if present (CASSANDRA-4957)
 * Skip repair on system_trace and keyspaces with RF=1 (CASSANDRA-4956)
 * (cql3) Remove arbitrary SELECT limit (CASSANDRA-4918)
 * Correctly handle prepared operation on collections (CASSANDRA-4945)
 * Fix CQL3 LIMIT (CASSANDRA-4877)
 * Fix Stress for CQL3 (CASSANDRA-4979)
 * Remove cassandra specific exceptions from JMX interface (CASSANDRA-4893)
 * (CQL3) Force using ALLOW FILTERING on potentially inefficient queries (CASSANDRA-4915)
 * (cql3) Fix adding column when the table has collections (CASSANDRA-4982)
 * (cql3) Fix allowing collections with compact storage (CASSANDRA-4990)
 * (cql3) Refuse ttl/writetime function on collections (CASSANDRA-4992)
 * Replace IAuthority with new IAuthorizer (CASSANDRA-4874)
 * clqsh: fix KEY pseudocolumn escaping when describing Thrift tables
   in CQL3 mode (CASSANDRA-4955)
 * add basic authentication support for Pig CassandraStorage (CASSANDRA-3042)
 * fix CQL2 ALTER TABLE compaction_strategy_class altering (CASSANDRA-4965)
Merged from 1.1:
 * Fall back to old describe_splits if d_s_ex is not available (CASSANDRA-4803)
 * Improve error reporting when streaming ranges fail (CASSANDRA-5009)
 * Fix cqlsh timestamp formatting of timezone info (CASSANDRA-4746)
 * Fix assertion failure with leveled compaction (CASSANDRA-4799)
 * Check for null end_token in get_range_slice (CASSANDRA-4804)
 * Remove all remnants of removed nodes (CASSANDRA-4840)
 * Add aut-reloading of the log4j file in debian package (CASSANDRA-4855)
 * Fix estimated row cache entry size (CASSANDRA-4860)
 * reset getRangeSlice filter after finishing a row for get_paged_slice
   (CASSANDRA-4919)
 * expunge row cache post-truncate (CASSANDRA-4940)
 * Allow static CF definition with compact storage (CASSANDRA-4910)
 * Fix endless loop/compaction of schema_* CFs due to broken timestamps (CASSANDRA-4880)
 * Fix 'wrong class type' assertion in CounterColumn (CASSANDRA-4976)


1.2-beta2
 * fp rate of 1.0 disables BF entirely; LCS defaults to 1.0 (CASSANDRA-4876)
 * off-heap bloom filters for row keys (CASSANDRA_4865)
 * add extension point for sstable components (CASSANDRA-4049)
 * improve tracing output (CASSANDRA-4852, 4862)
 * make TRACE verb droppable (CASSANDRA-4672)
 * fix BulkLoader recognition of CQL3 columnfamilies (CASSANDRA-4755)
 * Sort commitlog segments for replay by id instead of mtime (CASSANDRA-4793)
 * Make hint delivery asynchronous (CASSANDRA-4761)
 * Pluggable Thrift transport factories for CLI and cqlsh (CASSANDRA-4609, 4610)
 * cassandra-cli: allow Double value type to be inserted to a column (CASSANDRA-4661)
 * Add ability to use custom TServerFactory implementations (CASSANDRA-4608)
 * optimize batchlog flushing to skip successful batches (CASSANDRA-4667)
 * include metadata for system keyspace itself in schema tables (CASSANDRA-4416)
 * add check to PropertyFileSnitch to verify presence of location for
   local node (CASSANDRA-4728)
 * add PBSPredictor consistency modeler (CASSANDRA-4261)
 * remove vestiges of Thrift unframed mode (CASSANDRA-4729)
 * optimize single-row PK lookups (CASSANDRA-4710)
 * adjust blockFor calculation to account for pending ranges due to node
   movement (CASSANDRA-833)
 * Change CQL version to 3.0.0 and stop accepting 3.0.0-beta1 (CASSANDRA-4649)
 * (CQL3) Make prepared statement global instead of per connection
   (CASSANDRA-4449)
 * Fix scrubbing of CQL3 created tables (CASSANDRA-4685)
 * (CQL3) Fix validation when using counter and regular columns in the same
   table (CASSANDRA-4706)
 * Fix bug starting Cassandra with simple authentication (CASSANDRA-4648)
 * Add support for batchlog in CQL3 (CASSANDRA-4545, 4738)
 * Add support for multiple column family outputs in CFOF (CASSANDRA-4208)
 * Support repairing only the local DC nodes (CASSANDRA-4747)
 * Use rpc_address for binary protocol and change default port (CASSANDRA-4751)
 * Fix use of collections in prepared statements (CASSANDRA-4739)
 * Store more information into peers table (CASSANDRA-4351, 4814)
 * Configurable bucket size for size tiered compaction (CASSANDRA-4704)
 * Run leveled compaction in parallel (CASSANDRA-4310)
 * Fix potential NPE during CFS reload (CASSANDRA-4786)
 * Composite indexes may miss results (CASSANDRA-4796)
 * Move consistency level to the protocol level (CASSANDRA-4734, 4824)
 * Fix Subcolumn slice ends not respected (CASSANDRA-4826)
 * Fix Assertion error in cql3 select (CASSANDRA-4783)
 * Fix list prepend logic (CQL3) (CASSANDRA-4835)
 * Add booleans as literals in CQL3 (CASSANDRA-4776)
 * Allow renaming PK columns in CQL3 (CASSANDRA-4822)
 * Fix binary protocol NEW_NODE event (CASSANDRA-4679)
 * Fix potential infinite loop in tombstone compaction (CASSANDRA-4781)
 * Remove system tables accounting from schema (CASSANDRA-4850)
 * (cql3) Force provided columns in clustering key order in
   'CLUSTERING ORDER BY' (CASSANDRA-4881)
 * Fix composite index bug (CASSANDRA-4884)
 * Fix short read protection for CQL3 (CASSANDRA-4882)
 * Add tracing support to the binary protocol (CASSANDRA-4699)
 * (cql3) Don't allow prepared marker inside collections (CASSANDRA-4890)
 * Re-allow order by on non-selected columns (CASSANDRA-4645)
 * Bug when composite index is created in a table having collections (CASSANDRA-4909)
 * log index scan subject in CompositesSearcher (CASSANDRA-4904)
Merged from 1.1:
 * add get[Row|Key]CacheEntries to CacheServiceMBean (CASSANDRA-4859)
 * fix get_paged_slice to wrap to next row correctly (CASSANDRA-4816)
 * fix indexing empty column values (CASSANDRA-4832)
 * allow JdbcDate to compose null Date objects (CASSANDRA-4830)
 * fix possible stackoverflow when compacting 1000s of sstables
   (CASSANDRA-4765)
 * fix wrong leveled compaction progress calculation (CASSANDRA-4807)
 * add a close() method to CRAR to prevent leaking file descriptors (CASSANDRA-4820)
 * fix potential infinite loop in get_count (CASSANDRA-4833)
 * fix compositeType.{get/from}String methods (CASSANDRA-4842)
 * (CQL) fix CREATE COLUMNFAMILY permissions check (CASSANDRA-4864)
 * Fix DynamicCompositeType same type comparison (CASSANDRA-4711)
 * Fix duplicate SSTable reference when stream session failed (CASSANDRA-3306)
 * Allow static CF definition with compact storage (CASSANDRA-4910)
 * Fix endless loop/compaction of schema_* CFs due to broken timestamps (CASSANDRA-4880)
 * Fix 'wrong class type' assertion in CounterColumn (CASSANDRA-4976)


1.2-beta1
 * add atomic_batch_mutate (CASSANDRA-4542, -4635)
 * increase default max_hint_window_in_ms to 3h (CASSANDRA-4632)
 * include message initiation time to replicas so they can more
   accurately drop timed-out requests (CASSANDRA-2858)
 * fix clientutil.jar dependencies (CASSANDRA-4566)
 * optimize WriteResponse (CASSANDRA-4548)
 * new metrics (CASSANDRA-4009)
 * redesign KEYS indexes to avoid read-before-write (CASSANDRA-2897)
 * debug tracing (CASSANDRA-1123)
 * parallelize row cache loading (CASSANDRA-4282)
 * Make compaction, flush JBOD-aware (CASSANDRA-4292)
 * run local range scans on the read stage (CASSANDRA-3687)
 * clean up ioexceptions (CASSANDRA-2116)
 * add disk_failure_policy (CASSANDRA-2118)
 * Introduce new json format with row level deletion (CASSANDRA-4054)
 * remove redundant "name" column from schema_keyspaces (CASSANDRA-4433)
 * improve "nodetool ring" handling of multi-dc clusters (CASSANDRA-3047)
 * update NTS calculateNaturalEndpoints to be O(N log N) (CASSANDRA-3881)
 * split up rpc timeout by operation type (CASSANDRA-2819)
 * rewrite key cache save/load to use only sequential i/o (CASSANDRA-3762)
 * update MS protocol with a version handshake + broadcast address id
   (CASSANDRA-4311)
 * multithreaded hint replay (CASSANDRA-4189)
 * add inter-node message compression (CASSANDRA-3127)
 * remove COPP (CASSANDRA-2479)
 * Track tombstone expiration and compact when tombstone content is
   higher than a configurable threshold, default 20% (CASSANDRA-3442, 4234)
 * update MurmurHash to version 3 (CASSANDRA-2975)
 * (CLI) track elapsed time for `delete' operation (CASSANDRA-4060)
 * (CLI) jline version is bumped to 1.0 to properly  support
   'delete' key function (CASSANDRA-4132)
 * Save IndexSummary into new SSTable 'Summary' component (CASSANDRA-2392, 4289)
 * Add support for range tombstones (CASSANDRA-3708)
 * Improve MessagingService efficiency (CASSANDRA-3617)
 * Avoid ID conflicts from concurrent schema changes (CASSANDRA-3794)
 * Set thrift HSHA server thread limit to unlimited by default (CASSANDRA-4277)
 * Avoids double serialization of CF id in RowMutation messages
   (CASSANDRA-4293)
 * stream compressed sstables directly with java nio (CASSANDRA-4297)
 * Support multiple ranges in SliceQueryFilter (CASSANDRA-3885)
 * Add column metadata to system column families (CASSANDRA-4018)
 * (cql3) Always use composite types by default (CASSANDRA-4329)
 * (cql3) Add support for set, map and list (CASSANDRA-3647)
 * Validate date type correctly (CASSANDRA-4441)
 * (cql3) Allow definitions with only a PK (CASSANDRA-4361)
 * (cql3) Add support for row key composites (CASSANDRA-4179)
 * improve DynamicEndpointSnitch by using reservoir sampling (CASSANDRA-4038)
 * (cql3) Add support for 2ndary indexes (CASSANDRA-3680)
 * (cql3) fix defining more than one PK to be invalid (CASSANDRA-4477)
 * remove schema agreement checking from all external APIs (Thrift, CQL and CQL3) (CASSANDRA-4487)
 * add Murmur3Partitioner and make it default for new installations (CASSANDRA-3772, 4621)
 * (cql3) update pseudo-map syntax to use map syntax (CASSANDRA-4497)
 * Finer grained exceptions hierarchy and provides error code with exceptions (CASSANDRA-3979)
 * Adds events push to binary protocol (CASSANDRA-4480)
 * Rewrite nodetool help (CASSANDRA-2293)
 * Make CQL3 the default for CQL (CASSANDRA-4640)
 * update stress tool to be able to use CQL3 (CASSANDRA-4406)
 * Accept all thrift update on CQL3 cf but don't expose their metadata (CASSANDRA-4377)
 * Replace Throttle with Guava's RateLimiter for HintedHandOff (CASSANDRA-4541)
 * fix counter add/get using CQL2 and CQL3 in stress tool (CASSANDRA-4633)
 * Add sstable count per level to cfstats (CASSANDRA-4537)
 * (cql3) Add ALTER KEYSPACE statement (CASSANDRA-4611)
 * (cql3) Allow defining default consistency levels (CASSANDRA-4448)
 * (cql3) Fix queries using LIMIT missing results (CASSANDRA-4579)
 * fix cross-version gossip messaging (CASSANDRA-4576)
 * added inet data type (CASSANDRA-4627)


1.1.6
 * Wait for writes on synchronous read digest mismatch (CASSANDRA-4792)
 * fix commitlog replay for nanotime-infected sstables (CASSANDRA-4782)
 * preflight check ttl for maximum of 20 years (CASSANDRA-4771)
 * (Pig) fix widerow input with single column rows (CASSANDRA-4789)
 * Fix HH to compact with correct gcBefore, which avoids wiping out
   undelivered hints (CASSANDRA-4772)
 * LCS will merge up to 32 L0 sstables as intended (CASSANDRA-4778)
 * NTS will default unconfigured DC replicas to zero (CASSANDRA-4675)
 * use default consistency level in counter validation if none is
   explicitly provide (CASSANDRA-4700)
 * Improve IAuthority interface by introducing fine-grained
   access permissions and grant/revoke commands (CASSANDRA-4490, 4644)
 * fix assumption error in CLI when updating/describing keyspace
   (CASSANDRA-4322)
 * Adds offline sstablescrub to debian packaging (CASSANDRA-4642)
 * Automatic fixing of overlapping leveled sstables (CASSANDRA-4644)
 * fix error when using ORDER BY with extended selections (CASSANDRA-4689)
 * (CQL3) Fix validation for IN queries for non-PK cols (CASSANDRA-4709)
 * fix re-created keyspace disappering after 1.1.5 upgrade
   (CASSANDRA-4698, 4752)
 * (CLI) display elapsed time in 2 fraction digits (CASSANDRA-3460)
 * add authentication support to sstableloader (CASSANDRA-4712)
 * Fix CQL3 'is reversed' logic (CASSANDRA-4716, 4759)
 * (CQL3) Don't return ReversedType in result set metadata (CASSANDRA-4717)
 * Backport adding AlterKeyspace statement (CASSANDRA-4611)
 * (CQL3) Correcty accept upper-case data types (CASSANDRA-4770)
 * Add binary protocol events for schema changes (CASSANDRA-4684)
Merged from 1.0:
 * Switch from NBHM to CHM in MessagingService's callback map, which
   prevents OOM in long-running instances (CASSANDRA-4708)


1.1.5
 * add SecondaryIndex.reload API (CASSANDRA-4581)
 * use millis + atomicint for commitlog segment creation instead of
   nanotime, which has issues under some hypervisors (CASSANDRA-4601)
 * fix FD leak in slice queries (CASSANDRA-4571)
 * avoid recursion in leveled compaction (CASSANDRA-4587)
 * increase stack size under Java7 to 180K
 * Log(info) schema changes (CASSANDRA-4547)
 * Change nodetool setcachecapcity to manipulate global caches (CASSANDRA-4563)
 * (cql3) fix setting compaction strategy (CASSANDRA-4597)
 * fix broken system.schema_* timestamps on system startup (CASSANDRA-4561)
 * fix wrong skip of cache saving (CASSANDRA-4533)
 * Avoid NPE when lost+found is in data dir (CASSANDRA-4572)
 * Respect five-minute flush moratorium after initial CL replay (CASSANDRA-4474)
 * Adds ntp as recommended in debian packaging (CASSANDRA-4606)
 * Configurable transport in CF Record{Reader|Writer} (CASSANDRA-4558)
 * (cql3) fix potential NPE with both equal and unequal restriction (CASSANDRA-4532)
 * (cql3) improves ORDER BY validation (CASSANDRA-4624)
 * Fix potential deadlock during counter writes (CASSANDRA-4578)
 * Fix cql error with ORDER BY when using IN (CASSANDRA-4612)
Merged from 1.0:
 * increase Xss to 160k to accomodate latest 1.6 JVMs (CASSANDRA-4602)
 * fix toString of hint destination tokens (CASSANDRA-4568)
 * Fix multiple values for CurrentLocal NodeID (CASSANDRA-4626)


1.1.4
 * fix offline scrub to catch >= out of order rows (CASSANDRA-4411)
 * fix cassandra-env.sh on RHEL and other non-dash-based systems
   (CASSANDRA-4494)
Merged from 1.0:
 * (Hadoop) fix setting key length for old-style mapred api (CASSANDRA-4534)
 * (Hadoop) fix iterating through a resultset consisting entirely
   of tombstoned rows (CASSANDRA-4466)


1.1.3
 * (cqlsh) add COPY TO (CASSANDRA-4434)
 * munmap commitlog segments before rename (CASSANDRA-4337)
 * (JMX) rename getRangeKeySample to sampleKeyRange to avoid returning
   multi-MB results as an attribute (CASSANDRA-4452)
 * flush based on data size, not throughput; overwritten columns no
   longer artificially inflate liveRatio (CASSANDRA-4399)
 * update default commitlog segment size to 32MB and total commitlog
   size to 32/1024 MB for 32/64 bit JVMs, respectively (CASSANDRA-4422)
 * avoid using global partitioner to estimate ranges in index sstables
   (CASSANDRA-4403)
 * restore pre-CASSANDRA-3862 approach to removing expired tombstones
   from row cache during compaction (CASSANDRA-4364)
 * (stress) support for CQL prepared statements (CASSANDRA-3633)
 * Correctly catch exception when Snappy cannot be loaded (CASSANDRA-4400)
 * (cql3) Support ORDER BY when IN condition is given in WHERE clause (CASSANDRA-4327)
 * (cql3) delete "component_index" column on DROP TABLE call (CASSANDRA-4420)
 * change nanoTime() to currentTimeInMillis() in schema related code (CASSANDRA-4432)
 * add a token generation tool (CASSANDRA-3709)
 * Fix LCS bug with sstable containing only 1 row (CASSANDRA-4411)
 * fix "Can't Modify Index Name" problem on CF update (CASSANDRA-4439)
 * Fix assertion error in getOverlappingSSTables during repair (CASSANDRA-4456)
 * fix nodetool's setcompactionthreshold command (CASSANDRA-4455)
 * Ensure compacted files are never used, to avoid counter overcount (CASSANDRA-4436)
Merged from 1.0:
 * Push the validation of secondary index values to the SecondaryIndexManager (CASSANDRA-4240)
 * allow dropping columns shadowed by not-yet-expired supercolumn or row
   tombstones in PrecompactedRow (CASSANDRA-4396)


1.1.2
 * Fix cleanup not deleting index entries (CASSANDRA-4379)
 * Use correct partitioner when saving + loading caches (CASSANDRA-4331)
 * Check schema before trying to export sstable (CASSANDRA-2760)
 * Raise a meaningful exception instead of NPE when PFS encounters
   an unconfigured node + no default (CASSANDRA-4349)
 * fix bug in sstable blacklisting with LCS (CASSANDRA-4343)
 * LCS no longer promotes tiny sstables out of L0 (CASSANDRA-4341)
 * skip tombstones during hint replay (CASSANDRA-4320)
 * fix NPE in compactionstats (CASSANDRA-4318)
 * enforce 1m min keycache for auto (CASSANDRA-4306)
 * Have DeletedColumn.isMFD always return true (CASSANDRA-4307)
 * (cql3) exeption message for ORDER BY constraints said primary filter can be
    an IN clause, which is misleading (CASSANDRA-4319)
 * (cql3) Reject (not yet supported) creation of 2ndardy indexes on tables with
   composite primary keys (CASSANDRA-4328)
 * Set JVM stack size to 160k for java 7 (CASSANDRA-4275)
 * cqlsh: add COPY command to load data from CSV flat files (CASSANDRA-4012)
 * CFMetaData.fromThrift to throw ConfigurationException upon error (CASSANDRA-4353)
 * Use CF comparator to sort indexed columns in SecondaryIndexManager
   (CASSANDRA-4365)
 * add strategy_options to the KSMetaData.toString() output (CASSANDRA-4248)
 * (cql3) fix range queries containing unqueried results (CASSANDRA-4372)
 * (cql3) allow updating column_alias types (CASSANDRA-4041)
 * (cql3) Fix deletion bug (CASSANDRA-4193)
 * Fix computation of overlapping sstable for leveled compaction (CASSANDRA-4321)
 * Improve scrub and allow to run it offline (CASSANDRA-4321)
 * Fix assertionError in StorageService.bulkLoad (CASSANDRA-4368)
 * (cqlsh) add option to authenticate to a keyspace at startup (CASSANDRA-4108)
 * (cqlsh) fix ASSUME functionality (CASSANDRA-4352)
 * Fix ColumnFamilyRecordReader to not return progress > 100% (CASSANDRA-3942)
Merged from 1.0:
 * Set gc_grace on index CF to 0 (CASSANDRA-4314)


1.1.1
 * add populate_io_cache_on_flush option (CASSANDRA-2635)
 * allow larger cache capacities than 2GB (CASSANDRA-4150)
 * add getsstables command to nodetool (CASSANDRA-4199)
 * apply parent CF compaction settings to secondary index CFs (CASSANDRA-4280)
 * preserve commitlog size cap when recycling segments at startup
   (CASSANDRA-4201)
 * (Hadoop) fix split generation regression (CASSANDRA-4259)
 * ignore min/max compactions settings in LCS, while preserving
   behavior that min=max=0 disables autocompaction (CASSANDRA-4233)
 * log number of rows read from saved cache (CASSANDRA-4249)
 * calculate exact size required for cleanup operations (CASSANDRA-1404)
 * avoid blocking additional writes during flush when the commitlog
   gets behind temporarily (CASSANDRA-1991)
 * enable caching on index CFs based on data CF cache setting (CASSANDRA-4197)
 * warn on invalid replication strategy creation options (CASSANDRA-4046)
 * remove [Freeable]Memory finalizers (CASSANDRA-4222)
 * include tombstone size in ColumnFamily.size, which can prevent OOM
   during sudden mass delete operations by yielding a nonzero liveRatio
   (CASSANDRA-3741)
 * Open 1 sstableScanner per level for leveled compaction (CASSANDRA-4142)
 * Optimize reads when row deletion timestamps allow us to restrict
   the set of sstables we check (CASSANDRA-4116)
 * add support for commitlog archiving and point-in-time recovery
   (CASSANDRA-3690)
 * avoid generating redundant compaction tasks during streaming
   (CASSANDRA-4174)
 * add -cf option to nodetool snapshot, and takeColumnFamilySnapshot to
   StorageService mbean (CASSANDRA-556)
 * optimize cleanup to drop entire sstables where possible (CASSANDRA-4079)
 * optimize truncate when autosnapshot is disabled (CASSANDRA-4153)
 * update caches to use byte[] keys to reduce memory overhead (CASSANDRA-3966)
 * add column limit to cli (CASSANDRA-3012, 4098)
 * clean up and optimize DataOutputBuffer, used by CQL compression and
   CompositeType (CASSANDRA-4072)
 * optimize commitlog checksumming (CASSANDRA-3610)
 * identify and blacklist corrupted SSTables from future compactions
   (CASSANDRA-2261)
 * Move CfDef and KsDef validation out of thrift (CASSANDRA-4037)
 * Expose API to repair a user provided range (CASSANDRA-3912)
 * Add way to force the cassandra-cli to refresh its schema (CASSANDRA-4052)
 * Avoid having replicate on write tasks stacking up at CL.ONE (CASSANDRA-2889)
 * (cql3) Backwards compatibility for composite comparators in non-cql3-aware
   clients (CASSANDRA-4093)
 * (cql3) Fix order by for reversed queries (CASSANDRA-4160)
 * (cql3) Add ReversedType support (CASSANDRA-4004)
 * (cql3) Add timeuuid type (CASSANDRA-4194)
 * (cql3) Minor fixes (CASSANDRA-4185)
 * (cql3) Fix prepared statement in BATCH (CASSANDRA-4202)
 * (cql3) Reduce the list of reserved keywords (CASSANDRA-4186)
 * (cql3) Move max/min compaction thresholds to compaction strategy options
   (CASSANDRA-4187)
 * Fix exception during move when localhost is the only source (CASSANDRA-4200)
 * (cql3) Allow paging through non-ordered partitioner results (CASSANDRA-3771)
 * (cql3) Fix drop index (CASSANDRA-4192)
 * (cql3) Don't return range ghosts anymore (CASSANDRA-3982)
 * fix re-creating Keyspaces/ColumnFamilies with the same name as dropped
   ones (CASSANDRA-4219)
 * fix SecondaryIndex LeveledManifest save upon snapshot (CASSANDRA-4230)
 * fix missing arrayOffset in FBUtilities.hash (CASSANDRA-4250)
 * (cql3) Add name of parameters in CqlResultSet (CASSANDRA-4242)
 * (cql3) Correctly validate order by queries (CASSANDRA-4246)
 * rename stress to cassandra-stress for saner packaging (CASSANDRA-4256)
 * Fix exception on colum metadata with non-string comparator (CASSANDRA-4269)
 * Check for unknown/invalid compression options (CASSANDRA-4266)
 * (cql3) Adds simple access to column timestamp and ttl (CASSANDRA-4217)
 * (cql3) Fix range queries with secondary indexes (CASSANDRA-4257)
 * Better error messages from improper input in cli (CASSANDRA-3865)
 * Try to stop all compaction upon Keyspace or ColumnFamily drop (CASSANDRA-4221)
 * (cql3) Allow keyspace properties to contain hyphens (CASSANDRA-4278)
 * (cql3) Correctly validate keyspace access in create table (CASSANDRA-4296)
 * Avoid deadlock in migration stage (CASSANDRA-3882)
 * Take supercolumn names and deletion info into account in memtable throughput
   (CASSANDRA-4264)
 * Add back backward compatibility for old style replication factor (CASSANDRA-4294)
 * Preserve compatibility with pre-1.1 index queries (CASSANDRA-4262)
Merged from 1.0:
 * Fix super columns bug where cache is not updated (CASSANDRA-4190)
 * fix maxTimestamp to include row tombstones (CASSANDRA-4116)
 * (CLI) properly handle quotes in create/update keyspace commands (CASSANDRA-4129)
 * Avoids possible deadlock during bootstrap (CASSANDRA-4159)
 * fix stress tool that hangs forever on timeout or error (CASSANDRA-4128)
 * stress tool to return appropriate exit code on failure (CASSANDRA-4188)
 * fix compaction NPE when out of disk space and assertions disabled
   (CASSANDRA-3985)
 * synchronize LCS getEstimatedTasks to avoid CME (CASSANDRA-4255)
 * ensure unique streaming session id's (CASSANDRA-4223)
 * kick off background compaction when min/max thresholds change
   (CASSANDRA-4279)
 * improve ability of STCS.getBuckets to deal with 100s of 1000s of
   sstables, such as when convertinb back from LCS (CASSANDRA-4287)
 * Oversize integer in CQL throws NumberFormatException (CASSANDRA-4291)
 * fix 1.0.x node join to mixed version cluster, other nodes >= 1.1 (CASSANDRA-4195)
 * Fix LCS splitting sstable base on uncompressed size (CASSANDRA-4419)
 * Push the validation of secondary index values to the SecondaryIndexManager (CASSANDRA-4240)
 * Don't purge columns during upgradesstables (CASSANDRA-4462)
 * Make cqlsh work with piping (CASSANDRA-4113)
 * Validate arguments for nodetool decommission (CASSANDRA-4061)
 * Report thrift status in nodetool info (CASSANDRA-4010)


1.1.0-final
 * average a reduced liveRatio estimate with the previous one (CASSANDRA-4065)
 * Allow KS and CF names up to 48 characters (CASSANDRA-4157)
 * fix stress build (CASSANDRA-4140)
 * add time remaining estimate to nodetool compactionstats (CASSANDRA-4167)
 * (cql) fix NPE in cql3 ALTER TABLE (CASSANDRA-4163)
 * (cql) Add support for CL.TWO and CL.THREE in CQL (CASSANDRA-4156)
 * (cql) Fix type in CQL3 ALTER TABLE preventing update (CASSANDRA-4170)
 * (cql) Throw invalid exception from CQL3 on obsolete options (CASSANDRA-4171)
 * (cqlsh) fix recognizing uppercase SELECT keyword (CASSANDRA-4161)
 * Pig: wide row support (CASSANDRA-3909)
Merged from 1.0:
 * avoid streaming empty files with bulk loader if sstablewriter errors out
   (CASSANDRA-3946)


1.1-rc1
 * Include stress tool in binary builds (CASSANDRA-4103)
 * (Hadoop) fix wide row iteration when last row read was deleted
   (CASSANDRA-4154)
 * fix read_repair_chance to really default to 0.1 in the cli (CASSANDRA-4114)
 * Adds caching and bloomFilterFpChange to CQL options (CASSANDRA-4042)
 * Adds posibility to autoconfigure size of the KeyCache (CASSANDRA-4087)
 * fix KEYS index from skipping results (CASSANDRA-3996)
 * Remove sliced_buffer_size_in_kb dead option (CASSANDRA-4076)
 * make loadNewSStable preserve sstable version (CASSANDRA-4077)
 * Respect 1.0 cache settings as much as possible when upgrading
   (CASSANDRA-4088)
 * relax path length requirement for sstable files when upgrading on
   non-Windows platforms (CASSANDRA-4110)
 * fix terminination of the stress.java when errors were encountered
   (CASSANDRA-4128)
 * Move CfDef and KsDef validation out of thrift (CASSANDRA-4037)
 * Fix get_paged_slice (CASSANDRA-4136)
 * CQL3: Support slice with exclusive start and stop (CASSANDRA-3785)
Merged from 1.0:
 * support PropertyFileSnitch in bulk loader (CASSANDRA-4145)
 * add auto_snapshot option allowing disabling snapshot before drop/truncate
   (CASSANDRA-3710)
 * allow short snitch names (CASSANDRA-4130)


1.1-beta2
 * rename loaded sstables to avoid conflicts with local snapshots
   (CASSANDRA-3967)
 * start hint replay as soon as FD notifies that the target is back up
   (CASSANDRA-3958)
 * avoid unproductive deserializing of cached rows during compaction
   (CASSANDRA-3921)
 * fix concurrency issues with CQL keyspace creation (CASSANDRA-3903)
 * Show Effective Owership via Nodetool ring <keyspace> (CASSANDRA-3412)
 * Update ORDER BY syntax for CQL3 (CASSANDRA-3925)
 * Fix BulkRecordWriter to not throw NPE if reducer gets no map data from Hadoop (CASSANDRA-3944)
 * Fix bug with counters in super columns (CASSANDRA-3821)
 * Remove deprecated merge_shard_chance (CASSANDRA-3940)
 * add a convenient way to reset a node's schema (CASSANDRA-2963)
 * fix for intermittent SchemaDisagreementException (CASSANDRA-3884)
 * CLI `list <CF>` to limit number of columns and their order (CASSANDRA-3012)
 * ignore deprecated KsDef/CfDef/ColumnDef fields in native schema (CASSANDRA-3963)
 * CLI to report when unsupported column_metadata pair was given (CASSANDRA-3959)
 * reincarnate removed and deprecated KsDef/CfDef attributes (CASSANDRA-3953)
 * Fix race between writes and read for cache (CASSANDRA-3862)
 * perform static initialization of StorageProxy on start-up (CASSANDRA-3797)
 * support trickling fsync() on writes (CASSANDRA-3950)
 * expose counters for unavailable/timeout exceptions given to thrift clients (CASSANDRA-3671)
 * avoid quadratic startup time in LeveledManifest (CASSANDRA-3952)
 * Add type information to new schema_ columnfamilies and remove thrift
   serialization for schema (CASSANDRA-3792)
 * add missing column validator options to the CLI help (CASSANDRA-3926)
 * skip reading saved key cache if CF's caching strategy is NONE or ROWS_ONLY (CASSANDRA-3954)
 * Unify migration code (CASSANDRA-4017)
Merged from 1.0:
 * cqlsh: guess correct version of Python for Arch Linux (CASSANDRA-4090)
 * (CLI) properly handle quotes in create/update keyspace commands (CASSANDRA-4129)
 * Avoids possible deadlock during bootstrap (CASSANDRA-4159)
 * fix stress tool that hangs forever on timeout or error (CASSANDRA-4128)
 * Fix super columns bug where cache is not updated (CASSANDRA-4190)
 * stress tool to return appropriate exit code on failure (CASSANDRA-4188)


1.0.9
 * improve index sampling performance (CASSANDRA-4023)
 * always compact away deleted hints immediately after handoff (CASSANDRA-3955)
 * delete hints from dropped ColumnFamilies on handoff instead of
   erroring out (CASSANDRA-3975)
 * add CompositeType ref to the CLI doc for create/update column family (CASSANDRA-3980)
 * Pig: support Counter ColumnFamilies (CASSANDRA-3973)
 * Pig: Composite column support (CASSANDRA-3684)
 * Avoid NPE during repair when a keyspace has no CFs (CASSANDRA-3988)
 * Fix division-by-zero error on get_slice (CASSANDRA-4000)
 * don't change manifest level for cleanup, scrub, and upgradesstables
   operations under LeveledCompactionStrategy (CASSANDRA-3989, 4112)
 * fix race leading to super columns assertion failure (CASSANDRA-3957)
 * fix NPE on invalid CQL delete command (CASSANDRA-3755)
 * allow custom types in CLI's assume command (CASSANDRA-4081)
 * fix totalBytes count for parallel compactions (CASSANDRA-3758)
 * fix intermittent NPE in get_slice (CASSANDRA-4095)
 * remove unnecessary asserts in native code interfaces (CASSANDRA-4096)
 * Validate blank keys in CQL to avoid assertion errors (CASSANDRA-3612)
 * cqlsh: fix bad decoding of some column names (CASSANDRA-4003)
 * cqlsh: fix incorrect padding with unicode chars (CASSANDRA-4033)
 * Fix EC2 snitch incorrectly reporting region (CASSANDRA-4026)
 * Shut down thrift during decommission (CASSANDRA-4086)
 * Expose nodetool cfhistograms for 2ndary indexes (CASSANDRA-4063)
Merged from 0.8:
 * Fix ConcurrentModificationException in gossiper (CASSANDRA-4019)


1.1-beta1
 * (cqlsh)
   + add SOURCE and CAPTURE commands, and --file option (CASSANDRA-3479)
   + add ALTER COLUMNFAMILY WITH (CASSANDRA-3523)
   + bundle Python dependencies with Cassandra (CASSANDRA-3507)
   + added to Debian package (CASSANDRA-3458)
   + display byte data instead of erroring out on decode failure
     (CASSANDRA-3874)
 * add nodetool rebuild_index (CASSANDRA-3583)
 * add nodetool rangekeysample (CASSANDRA-2917)
 * Fix streaming too much data during move operations (CASSANDRA-3639)
 * Nodetool and CLI connect to localhost by default (CASSANDRA-3568)
 * Reduce memory used by primary index sample (CASSANDRA-3743)
 * (Hadoop) separate input/output configurations (CASSANDRA-3197, 3765)
 * avoid returning internal Cassandra classes over JMX (CASSANDRA-2805)
 * add row-level isolation via SnapTree (CASSANDRA-2893)
 * Optimize key count estimation when opening sstable on startup
   (CASSANDRA-2988)
 * multi-dc replication optimization supporting CL > ONE (CASSANDRA-3577)
 * add command to stop compactions (CASSANDRA-1740, 3566, 3582)
 * multithreaded streaming (CASSANDRA-3494)
 * removed in-tree redhat spec (CASSANDRA-3567)
 * "defragment" rows for name-based queries under STCS, again (CASSANDRA-2503)
 * Recycle commitlog segments for improved performance
   (CASSANDRA-3411, 3543, 3557, 3615)
 * update size-tiered compaction to prioritize small tiers (CASSANDRA-2407)
 * add message expiration logic to OutboundTcpConnection (CASSANDRA-3005)
 * off-heap cache to use sun.misc.Unsafe instead of JNA (CASSANDRA-3271)
 * EACH_QUORUM is only supported for writes (CASSANDRA-3272)
 * replace compactionlock use in schema migration by checking CFS.isValid
   (CASSANDRA-3116)
 * recognize that "SELECT first ... *" isn't really "SELECT *" (CASSANDRA-3445)
 * Use faster bytes comparison (CASSANDRA-3434)
 * Bulk loader is no longer a fat client, (HADOOP) bulk load output format
   (CASSANDRA-3045)
 * (Hadoop) add support for KeyRange.filter
 * remove assumption that keys and token are in bijection
   (CASSANDRA-1034, 3574, 3604)
 * always remove endpoints from delevery queue in HH (CASSANDRA-3546)
 * fix race between cf flush and its 2ndary indexes flush (CASSANDRA-3547)
 * fix potential race in AES when a repair fails (CASSANDRA-3548)
 * Remove columns shadowed by a deleted container even when we cannot purge
   (CASSANDRA-3538)
 * Improve memtable slice iteration performance (CASSANDRA-3545)
 * more efficient allocation of small bloom filters (CASSANDRA-3618)
 * Use separate writer thread in SSTableSimpleUnsortedWriter (CASSANDRA-3619)
 * fsync the directory after new sstable or commitlog segment are created (CASSANDRA-3250)
 * fix minor issues reported by FindBugs (CASSANDRA-3658)
 * global key/row caches (CASSANDRA-3143, 3849)
 * optimize memtable iteration during range scan (CASSANDRA-3638)
 * introduce 'crc_check_chance' in CompressionParameters to support
   a checksum percentage checking chance similarly to read-repair (CASSANDRA-3611)
 * a way to deactivate global key/row cache on per-CF basis (CASSANDRA-3667)
 * fix LeveledCompactionStrategy broken because of generation pre-allocation
   in LeveledManifest (CASSANDRA-3691)
 * finer-grained control over data directories (CASSANDRA-2749)
 * Fix ClassCastException during hinted handoff (CASSANDRA-3694)
 * Upgrade Thrift to 0.7 (CASSANDRA-3213)
 * Make stress.java insert operation to use microseconds (CASSANDRA-3725)
 * Allows (internally) doing a range query with a limit of columns instead of
   rows (CASSANDRA-3742)
 * Allow rangeSlice queries to be start/end inclusive/exclusive (CASSANDRA-3749)
 * Fix BulkLoader to support new SSTable layout and add stream
   throttling to prevent an NPE when there is no yaml config (CASSANDRA-3752)
 * Allow concurrent schema migrations (CASSANDRA-1391, 3832)
 * Add SnapshotCommand to trigger snapshot on remote node (CASSANDRA-3721)
 * Make CFMetaData conversions to/from thrift/native schema inverses
   (CASSANDRA_3559)
 * Add initial code for CQL 3.0-beta (CASSANDRA-2474, 3781, 3753)
 * Add wide row support for ColumnFamilyInputFormat (CASSANDRA-3264)
 * Allow extending CompositeType comparator (CASSANDRA-3657)
 * Avoids over-paging during get_count (CASSANDRA-3798)
 * Add new command to rebuild a node without (repair) merkle tree calculations
   (CASSANDRA-3483, 3922)
 * respect not only row cache capacity but caching mode when
   trying to read data (CASSANDRA-3812)
 * fix system tests (CASSANDRA-3827)
 * CQL support for altering row key type in ALTER TABLE (CASSANDRA-3781)
 * turn compression on by default (CASSANDRA-3871)
 * make hexToBytes refuse invalid input (CASSANDRA-2851)
 * Make secondary indexes CF inherit compression and compaction from their
   parent CF (CASSANDRA-3877)
 * Finish cleanup up tombstone purge code (CASSANDRA-3872)
 * Avoid NPE on aboarted stream-out sessions (CASSANDRA-3904)
 * BulkRecordWriter throws NPE for counter columns (CASSANDRA-3906)
 * Support compression using BulkWriter (CASSANDRA-3907)


1.0.8
 * fix race between cleanup and flush on secondary index CFSes (CASSANDRA-3712)
 * avoid including non-queried nodes in rangeslice read repair
   (CASSANDRA-3843)
 * Only snapshot CF being compacted for snapshot_before_compaction
   (CASSANDRA-3803)
 * Log active compactions in StatusLogger (CASSANDRA-3703)
 * Compute more accurate compaction score per level (CASSANDRA-3790)
 * Return InvalidRequest when using a keyspace that doesn't exist
   (CASSANDRA-3764)
 * disallow user modification of System keyspace (CASSANDRA-3738)
 * allow using sstable2json on secondary index data (CASSANDRA-3738)
 * (cqlsh) add DESCRIBE COLUMNFAMILIES (CASSANDRA-3586)
 * (cqlsh) format blobs correctly and use colors to improve output
   readability (CASSANDRA-3726)
 * synchronize BiMap of bootstrapping tokens (CASSANDRA-3417)
 * show index options in CLI (CASSANDRA-3809)
 * add optional socket timeout for streaming (CASSANDRA-3838)
 * fix truncate not to leave behind non-CFS backed secondary indexes
   (CASSANDRA-3844)
 * make CLI `show schema` to use output stream directly instead
   of StringBuilder (CASSANDRA-3842)
 * remove the wait on hint future during write (CASSANDRA-3870)
 * (cqlsh) ignore missing CfDef opts (CASSANDRA-3933)
 * (cqlsh) look for cqlshlib relative to realpath (CASSANDRA-3767)
 * Fix short read protection (CASSANDRA-3934)
 * Make sure infered and actual schema match (CASSANDRA-3371)
 * Fix NPE during HH delivery (CASSANDRA-3677)
 * Don't put boostrapping node in 'hibernate' status (CASSANDRA-3737)
 * Fix double quotes in windows bat files (CASSANDRA-3744)
 * Fix bad validator lookup (CASSANDRA-3789)
 * Fix soft reset in EC2MultiRegionSnitch (CASSANDRA-3835)
 * Don't leave zombie connections with THSHA thrift server (CASSANDRA-3867)
 * (cqlsh) fix deserialization of data (CASSANDRA-3874)
 * Fix removetoken force causing an inconsistent state (CASSANDRA-3876)
 * Fix ahndling of some types with Pig (CASSANDRA-3886)
 * Don't allow to drop the system keyspace (CASSANDRA-3759)
 * Make Pig deletes disabled by default and configurable (CASSANDRA-3628)
Merged from 0.8:
 * (Pig) fix CassandraStorage to use correct comparator in Super ColumnFamily
   case (CASSANDRA-3251)
 * fix thread safety issues in commitlog replay, primarily affecting
   systems with many (100s) of CF definitions (CASSANDRA-3751)
 * Fix relevant tombstone ignored with super columns (CASSANDRA-3875)


1.0.7
 * fix regression in HH page size calculation (CASSANDRA-3624)
 * retry failed stream on IOException (CASSANDRA-3686)
 * allow configuring bloom_filter_fp_chance (CASSANDRA-3497)
 * attempt hint delivery every ten minutes, or when failure detector
   notifies us that a node is back up, whichever comes first.  hint
   handoff throttle delay default changed to 1ms, from 50 (CASSANDRA-3554)
 * add nodetool setstreamthroughput (CASSANDRA-3571)
 * fix assertion when dropping a columnfamily with no sstables (CASSANDRA-3614)
 * more efficient allocation of small bloom filters (CASSANDRA-3618)
 * CLibrary.createHardLinkWithExec() to check for errors (CASSANDRA-3101)
 * Avoid creating empty and non cleaned writer during compaction (CASSANDRA-3616)
 * stop thrift service in shutdown hook so we can quiesce MessagingService
   (CASSANDRA-3335)
 * (CQL) compaction_strategy_options and compression_parameters for
   CREATE COLUMNFAMILY statement (CASSANDRA-3374)
 * Reset min/max compaction threshold when creating size tiered compaction
   strategy (CASSANDRA-3666)
 * Don't ignore IOException during compaction (CASSANDRA-3655)
 * Fix assertion error for CF with gc_grace=0 (CASSANDRA-3579)
 * Shutdown ParallelCompaction reducer executor after use (CASSANDRA-3711)
 * Avoid < 0 value for pending tasks in leveled compaction (CASSANDRA-3693)
 * (Hadoop) Support TimeUUID in Pig CassandraStorage (CASSANDRA-3327)
 * Check schema is ready before continuing boostrapping (CASSANDRA-3629)
 * Catch overflows during parsing of chunk_length_kb (CASSANDRA-3644)
 * Improve stream protocol mismatch errors (CASSANDRA-3652)
 * Avoid multiple thread doing HH to the same target (CASSANDRA-3681)
 * Add JMX property for rp_timeout_in_ms (CASSANDRA-2940)
 * Allow DynamicCompositeType to compare component of different types
   (CASSANDRA-3625)
 * Flush non-cfs backed secondary indexes (CASSANDRA-3659)
 * Secondary Indexes should report memory consumption (CASSANDRA-3155)
 * fix for SelectStatement start/end key are not set correctly
   when a key alias is involved (CASSANDRA-3700)
 * fix CLI `show schema` command insert of an extra comma in
   column_metadata (CASSANDRA-3714)
Merged from 0.8:
 * avoid logging (harmless) exception when GC takes < 1ms (CASSANDRA-3656)
 * prevent new nodes from thinking down nodes are up forever (CASSANDRA-3626)
 * use correct list of replicas for LOCAL_QUORUM reads when read repair
   is disabled (CASSANDRA-3696)
 * block on flush before compacting hints (may prevent OOM) (CASSANDRA-3733)


1.0.6
 * (CQL) fix cqlsh support for replicate_on_write (CASSANDRA-3596)
 * fix adding to leveled manifest after streaming (CASSANDRA-3536)
 * filter out unavailable cipher suites when using encryption (CASSANDRA-3178)
 * (HADOOP) add old-style api support for CFIF and CFRR (CASSANDRA-2799)
 * Support TimeUUIDType column names in Stress.java tool (CASSANDRA-3541)
 * (CQL) INSERT/UPDATE/DELETE/TRUNCATE commands should allow CF names to
   be qualified by keyspace (CASSANDRA-3419)
 * always remove endpoints from delevery queue in HH (CASSANDRA-3546)
 * fix race between cf flush and its 2ndary indexes flush (CASSANDRA-3547)
 * fix potential race in AES when a repair fails (CASSANDRA-3548)
 * fix default value validation usage in CLI SET command (CASSANDRA-3553)
 * Optimize componentsFor method for compaction and startup time
   (CASSANDRA-3532)
 * (CQL) Proper ColumnFamily metadata validation on CREATE COLUMNFAMILY
   (CASSANDRA-3565)
 * fix compression "chunk_length_kb" option to set correct kb value for
   thrift/avro (CASSANDRA-3558)
 * fix missing response during range slice repair (CASSANDRA-3551)
 * 'describe ring' moved from CLI to nodetool and available through JMX (CASSANDRA-3220)
 * add back partitioner to sstable metadata (CASSANDRA-3540)
 * fix NPE in get_count for counters (CASSANDRA-3601)
Merged from 0.8:
 * remove invalid assertion that table was opened before dropping it
   (CASSANDRA-3580)
 * range and index scans now only send requests to enough replicas to
   satisfy requested CL + RR (CASSANDRA-3598)
 * use cannonical host for local node in nodetool info (CASSANDRA-3556)
 * remove nonlocal DC write optimization since it only worked with
   CL.ONE or CL.LOCAL_QUORUM (CASSANDRA-3577, 3585)
 * detect misuses of CounterColumnType (CASSANDRA-3422)
 * turn off string interning in json2sstable, take 2 (CASSANDRA-2189)
 * validate compression parameters on add/update of the ColumnFamily
   (CASSANDRA-3573)
 * Check for 0.0.0.0 is incorrect in CFIF (CASSANDRA-3584)
 * Increase vm.max_map_count in debian packaging (CASSANDRA-3563)
 * gossiper will never add itself to saved endpoints (CASSANDRA-3485)


1.0.5
 * revert CASSANDRA-3407 (see CASSANDRA-3540)
 * fix assertion error while forwarding writes to local nodes (CASSANDRA-3539)


1.0.4
 * fix self-hinting of timed out read repair updates and make hinted handoff
   less prone to OOMing a coordinator (CASSANDRA-3440)
 * expose bloom filter sizes via JMX (CASSANDRA-3495)
 * enforce RP tokens 0..2**127 (CASSANDRA-3501)
 * canonicalize paths exposed through JMX (CASSANDRA-3504)
 * fix "liveSize" stat when sstables are removed (CASSANDRA-3496)
 * add bloom filter FP rates to nodetool cfstats (CASSANDRA-3347)
 * record partitioner in sstable metadata component (CASSANDRA-3407)
 * add new upgradesstables nodetool command (CASSANDRA-3406)
 * skip --debug requirement to see common exceptions in CLI (CASSANDRA-3508)
 * fix incorrect query results due to invalid max timestamp (CASSANDRA-3510)
 * make sstableloader recognize compressed sstables (CASSANDRA-3521)
 * avoids race in OutboundTcpConnection in multi-DC setups (CASSANDRA-3530)
 * use SETLOCAL in cassandra.bat (CASSANDRA-3506)
 * fix ConcurrentModificationException in Table.all() (CASSANDRA-3529)
Merged from 0.8:
 * fix concurrence issue in the FailureDetector (CASSANDRA-3519)
 * fix array out of bounds error in counter shard removal (CASSANDRA-3514)
 * avoid dropping tombstones when they might still be needed to shadow
   data in a different sstable (CASSANDRA-2786)


1.0.3
 * revert name-based query defragmentation aka CASSANDRA-2503 (CASSANDRA-3491)
 * fix invalidate-related test failures (CASSANDRA-3437)
 * add next-gen cqlsh to bin/ (CASSANDRA-3188, 3131, 3493)
 * (CQL) fix handling of rows with no columns (CASSANDRA-3424, 3473)
 * fix querying supercolumns by name returning only a subset of
   subcolumns or old subcolumn versions (CASSANDRA-3446)
 * automatically compute sha1 sum for uncompressed data files (CASSANDRA-3456)
 * fix reading metadata/statistics component for version < h (CASSANDRA-3474)
 * add sstable forward-compatibility (CASSANDRA-3478)
 * report compression ratio in CFSMBean (CASSANDRA-3393)
 * fix incorrect size exception during streaming of counters (CASSANDRA-3481)
 * (CQL) fix for counter decrement syntax (CASSANDRA-3418)
 * Fix race introduced by CASSANDRA-2503 (CASSANDRA-3482)
 * Fix incomplete deletion of delivered hints (CASSANDRA-3466)
 * Avoid rescheduling compactions when no compaction was executed
   (CASSANDRA-3484)
 * fix handling of the chunk_length_kb compression options (CASSANDRA-3492)
Merged from 0.8:
 * fix updating CF row_cache_provider (CASSANDRA-3414)
 * CFMetaData.convertToThrift method to set RowCacheProvider (CASSANDRA-3405)
 * acquire compactionlock during truncate (CASSANDRA-3399)
 * fix displaying cfdef entries for super columnfamilies (CASSANDRA-3415)
 * Make counter shard merging thread safe (CASSANDRA-3178)
 * Revert CASSANDRA-2855
 * Fix bug preventing the use of efficient cross-DC writes (CASSANDRA-3472)
 * `describe ring` command for CLI (CASSANDRA-3220)
 * (Hadoop) skip empty rows when entire row is requested, redux (CASSANDRA-2855)


1.0.2
 * "defragment" rows for name-based queries under STCS (CASSANDRA-2503)
 * Add timing information to cassandra-cli GET/SET/LIST queries (CASSANDRA-3326)
 * Only create one CompressionMetadata object per sstable (CASSANDRA-3427)
 * cleanup usage of StorageService.setMode() (CASSANDRA-3388)
 * Avoid large array allocation for compressed chunk offsets (CASSANDRA-3432)
 * fix DecimalType bytebuffer marshalling (CASSANDRA-3421)
 * fix bug that caused first column in per row indexes to be ignored
   (CASSANDRA-3441)
 * add JMX call to clean (failed) repair sessions (CASSANDRA-3316)
 * fix sstableloader reference acquisition bug (CASSANDRA-3438)
 * fix estimated row size regression (CASSANDRA-3451)
 * make sure we don't return more columns than asked (CASSANDRA-3303, 3395)
Merged from 0.8:
 * acquire compactionlock during truncate (CASSANDRA-3399)
 * fix displaying cfdef entries for super columnfamilies (CASSANDRA-3415)


1.0.1
 * acquire references during index build to prevent delete problems
   on Windows (CASSANDRA-3314)
 * describe_ring should include datacenter/topology information (CASSANDRA-2882)
 * Thrift sockets are not properly buffered (CASSANDRA-3261)
 * performance improvement for bytebufferutil compare function (CASSANDRA-3286)
 * add system.versions ColumnFamily (CASSANDRA-3140)
 * reduce network copies (CASSANDRA-3333, 3373)
 * limit nodetool to 32MB of heap (CASSANDRA-3124)
 * (CQL) update parser to accept "timestamp" instead of "date" (CASSANDRA-3149)
 * Fix CLI `show schema` to include "compression_options" (CASSANDRA-3368)
 * Snapshot to include manifest under LeveledCompactionStrategy (CASSANDRA-3359)
 * (CQL) SELECT query should allow CF name to be qualified by keyspace (CASSANDRA-3130)
 * (CQL) Fix internal application error specifying 'using consistency ...'
   in lower case (CASSANDRA-3366)
 * fix Deflate compression when compression actually makes the data bigger
   (CASSANDRA-3370)
 * optimize UUIDGen to avoid lock contention on InetAddress.getLocalHost
   (CASSANDRA-3387)
 * tolerate index being dropped mid-mutation (CASSANDRA-3334, 3313)
 * CompactionManager is now responsible for checking for new candidates
   post-task execution, enabling more consistent leveled compaction
   (CASSANDRA-3391)
 * Cache HSHA threads (CASSANDRA-3372)
 * use CF/KS names as snapshot prefix for drop + truncate operations
   (CASSANDRA-2997)
 * Break bloom filters up to avoid heap fragmentation (CASSANDRA-2466)
 * fix cassandra hanging on jsvc stop (CASSANDRA-3302)
 * Avoid leveled compaction getting blocked on errors (CASSANDRA-3408)
 * Make reloading the compaction strategy safe (CASSANDRA-3409)
 * ignore 0.8 hints even if compaction begins before we try to purge
   them (CASSANDRA-3385)
 * remove procrun (bin\daemon) from Cassandra source tree and
   artifacts (CASSANDRA-3331)
 * make cassandra compile under JDK7 (CASSANDRA-3275)
 * remove dependency of clientutil.jar to FBUtilities (CASSANDRA-3299)
 * avoid truncation errors by using long math on long values (CASSANDRA-3364)
 * avoid clock drift on some Windows machine (CASSANDRA-3375)
 * display cache provider in cli 'describe keyspace' command (CASSANDRA-3384)
 * fix incomplete topology information in describe_ring (CASSANDRA-3403)
 * expire dead gossip states based on time (CASSANDRA-2961)
 * improve CompactionTask extensibility (CASSANDRA-3330)
 * Allow one leveled compaction task to kick off another (CASSANDRA-3363)
 * allow encryption only between datacenters (CASSANDRA-2802)
Merged from 0.8:
 * fix truncate allowing data to be replayed post-restart (CASSANDRA-3297)
 * make iwriter final in IndexWriter to avoid NPE (CASSANDRA-2863)
 * (CQL) update grammar to require key clause in DELETE statement
   (CASSANDRA-3349)
 * (CQL) allow numeric keyspace names in USE statement (CASSANDRA-3350)
 * (Hadoop) skip empty rows when slicing the entire row (CASSANDRA-2855)
 * Fix handling of tombstone by SSTableExport/Import (CASSANDRA-3357)
 * fix ColumnIndexer to use long offsets (CASSANDRA-3358)
 * Improved CLI exceptions (CASSANDRA-3312)
 * Fix handling of tombstone by SSTableExport/Import (CASSANDRA-3357)
 * Only count compaction as active (for throttling) when they have
   successfully acquired the compaction lock (CASSANDRA-3344)
 * Display CLI version string on startup (CASSANDRA-3196)
 * (Hadoop) make CFIF try rpc_address or fallback to listen_address
   (CASSANDRA-3214)
 * (Hadoop) accept comma delimited lists of initial thrift connections
   (CASSANDRA-3185)
 * ColumnFamily min_compaction_threshold should be >= 2 (CASSANDRA-3342)
 * (Pig) add 0.8+ types and key validation type in schema (CASSANDRA-3280)
 * Fix completely removing column metadata using CLI (CASSANDRA-3126)
 * CLI `describe cluster;` output should be on separate lines for separate versions
   (CASSANDRA-3170)
 * fix changing durable_writes keyspace option during CF creation
   (CASSANDRA-3292)
 * avoid locking on update when no indexes are involved (CASSANDRA-3386)
 * fix assertionError during repair with ordered partitioners (CASSANDRA-3369)
 * correctly serialize key_validation_class for avro (CASSANDRA-3391)
 * don't expire counter tombstone after streaming (CASSANDRA-3394)
 * prevent nodes that failed to join from hanging around forever
   (CASSANDRA-3351)
 * remove incorrect optimization from slice read path (CASSANDRA-3390)
 * Fix race in AntiEntropyService (CASSANDRA-3400)


1.0.0-final
 * close scrubbed sstable fd before deleting it (CASSANDRA-3318)
 * fix bug preventing obsolete commitlog segments from being removed
   (CASSANDRA-3269)
 * tolerate whitespace in seed CDL (CASSANDRA-3263)
 * Change default heap thresholds to max(min(1/2 ram, 1G), min(1/4 ram, 8GB))
   (CASSANDRA-3295)
 * Fix broken CompressedRandomAccessReaderTest (CASSANDRA-3298)
 * (CQL) fix type information returned for wildcard queries (CASSANDRA-3311)
 * add estimated tasks to LeveledCompactionStrategy (CASSANDRA-3322)
 * avoid including compaction cache-warming in keycache stats (CASSANDRA-3325)
 * run compaction and hinted handoff threads at MIN_PRIORITY (CASSANDRA-3308)
 * default hsha thrift server to cpu core count in rpc pool (CASSANDRA-3329)
 * add bin\daemon to binary tarball for Windows service (CASSANDRA-3331)
 * Fix places where uncompressed size of sstables was use in place of the
   compressed one (CASSANDRA-3338)
 * Fix hsha thrift server (CASSANDRA-3346)
 * Make sure repair only stream needed sstables (CASSANDRA-3345)


1.0.0-rc2
 * Log a meaningful warning when a node receives a message for a repair session
   that doesn't exist anymore (CASSANDRA-3256)
 * test for NUMA policy support as well as numactl presence (CASSANDRA-3245)
 * Fix FD leak when internode encryption is enabled (CASSANDRA-3257)
 * Remove incorrect assertion in mergeIterator (CASSANDRA-3260)
 * FBUtilities.hexToBytes(String) to throw NumberFormatException when string
   contains non-hex characters (CASSANDRA-3231)
 * Keep SimpleSnitch proximity ordering unchanged from what the Strategy
   generates, as intended (CASSANDRA-3262)
 * remove Scrub from compactionstats when finished (CASSANDRA-3255)
 * fix counter entry in jdbc TypesMap (CASSANDRA-3268)
 * fix full queue scenario for ParallelCompactionIterator (CASSANDRA-3270)
 * fix bootstrap process (CASSANDRA-3285)
 * don't try delivering hints if when there isn't any (CASSANDRA-3176)
 * CLI documentation change for ColumnFamily `compression_options` (CASSANDRA-3282)
 * ignore any CF ids sent by client for adding CF/KS (CASSANDRA-3288)
 * remove obsolete hints on first startup (CASSANDRA-3291)
 * use correct ISortedColumns for time-optimized reads (CASSANDRA-3289)
 * Evict gossip state immediately when a token is taken over by a new IP
   (CASSANDRA-3259)


1.0.0-rc1
 * Update CQL to generate microsecond timestamps by default (CASSANDRA-3227)
 * Fix counting CFMetadata towards Memtable liveRatio (CASSANDRA-3023)
 * Kill server on wrapped OOME such as from FileChannel.map (CASSANDRA-3201)
 * remove unnecessary copy when adding to row cache (CASSANDRA-3223)
 * Log message when a full repair operation completes (CASSANDRA-3207)
 * Fix streamOutSession keeping sstables references forever if the remote end
   dies (CASSANDRA-3216)
 * Remove dynamic_snitch boolean from example configuration (defaulting to
   true) and set default badness threshold to 0.1 (CASSANDRA-3229)
 * Base choice of random or "balanced" token on bootstrap on whether
   schema definitions were found (CASSANDRA-3219)
 * Fixes for LeveledCompactionStrategy score computation, prioritization,
   scheduling, and performance (CASSANDRA-3224, 3234)
 * parallelize sstable open at server startup (CASSANDRA-2988)
 * fix handling of exceptions writing to OutboundTcpConnection (CASSANDRA-3235)
 * Allow using quotes in "USE <keyspace>;" CLI command (CASSANDRA-3208)
 * Don't allow any cache loading exceptions to halt startup (CASSANDRA-3218)
 * Fix sstableloader --ignores option (CASSANDRA-3247)
 * File descriptor limit increased in packaging (CASSANDRA-3206)
 * Fix deadlock in commit log during flush (CASSANDRA-3253)


1.0.0-beta1
 * removed binarymemtable (CASSANDRA-2692)
 * add commitlog_total_space_in_mb to prevent fragmented logs (CASSANDRA-2427)
 * removed commitlog_rotation_threshold_in_mb configuration (CASSANDRA-2771)
 * make AbstractBounds.normalize de-overlapp overlapping ranges (CASSANDRA-2641)
 * replace CollatingIterator, ReducingIterator with MergeIterator
   (CASSANDRA-2062)
 * Fixed the ability to set compaction strategy in cli using create column
   family command (CASSANDRA-2778)
 * clean up tmp files after failed compaction (CASSANDRA-2468)
 * restrict repair streaming to specific columnfamilies (CASSANDRA-2280)
 * don't bother persisting columns shadowed by a row tombstone (CASSANDRA-2589)
 * reset CF and SC deletion times after gc_grace (CASSANDRA-2317)
 * optimize away seek when compacting wide rows (CASSANDRA-2879)
 * single-pass streaming (CASSANDRA-2677, 2906, 2916, 3003)
 * use reference counting for deleting sstables instead of relying on GC
   (CASSANDRA-2521, 3179)
 * store hints as serialized mutations instead of pointers to data row
   (CASSANDRA-2045)
 * store hints in the coordinator node instead of in the closest replica
   (CASSANDRA-2914)
 * add row_cache_keys_to_save CF option (CASSANDRA-1966)
 * check column family validity in nodetool repair (CASSANDRA-2933)
 * use lazy initialization instead of class initialization in NodeId
   (CASSANDRA-2953)
 * add paging to get_count (CASSANDRA-2894)
 * fix "short reads" in [multi]get (CASSANDRA-2643, 3157, 3192)
 * add optional compression for sstables (CASSANDRA-47, 2994, 3001, 3128)
 * add scheduler JMX metrics (CASSANDRA-2962)
 * add block level checksum for compressed data (CASSANDRA-1717)
 * make column family backed column map pluggable and introduce unsynchronized
   ArrayList backed one to speedup reads (CASSANDRA-2843, 3165, 3205)
 * refactoring of the secondary index api (CASSANDRA-2982)
 * make CL > ONE reads wait for digest reconciliation before returning
   (CASSANDRA-2494)
 * fix missing logging for some exceptions (CASSANDRA-2061)
 * refactor and optimize ColumnFamilyStore.files(...) and Descriptor.fromFilename(String)
   and few other places responsible for work with SSTable files (CASSANDRA-3040)
 * Stop reading from sstables once we know we have the most recent columns,
   for query-by-name requests (CASSANDRA-2498)
 * Add query-by-column mode to stress.java (CASSANDRA-3064)
 * Add "install" command to cassandra.bat (CASSANDRA-292)
 * clean up KSMetadata, CFMetadata from unnecessary
   Thrift<->Avro conversion methods (CASSANDRA-3032)
 * Add timeouts to client request schedulers (CASSANDRA-3079, 3096)
 * Cli to use hashes rather than array of hashes for strategy options (CASSANDRA-3081)
 * LeveledCompactionStrategy (CASSANDRA-1608, 3085, 3110, 3087, 3145, 3154, 3182)
 * Improvements of the CLI `describe` command (CASSANDRA-2630)
 * reduce window where dropped CF sstables may not be deleted (CASSANDRA-2942)
 * Expose gossip/FD info to JMX (CASSANDRA-2806)
 * Fix streaming over SSL when compressed SSTable involved (CASSANDRA-3051)
 * Add support for pluggable secondary index implementations (CASSANDRA-3078)
 * remove compaction_thread_priority setting (CASSANDRA-3104)
 * generate hints for replicas that timeout, not just replicas that are known
   to be down before starting (CASSANDRA-2034)
 * Add throttling for internode streaming (CASSANDRA-3080)
 * make the repair of a range repair all replica (CASSANDRA-2610, 3194)
 * expose the ability to repair the first range (as returned by the
   partitioner) of a node (CASSANDRA-2606)
 * Streams Compression (CASSANDRA-3015)
 * add ability to use multiple threads during a single compaction
   (CASSANDRA-2901)
 * make AbstractBounds.normalize support overlapping ranges (CASSANDRA-2641)
 * fix of the CQL count() behavior (CASSANDRA-3068)
 * use TreeMap backed column families for the SSTable simple writers
   (CASSANDRA-3148)
 * fix inconsistency of the CLI syntax when {} should be used instead of [{}]
   (CASSANDRA-3119)
 * rename CQL type names to match expected SQL behavior (CASSANDRA-3149, 3031)
 * Arena-based allocation for memtables (CASSANDRA-2252, 3162, 3163, 3168)
 * Default RR chance to 0.1 (CASSANDRA-3169)
 * Add RowLevel support to secondary index API (CASSANDRA-3147)
 * Make SerializingCacheProvider the default if JNA is available (CASSANDRA-3183)
 * Fix backwards compatibilty for CQL memtable properties (CASSANDRA-3190)
 * Add five-minute delay before starting compactions on a restarted server
   (CASSANDRA-3181)
 * Reduce copies done for intra-host messages (CASSANDRA-1788, 3144)
 * support of compaction strategy option for stress.java (CASSANDRA-3204)
 * make memtable throughput and column count thresholds no-ops (CASSANDRA-2449)
 * Return schema information along with the resultSet in CQL (CASSANDRA-2734)
 * Add new DecimalType (CASSANDRA-2883)
 * Fix assertion error in RowRepairResolver (CASSANDRA-3156)
 * Reduce unnecessary high buffer sizes (CASSANDRA-3171)
 * Pluggable compaction strategy (CASSANDRA-1610)
 * Add new broadcast_address config option (CASSANDRA-2491)


0.8.7
 * Kill server on wrapped OOME such as from FileChannel.map (CASSANDRA-3201)
 * Allow using quotes in "USE <keyspace>;" CLI command (CASSANDRA-3208)
 * Log message when a full repair operation completes (CASSANDRA-3207)
 * Don't allow any cache loading exceptions to halt startup (CASSANDRA-3218)
 * Fix sstableloader --ignores option (CASSANDRA-3247)
 * File descriptor limit increased in packaging (CASSANDRA-3206)
 * Log a meaningfull warning when a node receive a message for a repair session
   that doesn't exist anymore (CASSANDRA-3256)
 * Fix FD leak when internode encryption is enabled (CASSANDRA-3257)
 * FBUtilities.hexToBytes(String) to throw NumberFormatException when string
   contains non-hex characters (CASSANDRA-3231)
 * Keep SimpleSnitch proximity ordering unchanged from what the Strategy
   generates, as intended (CASSANDRA-3262)
 * remove Scrub from compactionstats when finished (CASSANDRA-3255)
 * Fix tool .bat files when CASSANDRA_HOME contains spaces (CASSANDRA-3258)
 * Force flush of status table when removing/updating token (CASSANDRA-3243)
 * Evict gossip state immediately when a token is taken over by a new IP (CASSANDRA-3259)
 * Fix bug where the failure detector can take too long to mark a host
   down (CASSANDRA-3273)
 * (Hadoop) allow wrapping ranges in queries (CASSANDRA-3137)
 * (Hadoop) check all interfaces for a match with split location
   before falling back to random replica (CASSANDRA-3211)
 * (Hadoop) Make Pig storage handle implements LoadMetadata (CASSANDRA-2777)
 * (Hadoop) Fix exception during PIG 'dump' (CASSANDRA-2810)
 * Fix stress COUNTER_GET option (CASSANDRA-3301)
 * Fix missing fields in CLI `show schema` output (CASSANDRA-3304)
 * Nodetool no longer leaks threads and closes JMX connections (CASSANDRA-3309)
 * fix truncate allowing data to be replayed post-restart (CASSANDRA-3297)
 * Move SimpleAuthority and SimpleAuthenticator to examples (CASSANDRA-2922)
 * Fix handling of tombstone by SSTableExport/Import (CASSANDRA-3357)
 * Fix transposition in cfHistograms (CASSANDRA-3222)
 * Allow using number as DC name when creating keyspace in CQL (CASSANDRA-3239)
 * Force flush of system table after updating/removing a token (CASSANDRA-3243)


0.8.6
 * revert CASSANDRA-2388
 * change TokenRange.endpoints back to listen/broadcast address to match
   pre-1777 behavior, and add TokenRange.rpc_endpoints instead (CASSANDRA-3187)
 * avoid trying to watch cassandra-topology.properties when loaded from jar
   (CASSANDRA-3138)
 * prevent users from creating keyspaces with LocalStrategy replication
   (CASSANDRA-3139)
 * fix CLI `show schema;` to output correct keyspace definition statement
   (CASSANDRA-3129)
 * CustomTThreadPoolServer to log TTransportException at DEBUG level
   (CASSANDRA-3142)
 * allow topology sort to work with non-unique rack names between
   datacenters (CASSANDRA-3152)
 * Improve caching of same-version Messages on digest and repair paths
   (CASSANDRA-3158)
 * Randomize choice of first replica for counter increment (CASSANDRA-2890)
 * Fix using read_repair_chance instead of merge_shard_change (CASSANDRA-3202)
 * Avoid streaming data to nodes that already have it, on move as well as
   decommission (CASSANDRA-3041)
 * Fix divide by zero error in GCInspector (CASSANDRA-3164)
 * allow quoting of the ColumnFamily name in CLI `create column family`
   statement (CASSANDRA-3195)
 * Fix rolling upgrade from 0.7 to 0.8 problem (CASSANDRA-3166)
 * Accomodate missing encryption_options in IncomingTcpConnection.stream
   (CASSANDRA-3212)


0.8.5
 * fix NPE when encryption_options is unspecified (CASSANDRA-3007)
 * include column name in validation failure exceptions (CASSANDRA-2849)
 * make sure truncate clears out the commitlog so replay won't re-
   populate with truncated data (CASSANDRA-2950)
 * fix NPE when debug logging is enabled and dropped CF is present
   in a commitlog segment (CASSANDRA-3021)
 * fix cassandra.bat when CASSANDRA_HOME contains spaces (CASSANDRA-2952)
 * fix to SSTableSimpleUnsortedWriter bufferSize calculation (CASSANDRA-3027)
 * make cleanup and normal compaction able to skip empty rows
   (rows containing nothing but expired tombstones) (CASSANDRA-3039)
 * work around native memory leak in com.sun.management.GarbageCollectorMXBean
   (CASSANDRA-2868)
 * validate that column names in column_metadata are not equal to key_alias
   on create/update of the ColumnFamily and CQL 'ALTER' statement (CASSANDRA-3036)
 * return an InvalidRequestException if an indexed column is assigned
   a value larger than 64KB (CASSANDRA-3057)
 * fix of numeric-only and string column names handling in CLI "drop index"
   (CASSANDRA-3054)
 * prune index scan resultset back to original request for lazy
   resultset expansion case (CASSANDRA-2964)
 * (Hadoop) fail jobs when Cassandra node has failed but TaskTracker
   has not (CASSANDRA-2388)
 * fix dynamic snitch ignoring nodes when read_repair_chance is zero
   (CASSANDRA-2662)
 * avoid retaining references to dropped CFS objects in
   CompactionManager.estimatedCompactions (CASSANDRA-2708)
 * expose rpc timeouts per host in MessagingServiceMBean (CASSANDRA-2941)
 * avoid including cwd in classpath for deb and rpm packages (CASSANDRA-2881)
 * remove gossip state when a new IP takes over a token (CASSANDRA-3071)
 * allow sstable2json to work on index sstable files (CASSANDRA-3059)
 * always hint counters (CASSANDRA-3099)
 * fix log4j initialization in EmbeddedCassandraService (CASSANDRA-2857)
 * remove gossip state when a new IP takes over a token (CASSANDRA-3071)
 * work around native memory leak in com.sun.management.GarbageCollectorMXBean
    (CASSANDRA-2868)
 * fix UnavailableException with writes at CL.EACH_QUORM (CASSANDRA-3084)
 * fix parsing of the Keyspace and ColumnFamily names in numeric
   and string representations in CLI (CASSANDRA-3075)
 * fix corner cases in Range.differenceToFetch (CASSANDRA-3084)
 * fix ip address String representation in the ring cache (CASSANDRA-3044)
 * fix ring cache compatibility when mixing pre-0.8.4 nodes with post-
   in the same cluster (CASSANDRA-3023)
 * make repair report failure when a node participating dies (instead of
   hanging forever) (CASSANDRA-2433)
 * fix handling of the empty byte buffer by ReversedType (CASSANDRA-3111)
 * Add validation that Keyspace names are case-insensitively unique (CASSANDRA-3066)
 * catch invalid key_validation_class before instantiating UpdateColumnFamily (CASSANDRA-3102)
 * make Range and Bounds objects client-safe (CASSANDRA-3108)
 * optionally skip log4j configuration (CASSANDRA-3061)
 * bundle sstableloader with the debian package (CASSANDRA-3113)
 * don't try to build secondary indexes when there is none (CASSANDRA-3123)
 * improve SSTableSimpleUnsortedWriter speed for large rows (CASSANDRA-3122)
 * handle keyspace arguments correctly in nodetool snapshot (CASSANDRA-3038)
 * Fix SSTableImportTest on windows (CASSANDRA-3043)
 * expose compactionThroughputMbPerSec through JMX (CASSANDRA-3117)
 * log keyspace and CF of large rows being compacted


0.8.4
 * change TokenRing.endpoints to be a list of rpc addresses instead of
   listen/broadcast addresses (CASSANDRA-1777)
 * include files-to-be-streamed in StreamInSession.getSources (CASSANDRA-2972)
 * use JAVA env var in cassandra-env.sh (CASSANDRA-2785, 2992)
 * avoid doing read for no-op replicate-on-write at CL=1 (CASSANDRA-2892)
 * refuse counter write for CL.ANY (CASSANDRA-2990)
 * switch back to only logging recent dropped messages (CASSANDRA-3004)
 * always deserialize RowMutation for counters (CASSANDRA-3006)
 * ignore saved replication_factor strategy_option for NTS (CASSANDRA-3011)
 * make sure pre-truncate CL segments are discarded (CASSANDRA-2950)


0.8.3
 * add ability to drop local reads/writes that are going to timeout
   (CASSANDRA-2943)
 * revamp token removal process, keep gossip states for 3 days (CASSANDRA-2496)
 * don't accept extra args for 0-arg nodetool commands (CASSANDRA-2740)
 * log unavailableexception details at debug level (CASSANDRA-2856)
 * expose data_dir though jmx (CASSANDRA-2770)
 * don't include tmp files as sstable when create cfs (CASSANDRA-2929)
 * log Java classpath on startup (CASSANDRA-2895)
 * keep gossipped version in sync with actual on migration coordinator
   (CASSANDRA-2946)
 * use lazy initialization instead of class initialization in NodeId
   (CASSANDRA-2953)
 * check column family validity in nodetool repair (CASSANDRA-2933)
 * speedup bytes to hex conversions dramatically (CASSANDRA-2850)
 * Flush memtables on shutdown when durable writes are disabled
   (CASSANDRA-2958)
 * improved POSIX compatibility of start scripts (CASsANDRA-2965)
 * add counter support to Hadoop InputFormat (CASSANDRA-2981)
 * fix bug where dirty commitlog segments were removed (and avoid keeping
   segments with no post-flush activity permanently dirty) (CASSANDRA-2829)
 * fix throwing exception with batch mutation of counter super columns
   (CASSANDRA-2949)
 * ignore system tables during repair (CASSANDRA-2979)
 * throw exception when NTS is given replication_factor as an option
   (CASSANDRA-2960)
 * fix assertion error during compaction of counter CFs (CASSANDRA-2968)
 * avoid trying to create index names, when no index exists (CASSANDRA-2867)
 * don't sample the system table when choosing a bootstrap token
   (CASSANDRA-2825)
 * gossiper notifies of local state changes (CASSANDRA-2948)
 * add asynchronous and half-sync/half-async (hsha) thrift servers
   (CASSANDRA-1405)
 * fix potential use of free'd native memory in SerializingCache
   (CASSANDRA-2951)
 * prune index scan resultset back to original request for lazy
   resultset expansion case (CASSANDRA-2964)
 * (Hadoop) fail jobs when Cassandra node has failed but TaskTracker
    has not (CASSANDRA-2388)


0.8.2
 * CQL:
   - include only one row per unique key for IN queries (CASSANDRA-2717)
   - respect client timestamp on full row deletions (CASSANDRA-2912)
 * improve thread-safety in StreamOutSession (CASSANDRA-2792)
 * allow deleting a row and updating indexed columns in it in the
   same mutation (CASSANDRA-2773)
 * Expose number of threads blocked on submitting memtable to flush
   in JMX (CASSANDRA-2817)
 * add ability to return "endpoints" to nodetool (CASSANDRA-2776)
 * Add support for multiple (comma-delimited) coordinator addresses
   to ColumnFamilyInputFormat (CASSANDRA-2807)
 * fix potential NPE while scheduling read repair for range slice
   (CASSANDRA-2823)
 * Fix race in SystemTable.getCurrentLocalNodeId (CASSANDRA-2824)
 * Correctly set default for replicate_on_write (CASSANDRA-2835)
 * improve nodetool compactionstats formatting (CASSANDRA-2844)
 * fix index-building status display (CASSANDRA-2853)
 * fix CLI perpetuating obsolete KsDef.replication_factor (CASSANDRA-2846)
 * improve cli treatment of multiline comments (CASSANDRA-2852)
 * handle row tombstones correctly in EchoedRow (CASSANDRA-2786)
 * add MessagingService.get[Recently]DroppedMessages and
   StorageService.getExceptionCount (CASSANDRA-2804)
 * fix possibility of spurious UnavailableException for LOCAL_QUORUM
   reads with dynamic snitch + read repair disabled (CASSANDRA-2870)
 * add ant-optional as dependence for the debian package (CASSANDRA-2164)
 * add option to specify limit for get_slice in the CLI (CASSANDRA-2646)
 * decrease HH page size (CASSANDRA-2832)
 * reset cli keyspace after dropping the current one (CASSANDRA-2763)
 * add KeyRange option to Hadoop inputformat (CASSANDRA-1125)
 * fix protocol versioning (CASSANDRA-2818, 2860)
 * support spaces in path to log4j configuration (CASSANDRA-2383)
 * avoid including inferred types in CF update (CASSANDRA-2809)
 * fix JMX bulkload call (CASSANDRA-2908)
 * fix updating KS with durable_writes=false (CASSANDRA-2907)
 * add simplified facade to SSTableWriter for bulk loading use
   (CASSANDRA-2911)
 * fix re-using index CF sstable names after drop/recreate (CASSANDRA-2872)
 * prepend CF to default index names (CASSANDRA-2903)
 * fix hint replay (CASSANDRA-2928)
 * Properly synchronize repair's merkle tree computation (CASSANDRA-2816)


0.8.1
 * CQL:
   - support for insert, delete in BATCH (CASSANDRA-2537)
   - support for IN to SELECT, UPDATE (CASSANDRA-2553)
   - timestamp support for INSERT, UPDATE, and BATCH (CASSANDRA-2555)
   - TTL support (CASSANDRA-2476)
   - counter support (CASSANDRA-2473)
   - ALTER COLUMNFAMILY (CASSANDRA-1709)
   - DROP INDEX (CASSANDRA-2617)
   - add SCHEMA/TABLE as aliases for KS/CF (CASSANDRA-2743)
   - server handles wait-for-schema-agreement (CASSANDRA-2756)
   - key alias support (CASSANDRA-2480)
 * add support for comparator parameters and a generic ReverseType
   (CASSANDRA-2355)
 * add CompositeType and DynamicCompositeType (CASSANDRA-2231)
 * optimize batches containing multiple updates to the same row
   (CASSANDRA-2583)
 * adjust hinted handoff page size to avoid OOM with large columns
   (CASSANDRA-2652)
 * mark BRAF buffer invalid post-flush so we don't re-flush partial
   buffers again, especially on CL writes (CASSANDRA-2660)
 * add DROP INDEX support to CLI (CASSANDRA-2616)
 * don't perform HH to client-mode [storageproxy] nodes (CASSANDRA-2668)
 * Improve forceDeserialize/getCompactedRow encapsulation (CASSANDRA-2659)
 * Don't write CounterUpdateColumn to disk in tests (CASSANDRA-2650)
 * Add sstable bulk loading utility (CASSANDRA-1278)
 * avoid replaying hints to dropped columnfamilies (CASSANDRA-2685)
 * add placeholders for missing rows in range query pseudo-RR (CASSANDRA-2680)
 * remove no-op HHOM.renameHints (CASSANDRA-2693)
 * clone super columns to avoid modifying them during flush (CASSANDRA-2675)
 * allow writes to bypass the commitlog for certain keyspaces (CASSANDRA-2683)
 * avoid NPE when bypassing commitlog during memtable flush (CASSANDRA-2781)
 * Added support for making bootstrap retry if nodes flap (CASSANDRA-2644)
 * Added statusthrift to nodetool to report if thrift server is running (CASSANDRA-2722)
 * Fixed rows being cached if they do not exist (CASSANDRA-2723)
 * Support passing tableName and cfName to RowCacheProviders (CASSANDRA-2702)
 * close scrub file handles (CASSANDRA-2669)
 * throttle migration replay (CASSANDRA-2714)
 * optimize column serializer creation (CASSANDRA-2716)
 * Added support for making bootstrap retry if nodes flap (CASSANDRA-2644)
 * Added statusthrift to nodetool to report if thrift server is running
   (CASSANDRA-2722)
 * Fixed rows being cached if they do not exist (CASSANDRA-2723)
 * fix truncate/compaction race (CASSANDRA-2673)
 * workaround large resultsets causing large allocation retention
   by nio sockets (CASSANDRA-2654)
 * fix nodetool ring use with Ec2Snitch (CASSANDRA-2733)
 * fix removing columns and subcolumns that are supressed by a row or
   supercolumn tombstone during replica resolution (CASSANDRA-2590)
 * support sstable2json against snapshot sstables (CASSANDRA-2386)
 * remove active-pull schema requests (CASSANDRA-2715)
 * avoid marking entire list of sstables as actively being compacted
   in multithreaded compaction (CASSANDRA-2765)
 * seek back after deserializing a row to update cache with (CASSANDRA-2752)
 * avoid skipping rows in scrub for counter column family (CASSANDRA-2759)
 * fix ConcurrentModificationException in repair when dealing with 0.7 node
   (CASSANDRA-2767)
 * use threadsafe collections for StreamInSession (CASSANDRA-2766)
 * avoid infinite loop when creating merkle tree (CASSANDRA-2758)
 * avoids unmarking compacting sstable prematurely in cleanup (CASSANDRA-2769)
 * fix NPE when the commit log is bypassed (CASSANDRA-2718)
 * don't throw an exception in SS.isRPCServerRunning (CASSANDRA-2721)
 * make stress.jar executable (CASSANDRA-2744)
 * add daemon mode to java stress (CASSANDRA-2267)
 * expose the DC and rack of a node through JMX and nodetool ring (CASSANDRA-2531)
 * fix cache mbean getSize (CASSANDRA-2781)
 * Add Date, Float, Double, and Boolean types (CASSANDRA-2530)
 * Add startup flag to renew counter node id (CASSANDRA-2788)
 * add jamm agent to cassandra.bat (CASSANDRA-2787)
 * fix repair hanging if a neighbor has nothing to send (CASSANDRA-2797)
 * purge tombstone even if row is in only one sstable (CASSANDRA-2801)
 * Fix wrong purge of deleted cf during compaction (CASSANDRA-2786)
 * fix race that could result in Hadoop writer failing to throw an
   exception encountered after close() (CASSANDRA-2755)
 * fix scan wrongly throwing assertion error (CASSANDRA-2653)
 * Always use even distribution for merkle tree with RandomPartitionner
   (CASSANDRA-2841)
 * fix describeOwnership for OPP (CASSANDRA-2800)
 * ensure that string tokens do not contain commas (CASSANDRA-2762)


0.8.0-final
 * fix CQL grammar warning and cqlsh regression from CASSANDRA-2622
 * add ant generate-cql-html target (CASSANDRA-2526)
 * update CQL consistency levels (CASSANDRA-2566)
 * debian packaging fixes (CASSANDRA-2481, 2647)
 * fix UUIDType, IntegerType for direct buffers (CASSANDRA-2682, 2684)
 * switch to native Thrift for Hadoop map/reduce (CASSANDRA-2667)
 * fix StackOverflowError when building from eclipse (CASSANDRA-2687)
 * only provide replication_factor to strategy_options "help" for
   SimpleStrategy, OldNetworkTopologyStrategy (CASSANDRA-2678, 2713)
 * fix exception adding validators to non-string columns (CASSANDRA-2696)
 * avoid instantiating DatabaseDescriptor in JDBC (CASSANDRA-2694)
 * fix potential stack overflow during compaction (CASSANDRA-2626)
 * clone super columns to avoid modifying them during flush (CASSANDRA-2675)
 * reset underlying iterator in EchoedRow constructor (CASSANDRA-2653)


0.8.0-rc1
 * faster flushes and compaction from fixing excessively pessimistic
   rebuffering in BRAF (CASSANDRA-2581)
 * fix returning null column values in the python cql driver (CASSANDRA-2593)
 * fix merkle tree splitting exiting early (CASSANDRA-2605)
 * snapshot_before_compaction directory name fix (CASSANDRA-2598)
 * Disable compaction throttling during bootstrap (CASSANDRA-2612)
 * fix CQL treatment of > and < operators in range slices (CASSANDRA-2592)
 * fix potential double-application of counter updates on commitlog replay
   by moving replay position from header to sstable metadata (CASSANDRA-2419)
 * JDBC CQL driver exposes getColumn for access to timestamp
 * JDBC ResultSetMetadata properties added to AbstractType
 * r/m clustertool (CASSANDRA-2607)
 * add support for presenting row key as a column in CQL result sets
   (CASSANDRA-2622)
 * Don't allow {LOCAL|EACH}_QUORUM unless strategy is NTS (CASSANDRA-2627)
 * validate keyspace strategy_options during CQL create (CASSANDRA-2624)
 * fix empty Result with secondary index when limit=1 (CASSANDRA-2628)
 * Fix regression where bootstrapping a node with no schema fails
   (CASSANDRA-2625)
 * Allow removing LocationInfo sstables (CASSANDRA-2632)
 * avoid attempting to replay mutations from dropped keyspaces (CASSANDRA-2631)
 * avoid using cached position of a key when GT is requested (CASSANDRA-2633)
 * fix counting bloom filter true positives (CASSANDRA-2637)
 * initialize local ep state prior to gossip startup if needed (CASSANDRA-2638)
 * fix counter increment lost after restart (CASSANDRA-2642)
 * add quote-escaping via backslash to CLI (CASSANDRA-2623)
 * fix pig example script (CASSANDRA-2487)
 * fix dynamic snitch race in adding latencies (CASSANDRA-2618)
 * Start/stop cassandra after more important services such as mdadm in
   debian packaging (CASSANDRA-2481)


0.8.0-beta2
 * fix NPE compacting index CFs (CASSANDRA-2528)
 * Remove checking all column families on startup for compaction candidates
   (CASSANDRA-2444)
 * validate CQL create keyspace options (CASSANDRA-2525)
 * fix nodetool setcompactionthroughput (CASSANDRA-2550)
 * move	gossip heartbeat back to its own thread (CASSANDRA-2554)
 * validate cql TRUNCATE columnfamily before truncating (CASSANDRA-2570)
 * fix batch_mutate for mixed standard-counter mutations (CASSANDRA-2457)
 * disallow making schema changes to system keyspace (CASSANDRA-2563)
 * fix sending mutation messages multiple times (CASSANDRA-2557)
 * fix incorrect use of NBHM.size in ReadCallback that could cause
   reads to time out even when responses were received (CASSANDRA-2552)
 * trigger read repair correctly for LOCAL_QUORUM reads (CASSANDRA-2556)
 * Allow configuring the number of compaction thread (CASSANDRA-2558)
 * forceUserDefinedCompaction will attempt to compact what it is given
   even if the pessimistic estimate is that there is not enough disk space;
   automatic compactions will only compact 2 or more sstables (CASSANDRA-2575)
 * refuse to apply migrations with older timestamps than the current
   schema (CASSANDRA-2536)
 * remove unframed Thrift transport option
 * include indexes in snapshots (CASSANDRA-2596)
 * improve ignoring of obsolete mutations in index maintenance (CASSANDRA-2401)
 * recognize attempt to drop just the index while leaving the column
   definition alone (CASSANDRA-2619)


0.8.0-beta1
 * remove Avro RPC support (CASSANDRA-926)
 * support for columns that act as incr/decr counters
   (CASSANDRA-1072, 1937, 1944, 1936, 2101, 2093, 2288, 2105, 2384, 2236, 2342,
   2454)
 * CQL (CASSANDRA-1703, 1704, 1705, 1706, 1707, 1708, 1710, 1711, 1940,
   2124, 2302, 2277, 2493)
 * avoid double RowMutation serialization on write path (CASSANDRA-1800)
 * make NetworkTopologyStrategy the default (CASSANDRA-1960)
 * configurable internode encryption (CASSANDRA-1567, 2152)
 * human readable column names in sstable2json output (CASSANDRA-1933)
 * change default JMX port to 7199 (CASSANDRA-2027)
 * backwards compatible internal messaging (CASSANDRA-1015)
 * atomic switch of memtables and sstables (CASSANDRA-2284)
 * add pluggable SeedProvider (CASSANDRA-1669)
 * Fix clustertool to not throw exception when calling get_endpoints (CASSANDRA-2437)
 * upgrade to thrift 0.6 (CASSANDRA-2412)
 * repair works on a token range instead of full ring (CASSANDRA-2324)
 * purge tombstones from row cache (CASSANDRA-2305)
 * push replication_factor into strategy_options (CASSANDRA-1263)
 * give snapshots the same name on each node (CASSANDRA-1791)
 * remove "nodetool loadbalance" (CASSANDRA-2448)
 * multithreaded compaction (CASSANDRA-2191)
 * compaction throttling (CASSANDRA-2156)
 * add key type information and alias (CASSANDRA-2311, 2396)
 * cli no longer divides read_repair_chance by 100 (CASSANDRA-2458)
 * made CompactionInfo.getTaskType return an enum (CASSANDRA-2482)
 * add a server-wide cap on measured memtable memory usage and aggressively
   flush to keep under that threshold (CASSANDRA-2006)
 * add unified UUIDType (CASSANDRA-2233)
 * add off-heap row cache support (CASSANDRA-1969)


0.7.5
 * improvements/fixes to PIG driver (CASSANDRA-1618, CASSANDRA-2387,
   CASSANDRA-2465, CASSANDRA-2484)
 * validate index names (CASSANDRA-1761)
 * reduce contention on Table.flusherLock (CASSANDRA-1954)
 * try harder to detect failures during streaming, cleaning up temporary
   files more reliably (CASSANDRA-2088)
 * shut down server for OOM on a Thrift thread (CASSANDRA-2269)
 * fix tombstone handling in repair and sstable2json (CASSANDRA-2279)
 * preserve version when streaming data from old sstables (CASSANDRA-2283)
 * don't start repair if a neighboring node is marked as dead (CASSANDRA-2290)
 * purge tombstones from row cache (CASSANDRA-2305)
 * Avoid seeking when sstable2json exports the entire file (CASSANDRA-2318)
 * clear Built flag in system table when dropping an index (CASSANDRA-2320)
 * don't allow arbitrary argument for stress.java (CASSANDRA-2323)
 * validate values for index predicates in get_indexed_slice (CASSANDRA-2328)
 * queue secondary indexes for flush before the parent (CASSANDRA-2330)
 * allow job configuration to set the CL used in Hadoop jobs (CASSANDRA-2331)
 * add memtable_flush_queue_size defaulting to 4 (CASSANDRA-2333)
 * Allow overriding of initial_token, storage_port and rpc_port from system
   properties (CASSANDRA-2343)
 * fix comparator used for non-indexed secondary expressions in index scan
   (CASSANDRA-2347)
 * ensure size calculation and write phase of large-row compaction use
   the same threshold for TTL expiration (CASSANDRA-2349)
 * fix race when iterating CFs during add/drop (CASSANDRA-2350)
 * add ConsistencyLevel command to CLI (CASSANDRA-2354)
 * allow negative numbers in the cli (CASSANDRA-2358)
 * hard code serialVersionUID for tokens class (CASSANDRA-2361)
 * fix potential infinite loop in ByteBufferUtil.inputStream (CASSANDRA-2365)
 * fix encoding bugs in HintedHandoffManager, SystemTable when default
   charset is not UTF8 (CASSANDRA-2367)
 * avoids having removed node reappearing in Gossip (CASSANDRA-2371)
 * fix incorrect truncation of long to int when reading columns via block
   index (CASSANDRA-2376)
 * fix NPE during stream session (CASSANDRA-2377)
 * fix race condition that could leave orphaned data files when dropping CF or
   KS (CASSANDRA-2381)
 * fsync statistics component on write (CASSANDRA-2382)
 * fix duplicate results from CFS.scan (CASSANDRA-2406)
 * add IntegerType to CLI help (CASSANDRA-2414)
 * avoid caching token-only decoratedkeys (CASSANDRA-2416)
 * convert mmap assertion to if/throw so scrub can catch it (CASSANDRA-2417)
 * don't overwrite gc log (CASSANDR-2418)
 * invalidate row cache for streamed row to avoid inconsitencies
   (CASSANDRA-2420)
 * avoid copies in range/index scans (CASSANDRA-2425)
 * make sure we don't wipe data during cleanup if the node has not join
   the ring (CASSANDRA-2428)
 * Try harder to close files after compaction (CASSANDRA-2431)
 * re-set bootstrapped flag after move finishes (CASSANDRA-2435)
 * display validation_class in CLI 'describe keyspace' (CASSANDRA-2442)
 * make cleanup compactions cleanup the row cache (CASSANDRA-2451)
 * add column fields validation to scrub (CASSANDRA-2460)
 * use 64KB flush buffer instead of in_memory_compaction_limit (CASSANDRA-2463)
 * fix backslash substitutions in CLI (CASSANDRA-2492)
 * disable cache saving for system CFS (CASSANDRA-2502)
 * fixes for verifying destination availability under hinted conditions
   so UE can be thrown intead of timing out (CASSANDRA-2514)
 * fix update of validation class in column metadata (CASSANDRA-2512)
 * support LOCAL_QUORUM, EACH_QUORUM CLs outside of NTS (CASSANDRA-2516)
 * preserve version when streaming data from old sstables (CASSANDRA-2283)
 * fix backslash substitutions in CLI (CASSANDRA-2492)
 * count a row deletion as one operation towards memtable threshold
   (CASSANDRA-2519)
 * support LOCAL_QUORUM, EACH_QUORUM CLs outside of NTS (CASSANDRA-2516)


0.7.4
 * add nodetool join command (CASSANDRA-2160)
 * fix secondary indexes on pre-existing or streamed data (CASSANDRA-2244)
 * initialize endpoint in gossiper earlier (CASSANDRA-2228)
 * add ability to write to Cassandra from Pig (CASSANDRA-1828)
 * add rpc_[min|max]_threads (CASSANDRA-2176)
 * add CL.TWO, CL.THREE (CASSANDRA-2013)
 * avoid exporting an un-requested row in sstable2json, when exporting
   a key that does not exist (CASSANDRA-2168)
 * add incremental_backups option (CASSANDRA-1872)
 * add configurable row limit to Pig loadfunc (CASSANDRA-2276)
 * validate column values in batches as well as single-Column inserts
   (CASSANDRA-2259)
 * move sample schema from cassandra.yaml to schema-sample.txt,
   a cli scripts (CASSANDRA-2007)
 * avoid writing empty rows when scrubbing tombstoned rows (CASSANDRA-2296)
 * fix assertion error in range and index scans for CL < ALL
   (CASSANDRA-2282)
 * fix commitlog replay when flush position refers to data that didn't
   get synced before server died (CASSANDRA-2285)
 * fix fd leak in sstable2json with non-mmap'd i/o (CASSANDRA-2304)
 * reduce memory use during streaming of multiple sstables (CASSANDRA-2301)
 * purge tombstoned rows from cache after GCGraceSeconds (CASSANDRA-2305)
 * allow zero replicas in a NTS datacenter (CASSANDRA-1924)
 * make range queries respect snitch for local replicas (CASSANDRA-2286)
 * fix HH delivery when column index is larger than 2GB (CASSANDRA-2297)
 * make 2ary indexes use parent CF flush thresholds during initial build
   (CASSANDRA-2294)
 * update memtable_throughput to be a long (CASSANDRA-2158)


0.7.3
 * Keep endpoint state until aVeryLongTime (CASSANDRA-2115)
 * lower-latency read repair (CASSANDRA-2069)
 * add hinted_handoff_throttle_delay_in_ms option (CASSANDRA-2161)
 * fixes for cache save/load (CASSANDRA-2172, -2174)
 * Handle whole-row deletions in CFOutputFormat (CASSANDRA-2014)
 * Make memtable_flush_writers flush in parallel (CASSANDRA-2178)
 * Add compaction_preheat_key_cache option (CASSANDRA-2175)
 * refactor stress.py to have only one copy of the format string
   used for creating row keys (CASSANDRA-2108)
 * validate index names for \w+ (CASSANDRA-2196)
 * Fix Cassandra cli to respect timeout if schema does not settle
   (CASSANDRA-2187)
 * fix for compaction and cleanup writing old-format data into new-version
   sstable (CASSANDRA-2211, -2216)
 * add nodetool scrub (CASSANDRA-2217, -2240)
 * fix sstable2json large-row pagination (CASSANDRA-2188)
 * fix EOFing on requests for the last bytes in a file (CASSANDRA-2213)
 * fix BufferedRandomAccessFile bugs (CASSANDRA-2218, -2241)
 * check for memtable flush_after_mins exceeded every 10s (CASSANDRA-2183)
 * fix cache saving on Windows (CASSANDRA-2207)
 * add validateSchemaAgreement call + synchronization to schema
   modification operations (CASSANDRA-2222)
 * fix for reversed slice queries on large rows (CASSANDRA-2212)
 * fat clients were writing local data (CASSANDRA-2223)
 * set DEFAULT_MEMTABLE_LIFETIME_IN_MINS to 24h
 * improve detection and cleanup of partially-written sstables
   (CASSANDRA-2206)
 * fix supercolumn de/serialization when subcolumn comparator is different
   from supercolumn's (CASSANDRA-2104)
 * fix starting up on Windows when CASSANDRA_HOME contains whitespace
   (CASSANDRA-2237)
 * add [get|set][row|key]cacheSavePeriod to JMX (CASSANDRA-2100)
 * fix Hadoop ColumnFamilyOutputFormat dropping of mutations
   when batch fills up (CASSANDRA-2255)
 * move file deletions off of scheduledtasks executor (CASSANDRA-2253)


0.7.2
 * copy DecoratedKey.key when inserting into caches to avoid retaining
   a reference to the underlying buffer (CASSANDRA-2102)
 * format subcolumn names with subcomparator (CASSANDRA-2136)
 * fix column bloom filter deserialization (CASSANDRA-2165)


0.7.1
 * refactor MessageDigest creation code. (CASSANDRA-2107)
 * buffer network stack to avoid inefficient small TCP messages while avoiding
   the nagle/delayed ack problem (CASSANDRA-1896)
 * check log4j configuration for changes every 10s (CASSANDRA-1525, 1907)
 * more-efficient cross-DC replication (CASSANDRA-1530, -2051, -2138)
 * avoid polluting page cache with commitlog or sstable writes
   and seq scan operations (CASSANDRA-1470)
 * add RMI authentication options to nodetool (CASSANDRA-1921)
 * make snitches configurable at runtime (CASSANDRA-1374)
 * retry hadoop split requests on connection failure (CASSANDRA-1927)
 * implement describeOwnership for BOP, COPP (CASSANDRA-1928)
 * make read repair behave as expected for ConsistencyLevel > ONE
   (CASSANDRA-982, 2038)
 * distributed test harness (CASSANDRA-1859, 1964)
 * reduce flush lock contention (CASSANDRA-1930)
 * optimize supercolumn deserialization (CASSANDRA-1891)
 * fix CFMetaData.apply to only compare objects of the same class
   (CASSANDRA-1962)
 * allow specifying specific SSTables to compact from JMX (CASSANDRA-1963)
 * fix race condition in MessagingService.targets (CASSANDRA-1959, 2094, 2081)
 * refuse to open sstables from a future version (CASSANDRA-1935)
 * zero-copy reads (CASSANDRA-1714)
 * fix copy bounds for word Text in wordcount demo (CASSANDRA-1993)
 * fixes for contrib/javautils (CASSANDRA-1979)
 * check more frequently for memtable expiration (CASSANDRA-2000)
 * fix writing SSTable column count statistics (CASSANDRA-1976)
 * fix streaming of multiple CFs during bootstrap (CASSANDRA-1992)
 * explicitly set JVM GC new generation size with -Xmn (CASSANDRA-1968)
 * add short options for CLI flags (CASSANDRA-1565)
 * make keyspace argument to "describe keyspace" in CLI optional
   when authenticated to keyspace already (CASSANDRA-2029)
 * added option to specify -Dcassandra.join_ring=false on startup
   to allow "warm spare" nodes or performing JMX maintenance before
   joining the ring (CASSANDRA-526)
 * log migrations at INFO (CASSANDRA-2028)
 * add CLI verbose option in file mode (CASSANDRA-2030)
 * add single-line "--" comments to CLI (CASSANDRA-2032)
 * message serialization tests (CASSANDRA-1923)
 * switch from ivy to maven-ant-tasks (CASSANDRA-2017)
 * CLI attempts to block for new schema to propagate (CASSANDRA-2044)
 * fix potential overflow in nodetool cfstats (CASSANDRA-2057)
 * add JVM shutdownhook to sync commitlog (CASSANDRA-1919)
 * allow nodes to be up without being part of  normal traffic (CASSANDRA-1951)
 * fix CLI "show keyspaces" with null options on NTS (CASSANDRA-2049)
 * fix possible ByteBuffer race conditions (CASSANDRA-2066)
 * reduce garbage generated by MessagingService to prevent load spikes
   (CASSANDRA-2058)
 * fix math in RandomPartitioner.describeOwnership (CASSANDRA-2071)
 * fix deletion of sstable non-data components (CASSANDRA-2059)
 * avoid blocking gossip while deleting handoff hints (CASSANDRA-2073)
 * ignore messages from newer versions, keep track of nodes in gossip
   regardless of version (CASSANDRA-1970)
 * cache writing moved to CompactionManager to reduce i/o contention and
   updated to use non-cache-polluting writes (CASSANDRA-2053)
 * page through large rows when exporting to JSON (CASSANDRA-2041)
 * add flush_largest_memtables_at and reduce_cache_sizes_at options
   (CASSANDRA-2142)
 * add cli 'describe cluster' command (CASSANDRA-2127)
 * add cli support for setting username/password at 'connect' command
   (CASSANDRA-2111)
 * add -D option to Stress.java to allow reading hosts from a file
   (CASSANDRA-2149)
 * bound hints CF throughput between 32M and 256M (CASSANDRA-2148)
 * continue starting when invalid saved cache entries are encountered
   (CASSANDRA-2076)
 * add max_hint_window_in_ms option (CASSANDRA-1459)


0.7.0-final
 * fix offsets to ByteBuffer.get (CASSANDRA-1939)


0.7.0-rc4
 * fix cli crash after backgrounding (CASSANDRA-1875)
 * count timeouts in storageproxy latencies, and include latency
   histograms in StorageProxyMBean (CASSANDRA-1893)
 * fix CLI get recognition of supercolumns (CASSANDRA-1899)
 * enable keepalive on intra-cluster sockets (CASSANDRA-1766)
 * count timeouts towards dynamicsnitch latencies (CASSANDRA-1905)
 * Expose index-building status in JMX + cli schema description
   (CASSANDRA-1871)
 * allow [LOCAL|EACH]_QUORUM to be used with non-NetworkTopology
   replication Strategies
 * increased amount of index locks for faster commitlog replay
 * collect secondary index tombstones immediately (CASSANDRA-1914)
 * revert commitlog changes from #1780 (CASSANDRA-1917)
 * change RandomPartitioner min token to -1 to avoid collision w/
   tokens on actual nodes (CASSANDRA-1901)
 * examine the right nibble when validating TimeUUID (CASSANDRA-1910)
 * include secondary indexes in cleanup (CASSANDRA-1916)
 * CFS.scrubDataDirectories should also cleanup invalid secondary indexes
   (CASSANDRA-1904)
 * ability to disable/enable gossip on nodes to force them down
   (CASSANDRA-1108)


0.7.0-rc3
 * expose getNaturalEndpoints in StorageServiceMBean taking byte[]
   key; RMI cannot serialize ByteBuffer (CASSANDRA-1833)
 * infer org.apache.cassandra.locator for replication strategy classes
   when not otherwise specified
 * validation that generates less garbage (CASSANDRA-1814)
 * add TTL support to CLI (CASSANDRA-1838)
 * cli defaults to bytestype for subcomparator when creating
   column families (CASSANDRA-1835)
 * unregister index MBeans when index is dropped (CASSANDRA-1843)
 * make ByteBufferUtil.clone thread-safe (CASSANDRA-1847)
 * change exception for read requests during bootstrap from
   InvalidRequest to Unavailable (CASSANDRA-1862)
 * respect row-level tombstones post-flush in range scans
   (CASSANDRA-1837)
 * ReadResponseResolver check digests against each other (CASSANDRA-1830)
 * return InvalidRequest when remove of subcolumn without supercolumn
   is requested (CASSANDRA-1866)
 * flush before repair (CASSANDRA-1748)
 * SSTableExport validates key order (CASSANDRA-1884)
 * large row support for SSTableExport (CASSANDRA-1867)
 * Re-cache hot keys post-compaction without hitting disk (CASSANDRA-1878)
 * manage read repair in coordinator instead of data source, to
   provide latency information to dynamic snitch (CASSANDRA-1873)


0.7.0-rc2
 * fix live-column-count of slice ranges including tombstoned supercolumn
   with live subcolumn (CASSANDRA-1591)
 * rename o.a.c.internal.AntientropyStage -> AntiEntropyStage,
   o.a.c.request.Request_responseStage -> RequestResponseStage,
   o.a.c.internal.Internal_responseStage -> InternalResponseStage
 * add AbstractType.fromString (CASSANDRA-1767)
 * require index_type to be present when specifying index_name
   on ColumnDef (CASSANDRA-1759)
 * fix add/remove index bugs in CFMetadata (CASSANDRA-1768)
 * rebuild Strategy during system_update_keyspace (CASSANDRA-1762)
 * cli updates prompt to ... in continuation lines (CASSANDRA-1770)
 * support multiple Mutations per key in hadoop ColumnFamilyOutputFormat
   (CASSANDRA-1774)
 * improvements to Debian init script (CASSANDRA-1772)
 * use local classloader to check for version.properties (CASSANDRA-1778)
 * Validate that column names in column_metadata are valid for the
   defined comparator, and decode properly in cli (CASSANDRA-1773)
 * use cross-platform newlines in cli (CASSANDRA-1786)
 * add ExpiringColumn support to sstable import/export (CASSANDRA-1754)
 * add flush for each append to periodic commitlog mode; added
   periodic_without_flush option to disable this (CASSANDRA-1780)
 * close file handle used for post-flush truncate (CASSANDRA-1790)
 * various code cleanup (CASSANDRA-1793, -1794, -1795)
 * fix range queries against wrapped range (CASSANDRA-1781)
 * fix consistencylevel calculations for NetworkTopologyStrategy
   (CASSANDRA-1804)
 * cli support index type enum names (CASSANDRA-1810)
 * improved validation of column_metadata (CASSANDRA-1813)
 * reads at ConsistencyLevel > 1 throw UnavailableException
   immediately if insufficient live nodes exist (CASSANDRA-1803)
 * copy bytebuffers for local writes to avoid retaining the entire
   Thrift frame (CASSANDRA-1801)
 * fix NPE adding index to column w/o prior metadata (CASSANDRA-1764)
 * reduce fat client timeout (CASSANDRA-1730)
 * fix botched merge of CASSANDRA-1316


0.7.0-rc1
 * fix compaction and flush races with schema updates (CASSANDRA-1715)
 * add clustertool, config-converter, sstablekeys, and schematool
   Windows .bat files (CASSANDRA-1723)
 * reject range queries received during bootstrap (CASSANDRA-1739)
 * fix wrapping-range queries on non-minimum token (CASSANDRA-1700)
 * add nodetool cfhistogram (CASSANDRA-1698)
 * limit repaired ranges to what the nodes have in common (CASSANDRA-1674)
 * index scan treats missing columns as not matching secondary
   expressions (CASSANDRA-1745)
 * Fix misuse of DataOutputBuffer.getData in AntiEntropyService
   (CASSANDRA-1729)
 * detect and warn when obsolete version of JNA is present (CASSANDRA-1760)
 * reduce fat client timeout (CASSANDRA-1730)
 * cleanup smallest CFs first to increase free temp space for larger ones
   (CASSANDRA-1811)
 * Update windows .bat files to work outside of main Cassandra
   directory (CASSANDRA-1713)
 * fix read repair regression from 0.6.7 (CASSANDRA-1727)
 * more-efficient read repair (CASSANDRA-1719)
 * fix hinted handoff replay (CASSANDRA-1656)
 * log type of dropped messages (CASSANDRA-1677)
 * upgrade to SLF4J 1.6.1
 * fix ByteBuffer bug in ExpiringColumn.updateDigest (CASSANDRA-1679)
 * fix IntegerType.getString (CASSANDRA-1681)
 * make -Djava.net.preferIPv4Stack=true the default (CASSANDRA-628)
 * add INTERNAL_RESPONSE verb to differentiate from responses related
   to client requests (CASSANDRA-1685)
 * log tpstats when dropping messages (CASSANDRA-1660)
 * include unreachable nodes in describeSchemaVersions (CASSANDRA-1678)
 * Avoid dropping messages off the client request path (CASSANDRA-1676)
 * fix jna errno reporting (CASSANDRA-1694)
 * add friendlier error for UnknownHostException on startup (CASSANDRA-1697)
 * include jna dependency in RPM package (CASSANDRA-1690)
 * add --skip-keys option to stress.py (CASSANDRA-1696)
 * improve cli handling of non-string keys and column names
   (CASSANDRA-1701, -1693)
 * r/m extra subcomparator line in cli keyspaces output (CASSANDRA-1712)
 * add read repair chance to cli "show keyspaces"
 * upgrade to ConcurrentLinkedHashMap 1.1 (CASSANDRA-975)
 * fix index scan routing (CASSANDRA-1722)
 * fix tombstoning of supercolumns in range queries (CASSANDRA-1734)
 * clear endpoint cache after updating keyspace metadata (CASSANDRA-1741)
 * fix wrapping-range queries on non-minimum token (CASSANDRA-1700)
 * truncate includes secondary indexes (CASSANDRA-1747)
 * retain reference to PendingFile sstables (CASSANDRA-1749)
 * fix sstableimport regression (CASSANDRA-1753)
 * fix for bootstrap when no non-system tables are defined (CASSANDRA-1732)
 * handle replica unavailability in index scan (CASSANDRA-1755)
 * fix service initialization order deadlock (CASSANDRA-1756)
 * multi-line cli commands (CASSANDRA-1742)
 * fix race between snapshot and compaction (CASSANDRA-1736)
 * add listEndpointsPendingHints, deleteHintsForEndpoint JMX methods
   (CASSANDRA-1551)


0.7.0-beta3
 * add strategy options to describe_keyspace output (CASSANDRA-1560)
 * log warning when using randomly generated token (CASSANDRA-1552)
 * re-organize JMX into .db, .net, .internal, .request (CASSANDRA-1217)
 * allow nodes to change IPs between restarts (CASSANDRA-1518)
 * remember ring state between restarts by default (CASSANDRA-1518)
 * flush index built flag so we can read it before log replay (CASSANDRA-1541)
 * lock row cache updates to prevent race condition (CASSANDRA-1293)
 * remove assertion causing rare (and harmless) error messages in
   commitlog (CASSANDRA-1330)
 * fix moving nodes with no keyspaces defined (CASSANDRA-1574)
 * fix unbootstrap when no data is present in a transfer range (CASSANDRA-1573)
 * take advantage of AVRO-495 to simplify our avro IDL (CASSANDRA-1436)
 * extend authorization hierarchy to column family (CASSANDRA-1554)
 * deletion support in secondary indexes (CASSANDRA-1571)
 * meaningful error message for invalid replication strategy class
   (CASSANDRA-1566)
 * allow keyspace creation with RF > N (CASSANDRA-1428)
 * improve cli error handling (CASSANDRA-1580)
 * add cache save/load ability (CASSANDRA-1417, 1606, 1647)
 * add StorageService.getDrainProgress (CASSANDRA-1588)
 * Disallow bootstrap to an in-use token (CASSANDRA-1561)
 * Allow dynamic secondary index creation and destruction (CASSANDRA-1532)
 * log auto-guessed memtable thresholds (CASSANDRA-1595)
 * add ColumnDef support to cli (CASSANDRA-1583)
 * reduce index sample time by 75% (CASSANDRA-1572)
 * add cli support for column, strategy metadata (CASSANDRA-1578, 1612)
 * add cli support for schema modification (CASSANDRA-1584)
 * delete temp files on failed compactions (CASSANDRA-1596)
 * avoid blocking for dead nodes during removetoken (CASSANDRA-1605)
 * remove ConsistencyLevel.ZERO (CASSANDRA-1607)
 * expose in-progress compaction type in jmx (CASSANDRA-1586)
 * removed IClock & related classes from internals (CASSANDRA-1502)
 * fix removing tokens from SystemTable on decommission and removetoken
   (CASSANDRA-1609)
 * include CF metadata in cli 'show keyspaces' (CASSANDRA-1613)
 * switch from Properties to HashMap in PropertyFileSnitch to
   avoid synchronization bottleneck (CASSANDRA-1481)
 * PropertyFileSnitch configuration file renamed to
   cassandra-topology.properties
 * add cli support for get_range_slices (CASSANDRA-1088, CASSANDRA-1619)
 * Make memtable flush thresholds per-CF instead of global
   (CASSANDRA-1007, 1637)
 * add cli support for binary data without CfDef hints (CASSANDRA-1603)
 * fix building SSTable statistics post-stream (CASSANDRA-1620)
 * fix potential infinite loop in 2ary index queries (CASSANDRA-1623)
 * allow creating NTS keyspaces with no replicas configured (CASSANDRA-1626)
 * add jmx histogram of sstables accessed per read (CASSANDRA-1624)
 * remove system_rename_column_family and system_rename_keyspace from the
   client API until races can be fixed (CASSANDRA-1630, CASSANDRA-1585)
 * add cli sanity tests (CASSANDRA-1582)
 * update GC settings in cassandra.bat (CASSANDRA-1636)
 * cli support for index queries (CASSANDRA-1635)
 * cli support for updating schema memtable settings (CASSANDRA-1634)
 * cli --file option (CASSANDRA-1616)
 * reduce automatically chosen memtable sizes by 50% (CASSANDRA-1641)
 * move endpoint cache from snitch to strategy (CASSANDRA-1643)
 * fix commitlog recovery deleting the newly-created segment as well as
   the old ones (CASSANDRA-1644)
 * upgrade to Thrift 0.5 (CASSANDRA-1367)
 * renamed CL.DCQUORUM to LOCAL_QUORUM and DCQUORUMSYNC to EACH_QUORUM
 * cli truncate support (CASSANDRA-1653)
 * update GC settings in cassandra.bat (CASSANDRA-1636)
 * avoid logging when a node's ip/token is gossipped back to it (CASSANDRA-1666)


0.7-beta2
 * always use UTF-8 for hint keys (CASSANDRA-1439)
 * remove cassandra.yaml dependency from Hadoop and Pig (CASSADRA-1322)
 * expose CfDef metadata in describe_keyspaces (CASSANDRA-1363)
 * restore use of mmap_index_only option (CASSANDRA-1241)
 * dropping a keyspace with no column families generated an error
   (CASSANDRA-1378)
 * rename RackAwareStrategy to OldNetworkTopologyStrategy, RackUnawareStrategy
   to SimpleStrategy, DatacenterShardStrategy to NetworkTopologyStrategy,
   AbstractRackAwareSnitch to AbstractNetworkTopologySnitch (CASSANDRA-1392)
 * merge StorageProxy.mutate, mutateBlocking (CASSANDRA-1396)
 * faster UUIDType, LongType comparisons (CASSANDRA-1386, 1393)
 * fix setting read_repair_chance from CLI addColumnFamily (CASSANDRA-1399)
 * fix updates to indexed columns (CASSANDRA-1373)
 * fix race condition leaving to FileNotFoundException (CASSANDRA-1382)
 * fix sharded lock hash on index write path (CASSANDRA-1402)
 * add support for GT/E, LT/E in subordinate index clauses (CASSANDRA-1401)
 * cfId counter got out of sync when CFs were added (CASSANDRA-1403)
 * less chatty schema updates (CASSANDRA-1389)
 * rename column family mbeans. 'type' will now include either
   'IndexColumnFamilies' or 'ColumnFamilies' depending on the CFS type.
   (CASSANDRA-1385)
 * disallow invalid keyspace and column family names. This includes name that
   matches a '^\w+' regex. (CASSANDRA-1377)
 * use JNA, if present, to take snapshots (CASSANDRA-1371)
 * truncate hints if starting 0.7 for the first time (CASSANDRA-1414)
 * fix FD leak in single-row slicepredicate queries (CASSANDRA-1416)
 * allow index expressions against columns that are not part of the
   SlicePredicate (CASSANDRA-1410)
 * config-converter properly handles snitches and framed support
   (CASSANDRA-1420)
 * remove keyspace argument from multiget_count (CASSANDRA-1422)
 * allow specifying cassandra.yaml location as (local or remote) URL
   (CASSANDRA-1126)
 * fix using DynamicEndpointSnitch with NetworkTopologyStrategy
   (CASSANDRA-1429)
 * Add CfDef.default_validation_class (CASSANDRA-891)
 * fix EstimatedHistogram.max (CASSANDRA-1413)
 * quorum read optimization (CASSANDRA-1622)
 * handle zero-length (or missing) rows during HH paging (CASSANDRA-1432)
 * include secondary indexes during schema migrations (CASSANDRA-1406)
 * fix commitlog header race during schema change (CASSANDRA-1435)
 * fix ColumnFamilyStoreMBeanIterator to use new type name (CASSANDRA-1433)
 * correct filename generated by xml->yaml converter (CASSANDRA-1419)
 * add CMSInitiatingOccupancyFraction=75 and UseCMSInitiatingOccupancyOnly
   to default JVM options
 * decrease jvm heap for cassandra-cli (CASSANDRA-1446)
 * ability to modify keyspaces and column family definitions on a live cluster
   (CASSANDRA-1285)
 * support for Hadoop Streaming [non-jvm map/reduce via stdin/out]
   (CASSANDRA-1368)
 * Move persistent sstable stats from the system table to an sstable component
   (CASSANDRA-1430)
 * remove failed bootstrap attempt from pending ranges when gossip times
   it out after 1h (CASSANDRA-1463)
 * eager-create tcp connections to other cluster members (CASSANDRA-1465)
 * enumerate stages and derive stage from message type instead of
   transmitting separately (CASSANDRA-1465)
 * apply reversed flag during collation from different data sources
   (CASSANDRA-1450)
 * make failure to remove commitlog segment non-fatal (CASSANDRA-1348)
 * correct ordering of drain operations so CL.recover is no longer
   necessary (CASSANDRA-1408)
 * removed keyspace from describe_splits method (CASSANDRA-1425)
 * rename check_schema_agreement to describe_schema_versions
   (CASSANDRA-1478)
 * fix QUORUM calculation for RF > 3 (CASSANDRA-1487)
 * remove tombstones during non-major compactions when bloom filter
   verifies that row does not exist in other sstables (CASSANDRA-1074)
 * nodes that coordinated a loadbalance in the past could not be seen by
   newly added nodes (CASSANDRA-1467)
 * exposed endpoint states (gossip details) via jmx (CASSANDRA-1467)
 * ensure that compacted sstables are not included when new readers are
   instantiated (CASSANDRA-1477)
 * by default, calculate heap size and memtable thresholds at runtime (CASSANDRA-1469)
 * fix races dealing with adding/dropping keyspaces and column families in
   rapid succession (CASSANDRA-1477)
 * clean up of Streaming system (CASSANDRA-1503, 1504, 1506)
 * add options to configure Thrift socket keepalive and buffer sizes (CASSANDRA-1426)
 * make contrib CassandraServiceDataCleaner recursive (CASSANDRA-1509)
 * min, max compaction threshold are configurable and persistent
   per-ColumnFamily (CASSANDRA-1468)
 * fix replaying the last mutation in a commitlog unnecessarily
   (CASSANDRA-1512)
 * invoke getDefaultUncaughtExceptionHandler from DTPE with the original
   exception rather than the ExecutionException wrapper (CASSANDRA-1226)
 * remove Clock from the Thrift (and Avro) API (CASSANDRA-1501)
 * Close intra-node sockets when connection is broken (CASSANDRA-1528)
 * RPM packaging spec file (CASSANDRA-786)
 * weighted request scheduler (CASSANDRA-1485)
 * treat expired columns as deleted (CASSANDRA-1539)
 * make IndexInterval configurable (CASSANDRA-1488)
 * add describe_snitch to Thrift API (CASSANDRA-1490)
 * MD5 authenticator compares plain text submitted password with MD5'd
   saved property, instead of vice versa (CASSANDRA-1447)
 * JMX MessagingService pending and completed counts (CASSANDRA-1533)
 * fix race condition processing repair responses (CASSANDRA-1511)
 * make repair blocking (CASSANDRA-1511)
 * create EndpointSnitchInfo and MBean to expose rack and DC (CASSANDRA-1491)
 * added option to contrib/word_count to output results back to Cassandra
   (CASSANDRA-1342)
 * rewrite Hadoop ColumnFamilyRecordWriter to pool connections, retry to
   multiple Cassandra nodes, and smooth impact on the Cassandra cluster
   by using smaller batch sizes (CASSANDRA-1434)
 * fix setting gc_grace_seconds via CLI (CASSANDRA-1549)
 * support TTL'd index values (CASSANDRA-1536)
 * make removetoken work like decommission (CASSANDRA-1216)
 * make cli comparator-aware and improve quote rules (CASSANDRA-1523,-1524)
 * make nodetool compact and cleanup blocking (CASSANDRA-1449)
 * add memtable, cache information to GCInspector logs (CASSANDRA-1558)
 * enable/disable HintedHandoff via JMX (CASSANDRA-1550)
 * Ignore stray files in the commit log directory (CASSANDRA-1547)
 * Disallow bootstrap to an in-use token (CASSANDRA-1561)


0.7-beta1
 * sstable versioning (CASSANDRA-389)
 * switched to slf4j logging (CASSANDRA-625)
 * add (optional) expiration time for column (CASSANDRA-699)
 * access levels for authentication/authorization (CASSANDRA-900)
 * add ReadRepairChance to CF definition (CASSANDRA-930)
 * fix heisenbug in system tests, especially common on OS X (CASSANDRA-944)
 * convert to byte[] keys internally and all public APIs (CASSANDRA-767)
 * ability to alter schema definitions on a live cluster (CASSANDRA-44)
 * renamed configuration file to cassandra.xml, and log4j.properties to
   log4j-server.properties, which must now be loaded from
   the classpath (which is how our scripts in bin/ have always done it)
   (CASSANDRA-971)
 * change get_count to require a SlicePredicate. create multi_get_count
   (CASSANDRA-744)
 * re-organized endpointsnitch implementations and added SimpleSnitch
   (CASSANDRA-994)
 * Added preload_row_cache option (CASSANDRA-946)
 * add CRC to commitlog header (CASSANDRA-999)
 * removed deprecated batch_insert and get_range_slice methods (CASSANDRA-1065)
 * add truncate thrift method (CASSANDRA-531)
 * http mini-interface using mx4j (CASSANDRA-1068)
 * optimize away copy of sliced row on memtable read path (CASSANDRA-1046)
 * replace constant-size 2GB mmaped segments and special casing for index
   entries spanning segment boundaries, with SegmentedFile that computes
   segments that always contain entire entries/rows (CASSANDRA-1117)
 * avoid reading large rows into memory during compaction (CASSANDRA-16)
 * added hadoop OutputFormat (CASSANDRA-1101)
 * efficient Streaming (no more anticompaction) (CASSANDRA-579)
 * split commitlog header into separate file and add size checksum to
   mutations (CASSANDRA-1179)
 * avoid allocating a new byte[] for each mutation on replay (CASSANDRA-1219)
 * revise HH schema to be per-endpoint (CASSANDRA-1142)
 * add joining/leaving status to nodetool ring (CASSANDRA-1115)
 * allow multiple repair sessions per node (CASSANDRA-1190)
 * optimize away MessagingService for local range queries (CASSANDRA-1261)
 * make framed transport the default so malformed requests can't OOM the
   server (CASSANDRA-475)
 * significantly faster reads from row cache (CASSANDRA-1267)
 * take advantage of row cache during range queries (CASSANDRA-1302)
 * make GCGraceSeconds a per-ColumnFamily value (CASSANDRA-1276)
 * keep persistent row size and column count statistics (CASSANDRA-1155)
 * add IntegerType (CASSANDRA-1282)
 * page within a single row during hinted handoff (CASSANDRA-1327)
 * push DatacenterShardStrategy configuration into keyspace definition,
   eliminating datacenter.properties. (CASSANDRA-1066)
 * optimize forward slices starting with '' and single-index-block name
   queries by skipping the column index (CASSANDRA-1338)
 * streaming refactor (CASSANDRA-1189)
 * faster comparison for UUID types (CASSANDRA-1043)
 * secondary index support (CASSANDRA-749 and subtasks)
 * make compaction buckets deterministic (CASSANDRA-1265)


0.6.6
 * Allow using DynamicEndpointSnitch with RackAwareStrategy (CASSANDRA-1429)
 * remove the remaining vestiges of the unfinished DatacenterShardStrategy
   (replaced by NetworkTopologyStrategy in 0.7)


0.6.5
 * fix key ordering in range query results with RandomPartitioner
   and ConsistencyLevel > ONE (CASSANDRA-1145)
 * fix for range query starting with the wrong token range (CASSANDRA-1042)
 * page within a single row during hinted handoff (CASSANDRA-1327)
 * fix compilation on non-sun JDKs (CASSANDRA-1061)
 * remove String.trim() call on row keys in batch mutations (CASSANDRA-1235)
 * Log summary of dropped messages instead of spamming log (CASSANDRA-1284)
 * add dynamic endpoint snitch (CASSANDRA-981)
 * fix streaming for keyspaces with hyphens in their name (CASSANDRA-1377)
 * fix errors in hard-coded bloom filter optKPerBucket by computing it
   algorithmically (CASSANDRA-1220
 * remove message deserialization stage, and uncap read/write stages
   so slow reads/writes don't block gossip processing (CASSANDRA-1358)
 * add jmx port configuration to Debian package (CASSANDRA-1202)
 * use mlockall via JNA, if present, to prevent Linux from swapping
   out parts of the JVM (CASSANDRA-1214)


0.6.4
 * avoid queuing multiple hint deliveries for the same endpoint
   (CASSANDRA-1229)
 * better performance for and stricter checking of UTF8 column names
   (CASSANDRA-1232)
 * extend option to lower compaction priority to hinted handoff
   as well (CASSANDRA-1260)
 * log errors in gossip instead of re-throwing (CASSANDRA-1289)
 * avoid aborting commitlog replay prematurely if a flushed-but-
   not-removed commitlog segment is encountered (CASSANDRA-1297)
 * fix duplicate rows being read during mapreduce (CASSANDRA-1142)
 * failure detection wasn't closing command sockets (CASSANDRA-1221)
 * cassandra-cli.bat works on windows (CASSANDRA-1236)
 * pre-emptively drop requests that cannot be processed within RPCTimeout
   (CASSANDRA-685)
 * add ack to Binary write verb and update CassandraBulkLoader
   to wait for acks for each row (CASSANDRA-1093)
 * added describe_partitioner Thrift method (CASSANDRA-1047)
 * Hadoop jobs no longer require the Cassandra storage-conf.xml
   (CASSANDRA-1280, CASSANDRA-1047)
 * log thread pool stats when GC is excessive (CASSANDRA-1275)
 * remove gossip message size limit (CASSANDRA-1138)
 * parallelize local and remote reads during multiget, and respect snitch
   when determining whether to do local read for CL.ONE (CASSANDRA-1317)
 * fix read repair to use requested consistency level on digest mismatch,
   rather than assuming QUORUM (CASSANDRA-1316)
 * process digest mismatch re-reads in parallel (CASSANDRA-1323)
 * switch hints CF comparator to BytesType (CASSANDRA-1274)


0.6.3
 * retry to make streaming connections up to 8 times. (CASSANDRA-1019)
 * reject describe_ring() calls on invalid keyspaces (CASSANDRA-1111)
 * fix cache size calculation for size of 100% (CASSANDRA-1129)
 * fix cache capacity only being recalculated once (CASSANDRA-1129)
 * remove hourly scan of all hints on the off chance that the gossiper
   missed a status change; instead, expose deliverHintsToEndpoint to JMX
   so it can be done manually, if necessary (CASSANDRA-1141)
 * don't reject reads at CL.ALL (CASSANDRA-1152)
 * reject deletions to supercolumns in CFs containing only standard
   columns (CASSANDRA-1139)
 * avoid preserving login information after client disconnects
   (CASSANDRA-1057)
 * prefer sun jdk to openjdk in debian init script (CASSANDRA-1174)
 * detect partioner config changes between restarts and fail fast
   (CASSANDRA-1146)
 * use generation time to resolve node token reassignment disagreements
   (CASSANDRA-1118)
 * restructure the startup ordering of Gossiper and MessageService to avoid
   timing anomalies (CASSANDRA-1160)
 * detect incomplete commit log hearders (CASSANDRA-1119)
 * force anti-entropy service to stream files on the stream stage to avoid
   sending streams out of order (CASSANDRA-1169)
 * remove inactive stream managers after AES streams files (CASSANDRA-1169)
 * allow removing entire row through batch_mutate Deletion (CASSANDRA-1027)
 * add JMX metrics for row-level bloom filter false positives (CASSANDRA-1212)
 * added a redhat init script to contrib (CASSANDRA-1201)
 * use midpoint when bootstrapping a new machine into range with not
   much data yet instead of random token (CASSANDRA-1112)
 * kill server on OOM in executor stage as well as Thrift (CASSANDRA-1226)
 * remove opportunistic repairs, when two machines with overlapping replica
   responsibilities happen to finish major compactions of the same CF near
   the same time.  repairs are now fully manual (CASSANDRA-1190)
 * add ability to lower compaction priority (default is no change from 0.6.2)
   (CASSANDRA-1181)


0.6.2
 * fix contrib/word_count build. (CASSANDRA-992)
 * split CommitLogExecutorService into BatchCommitLogExecutorService and
   PeriodicCommitLogExecutorService (CASSANDRA-1014)
 * add latency histograms to CFSMBean (CASSANDRA-1024)
 * make resolving timestamp ties deterministic by using value bytes
   as a tiebreaker (CASSANDRA-1039)
 * Add option to turn off Hinted Handoff (CASSANDRA-894)
 * fix windows startup (CASSANDRA-948)
 * make concurrent_reads, concurrent_writes configurable at runtime via JMX
   (CASSANDRA-1060)
 * disable GCInspector on non-Sun JVMs (CASSANDRA-1061)
 * fix tombstone handling in sstable rows with no other data (CASSANDRA-1063)
 * fix size of row in spanned index entries (CASSANDRA-1056)
 * install json2sstable, sstable2json, and sstablekeys to Debian package
 * StreamingService.StreamDestinations wouldn't empty itself after streaming
   finished (CASSANDRA-1076)
 * added Collections.shuffle(splits) before returning the splits in
   ColumnFamilyInputFormat (CASSANDRA-1096)
 * do not recalculate cache capacity post-compaction if it's been manually
   modified (CASSANDRA-1079)
 * better defaults for flush sorter + writer executor queue sizes
   (CASSANDRA-1100)
 * windows scripts for SSTableImport/Export (CASSANDRA-1051)
 * windows script for nodetool (CASSANDRA-1113)
 * expose PhiConvictThreshold (CASSANDRA-1053)
 * make repair of RF==1 a no-op (CASSANDRA-1090)
 * improve default JVM GC options (CASSANDRA-1014)
 * fix SlicePredicate serialization inside Hadoop jobs (CASSANDRA-1049)
 * close Thrift sockets in Hadoop ColumnFamilyRecordReader (CASSANDRA-1081)


0.6.1
 * fix NPE in sstable2json when no excluded keys are given (CASSANDRA-934)
 * keep the replica set constant throughout the read repair process
   (CASSANDRA-937)
 * allow querying getAllRanges with empty token list (CASSANDRA-933)
 * fix command line arguments inversion in clustertool (CASSANDRA-942)
 * fix race condition that could trigger a false-positive assertion
   during post-flush discard of old commitlog segments (CASSANDRA-936)
 * fix neighbor calculation for anti-entropy repair (CASSANDRA-924)
 * perform repair even for small entropy differences (CASSANDRA-924)
 * Use hostnames in CFInputFormat to allow Hadoop's naive string-based
   locality comparisons to work (CASSANDRA-955)
 * cache read-only BufferedRandomAccessFile length to avoid
   3 system calls per invocation (CASSANDRA-950)
 * nodes with IPv6 (and no IPv4) addresses could not join cluster
   (CASSANDRA-969)
 * Retrieve the correct number of undeleted columns, if any, from
   a supercolumn in a row that had been deleted previously (CASSANDRA-920)
 * fix index scans that cross the 2GB mmap boundaries for both mmap
   and standard i/o modes (CASSANDRA-866)
 * expose drain via nodetool (CASSANDRA-978)


0.6.0-RC1
 * JMX drain to flush memtables and run through commit log (CASSANDRA-880)
 * Bootstrapping can skip ranges under the right conditions (CASSANDRA-902)
 * fix merging row versions in range_slice for CL > ONE (CASSANDRA-884)
 * default write ConsistencyLeven chaned from ZERO to ONE
 * fix for index entries spanning mmap buffer boundaries (CASSANDRA-857)
 * use lexical comparison if time part of TimeUUIDs are the same
   (CASSANDRA-907)
 * bound read, mutation, and response stages to fix possible OOM
   during log replay (CASSANDRA-885)
 * Use microseconds-since-epoch (UTC) in cli, instead of milliseconds
 * Treat batch_mutate Deletion with null supercolumn as "apply this predicate
   to top level supercolumns" (CASSANDRA-834)
 * Streaming destination nodes do not update their JMX status (CASSANDRA-916)
 * Fix internal RPC timeout calculation (CASSANDRA-911)
 * Added Pig loadfunc to contrib/pig (CASSANDRA-910)


0.6.0-beta3
 * fix compaction bucketing bug (CASSANDRA-814)
 * update windows batch file (CASSANDRA-824)
 * deprecate KeysCachedFraction configuration directive in favor
   of KeysCached; move to unified-per-CF key cache (CASSANDRA-801)
 * add invalidateRowCache to ColumnFamilyStoreMBean (CASSANDRA-761)
 * send Handoff hints to natural locations to reduce load on
   remaining nodes in a failure scenario (CASSANDRA-822)
 * Add RowWarningThresholdInMB configuration option to warn before very
   large rows get big enough to threaten node stability, and -x option to
   be able to remove them with sstable2json if the warning is unheeded
   until it's too late (CASSANDRA-843)
 * Add logging of GC activity (CASSANDRA-813)
 * fix ConcurrentModificationException in commitlog discard (CASSANDRA-853)
 * Fix hardcoded row count in Hadoop RecordReader (CASSANDRA-837)
 * Add a jmx status to the streaming service and change several DEBUG
   messages to INFO (CASSANDRA-845)
 * fix classpath in cassandra-cli.bat for Windows (CASSANDRA-858)
 * allow re-specifying host, port to cassandra-cli if invalid ones
   are first tried (CASSANDRA-867)
 * fix race condition handling rpc timeout in the coordinator
   (CASSANDRA-864)
 * Remove CalloutLocation and StagingFileDirectory from storage-conf files
   since those settings are no longer used (CASSANDRA-878)
 * Parse a long from RowWarningThresholdInMB instead of an int (CASSANDRA-882)
 * Remove obsolete ControlPort code from DatabaseDescriptor (CASSANDRA-886)
 * move skipBytes side effect out of assert (CASSANDRA-899)
 * add "double getLoad" to StorageServiceMBean (CASSANDRA-898)
 * track row stats per CF at compaction time (CASSANDRA-870)
 * disallow CommitLogDirectory matching a DataFileDirectory (CASSANDRA-888)
 * default key cache size is 200k entries, changed from 10% (CASSANDRA-863)
 * add -Dcassandra-foreground=yes to cassandra.bat
 * exit if cluster name is changed unexpectedly (CASSANDRA-769)


0.6.0-beta1/beta2
 * add batch_mutate thrift command, deprecating batch_insert (CASSANDRA-336)
 * remove get_key_range Thrift API, deprecated in 0.5 (CASSANDRA-710)
 * add optional login() Thrift call for authentication (CASSANDRA-547)
 * support fat clients using gossiper and StorageProxy to perform
   replication in-process [jvm-only] (CASSANDRA-535)
 * support mmapped I/O for reads, on by default on 64bit JVMs
   (CASSANDRA-408, CASSANDRA-669)
 * improve insert concurrency, particularly during Hinted Handoff
   (CASSANDRA-658)
 * faster network code (CASSANDRA-675)
 * stress.py moved to contrib (CASSANDRA-635)
 * row caching [must be explicitly enabled per-CF in config] (CASSANDRA-678)
 * present a useful measure of compaction progress in JMX (CASSANDRA-599)
 * add bin/sstablekeys (CASSNADRA-679)
 * add ConsistencyLevel.ANY (CASSANDRA-687)
 * make removetoken remove nodes from gossip entirely (CASSANDRA-644)
 * add ability to set cache sizes at runtime (CASSANDRA-708)
 * report latency and cache hit rate statistics with lifetime totals
   instead of average over the last minute (CASSANDRA-702)
 * support get_range_slice for RandomPartitioner (CASSANDRA-745)
 * per-keyspace replication factory and replication strategy (CASSANDRA-620)
 * track latency in microseconds (CASSANDRA-733)
 * add describe_ Thrift methods, deprecating get_string_property and
   get_string_list_property
 * jmx interface for tracking operation mode and streams in general.
   (CASSANDRA-709)
 * keep memtables in sorted order to improve range query performance
   (CASSANDRA-799)
 * use while loop instead of recursion when trimming sstables compaction list
   to avoid blowing stack in pathological cases (CASSANDRA-804)
 * basic Hadoop map/reduce support (CASSANDRA-342)


0.5.1
 * ensure all files for an sstable are streamed to the same directory.
   (CASSANDRA-716)
 * more accurate load estimate for bootstrapping (CASSANDRA-762)
 * tolerate dead or unavailable bootstrap target on write (CASSANDRA-731)
 * allow larger numbers of keys (> 140M) in a sstable bloom filter
   (CASSANDRA-790)
 * include jvm argument improvements from CASSANDRA-504 in debian package
 * change streaming chunk size to 32MB to accomodate Windows XP limitations
   (was 64MB) (CASSANDRA-795)
 * fix get_range_slice returning results in the wrong order (CASSANDRA-781)


0.5.0 final
 * avoid attempting to delete temporary bootstrap files twice (CASSANDRA-681)
 * fix bogus NaN in nodeprobe cfstats output (CASSANDRA-646)
 * provide a policy for dealing with single thread executors w/ a full queue
   (CASSANDRA-694)
 * optimize inner read in MessagingService, vastly improving multiple-node
   performance (CASSANDRA-675)
 * wait for table flush before streaming data back to a bootstrapping node.
   (CASSANDRA-696)
 * keep track of bootstrapping sources by table so that bootstrapping doesn't
   give the indication of finishing early (CASSANDRA-673)


0.5.0 RC3
 * commit the correct version of the patch for CASSANDRA-663


0.5.0 RC2 (unreleased)
 * fix bugs in converting get_range_slice results to Thrift
   (CASSANDRA-647, CASSANDRA-649)
 * expose java.util.concurrent.TimeoutException in StorageProxy methods
   (CASSANDRA-600)
 * TcpConnectionManager was holding on to disconnected connections,
   giving the false indication they were being used. (CASSANDRA-651)
 * Remove duplicated write. (CASSANDRA-662)
 * Abort bootstrap if IP is already in the token ring (CASSANDRA-663)
 * increase default commitlog sync period, and wait for last sync to
   finish before submitting another (CASSANDRA-668)


0.5.0 RC1
 * Fix potential NPE in get_range_slice (CASSANDRA-623)
 * add CRC32 to commitlog entries (CASSANDRA-605)
 * fix data streaming on windows (CASSANDRA-630)
 * GC compacted sstables after cleanup and compaction (CASSANDRA-621)
 * Speed up anti-entropy validation (CASSANDRA-629)
 * Fix anti-entropy assertion error (CASSANDRA-639)
 * Fix pending range conflicts when bootstapping or moving
   multiple nodes at once (CASSANDRA-603)
 * Handle obsolete gossip related to node movement in the case where
   one or more nodes is down when the movement occurs (CASSANDRA-572)
 * Include dead nodes in gossip to avoid a variety of problems
   and fix HH to removed nodes (CASSANDRA-634)
 * return an InvalidRequestException for mal-formed SlicePredicates
   (CASSANDRA-643)
 * fix bug determining closest neighbor for use in multiple datacenters
   (CASSANDRA-648)
 * Vast improvements in anticompaction speed (CASSANDRA-607)
 * Speed up log replay and writes by avoiding redundant serializations
   (CASSANDRA-652)


0.5.0 beta 2
 * Bootstrap improvements (several tickets)
 * add nodeprobe repair anti-entropy feature (CASSANDRA-193, CASSANDRA-520)
 * fix possibility of partition when many nodes restart at once
   in clusters with multiple seeds (CASSANDRA-150)
 * fix NPE in get_range_slice when no data is found (CASSANDRA-578)
 * fix potential NPE in hinted handoff (CASSANDRA-585)
 * fix cleanup of local "system" keyspace (CASSANDRA-576)
 * improve computation of cluster load balance (CASSANDRA-554)
 * added super column read/write, column count, and column/row delete to
   cassandra-cli (CASSANDRA-567, CASSANDRA-594)
 * fix returning live subcolumns of deleted supercolumns (CASSANDRA-583)
 * respect JAVA_HOME in bin/ scripts (several tickets)
 * add StorageService.initClient for fat clients on the JVM (CASSANDRA-535)
   (see contrib/client_only for an example of use)
 * make consistency_level functional in get_range_slice (CASSANDRA-568)
 * optimize key deserialization for RandomPartitioner (CASSANDRA-581)
 * avoid GCing tombstones except on major compaction (CASSANDRA-604)
 * increase failure conviction threshold, resulting in less nodes
   incorrectly (and temporarily) marked as down (CASSANDRA-610)
 * respect memtable thresholds during log replay (CASSANDRA-609)
 * support ConsistencyLevel.ALL on read (CASSANDRA-584)
 * add nodeprobe removetoken command (CASSANDRA-564)


0.5.0 beta
 * Allow multiple simultaneous flushes, improving flush throughput
   on multicore systems (CASSANDRA-401)
 * Split up locks to improve write and read throughput on multicore systems
   (CASSANDRA-444, CASSANDRA-414)
 * More efficient use of memory during compaction (CASSANDRA-436)
 * autobootstrap option: when enabled, all non-seed nodes will attempt
   to bootstrap when started, until bootstrap successfully
   completes. -b option is removed.  (CASSANDRA-438)
 * Unless a token is manually specified in the configuration xml,
   a bootstraping node will use a token that gives it half the
   keys from the most-heavily-loaded node in the cluster,
   instead of generating a random token.
   (CASSANDRA-385, CASSANDRA-517)
 * Miscellaneous bootstrap fixes (several tickets)
 * Ability to change a node's token even after it has data on it
   (CASSANDRA-541)
 * Ability to decommission a live node from the ring (CASSANDRA-435)
 * Semi-automatic loadbalancing via nodeprobe (CASSANDRA-192)
 * Add ability to set compaction thresholds at runtime via
   JMX / nodeprobe.  (CASSANDRA-465)
 * Add "comment" field to ColumnFamily definition. (CASSANDRA-481)
 * Additional JMX metrics (CASSANDRA-482)
 * JSON based export and import tools (several tickets)
 * Hinted Handoff fixes (several tickets)
 * Add key cache to improve read performance (CASSANDRA-423)
 * Simplified construction of custom ReplicationStrategy classes
   (CASSANDRA-497)
 * Graphical application (Swing) for ring integrity verification and
   visualization was added to contrib (CASSANDRA-252)
 * Add DCQUORUM, DCQUORUMSYNC consistency levels and corresponding
   ReplicationStrategy / EndpointSnitch classes.  Experimental.
   (CASSANDRA-492)
 * Web client interface added to contrib (CASSANDRA-457)
 * More-efficient flush for Random, CollatedOPP partitioners
   for normal writes (CASSANDRA-446) and bulk load (CASSANDRA-420)
 * Add MemtableFlushAfterMinutes, a global replacement for the old
   per-CF FlushPeriodInMinutes setting (CASSANDRA-463)
 * optimizations to slice reading (CASSANDRA-350) and supercolumn
   queries (CASSANDRA-510)
 * force binding to given listenaddress for nodes with multiple
   interfaces (CASSANDRA-546)
 * stress.py benchmarking tool improvements (several tickets)
 * optimized replica placement code (CASSANDRA-525)
 * faster log replay on restart (CASSANDRA-539, CASSANDRA-540)
 * optimized local-node writes (CASSANDRA-558)
 * added get_range_slice, deprecating get_key_range (CASSANDRA-344)
 * expose TimedOutException to thrift (CASSANDRA-563)


0.4.2
 * Add validation disallowing null keys (CASSANDRA-486)
 * Fix race conditions in TCPConnectionManager (CASSANDRA-487)
 * Fix using non-utf8-aware comparison as a sanity check.
   (CASSANDRA-493)
 * Improve default garbage collector options (CASSANDRA-504)
 * Add "nodeprobe flush" (CASSANDRA-505)
 * remove NotFoundException from get_slice throws list (CASSANDRA-518)
 * fix get (not get_slice) of entire supercolumn (CASSANDRA-508)
 * fix null token during bootstrap (CASSANDRA-501)


0.4.1
 * Fix FlushPeriod columnfamily configuration regression
   (CASSANDRA-455)
 * Fix long column name support (CASSANDRA-460)
 * Fix for serializing a row that only contains tombstones
   (CASSANDRA-458)
 * Fix for discarding unneeded commitlog segments (CASSANDRA-459)
 * Add SnapshotBeforeCompaction configuration option (CASSANDRA-426)
 * Fix compaction abort under insufficient disk space (CASSANDRA-473)
 * Fix reading subcolumn slice from tombstoned CF (CASSANDRA-484)
 * Fix race condition in RVH causing occasional NPE (CASSANDRA-478)


0.4.0
 * fix get_key_range problems when a node is down (CASSANDRA-440)
   and add UnavailableException to more Thrift methods
 * Add example EndPointSnitch contrib code (several tickets)


0.4.0 RC2
 * fix SSTable generation clash during compaction (CASSANDRA-418)
 * reject method calls with null parameters (CASSANDRA-308)
 * properly order ranges in nodeprobe output (CASSANDRA-421)
 * fix logging of certain errors on executor threads (CASSANDRA-425)


0.4.0 RC1
 * Bootstrap feature is live; use -b on startup (several tickets)
 * Added multiget api (CASSANDRA-70)
 * fix Deadlock with SelectorManager.doProcess and TcpConnection.write
   (CASSANDRA-392)
 * remove key cache b/c of concurrency bugs in third-party
   CLHM library (CASSANDRA-405)
 * update non-major compaction logic to use two threshold values
   (CASSANDRA-407)
 * add periodic / batch commitlog sync modes (several tickets)
 * inline BatchMutation into batch_insert params (CASSANDRA-403)
 * allow setting the logging level at runtime via mbean (CASSANDRA-402)
 * change default comparator to BytesType (CASSANDRA-400)
 * add forwards-compatible ConsistencyLevel parameter to get_key_range
   (CASSANDRA-322)
 * r/m special case of blocking for local destination when writing with
   ConsistencyLevel.ZERO (CASSANDRA-399)
 * Fixes to make BinaryMemtable [bulk load interface] useful (CASSANDRA-337);
   see contrib/bmt_example for an example of using it.
 * More JMX properties added (several tickets)
 * Thrift changes (several tickets)
    - Merged _super get methods with the normal ones; return values
      are now of ColumnOrSuperColumn.
    - Similarly, merged batch_insert_super into batch_insert.



0.4.0 beta
 * On-disk data format has changed to allow billions of keys/rows per
   node instead of only millions
 * Multi-keyspace support
 * Scan all sstables for all queries to avoid situations where
   different types of operation on the same ColumnFamily could
   disagree on what data was present
 * Snapshot support via JMX
 * Thrift API has changed a _lot_:
    - removed time-sorted CFs; instead, user-defined comparators
      may be defined on the column names, which are now byte arrays.
      Default comparators are provided for UTF8, Bytes, Ascii, Long (i64),
      and UUID types.
    - removed colon-delimited strings in thrift api in favor of explicit
      structs such as ColumnPath, ColumnParent, etc.  Also normalized
      thrift struct and argument naming.
    - Added columnFamily argument to get_key_range.
    - Change signature of get_slice to accept starting and ending
      columns as well as an offset.  (This allows use of indexes.)
      Added "ascending" flag to allow reasonably-efficient reverse
      scans as well.  Removed get_slice_by_range as redundant.
    - get_key_range operates on one CF at a time
    - changed `block` boolean on insert methods to ConsistencyLevel enum,
      with options of NONE, ONE, QUORUM, and ALL.
    - added similar consistency_level parameter to read methods
    - column-name-set slice with no names given now returns zero columns
      instead of all of them.  ("all" can run your server out of memory.
      use a range-based slice with a high max column count instead.)
 * Removed the web interface. Node information can now be obtained by
   using the newly introduced nodeprobe utility.
 * More JMX stats
 * Remove magic values from internals (e.g. special key to indicate
   when to flush memtables)
 * Rename configuration "table" to "keyspace"
 * Moved to crash-only design; no more shutdown (just kill the process)
 * Lots of bug fixes

Full list of issues resolved in 0.4 is at https://issues.apache.org/jira/secure/IssueNavigator.jspa?reset=true&&pid=12310865&fixfor=12313862&resolution=1&sorter/field=issuekey&sorter/order=DESC


0.3.0 RC3
 * Fix potential deadlock under load in TCPConnection.
   (CASSANDRA-220)


0.3.0 RC2
 * Fix possible data loss when server is stopped after replaying
   log but before new inserts force memtable flush.
   (CASSANDRA-204)
 * Added BUGS file


0.3.0 RC1
 * Range queries on keys, including user-defined key collation
 * Remove support
 * Workarounds for a weird bug in JDK select/register that seems
   particularly common on VM environments. Cassandra should deploy
   fine on EC2 now
 * Much improved infrastructure: the beginnings of a decent test suite
   ("ant test" for unit tests; "nosetests" for system tests), code
   coverage reporting, etc.
 * Expanded node status reporting via JMX
 * Improved error reporting/logging on both server and client
 * Reduced memory footprint in default configuration
 * Combined blocking and non-blocking versions of insert APIs
 * Added FlushPeriodInMinutes configuration parameter to force
   flushing of infrequently-updated ColumnFamilies<|MERGE_RESOLUTION|>--- conflicted
+++ resolved
@@ -1,4 +1,3 @@
-<<<<<<< HEAD
 DSE 5.1.0
  * Accept internal resource name in GRANT/REVOKE statements (APOLLO-113)
  * Improve StatementRestrictions::getPartitionKeys() execution speed (APOLLO-115)
@@ -9,10 +8,7 @@
  * Add method to IAuthenticator to login by user as well as by role (APOLLO-70)
  * Add private protocol version (APOLLO-2)
 Merged from DSE 5.0.4
-=======
-DSE 5.0.4
  * Backport CASSANDRA-12461 (Add pre- and post-shutdown hooks to Storage Service) (APOLLO-48)
->>>>>>> 8be56e90
  * Wait for remaining tasks to finish on RepairJob after task failure (APOLLO-87)
  * Allow the prepared statement cache size to be changed. (APOLLO-50)
 
