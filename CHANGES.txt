--- conflicted
+++ resolved
@@ -129,11 +129,7 @@
  * CQLSH: Don't pause when capturing data (CASSANDRA-13743)
 
 3.11.1
-<<<<<<< HEAD
- * AbstractTokenTreeBuilder#serializedSize returns wrong value when there is a single leaf and overflow collisions (CASSANDRA-3.11)
-=======
  * AbstractTokenTreeBuilder#serializedSize returns wrong value when there is a single leaf and overflow collisions (CASSANDRA-13869)
->>>>>>> 85425b56
  * BTree.Builder memory leak (CASSANDRA-13754)
  * Revert CASSANDRA-10368 of supporting non-pk column filtering due to correctness (CASSANDRA-13798)
  * Add a skip read validation flag to cassandra-stress (CASSANDRA-13772)
@@ -146,10 +142,6 @@
 Merged from 3.0:
  * Make isBuilt volatile in PartitionUpdate (CASSANDRA-13619)
  * Prevent integer overflow of timestamps in CellTest and RowsTest (CASSANDRA-13866)
-<<<<<<< HEAD
-=======
- * Fix counter application order in short read protection (CASSANDRA-12872)
->>>>>>> 85425b56
  * Don't block RepairJob execution on validation futures (CASSANDRA-13797)
  * Wait for all management tasks to complete before shutting down CLSM (CASSANDRA-13123)
  * INSERT statement fails when Tuple type is used as clustering column with default DESC order (CASSANDRA-13717)
