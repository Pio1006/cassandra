--- conflicted
+++ resolved
@@ -1,4 +1,3 @@
-<<<<<<< HEAD
 DSE 5.1.0
  * Move responsibility for qualifying ks in authz stmts to IResource (APOLLO-76)
  * Insert default superuser role with fixed timestamp (APOLLO-18)
@@ -11,8 +10,6 @@
  * Allow the prepared statement cache size to be changed. (APOLLO-50)
 
 
-=======
->>>>>>> 96d67b10
 3.10
  * Don't shut down socket input/output on StreamSession (CASSANDRA-12903)
  * Fix Murmur3PartitionerTest (CASSANDRA-12858)
@@ -60,10 +57,6 @@
  * Allow filtering on partition key columns for queries without secondary indexes (CASSANDRA-11031)
  * Fix Cassandra Stress reporting thread model and precision (CASSANDRA-12585)
  * Add JMH benchmarks.jar (CASSANDRA-12586)
-<<<<<<< HEAD
- * Add row offset support to SASI (CASSANDRA-11990)
-=======
->>>>>>> 96d67b10
  * Cleanup uses of AlterTableStatementColumn (CASSANDRA-12567)
  * Add keep-alive to streaming (CASSANDRA-11841)
  * Tracing payload is passed through newSession(..) (CASSANDRA-11706)
