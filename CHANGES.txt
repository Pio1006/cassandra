--- conflicted
+++ resolved
@@ -1,4 +1,3 @@
-<<<<<<< HEAD
 DSE 5.1.0
  * Replace open source Python driver with Datastax Enterprise driver (APOLLO-349)
  * Fix OutOfSpaceTest broken by APOLLO-227 (APOLLO-350)
@@ -23,12 +22,8 @@
  * Add method to IAuthenticator to login by user as well as by role (APOLLO-70)
  * Add private protocol version (APOLLO-2)
 Merged from DSE 5.0.x
-=======
-3.11
-Merged from 3.0:
  * Fix handling of partition with partition-level deletion plus
    live rows in sstabledump (CASSANDRA-13177)
->>>>>>> 48cfe7d2
  * Provide user workaround when system_schema.columns does not contain entries
    for a table that's in system_schema.tables (CASSANDRA-13180)
  * Filter out duplicate sstables when performing snapshots to avoid
