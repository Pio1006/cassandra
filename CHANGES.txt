--- conflicted
+++ resolved
@@ -1,4 +1,3 @@
-<<<<<<< HEAD
 DSE backports
  * Avoid holding unnecessary range tombstones in memory during SSTable writing (APOLLO-824)
  * Close window between create table keyspace validation and read of serialized keyspace (APOLLO-273)
@@ -16,11 +15,10 @@
  * Don't write shadowed range tombstone (CASSANDRA-12030)
  * Reduce contention getting instances of CompositeType (CASSANDRA-10433)
  * Fix potential NPE for compactionstats (CASSANDRA-12462)
-=======
+
 2.1.19
  * Clone HeartBeatState when building gossip messages. Make its generation/version volatile (CASSANDRA-13700)
 
->>>>>>> 2290c0d4
 
 2.1.18
  * Fix 2ndary indexes on primary key columns to don't create expiring entries (CASSANDRA-13412)
