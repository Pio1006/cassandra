<<<<<<< HEAD
DSE 5.0.6
 * Perform repair sync sequentially to avoid overloading coordinator (APOLLO-216)
Merged from 3.0.X
=======
3.0.11
 * Fix assertion for certain legacy range tombstone pattern (CASSANDRA-12203)
>>>>>>> 52bf7acb
 * Set javac encoding to utf-8 (CASSANDRA-11077)
 * Replace empty strings with null values if they cannot be converted (CASSANDRA-12794)
 * Fixed flacky SSTableRewriterTest: check file counts before calling validateCFS (CASSANDRA-12348)
 * Fix deserialization of 2.x DeletedCells (CASSANDRA-12620)
 * Add parent repair session id to anticompaction log message (CASSANDRA-12186)
 * Improve contention handling on failure to acquire MV lock for streaming and hints (CASSANDRA-12905)
 * Fix DELETE and UPDATE queries with empty IN restrictions (CASSANDRA-12829)
 * Mark MVs as built after successful bootstrap (CASSANDRA-12984)
Merged from 2.2:
 * Fix race causing infinite loop if Thrift server is stopped before it starts listening (CASSANDRA-12856)
 * CompactionTasks now correctly drops sstables out of compaction when not enough disk space is available (CASSANDRA-12979)
 * Remove support for non-JavaScript UDFs (CASSANDRA-12883)
 * cqlsh copy-from: encode column names to avoid primary key parsing errors (CASSANDRA-12909)
 * Temporarily fix bug that creates commit log when running offline tools (CASSANDRA-8616)
Merged from 2.1:
 * cqlsh copy-from: sort user type fields in csv (CASSANDRA-12959)

DSE 5.0.5
 * Backport CASSANDRA-10134 Always perform collision check before joining ring (CASSANDRA-10134)
 * Backport CASSANDRA-12461 (Add pre- and post-shutdown hooks to Storage Service) (APOLLO-48)
Merged from 3.0.X
 * Estimated TS drop-time histogram updated with Cell.NO_DELETION_TIME (CASSANDRA-13040)
 * Nodetool compactionstats fails with NullPointerException (CASSANDRA-13021)
 * Thread local pools never cleaned up (CASSANDRA-13033)
 * Set RPC_READY to false when draining or if a node is marked as shutdown (CASSANDRA-12781)
 * CQL often queries static columns unnecessarily (CASSANDRA-12768)
 * Make sure sstables only get committed when it's safe to discard commit log records (CASSANDRA-12956)
 * Reject default_time_to_live option when creating or altering MVs (CASSANDRA-12868)
 * Nodetool should use a more sane max heap size (CASSANDRA-12739)
 * LocalToken ensures token values are cloned on heap (CASSANDRA-12651)
 * AnticompactionRequestSerializer serializedSize is incorrect (CASSANDRA-12934)
 * Prevent reloading of logback.xml from UDF sandbox (CASSANDRA-12535)
 * Reenable HeapPool (CASSANDRA-12900)
Merged from 2.2:
 * Fix DynamicEndpointSnitch noop in multi-datacenter situations (CASSANDRA-13074)
 * cqlsh copy-from: encode column names to avoid primary key parsing errors (CASSANDRA-12909)
 * Temporarily fix bug that creates commit log when running offline tools (CASSANDRA-8616)
 * Reduce granuality of OpOrder.Group during index build (CASSANDRA-12796)
 * Test bind parameters and unset parameters in InsertUpdateIfConditionTest (CASSANDRA-12980)
 * Do not specify local address on outgoing connection when listen_on_broadcast_address is set (CASSANDRA-12673)
 * Use saved tokens when setting local tokens on StorageService.joinRing (CASSANDRA-12935)
 * cqlsh: fix DESC TYPES errors (CASSANDRA-12914)
 * Fix leak on skipped SSTables in sstableupgrade (CASSANDRA-12899)
 * Avoid blocking gossip during pending range calculation (CASSANDRA-12281)
 * Fix purgeability of tombstones with max timestamp (CASSANDRA-12792)

 * Fail repair if participant dies during sync or anticompaction (CASSANDRA-12901)


DSE 5.0.4
 * Wait for remaining tasks to finish on RepairJob after task failure (APOLLO-87)
 * Allow the prepared statement cache size to be changed. (APOLLO-50)
Merged from 3.0.X
 * Disallow offheap_buffers memtable allocation (CASSANDRA-11039)
 * Fix CommitLogSegmentManagerTest (CASSANDRA-12283)
 * Pass root cause to CorruptBlockException when uncompression failed (CASSANDRA-12889)
 * Fix partition count log during compaction (CASSANDRA-12184)
 * Batch with multiple conditional updates for the same partition causes AssertionError (CASSANDRA-12867)
 * Make AbstractReplicationStrategy extendable from outside its package (CASSANDRA-12788)
 * Fix CommitLogTest.testDeleteIfNotDirty (CASSANDRA-12854)
 * Don't tell users to turn off consistent rangemovements during rebuild. (CASSANDRA-12296)
 * Avoid deadlock due to materialized view lock contention (CASSANDRA-12689)
 * Fix for KeyCacheCqlTest flakiness (CASSANDRA-12801)
 * Include SSTable filename in compacting large row message (CASSANDRA-12384)
 * Fix potential socket leak (CASSANDRA-12329, CASSANDRA-12330)
 * Fix ViewTest.testCompaction (CASSANDRA-12789)
 * Improve avg aggregate functions (CASSANDRA-12417)
 * Preserve quoted reserved keyword column names in MV creation (CASSANDRA-11803)
 * nodetool stopdaemon errors out (CASSANDRA-12646)
 * Split materialized view mutations on build to prevent OOM (CASSANDRA-12268)
 * mx4j does not work in 3.0.8 (CASSANDRA-12274)
 * Abort cqlsh copy-from in case of no answer after prolonged period of time (CASSANDRA-12740)
 * Avoid sstable corrupt exception due to dropped static column (CASSANDRA-12582)
 * Make stress use client mode to avoid checking commit log size on startup (CASSANDRA-12478)
 * Fix exceptions with new vnode allocation (CASSANDRA-12715)
 * Unify drain and shutdown processes (CASSANDRA-12509)
 * Fix NPE in ComponentOfSlice.isEQ() (CASSANDRA-12706)
 * Fix failure in LogTransactionTest (CASSANDRA-12632)
 * Fix potentially incomplete non-frozen UDT values when querying with the
   full primary key specified (CASSANDRA-12605)
 * Skip writing MV mutations to commitlog on mutation.applyUnsafe() (CASSANDRA-11670)
 * Establish consistent distinction between non-existing partition and NULL value for LWTs on static columns (CASSANDRA-12060)
 * Extend ColumnIdentifier.internedInstances key to include the type that generated the byte buffer (CASSANDRA-12516)
 * Backport CASSANDRA-10756 (race condition in NativeTransportService shutdown) (CASSANDRA-12472)
 * If CF has no clustering columns, any row cache is full partition cache (CASSANDRA-12499)
 * Correct log message for statistics of offheap memtable flush (CASSANDRA-12776)
 * Explicitly set locale for string validation (CASSANDRA-12541,CASSANDRA-12542,CASSANDRA-12543,CASSANDRA-12545)
Merged from 2.2:
 * Fix CommitLogSegmentManagerTest (CASSANDRA-12283)
 * cqlsh COPY: unprotected pk values before converting them if not using prepared statements (CASSANDRA-12863)
 * Fix Util.spinAssertEquals (CASSANDRA-12283)
 * Fix potential NPE for compactionstats (CASSANDRA-12462)
 * Prepare legacy authenticate statement if credentials table initialised after node startup (CASSANDRA-12813)
 * Change cassandra.wait_for_tracing_events_timeout_secs default to 0 (CASSANDRA-12754)
 * Clean up permissions when a UDA is dropped (CASSANDRA-12720)
 * Limit colUpdateTimeDelta histogram updates to reasonable deltas (CASSANDRA-11117)
 * Fix leak errors and execution rejected exceptions when draining (CASSANDRA-12457)
 * Fix merkle tree depth calculation (CASSANDRA-12580)
 * Make Collections deserialization more robust (CASSANDRA-12618)
 * Better handle invalid system roles table (CASSANDRA-12700)
 * Fix exceptions when enabling gossip on nodes that haven't joined the ring (CASSANDRA-12253)
 * Fix authentication problem when invoking cqlsh copy from a SOURCE command (CASSANDRA-12642)
 * Decrement pending range calculator jobs counter in finally block
  (CASSANDRA-12554)
 * Split consistent range movement flag correction (CASSANDRA-12786)
Merged from 2.1:
 * Add system property to set the max number of native transport requests in queue (CASSANDRA-11363)
 * Don't skip sstables based on maxLocalDeletionTime (CASSANDRA-12765)


3.0.9
 * Handle composite prefixes with final EOC=0 as in 2.x and refactor LegacyLayout.decodeBound (CASSANDRA-12423)
 * Fix paging for 2.x to 3.x upgrades (CASSANDRA-11195)
 * select_distinct_with_deletions_test failing on non-vnode environments (CASSANDRA-11126)
 * Stack Overflow returned to queries while upgrading (CASSANDRA-12527)
 * Fix legacy regex for temporary files from 2.2 (CASSANDRA-12565)
 * Add option to state current gc_grace_seconds to tools/bin/sstablemetadata (CASSANDRA-12208)
 * Fix file system race condition that may cause LogAwareFileLister to fail to classify files (CASSANDRA-11889)
 * Fix file handle leaks due to simultaneous compaction/repair and
   listing snapshots, calculating snapshot sizes, or making schema
   changes (CASSANDRA-11594)
 * Fix nodetool repair exits with 0 for some errors (CASSANDRA-12508)
 * Do not shut down BatchlogManager twice during drain (CASSANDRA-12504)
 * Disk failure policy should not be invoked on out of space (CASSANDRA-12385)
 * Calculate last compacted key on startup (CASSANDRA-6216)
 * Add schema to snapshot manifest, add USING TIMESTAMP clause to ALTER TABLE statements (CASSANDRA-7190)
 * Fix clean interval not sent to commit log for empty memtable flush (CASSANDRA-12436)
 * Fix potential resource leak in RMIServerSocketFactoryImpl (CASSANDRA-12331)
 * Backport CASSANDRA-12002 (CASSANDRA-12177)
 * Make sure compaction stats are updated when compaction is interrupted (CASSANDRA-12100)
 * Fix potential bad messaging service message for paged range reads
   within mixed-version 3.x clusters (CASSANDRA-12249)
 * Change commitlog and sstables to track dirty and clean intervals (CASSANDRA-11828)
 * NullPointerException during compaction on table with static columns (CASSANDRA-12336)
 * Fixed ConcurrentModificationException when reading metrics in GraphiteReporter (CASSANDRA-11823)
 * Fix upgrade of super columns on thrift (CASSANDRA-12335)
 * Fixed flacky BlacklistingCompactionsTest, switched to fixed size types and increased corruption size (CASSANDRA-12359)
 * Rerun ReplicationAwareTokenAllocatorTest on failure to avoid flakiness (CASSANDRA-12277)
 * Exception when computing read-repair for range tombstones (CASSANDRA-12263)
 * Lost counter writes in compact table and static columns (CASSANDRA-12219)
 * AssertionError with MVs on updating a row that isn't indexed due to a null value (CASSANDRA-12247)
 * Disable RR and speculative retry with EACH_QUORUM reads (CASSANDRA-11980)
 * Add option to override compaction space check (CASSANDRA-12180)
 * Faster startup by only scanning each directory for temporary files once (CASSANDRA-12114)
 * Respond with v1/v2 protocol header when responding to driver that attempts
   to connect with too low of a protocol version (CASSANDRA-11464)
 * NullPointerExpception when reading/compacting table (CASSANDRA-11988)
 * Fix problem with undeleteable rows on upgrade to new sstable format (CASSANDRA-12144)
 * Fix paging logic for deleted partitions with static columns (CASSANDRA-12107)
 * Wait until the message is being send to decide which serializer must be used (CASSANDRA-11393)
 * Fix migration of static thrift column names with non-text comparators (CASSANDRA-12147)
 * Fix upgrading sparse tables that are incorrectly marked as dense (CASSANDRA-11315)
 * Fix reverse queries ignoring range tombstones (CASSANDRA-11733)
 * Avoid potential race when rebuilding CFMetaData (CASSANDRA-12098)
 * Avoid missing sstables when getting the canonical sstables (CASSANDRA-11996)
 * Always select the live sstables when getting sstables in bounds (CASSANDRA-11944)
 * Fix column ordering of results with static columns for Thrift requests in
   a mixed 2.x/3.x cluster, also fix potential non-resolved duplication of
   those static columns in query results (CASSANDRA-12123)
 * Avoid digest mismatch with empty but static rows (CASSANDRA-12090)
 * Fix EOF exception when altering column type (CASSANDRA-11820)
 * Fix JsonTransformer output of partition with deletion info (CASSANDRA-12418)
 * Fix NPE in SSTableLoader when specifying partial directory path (CASSANDRA-12609)
Merged from 2.2:
 * Add local address entry in PropertyFileSnitch (CASSANDRA-11332)
 * cqlshlib tests: increase default execute timeout (CASSANDRA-12481)
 * Forward writes to replacement node when replace_address != broadcast_address (CASSANDRA-8523)
 * Enable repair -pr and -local together (fix regression of CASSANDRA-7450) (CASSANDRA-12522)
 * Fail repair on non-existing table (CASSANDRA-12279)
 * cqlsh copy: fix missing counter values (CASSANDRA-12476)
 * Move migration tasks to non-periodic queue, assure flush executor shutdown after non-periodic executor (CASSANDRA-12251)
 * cqlsh copy: fixed possible race in initializing feeding thread (CASSANDRA-11701)
 * Only set broadcast_rpc_address on Ec2MultiRegionSnitch if it's not set (CASSANDRA-11357)
 * Update StorageProxy range metrics for timeouts, failures and unavailables (CASSANDRA-9507)
 * Add Sigar to classes included in clientutil.jar (CASSANDRA-11635)
 * Add decay to histograms and timers used for metrics (CASSANDRA-11752)
 * Fix hanging stream session (CASSANDRA-10992)
 * Fix INSERT JSON, fromJson() support of smallint, tinyint types (CASSANDRA-12371)
 * Restore JVM metric export for metric reporters (CASSANDRA-12312)
 * Release sstables of failed stream sessions only when outgoing transfers are finished (CASSANDRA-11345)
 * Wait for tracing events before returning response and query at same consistency level client side (CASSANDRA-11465)
 * cqlsh copyutil should get host metadata by connected address (CASSANDRA-11979)
 * Fixed cqlshlib.test.remove_test_db (CASSANDRA-12214)
 * Synchronize ThriftServer::stop() (CASSANDRA-12105)
 * Use dedicated thread for JMX notifications (CASSANDRA-12146)
 * Improve streaming synchronization and fault tolerance (CASSANDRA-11414)
 * MemoryUtil.getShort() should return an unsigned short also for architectures not supporting unaligned memory accesses (CASSANDRA-11973)
Merged from 2.1:
 * Fix queries with empty ByteBuffer values in clustering column restrictions (CASSANDRA-12127) 
 * Disable passing control to post-flush after flush failure to prevent data loss (CASSANDRA-11828)
 * Allow STCS-in-L0 compactions to reduce scope with LCS (CASSANDRA-12040)
 * cannot use cql since upgrading python to 2.7.11+ (CASSANDRA-11850)
 * Fix filtering on clustering columns when 2i is used (CASSANDRA-11907)


3.0.8
 * Fix potential race in schema during new table creation (CASSANDRA-12083)
 * cqlsh: fix error handling in rare COPY FROM failure scenario (CASSANDRA-12070)
 * Disable autocompaction during drain (CASSANDRA-11878)
 * Add a metrics timer to MemtablePool and use it to track time spent blocked on memory in MemtableAllocator (CASSANDRA-11327)
 * Fix upgrading schema with super columns with non-text subcomparators (CASSANDRA-12023)
 * Add TimeWindowCompactionStrategy (CASSANDRA-9666)
Merged from 2.2:
 * Allow nodetool info to run with readonly JMX access (CASSANDRA-11755)
 * Validate bloom_filter_fp_chance against lowest supported
   value when the table is created (CASSANDRA-11920)
 * Don't send erroneous NEW_NODE notifications on restart (CASSANDRA-11038)
 * StorageService shutdown hook should use a volatile variable (CASSANDRA-11984)
Merged from 2.1:
 * Avoid stalling paxos when the paxos state expires (CASSANDRA-12043)
 * Remove finished incoming streaming connections from MessagingService (CASSANDRA-11854)
 * Don't try to get sstables for non-repairing column families (CASSANDRA-12077)
 * Avoid marking too many sstables as repaired (CASSANDRA-11696)
 * Prevent select statements with clustering key > 64k (CASSANDRA-11882)
 * Fix clock skew corrupting other nodes with paxos (CASSANDRA-11991)
 * Remove distinction between non-existing static columns and existing but null in LWTs (CASSANDRA-9842)
 * Cache local ranges when calculating repair neighbors (CASSANDRA-11934)
 * Allow LWT operation on static column with only partition keys (CASSANDRA-10532)
 * Create interval tree over canonical sstables to avoid missing sstables during streaming (CASSANDRA-11886)
 * cqlsh COPY FROM: shutdown parent cluster after forking, to avoid corrupting SSL connections (CASSANDRA-11749)


3.0.7
 * Fix legacy serialization of Thrift-generated non-compound range tombstones
   when communicating with 2.x nodes (CASSANDRA-11930)
 * Fix Directories instantiations where CFS.initialDirectories should be used (CASSANDRA-11849)
 * Avoid referencing DatabaseDescriptor in AbstractType (CASSANDRA-11912)
 * Fix sstables not being protected from removal during index build (CASSANDRA-11905)
 * cqlsh: Suppress stack trace from Read/WriteFailures (CASSANDRA-11032)
 * Remove unneeded code to repair index summaries that have
   been improperly down-sampled (CASSANDRA-11127)
 * Avoid WriteTimeoutExceptions during commit log replay due to materialized
   view lock contention (CASSANDRA-11891)
 * Prevent OOM failures on SSTable corruption, improve tests for corruption detection (CASSANDRA-9530)
 * Use CFS.initialDirectories when clearing snapshots (CASSANDRA-11705)
 * Allow compaction strategies to disable early open (CASSANDRA-11754)
 * Refactor Materialized View code (CASSANDRA-11475)
 * Update Java Driver (CASSANDRA-11615)
Merged from 2.2:
 * Persist local metadata earlier in startup sequence (CASSANDRA-11742)
 * Run CommitLog tests with different compression settings (CASSANDRA-9039)
 * cqlsh: fix tab completion for case-sensitive identifiers (CASSANDRA-11664)
 * Avoid showing estimated key as -1 in tablestats (CASSANDRA-11587)
 * Fix possible race condition in CommitLog.recover (CASSANDRA-11743)
 * Enable client encryption in sstableloader with cli options (CASSANDRA-11708)
 * Possible memory leak in NIODataInputStream (CASSANDRA-11867)
 * Add seconds to cqlsh tracing session duration (CASSANDRA-11753)
 * Prohibit Reversed Counter type as part of the PK (CASSANDRA-9395)
Merged from 2.1:
 * cqlsh: apply current keyspace to source command (CASSANDRA-11152)
 * Backport CASSANDRA-11578 (CASSANDRA-11750)
 * Clear out parent repair session if repair coordinator dies (CASSANDRA-11824)
 * Set default streaming_socket_timeout_in_ms to 24 hours (CASSANDRA-11840)
 * Do not consider local node a valid source during replace (CASSANDRA-11848)
 * Add message dropped tasks to nodetool netstats (CASSANDRA-11855)
 * Avoid holding SSTableReaders for duration of incremental repair (CASSANDRA-11739)


3.0.6
 * Disallow creating view with a static column (CASSANDRA-11602)
 * Reduce the amount of object allocations caused by the getFunctions methods (CASSANDRA-11593)
 * Potential error replaying commitlog with smallint/tinyint/date/time types (CASSANDRA-11618)
 * Fix queries with filtering on counter columns (CASSANDRA-11629)
 * Improve tombstone printing in sstabledump (CASSANDRA-11655)
 * Fix paging for range queries where all clustering columns are specified (CASSANDRA-11669)
 * Don't require HEAP_NEW_SIZE to be set when using G1 (CASSANDRA-11600)
 * Fix sstabledump not showing cells after tombstone marker (CASSANDRA-11654)
 * Ignore all LocalStrategy keyspaces for streaming and other related
   operations (CASSANDRA-11627)
 * Ensure columnfilter covers indexed columns for thrift 2i queries (CASSANDRA-11523)
 * Only open one sstable scanner per sstable (CASSANDRA-11412)
 * Option to specify ProtocolVersion in cassandra-stress (CASSANDRA-11410)
 * ArithmeticException in avgFunctionForDecimal (CASSANDRA-11485)
 * LogAwareFileLister should only use OLD sstable files in current folder to determine disk consistency (CASSANDRA-11470)
 * Notify indexers of expired rows during compaction (CASSANDRA-11329)
 * Properly respond with ProtocolError when a v1/v2 native protocol
   header is received (CASSANDRA-11464)
 * Validate that num_tokens and initial_token are consistent with one another (CASSANDRA-10120)
Merged from 2.2:
 * Fix commit log replay after out-of-order flush completion (CASSANDRA-9669)
 * cqlsh: correctly handle non-ascii chars in error messages (CASSANDRA-11626)
 * Exit JVM if JMX server fails to startup (CASSANDRA-11540)
 * Produce a heap dump when exiting on OOM (CASSANDRA-9861)
 * Restore ability to filter on clustering columns when using a 2i (CASSANDRA-11510)
 * JSON datetime formatting needs timezone (CASSANDRA-11137)
 * Fix is_dense recalculation for Thrift-updated tables (CASSANDRA-11502)
 * Remove unnescessary file existence check during anticompaction (CASSANDRA-11660)
 * Add missing files to debian packages (CASSANDRA-11642)
 * Avoid calling Iterables::concat in loops during ModificationStatement::getFunctions (CASSANDRA-11621)
 * cqlsh: COPY FROM should use regular inserts for single statement batches and
   report errors correctly if workers processes crash on initialization (CASSANDRA-11474)
 * Always close cluster with connection in CqlRecordWriter (CASSANDRA-11553)
 * Allow only DISTINCT queries with partition keys restrictions (CASSANDRA-11339)
 * CqlConfigHelper no longer requires both a keystore and truststore to work (CASSANDRA-11532)
 * Make deprecated repair methods backward-compatible with previous notification service (CASSANDRA-11430)
 * IncomingStreamingConnection version check message wrong (CASSANDRA-11462)
Merged from 2.1:
 * Support mlockall on IBM POWER arch (CASSANDRA-11576)
 * Add option to disable use of severity in DynamicEndpointSnitch (CASSANDRA-11737)
 * cqlsh COPY FROM fails for null values with non-prepared statements (CASSANDRA-11631)
 * Make cython optional in pylib/setup.py (CASSANDRA-11630)
 * Change order of directory searching for cassandra.in.sh to favor local one (CASSANDRA-11628)
 * cqlsh COPY FROM fails with []{} chars in UDT/tuple fields/values (CASSANDRA-11633)
 * clqsh: COPY FROM throws TypeError with Cython extensions enabled (CASSANDRA-11574)
 * cqlsh: COPY FROM ignores NULL values in conversion (CASSANDRA-11549)
 * Validate levels when building LeveledScanner to avoid overlaps with orphaned sstables (CASSANDRA-9935)


3.0.5
 * Fix rare NPE on schema upgrade from 2.x to 3.x (CASSANDRA-10943)
 * Improve backoff policy for cqlsh COPY FROM (CASSANDRA-11320)
 * Improve IF NOT EXISTS check in CREATE INDEX (CASSANDRA-11131)
 * Upgrade ohc to 0.4.3
 * Enable SO_REUSEADDR for JMX RMI server sockets (CASSANDRA-11093)
 * Allocate merkletrees with the correct size (CASSANDRA-11390)
 * Support streaming pre-3.0 sstables (CASSANDRA-10990)
 * Add backpressure to compressed commit log (CASSANDRA-10971)
 * SSTableExport supports secondary index tables (CASSANDRA-11330)
 * Fix sstabledump to include missing info in debug output (CASSANDRA-11321)
 * Establish and implement canonical bulk reading workload(s) (CASSANDRA-10331)
 * Fix paging for IN queries on tables without clustering columns (CASSANDRA-11208)
 * Remove recursive call from CompositesSearcher (CASSANDRA-11304)
 * Fix filtering on non-primary key columns for queries without index (CASSANDRA-6377)
 * Fix sstableloader fail when using materialized view (CASSANDRA-11275)
Merged from 2.2:
 * DatabaseDescriptor should log stacktrace in case of Eception during seed provider creation (CASSANDRA-11312)
 * Use canonical path for directory in SSTable descriptor (CASSANDRA-10587)
 * Add cassandra-stress keystore option (CASSANDRA-9325)
 * Dont mark sstables as repairing with sub range repairs (CASSANDRA-11451)
 * Notify when sstables change after cancelling compaction (CASSANDRA-11373)
 * cqlsh: COPY FROM should check that explicit column names are valid (CASSANDRA-11333)
 * Add -Dcassandra.start_gossip startup option (CASSANDRA-10809)
 * Fix UTF8Validator.validate() for modified UTF-8 (CASSANDRA-10748)
 * Clarify that now() function is calculated on the coordinator node in CQL documentation (CASSANDRA-10900)
 * Fix bloom filter sizing with LCS (CASSANDRA-11344)
 * (cqlsh) Fix error when result is 0 rows with EXPAND ON (CASSANDRA-11092)
 * Add missing newline at end of bin/cqlsh (CASSANDRA-11325)
 * Fix AE in nodetool cfstats (backport CASSANDRA-10859) (CASSANDRA-11297)
 * Unresolved hostname leads to replace being ignored (CASSANDRA-11210)
 * Only log yaml config once, at startup (CASSANDRA-11217)
 * Reference leak with parallel repairs on the same table (CASSANDRA-11215)
Merged from 2.1:
 * Add a -j parameter to scrub/cleanup/upgradesstables to state how
   many threads to use (CASSANDRA-11179)
 * Backport CASSANDRA-10679 (CASSANDRA-9598)
 * InvalidateKeys should have a weak ref to key cache (CASSANDRA-11176)
 * COPY FROM on large datasets: fix progress report and debug performance (CASSANDRA-11053)

3.0.4
 * Preserve order for preferred SSL cipher suites (CASSANDRA-11164)
 * MV should only query complex columns included in the view (CASSANDRA-11069)
 * Failed aggregate creation breaks server permanently (CASSANDRA-11064)
 * Add sstabledump tool (CASSANDRA-7464)
 * Introduce backpressure for hints (CASSANDRA-10972)
 * Fix ClusteringPrefix not being able to read tombstone range boundaries (CASSANDRA-11158)
 * Prevent logging in sandboxed state (CASSANDRA-11033)
 * Disallow drop/alter operations of UDTs used by UDAs (CASSANDRA-10721)
 * Add query time validation method on Index (CASSANDRA-11043)
 * Avoid potential AssertionError in mixed version cluster (CASSANDRA-11128)
 * Properly handle hinted handoff after topology changes (CASSANDRA-5902)
 * AssertionError when listing sstable files on inconsistent disk state (CASSANDRA-11156)
 * Fix wrong rack counting and invalid conditions check for TokenAllocation
   (CASSANDRA-11139)
 * Avoid creating empty hint files (CASSANDRA-11090)
 * Fix leak detection strong reference loop using weak reference (CASSANDRA-11120)
 * Configurie BatchlogManager to stop delayed tasks on shutdown (CASSANDRA-11062)
 * Hadoop integration is incompatible with Cassandra Driver 3.0.0 (CASSANDRA-11001)
 * Add dropped_columns to the list of schema table so it gets handled
   properly (CASSANDRA-11050)
 * Fix NPE when using forceRepairRangeAsync without DC (CASSANDRA-11239)
Merged from 2.2:
 * Range.compareTo() violates the contract of Comparable (CASSANDRA-11216)
 * Avoid NPE when serializing ErrorMessage with null message (CASSANDRA-11167)
 * Replacing an aggregate with a new version doesn't reset INITCOND (CASSANDRA-10840)
 * (cqlsh) cqlsh cannot be called through symlink (CASSANDRA-11037)
 * fix ohc and java-driver pom dependencies in build.xml (CASSANDRA-10793)
 * Protect from keyspace dropped during repair (CASSANDRA-11065)
 * Handle adding fields to a UDT in SELECT JSON and toJson() (CASSANDRA-11146)
 * Better error message for cleanup (CASSANDRA-10991)
 * cqlsh pg-style-strings broken if line ends with ';' (CASSANDRA-11123)
 * Always persist upsampled index summaries (CASSANDRA-10512)
 * (cqlsh) Fix inconsistent auto-complete (CASSANDRA-10733)
 * Make SELECT JSON and toJson() threadsafe (CASSANDRA-11048)
 * Fix SELECT on tuple relations for mixed ASC/DESC clustering order (CASSANDRA-7281)
 * Use cloned TokenMetadata in size estimates to avoid race against membership check
   (CASSANDRA-10736)
 * (cqlsh) Support utf-8/cp65001 encoding on Windows (CASSANDRA-11030)
 * Fix paging on DISTINCT queries repeats result when first row in partition changes
   (CASSANDRA-10010)
 * cqlsh: change default encoding to UTF-8 (CASSANDRA-11124)
Merged from 2.1:
 * Checking if an unlogged batch is local is inefficient (CASSANDRA-11529)
 * Fix out-of-space error treatment in memtable flushing (CASSANDRA-11448).
 * Don't do defragmentation if reading from repaired sstables (CASSANDRA-10342)
 * Fix streaming_socket_timeout_in_ms not enforced (CASSANDRA-11286)
 * Avoid dropping message too quickly due to missing unit conversion (CASSANDRA-11302)
 * Don't remove FailureDetector history on removeEndpoint (CASSANDRA-10371)
 * Only notify if repair status changed (CASSANDRA-11172)
 * Use logback setting for 'cassandra -v' command (CASSANDRA-10767)
 * Fix sstableloader to unthrottle streaming by default (CASSANDRA-9714)
 * Fix incorrect warning in 'nodetool status' (CASSANDRA-10176)
 * Properly release sstable ref when doing offline scrub (CASSANDRA-10697)
 * Improve nodetool status performance for large cluster (CASSANDRA-7238)
 * Gossiper#isEnabled is not thread safe (CASSANDRA-11116)
 * Avoid major compaction mixing repaired and unrepaired sstables in DTCS (CASSANDRA-11113)
 * Make it clear what DTCS timestamp_resolution is used for (CASSANDRA-11041)
 * (cqlsh) Support timezone conversion using pytz (CASSANDRA-10397)
 * (cqlsh) Display milliseconds when datetime overflows (CASSANDRA-10625)


3.0.3
 * Remove double initialization of newly added tables (CASSANDRA-11027)
 * Filter keys searcher results by target range (CASSANDRA-11104)
 * Fix deserialization of legacy read commands (CASSANDRA-11087)
 * Fix incorrect computation of deletion time in sstable metadata (CASSANDRA-11102)
 * Avoid memory leak when collecting sstable metadata (CASSANDRA-11026)
 * Mutations do not block for completion under view lock contention (CASSANDRA-10779)
 * Invalidate legacy schema tables when unloading them (CASSANDRA-11071)
 * (cqlsh) handle INSERT and UPDATE statements with LWT conditions correctly
   (CASSANDRA-11003)
 * Fix DISTINCT queries in mixed version clusters (CASSANDRA-10762)
 * Migrate build status for indexes along with legacy schema (CASSANDRA-11046)
 * Ensure SSTables for legacy KEYS indexes can be read (CASSANDRA-11045)
 * Added support for IBM zSystems architecture (CASSANDRA-11054)
 * Update CQL documentation (CASSANDRA-10899)
 * Check the column name, not cell name, for dropped columns when reading
   legacy sstables (CASSANDRA-11018)
 * Don't attempt to index clustering values of static rows (CASSANDRA-11021)
 * Remove checksum files after replaying hints (CASSANDRA-10947)
 * Support passing base table metadata to custom 2i validation (CASSANDRA-10924)
 * Ensure stale index entries are purged during reads (CASSANDRA-11013)
 * Fix AssertionError when removing from list using UPDATE (CASSANDRA-10954)
 * Fix UnsupportedOperationException when reading old sstable with range
   tombstone (CASSANDRA-10743)
 * MV should use the maximum timestamp of the primary key (CASSANDRA-10910)
 * Fix potential assertion error during compaction (CASSANDRA-10944)
 * Fix counting of received sstables in streaming (CASSANDRA-10949)
 * Implement hints compression (CASSANDRA-9428)
 * Fix potential assertion error when reading static columns (CASSANDRA-10903)
 * Avoid NoSuchElementException when executing empty batch (CASSANDRA-10711)
 * Avoid building PartitionUpdate in toString (CASSANDRA-10897)
 * Reduce heap spent when receiving many SSTables (CASSANDRA-10797)
 * Add back support for 3rd party auth providers to bulk loader (CASSANDRA-10873)
 * Eliminate the dependency on jgrapht for UDT resolution (CASSANDRA-10653)
 * (Hadoop) Close Clusters and Sessions in Hadoop Input/Output classes (CASSANDRA-10837)
 * Fix sstableloader not working with upper case keyspace name (CASSANDRA-10806)
Merged from 2.2:
 * maxPurgeableTimestamp needs to check memtables too (CASSANDRA-9949)
 * Apply change to compaction throughput in real time (CASSANDRA-10025)
 * Fix potential NPE on ORDER BY queries with IN (CASSANDRA-10955)
 * Start L0 STCS-compactions even if there is a L0 -> L1 compaction
   going (CASSANDRA-10979)
 * Make UUID LSB unique per process (CASSANDRA-7925)
 * Avoid NPE when performing sstable tasks (scrub etc.) (CASSANDRA-10980)
 * Make sure client gets tombstone overwhelmed warning (CASSANDRA-9465)
 * Fix error streaming section more than 2GB (CASSANDRA-10961)
 * (cqlsh) Also apply --connect-timeout to control connection
   timeout (CASSANDRA-10959)
 * Histogram buckets exposed in jmx are sorted incorrectly (CASSANDRA-10975)
 * Enable GC logging by default (CASSANDRA-10140)
 * Optimize pending range computation (CASSANDRA-9258)
 * Skip commit log and saved cache directories in SSTable version startup check (CASSANDRA-10902)
 * drop/alter user should be case sensitive (CASSANDRA-10817)
 * jemalloc detection fails due to quoting issues in regexv (CASSANDRA-10946)
 * (cqlsh) show correct column names for empty result sets (CASSANDRA-9813)
 * Add new types to Stress (CASSANDRA-9556)
 * Add property to allow listening on broadcast interface (CASSANDRA-9748)
 * Fix regression in split size on CqlInputFormat (CASSANDRA-10835)
 * Better handling of SSL connection errors inter-node (CASSANDRA-10816)
 * Disable reloading of GossipingPropertyFileSnitch (CASSANDRA-9474)
 * Verify tables in pseudo-system keyspaces at startup (CASSANDRA-10761)
 * (cqlsh) encode input correctly when saving history
Merged from 2.1:
 * test_bulk_round_trip_blogposts is failing occasionally (CASSANDRA-10938)
 * Fix isJoined return true only after becoming cluster member (CASANDRA-11007)
 * Fix bad gossip generation seen in long-running clusters (CASSANDRA-10969)
 * Avoid NPE when incremental repair fails (CASSANDRA-10909)
 * Unmark sstables compacting once they are done in cleanup/scrub/upgradesstables (CASSANDRA-10829)
 * Allow simultaneous bootstrapping with strict consistency when no vnodes are used (CASSANDRA-11005)
 * Log a message when major compaction does not result in a single file (CASSANDRA-10847)
 * (cqlsh) fix cqlsh_copy_tests when vnodes are disabled (CASSANDRA-10997)
 * (cqlsh) Add request timeout option to cqlsh (CASSANDRA-10686)
 * Avoid AssertionError while submitting hint with LWT (CASSANDRA-10477)
 * If CompactionMetadata is not in stats file, use index summary instead (CASSANDRA-10676)
 * Retry sending gossip syn multiple times during shadow round (CASSANDRA-8072)
 * Fix pending range calculation during moves (CASSANDRA-10887)
 * Sane default (200Mbps) for inter-DC streaming througput (CASSANDRA-8708)
 * Match cassandra-loader options in COPY FROM (CASSANDRA-9303)
 * Fix binding to any address in CqlBulkRecordWriter (CASSANDRA-9309)
 * cqlsh fails to decode utf-8 characters for text typed columns (CASSANDRA-10875)
 * Log error when stream session fails (CASSANDRA-9294)
 * Fix bugs in commit log archiving startup behavior (CASSANDRA-10593)
 * (cqlsh) further optimise COPY FROM (CASSANDRA-9302)
 * Allow CREATE TABLE WITH ID (CASSANDRA-9179)
 * Make Stress compiles within eclipse (CASSANDRA-10807)
 * Cassandra Daemon should print JVM arguments (CASSANDRA-10764)
 * Allow cancellation of index summary redistribution (CASSANDRA-8805)


3.0.2
 * Fix upgrade data loss due to range tombstone deleting more data than then should
   (CASSANDRA-10822)


3.0.1
 * Avoid MV race during node decommission (CASSANDRA-10674)
 * Disable reloading of GossipingPropertyFileSnitch (CASSANDRA-9474)
 * Handle single-column deletions correction in materialized views
   when the column is part of the view primary key (CASSANDRA-10796)
 * Fix issue with datadir migration on upgrade (CASSANDRA-10788)
 * Fix bug with range tombstones on reverse queries and test coverage for
   AbstractBTreePartition (CASSANDRA-10059)
 * Remove 64k limit on collection elements (CASSANDRA-10374)
 * Remove unclear Indexer.indexes() method (CASSANDRA-10690)
 * Fix NPE on stream read error (CASSANDRA-10771)
 * Normalize cqlsh DESC output (CASSANDRA-10431)
 * Rejects partition range deletions when columns are specified (CASSANDRA-10739)
 * Fix error when saving cached key for old format sstable (CASSANDRA-10778)
 * Invalidate prepared statements on DROP INDEX (CASSANDRA-10758)
 * Fix SELECT statement with IN restrictions on partition key,
   ORDER BY and LIMIT (CASSANDRA-10729)
 * Improve stress performance over 1k threads (CASSANDRA-7217)
 * Wait for migration responses to complete before bootstrapping (CASSANDRA-10731)
 * Unable to create a function with argument of type Inet (CASSANDRA-10741)
 * Fix backward incompatibiliy in CqlInputFormat (CASSANDRA-10717)
 * Correctly preserve deletion info on updated rows when notifying indexers
   of single-row deletions (CASSANDRA-10694)
 * Notify indexers of partition delete during cleanup (CASSANDRA-10685)
 * Keep the file open in trySkipCache (CASSANDRA-10669)
 * Updated trigger example (CASSANDRA-10257)
Merged from 2.2:
 * Verify tables in pseudo-system keyspaces at startup (CASSANDRA-10761)
 * Fix IllegalArgumentException in DataOutputBuffer.reallocate for large buffers (CASSANDRA-10592)
 * Show CQL help in cqlsh in web browser (CASSANDRA-7225)
 * Serialize on disk the proper SSTable compression ratio (CASSANDRA-10775)
 * Reject index queries while the index is building (CASSANDRA-8505)
 * CQL.textile syntax incorrectly includes optional keyspace for aggregate SFUNC and FINALFUNC (CASSANDRA-10747)
 * Fix JSON update with prepared statements (CASSANDRA-10631)
 * Don't do anticompaction after subrange repair (CASSANDRA-10422)
 * Fix SimpleDateType type compatibility (CASSANDRA-10027)
 * (Hadoop) fix splits calculation (CASSANDRA-10640)
 * (Hadoop) ensure that Cluster instances are always closed (CASSANDRA-10058)
Merged from 2.1:
 * Fix Stress profile parsing on Windows (CASSANDRA-10808)
 * Fix incremental repair hang when replica is down (CASSANDRA-10288)
 * Optimize the way we check if a token is repaired in anticompaction (CASSANDRA-10768)
 * Add proper error handling to stream receiver (CASSANDRA-10774)
 * Warn or fail when changing cluster topology live (CASSANDRA-10243)
 * Status command in debian/ubuntu init script doesn't work (CASSANDRA-10213)
 * Some DROP ... IF EXISTS incorrectly result in exceptions on non-existing KS (CASSANDRA-10658)
 * DeletionTime.compareTo wrong in rare cases (CASSANDRA-10749)
 * Force encoding when computing statement ids (CASSANDRA-10755)
 * Properly reject counters as map keys (CASSANDRA-10760)
 * Fix the sstable-needs-cleanup check (CASSANDRA-10740)
 * (cqlsh) Print column names before COPY operation (CASSANDRA-8935)
 * Fix CompressedInputStream for proper cleanup (CASSANDRA-10012)
 * (cqlsh) Support counters in COPY commands (CASSANDRA-9043)
 * Try next replica if not possible to connect to primary replica on
   ColumnFamilyRecordReader (CASSANDRA-2388)
 * Limit window size in DTCS (CASSANDRA-10280)
 * sstableloader does not use MAX_HEAP_SIZE env parameter (CASSANDRA-10188)
 * (cqlsh) Improve COPY TO performance and error handling (CASSANDRA-9304)
 * Create compression chunk for sending file only (CASSANDRA-10680)
 * Forbid compact clustering column type changes in ALTER TABLE (CASSANDRA-8879)
 * Reject incremental repair with subrange repair (CASSANDRA-10422)
 * Add a nodetool command to refresh size_estimates (CASSANDRA-9579)
 * Invalidate cache after stream receive task is completed (CASSANDRA-10341)
 * Reject counter writes in CQLSSTableWriter (CASSANDRA-10258)
 * Remove superfluous COUNTER_MUTATION stage mapping (CASSANDRA-10605)


3.0
 * Fix AssertionError while flushing memtable due to materialized views
   incorrectly inserting empty rows (CASSANDRA-10614)
 * Store UDA initcond as CQL literal in the schema table, instead of a blob (CASSANDRA-10650)
 * Don't use -1 for the position of partition key in schema (CASSANDRA-10491)
 * Fix distinct queries in mixed version cluster (CASSANDRA-10573)
 * Skip sstable on clustering in names query (CASSANDRA-10571)
 * Remove value skipping as it breaks read-repair (CASSANDRA-10655)
 * Fix bootstrapping with MVs (CASSANDRA-10621)
 * Make sure EACH_QUORUM reads are using NTS (CASSANDRA-10584)
 * Fix MV replica filtering for non-NetworkTopologyStrategy (CASSANDRA-10634)
 * (Hadoop) fix CIF describeSplits() not handling 0 size estimates (CASSANDRA-10600)
 * Fix reading of legacy sstables (CASSANDRA-10590)
 * Use CQL type names in schema metadata tables (CASSANDRA-10365)
 * Guard batchlog replay against integer division by zero (CASSANDRA-9223)
 * Fix bug when adding a column to thrift with the same name than a primary key (CASSANDRA-10608)
 * Add client address argument to IAuthenticator::newSaslNegotiator (CASSANDRA-8068)
 * Fix implementation of LegacyLayout.LegacyBoundComparator (CASSANDRA-10602)
 * Don't use 'names query' read path for counters (CASSANDRA-10572)
 * Fix backward compatibility for counters (CASSANDRA-10470)
 * Remove memory_allocator paramter from cassandra.yaml (CASSANDRA-10581,10628)
 * Execute the metadata reload task of all registered indexes on CFS::reload (CASSANDRA-10604)
 * Fix thrift cas operations with defined columns (CASSANDRA-10576)
 * Fix PartitionUpdate.operationCount()for updates with static column operations (CASSANDRA-10606)
 * Fix thrift get() queries with defined columns (CASSANDRA-10586)
 * Fix marking of indexes as built and removed (CASSANDRA-10601)
 * Skip initialization of non-registered 2i instances, remove Index::getIndexName (CASSANDRA-10595)
 * Fix batches on multiple tables (CASSANDRA-10554)
 * Ensure compaction options are validated when updating KeyspaceMetadata (CASSANDRA-10569)
 * Flatten Iterator Transformation Hierarchy (CASSANDRA-9975)
 * Remove token generator (CASSANDRA-5261)
 * RolesCache should not be created for any authenticator that does not requireAuthentication (CASSANDRA-10562)
 * Fix LogTransaction checking only a single directory for files (CASSANDRA-10421)
 * Fix handling of range tombstones when reading old format sstables (CASSANDRA-10360)
 * Aggregate with Initial Condition fails with C* 3.0 (CASSANDRA-10367)
Merged from 2.2:
 * (cqlsh) show partial trace if incomplete after max_trace_wait (CASSANDRA-7645)
 * Use most up-to-date version of schema for system tables (CASSANDRA-10652)
 * Deprecate memory_allocator in cassandra.yaml (CASSANDRA-10581,10628)
 * Expose phi values from failure detector via JMX and tweak debug
   and trace logging (CASSANDRA-9526)
 * Fix IllegalArgumentException in DataOutputBuffer.reallocate for large buffers (CASSANDRA-10592)
Merged from 2.1:
 * Shutdown compaction in drain to prevent leak (CASSANDRA-10079)
 * (cqlsh) fix COPY using wrong variable name for time_format (CASSANDRA-10633)
 * Do not run SizeEstimatesRecorder if a node is not a member of the ring (CASSANDRA-9912)
 * Improve handling of dead nodes in gossip (CASSANDRA-10298)
 * Fix logback-tools.xml incorrectly configured for outputing to System.err
   (CASSANDRA-9937)
 * Fix streaming to catch exception so retry not fail (CASSANDRA-10557)
 * Add validation method to PerRowSecondaryIndex (CASSANDRA-10092)
 * Support encrypted and plain traffic on the same port (CASSANDRA-10559)
 * Do STCS in DTCS windows (CASSANDRA-10276)
 * Avoid repetition of JVM_OPTS in debian package (CASSANDRA-10251)
 * Fix potential NPE from handling result of SIM.highestSelectivityIndex (CASSANDRA-10550)
 * Fix paging issues with partitions containing only static columns data (CASSANDRA-10381)
 * Fix conditions on static columns (CASSANDRA-10264)
 * AssertionError: attempted to delete non-existing file CommitLog (CASSANDRA-10377)
 * Fix sorting for queries with an IN condition on partition key columns (CASSANDRA-10363)


3.0-rc2
 * Fix SELECT DISTINCT queries between 2.2.2 nodes and 3.0 nodes (CASSANDRA-10473)
 * Remove circular references in SegmentedFile (CASSANDRA-10543)
 * Ensure validation of indexed values only occurs once per-partition (CASSANDRA-10536)
 * Fix handling of static columns for range tombstones in thrift (CASSANDRA-10174)
 * Support empty ColumnFilter for backward compatility on empty IN (CASSANDRA-10471)
 * Remove Pig support (CASSANDRA-10542)
 * Fix LogFile throws Exception when assertion is disabled (CASSANDRA-10522)
 * Revert CASSANDRA-7486, make CMS default GC, move GC config to
   conf/jvm.options (CASSANDRA-10403)
 * Fix TeeingAppender causing some logs to be truncated/empty (CASSANDRA-10447)
 * Allow EACH_QUORUM for reads (CASSANDRA-9602)
 * Fix potential ClassCastException while upgrading (CASSANDRA-10468)
 * Fix NPE in MVs on update (CASSANDRA-10503)
 * Only include modified cell data in indexing deltas (CASSANDRA-10438)
 * Do not load keyspace when creating sstable writer (CASSANDRA-10443)
 * If node is not yet gossiping write all MV updates to batchlog only (CASSANDRA-10413)
 * Re-populate token metadata after commit log recovery (CASSANDRA-10293)
 * Provide additional metrics for materialized views (CASSANDRA-10323)
 * Flush system schema tables after local schema changes (CASSANDRA-10429)
Merged from 2.2:
 * Reduce contention getting instances of CompositeType (CASSANDRA-10433)
 * Fix the regression when using LIMIT with aggregates (CASSANDRA-10487)
 * Avoid NoClassDefFoundError during DataDescriptor initialization on windows (CASSANDRA-10412)
 * Preserve case of quoted Role & User names (CASSANDRA-10394)
 * cqlsh pg-style-strings broken (CASSANDRA-10484)
 * cqlsh prompt includes name of keyspace after failed `use` statement (CASSANDRA-10369)
Merged from 2.1:
 * (cqlsh) Distinguish negative and positive infinity in output (CASSANDRA-10523)
 * (cqlsh) allow custom time_format for COPY TO (CASSANDRA-8970)
 * Don't allow startup if the node's rack has changed (CASSANDRA-10242)
 * (cqlsh) show partial trace if incomplete after max_trace_wait (CASSANDRA-7645)
 * Allow LOCAL_JMX to be easily overridden (CASSANDRA-10275)
 * Mark nodes as dead even if they've already left (CASSANDRA-10205)


3.0.0-rc1
 * Fix mixed version read request compatibility for compact static tables
   (CASSANDRA-10373)
 * Fix paging of DISTINCT with static and IN (CASSANDRA-10354)
 * Allow MATERIALIZED VIEW's SELECT statement to restrict primary key
   columns (CASSANDRA-9664)
 * Move crc_check_chance out of compression options (CASSANDRA-9839)
 * Fix descending iteration past end of BTreeSearchIterator (CASSANDRA-10301)
 * Transfer hints to a different node on decommission (CASSANDRA-10198)
 * Check partition keys for CAS operations during stmt validation (CASSANDRA-10338)
 * Add custom query expressions to SELECT (CASSANDRA-10217)
 * Fix minor bugs in MV handling (CASSANDRA-10362)
 * Allow custom indexes with 0,1 or multiple target columns (CASSANDRA-10124)
 * Improve MV schema representation (CASSANDRA-9921)
 * Add flag to enable/disable coordinator batchlog for MV writes (CASSANDRA-10230)
 * Update cqlsh COPY for new internal driver serialization interface (CASSANDRA-10318)
 * Give index implementations more control over rebuild operations (CASSANDRA-10312)
 * Update index file format (CASSANDRA-10314)
 * Add "shadowable" row tombstones to deal with mv timestamp issues (CASSANDRA-10261)
 * CFS.loadNewSSTables() broken for pre-3.0 sstables
 * Cache selected index in read command to reduce lookups (CASSANDRA-10215)
 * Small optimizations of sstable index serialization (CASSANDRA-10232)
 * Support for both encrypted and unencrypted native transport connections (CASSANDRA-9590)
Merged from 2.2:
 * Configurable page size in cqlsh (CASSANDRA-9855)
 * Defer default role manager setup until all nodes are on 2.2+ (CASSANDRA-9761)
 * Handle missing RoleManager in config after upgrade to 2.2 (CASSANDRA-10209)
Merged from 2.1:
 * Bulk Loader API could not tolerate even node failure (CASSANDRA-10347)
 * Avoid misleading pushed notifications when multiple nodes
   share an rpc_address (CASSANDRA-10052)
 * Fix dropping undroppable when message queue is full (CASSANDRA-10113)
 * Fix potential ClassCastException during paging (CASSANDRA-10352)
 * Prevent ALTER TYPE from creating circular references (CASSANDRA-10339)
 * Fix cache handling of 2i and base tables (CASSANDRA-10155, 10359)
 * Fix NPE in nodetool compactionhistory (CASSANDRA-9758)
 * (Pig) support BulkOutputFormat as a URL parameter (CASSANDRA-7410)
 * BATCH statement is broken in cqlsh (CASSANDRA-10272)
 * (cqlsh) Make cqlsh PEP8 Compliant (CASSANDRA-10066)
 * (cqlsh) Fix error when starting cqlsh with --debug (CASSANDRA-10282)
 * Scrub, Cleanup and Upgrade do not unmark compacting until all operations
   have completed, regardless of the occurence of exceptions (CASSANDRA-10274)


3.0.0-beta2
 * Fix columns returned by AbstractBtreePartitions (CASSANDRA-10220)
 * Fix backward compatibility issue due to AbstractBounds serialization bug (CASSANDRA-9857)
 * Fix startup error when upgrading nodes (CASSANDRA-10136)
 * Base table PRIMARY KEY can be assumed to be NOT NULL in MV creation (CASSANDRA-10147)
 * Improve batchlog write patch (CASSANDRA-9673)
 * Re-apply MaterializedView updates on commitlog replay (CASSANDRA-10164)
 * Require AbstractType.isByteOrderComparable declaration in constructor (CASSANDRA-9901)
 * Avoid digest mismatch on upgrade to 3.0 (CASSANDRA-9554)
 * Fix Materialized View builder when adding multiple MVs (CASSANDRA-10156)
 * Choose better poolingOptions for protocol v4 in cassandra-stress (CASSANDRA-10182)
 * Fix LWW bug affecting Materialized Views (CASSANDRA-10197)
 * Ensures frozen sets and maps are always sorted (CASSANDRA-10162)
 * Don't deadlock when flushing CFS backed custom indexes (CASSANDRA-10181)
 * Fix double flushing of secondary index tables (CASSANDRA-10180)
 * Fix incorrect handling of range tombstones in thrift (CASSANDRA-10046)
 * Only use batchlog when paired materialized view replica is remote (CASSANDRA-10061)
 * Reuse TemporalRow when updating multiple MaterializedViews (CASSANDRA-10060)
 * Validate gc_grace_seconds for batchlog writes and MVs (CASSANDRA-9917)
 * Fix sstablerepairedset (CASSANDRA-10132)
Merged from 2.2:
 * Cancel transaction for sstables we wont redistribute index summary
   for (CASSANDRA-10270)
 * Retry snapshot deletion after compaction and gc on Windows (CASSANDRA-10222)
 * Fix failure to start with space in directory path on Windows (CASSANDRA-10239)
 * Fix repair hang when snapshot failed (CASSANDRA-10057)
 * Fall back to 1/4 commitlog volume for commitlog_total_space on small disks
   (CASSANDRA-10199)
Merged from 2.1:
 * Added configurable warning threshold for GC duration (CASSANDRA-8907)
 * Fix handling of streaming EOF (CASSANDRA-10206)
 * Only check KeyCache when it is enabled
 * Change streaming_socket_timeout_in_ms default to 1 hour (CASSANDRA-8611)
 * (cqlsh) update list of CQL keywords (CASSANDRA-9232)
 * Add nodetool gettraceprobability command (CASSANDRA-10234)
Merged from 2.0:
 * Fix rare race where older gossip states can be shadowed (CASSANDRA-10366)
 * Fix consolidating racks violating the RF contract (CASSANDRA-10238)
 * Disallow decommission when node is in drained state (CASSANDRA-8741)


2.2.1
 * Fix race during construction of commit log (CASSANDRA-10049)
 * Fix LeveledCompactionStrategyTest (CASSANDRA-9757)
 * Fix broken UnbufferedDataOutputStreamPlus.writeUTF (CASSANDRA-10203)
 * (cqlsh) default load-from-file encoding to utf-8 (CASSANDRA-9898)
 * Avoid returning Permission.NONE when failing to query users table (CASSANDRA-10168)
 * (cqlsh) add CLEAR command (CASSANDRA-10086)
 * Support string literals as Role names for compatibility (CASSANDRA-10135)
Merged from 2.1:
 * Only check KeyCache when it is enabled
 * Change streaming_socket_timeout_in_ms default to 1 hour (CASSANDRA-8611)
 * (cqlsh) update list of CQL keywords (CASSANDRA-9232)


3.0.0-beta1
 * Redesign secondary index API (CASSANDRA-9459, 7771, 9041)
 * Fix throwing ReadFailure instead of ReadTimeout on range queries (CASSANDRA-10125)
 * Rewrite hinted handoff (CASSANDRA-6230)
 * Fix query on static compact tables (CASSANDRA-10093)
 * Fix race during construction of commit log (CASSANDRA-10049)
 * Add option to only purge repaired tombstones (CASSANDRA-6434)
 * Change authorization handling for MVs (CASSANDRA-9927)
 * Add custom JMX enabled executor for UDF sandbox (CASSANDRA-10026)
 * Fix row deletion bug for Materialized Views (CASSANDRA-10014)
 * Support mixed-version clusters with Cassandra 2.1 and 2.2 (CASSANDRA-9704)
 * Fix multiple slices on RowSearchers (CASSANDRA-10002)
 * Fix bug in merging of collections (CASSANDRA-10001)
 * Optimize batchlog replay to avoid full scans (CASSANDRA-7237)
 * Repair improvements when using vnodes (CASSANDRA-5220)
 * Disable scripted UDFs by default (CASSANDRA-9889)
 * Bytecode inspection for Java-UDFs (CASSANDRA-9890)
 * Use byte to serialize MT hash length (CASSANDRA-9792)
 * Replace usage of Adler32 with CRC32 (CASSANDRA-8684)
 * Fix migration to new format from 2.1 SSTable (CASSANDRA-10006)
 * SequentialWriter should extend BufferedDataOutputStreamPlus (CASSANDRA-9500)
 * Use the same repairedAt timestamp within incremental repair session (CASSANDRA-9111)
Merged from 2.2:
 * Allow count(*) and count(1) to be use as normal aggregation (CASSANDRA-10114)
 * An NPE is thrown if the column name is unknown for an IN relation (CASSANDRA-10043)
 * Apply commit_failure_policy to more errors on startup (CASSANDRA-9749)
 * Fix histogram overflow exception (CASSANDRA-9973)
 * Route gossip messages over dedicated socket (CASSANDRA-9237)
 * Add checksum to saved cache files (CASSANDRA-9265)
 * Log warning when using an aggregate without partition key (CASSANDRA-9737)
Merged from 2.1:
 * (cqlsh) Allow encoding to be set through command line (CASSANDRA-10004)
 * Add new JMX methods to change local compaction strategy (CASSANDRA-9965)
 * Write hints for paxos commits (CASSANDRA-7342)
 * (cqlsh) Fix timestamps before 1970 on Windows, always
   use UTC for timestamp display (CASSANDRA-10000)
 * (cqlsh) Avoid overwriting new config file with old config
   when both exist (CASSANDRA-9777)
 * Release snapshot selfRef when doing snapshot repair (CASSANDRA-9998)
 * Cannot replace token does not exist - DN node removed as Fat Client (CASSANDRA-9871)
Merged from 2.0:
 * Don't cast expected bf size to an int (CASSANDRA-9959)
 * Make getFullyExpiredSSTables less expensive (CASSANDRA-9882)


3.0.0-alpha1
 * Implement proper sandboxing for UDFs (CASSANDRA-9402)
 * Simplify (and unify) cleanup of compaction leftovers (CASSANDRA-7066)
 * Allow extra schema definitions in cassandra-stress yaml (CASSANDRA-9850)
 * Metrics should use up to date nomenclature (CASSANDRA-9448)
 * Change CREATE/ALTER TABLE syntax for compression (CASSANDRA-8384)
 * Cleanup crc and adler code for java 8 (CASSANDRA-9650)
 * Storage engine refactor (CASSANDRA-8099, 9743, 9746, 9759, 9781, 9808, 9825,
   9848, 9705, 9859, 9867, 9874, 9828, 9801)
 * Update Guava to 18.0 (CASSANDRA-9653)
 * Bloom filter false positive ratio is not honoured (CASSANDRA-8413)
 * New option for cassandra-stress to leave a ratio of columns null (CASSANDRA-9522)
 * Change hinted_handoff_enabled yaml setting, JMX (CASSANDRA-9035)
 * Add algorithmic token allocation (CASSANDRA-7032)
 * Add nodetool command to replay batchlog (CASSANDRA-9547)
 * Make file buffer cache independent of paths being read (CASSANDRA-8897)
 * Remove deprecated legacy Hadoop code (CASSANDRA-9353)
 * Decommissioned nodes will not rejoin the cluster (CASSANDRA-8801)
 * Change gossip stabilization to use endpoit size (CASSANDRA-9401)
 * Change default garbage collector to G1 (CASSANDRA-7486)
 * Populate TokenMetadata early during startup (CASSANDRA-9317)
 * Undeprecate cache recentHitRate (CASSANDRA-6591)
 * Add support for selectively varint encoding fields (CASSANDRA-9499, 9865)
 * Materialized Views (CASSANDRA-6477)
Merged from 2.2:
 * Avoid grouping sstables for anticompaction with DTCS (CASSANDRA-9900)
 * UDF / UDA execution time in trace (CASSANDRA-9723)
 * Fix broken internode SSL (CASSANDRA-9884)
Merged from 2.1:
 * Add new JMX methods to change local compaction strategy (CASSANDRA-9965)
 * Fix handling of enable/disable autocompaction (CASSANDRA-9899)
 * Add consistency level to tracing ouput (CASSANDRA-9827)
 * Remove repair snapshot leftover on startup (CASSANDRA-7357)
 * Use random nodes for batch log when only 2 racks (CASSANDRA-8735)
 * Ensure atomicity inside thrift and stream session (CASSANDRA-7757)
 * Fix nodetool info error when the node is not joined (CASSANDRA-9031)
Merged from 2.0:
 * Log when messages are dropped due to cross_node_timeout (CASSANDRA-9793)
 * Don't track hotness when opening from snapshot for validation (CASSANDRA-9382)


2.2.0
 * Allow the selection of columns together with aggregates (CASSANDRA-9767)
 * Fix cqlsh copy methods and other windows specific issues (CASSANDRA-9795)
 * Don't wrap byte arrays in SequentialWriter (CASSANDRA-9797)
 * sum() and avg() functions missing for smallint and tinyint types (CASSANDRA-9671)
 * Revert CASSANDRA-9542 (allow native functions in UDA) (CASSANDRA-9771)
Merged from 2.1:
 * Fix MarshalException when upgrading superColumn family (CASSANDRA-9582)
 * Fix broken logging for "empty" flushes in Memtable (CASSANDRA-9837)
 * Handle corrupt files on startup (CASSANDRA-9686)
 * Fix clientutil jar and tests (CASSANDRA-9760)
 * (cqlsh) Allow the SSL protocol version to be specified through the
    config file or environment variables (CASSANDRA-9544)
Merged from 2.0:
 * Add tool to find why expired sstables are not getting dropped (CASSANDRA-10015)
 * Remove erroneous pending HH tasks from tpstats/jmx (CASSANDRA-9129)
 * Don't cast expected bf size to an int (CASSANDRA-9959)
 * checkForEndpointCollision fails for legitimate collisions (CASSANDRA-9765)
 * Complete CASSANDRA-8448 fix (CASSANDRA-9519)
 * Don't include auth credentials in debug log (CASSANDRA-9682)
 * Can't transition from write survey to normal mode (CASSANDRA-9740)
 * Scrub (recover) sstables even when -Index.db is missing (CASSANDRA-9591)
 * Fix growing pending background compaction (CASSANDRA-9662)


2.2.0-rc2
 * Re-enable memory-mapped I/O on Windows (CASSANDRA-9658)
 * Warn when an extra-large partition is compacted (CASSANDRA-9643)
 * (cqlsh) Allow setting the initial connection timeout (CASSANDRA-9601)
 * BulkLoader has --transport-factory option but does not use it (CASSANDRA-9675)
 * Allow JMX over SSL directly from nodetool (CASSANDRA-9090)
 * Update cqlsh for UDFs (CASSANDRA-7556)
 * Change Windows kernel default timer resolution (CASSANDRA-9634)
 * Deprected sstable2json and json2sstable (CASSANDRA-9618)
 * Allow native functions in user-defined aggregates (CASSANDRA-9542)
 * Don't repair system_distributed by default (CASSANDRA-9621)
 * Fix mixing min, max, and count aggregates for blob type (CASSANRA-9622)
 * Rename class for DATE type in Java driver (CASSANDRA-9563)
 * Duplicate compilation of UDFs on coordinator (CASSANDRA-9475)
 * Fix connection leak in CqlRecordWriter (CASSANDRA-9576)
 * Mlockall before opening system sstables & remove boot_without_jna option (CASSANDRA-9573)
 * Add functions to convert timeuuid to date or time, deprecate dateOf and unixTimestampOf (CASSANDRA-9229)
 * Make sure we cancel non-compacting sstables from LifecycleTransaction (CASSANDRA-9566)
 * Fix deprecated repair JMX API (CASSANDRA-9570)
 * Add logback metrics (CASSANDRA-9378)
 * Update and refactor ant test/test-compression to run the tests in parallel (CASSANDRA-9583)
 * Fix upgrading to new directory for secondary index (CASSANDRA-9687)
Merged from 2.1:
 * (cqlsh) Fix bad check for CQL compatibility when DESCRIBE'ing
   COMPACT STORAGE tables with no clustering columns
 * Eliminate strong self-reference chains in sstable ref tidiers (CASSANDRA-9656)
 * Ensure StreamSession uses canonical sstable reader instances (CASSANDRA-9700) 
 * Ensure memtable book keeping is not corrupted in the event we shrink usage (CASSANDRA-9681)
 * Update internal python driver for cqlsh (CASSANDRA-9064)
 * Fix IndexOutOfBoundsException when inserting tuple with too many
   elements using the string literal notation (CASSANDRA-9559)
 * Enable describe on indices (CASSANDRA-7814)
 * Fix incorrect result for IN queries where column not found (CASSANDRA-9540)
 * ColumnFamilyStore.selectAndReference may block during compaction (CASSANDRA-9637)
 * Fix bug in cardinality check when compacting (CASSANDRA-9580)
 * Fix memory leak in Ref due to ConcurrentLinkedQueue.remove() behaviour (CASSANDRA-9549)
 * Make rebuild only run one at a time (CASSANDRA-9119)
Merged from 2.0:
 * Avoid NPE in AuthSuccess#decode (CASSANDRA-9727)
 * Add listen_address to system.local (CASSANDRA-9603)
 * Bug fixes to resultset metadata construction (CASSANDRA-9636)
 * Fix setting 'durable_writes' in ALTER KEYSPACE (CASSANDRA-9560)
 * Avoids ballot clash in Paxos (CASSANDRA-9649)
 * Improve trace messages for RR (CASSANDRA-9479)
 * Fix suboptimal secondary index selection when restricted
   clustering column is also indexed (CASSANDRA-9631)
 * (cqlsh) Add min_threshold to DTCS option autocomplete (CASSANDRA-9385)
 * Fix error message when attempting to create an index on a column
   in a COMPACT STORAGE table with clustering columns (CASSANDRA-9527)
 * 'WITH WITH' in alter keyspace statements causes NPE (CASSANDRA-9565)
 * Expose some internals of SelectStatement for inspection (CASSANDRA-9532)
 * ArrivalWindow should use primitives (CASSANDRA-9496)
 * Periodically submit background compaction tasks (CASSANDRA-9592)
 * Set HAS_MORE_PAGES flag to false when PagingState is null (CASSANDRA-9571)


2.2.0-rc1
 * Compressed commit log should measure compressed space used (CASSANDRA-9095)
 * Fix comparison bug in CassandraRoleManager#collectRoles (CASSANDRA-9551)
 * Add tinyint,smallint,time,date support for UDFs (CASSANDRA-9400)
 * Deprecates SSTableSimpleWriter and SSTableSimpleUnsortedWriter (CASSANDRA-9546)
 * Empty INITCOND treated as null in aggregate (CASSANDRA-9457)
 * Remove use of Cell in Thrift MapReduce classes (CASSANDRA-8609)
 * Integrate pre-release Java Driver 2.2-rc1, custom build (CASSANDRA-9493)
 * Clean up gossiper logic for old versions (CASSANDRA-9370)
 * Fix custom payload coding/decoding to match the spec (CASSANDRA-9515)
 * ant test-all results incomplete when parsed (CASSANDRA-9463)
 * Disallow frozen<> types in function arguments and return types for
   clarity (CASSANDRA-9411)
 * Static Analysis to warn on unsafe use of Autocloseable instances (CASSANDRA-9431)
 * Update commitlog archiving examples now that commitlog segments are
   not recycled (CASSANDRA-9350)
 * Extend Transactional API to sstable lifecycle management (CASSANDRA-8568)
 * (cqlsh) Add support for native protocol 4 (CASSANDRA-9399)
 * Ensure that UDF and UDAs are keyspace-isolated (CASSANDRA-9409)
 * Revert CASSANDRA-7807 (tracing completion client notifications) (CASSANDRA-9429)
 * Add ability to stop compaction by ID (CASSANDRA-7207)
 * Let CassandraVersion handle SNAPSHOT version (CASSANDRA-9438)
Merged from 2.1:
 * (cqlsh) Fix using COPY through SOURCE or -f (CASSANDRA-9083)
 * Fix occasional lack of `system` keyspace in schema tables (CASSANDRA-8487)
 * Use ProtocolError code instead of ServerError code for native protocol
   error responses to unsupported protocol versions (CASSANDRA-9451)
 * Default commitlog_sync_batch_window_in_ms changed to 2ms (CASSANDRA-9504)
 * Fix empty partition assertion in unsorted sstable writing tools (CASSANDRA-9071)
 * Ensure truncate without snapshot cannot produce corrupt responses (CASSANDRA-9388) 
 * Consistent error message when a table mixes counter and non-counter
   columns (CASSANDRA-9492)
 * Avoid getting unreadable keys during anticompaction (CASSANDRA-9508)
 * (cqlsh) Better float precision by default (CASSANDRA-9224)
 * Improve estimated row count (CASSANDRA-9107)
 * Optimize range tombstone memory footprint (CASSANDRA-8603)
 * Use configured gcgs in anticompaction (CASSANDRA-9397)
Merged from 2.0:
 * Don't accumulate more range than necessary in RangeTombstone.Tracker (CASSANDRA-9486)
 * Add broadcast and rpc addresses to system.local (CASSANDRA-9436)
 * Always mark sstable suspect when corrupted (CASSANDRA-9478)
 * Add database users and permissions to CQL3 documentation (CASSANDRA-7558)
 * Allow JVM_OPTS to be passed to standalone tools (CASSANDRA-5969)
 * Fix bad condition in RangeTombstoneList (CASSANDRA-9485)
 * Fix potential StackOverflow when setting CrcCheckChance over JMX (CASSANDRA-9488)
 * Fix null static columns in pages after the first, paged reversed
   queries (CASSANDRA-8502)
 * Fix counting cache serialization in request metrics (CASSANDRA-9466)
 * Add option not to validate atoms during scrub (CASSANDRA-9406)


2.2.0-beta1
 * Introduce Transactional API for internal state changes (CASSANDRA-8984)
 * Add a flag in cassandra.yaml to enable UDFs (CASSANDRA-9404)
 * Better support of null for UDF (CASSANDRA-8374)
 * Use ecj instead of javassist for UDFs (CASSANDRA-8241)
 * faster async logback configuration for tests (CASSANDRA-9376)
 * Add `smallint` and `tinyint` data types (CASSANDRA-8951)
 * Avoid thrift schema creation when native driver is used in stress tool (CASSANDRA-9374)
 * Make Functions.declared thread-safe
 * Add client warnings to native protocol v4 (CASSANDRA-8930)
 * Allow roles cache to be invalidated (CASSANDRA-8967)
 * Upgrade Snappy (CASSANDRA-9063)
 * Don't start Thrift rpc by default (CASSANDRA-9319)
 * Only stream from unrepaired sstables with incremental repair (CASSANDRA-8267)
 * Aggregate UDFs allow SFUNC return type to differ from STYPE if FFUNC specified (CASSANDRA-9321)
 * Remove Thrift dependencies in bundled tools (CASSANDRA-8358)
 * Disable memory mapping of hsperfdata file for JVM statistics (CASSANDRA-9242)
 * Add pre-startup checks to detect potential incompatibilities (CASSANDRA-8049)
 * Distinguish between null and unset in protocol v4 (CASSANDRA-7304)
 * Add user/role permissions for user-defined functions (CASSANDRA-7557)
 * Allow cassandra config to be updated to restart daemon without unloading classes (CASSANDRA-9046)
 * Don't initialize compaction writer before checking if iter is empty (CASSANDRA-9117)
 * Don't execute any functions at prepare-time (CASSANDRA-9037)
 * Share file handles between all instances of a SegmentedFile (CASSANDRA-8893)
 * Make it possible to major compact LCS (CASSANDRA-7272)
 * Make FunctionExecutionException extend RequestExecutionException
   (CASSANDRA-9055)
 * Add support for SELECT JSON, INSERT JSON syntax and new toJson(), fromJson()
   functions (CASSANDRA-7970)
 * Optimise max purgeable timestamp calculation in compaction (CASSANDRA-8920)
 * Constrain internode message buffer sizes, and improve IO class hierarchy (CASSANDRA-8670) 
 * New tool added to validate all sstables in a node (CASSANDRA-5791)
 * Push notification when tracing completes for an operation (CASSANDRA-7807)
 * Delay "node up" and "node added" notifications until native protocol server is started (CASSANDRA-8236)
 * Compressed Commit Log (CASSANDRA-6809)
 * Optimise IntervalTree (CASSANDRA-8988)
 * Add a key-value payload for third party usage (CASSANDRA-8553, 9212)
 * Bump metrics-reporter-config dependency for metrics 3.0 (CASSANDRA-8149)
 * Partition intra-cluster message streams by size, not type (CASSANDRA-8789)
 * Add WriteFailureException to native protocol, notify coordinator of
   write failures (CASSANDRA-8592)
 * Convert SequentialWriter to nio (CASSANDRA-8709)
 * Add role based access control (CASSANDRA-7653, 8650, 7216, 8760, 8849, 8761, 8850)
 * Record client ip address in tracing sessions (CASSANDRA-8162)
 * Indicate partition key columns in response metadata for prepared
   statements (CASSANDRA-7660)
 * Merge UUIDType and TimeUUIDType parse logic (CASSANDRA-8759)
 * Avoid memory allocation when searching index summary (CASSANDRA-8793)
 * Optimise (Time)?UUIDType Comparisons (CASSANDRA-8730)
 * Make CRC32Ex into a separate maven dependency (CASSANDRA-8836)
 * Use preloaded jemalloc w/ Unsafe (CASSANDRA-8714, 9197)
 * Avoid accessing partitioner through StorageProxy (CASSANDRA-8244, 8268)
 * Upgrade Metrics library and remove depricated metrics (CASSANDRA-5657)
 * Serializing Row cache alternative, fully off heap (CASSANDRA-7438)
 * Duplicate rows returned when in clause has repeated values (CASSANDRA-6706)
 * Make CassandraException unchecked, extend RuntimeException (CASSANDRA-8560)
 * Support direct buffer decompression for reads (CASSANDRA-8464)
 * DirectByteBuffer compatible LZ4 methods (CASSANDRA-7039)
 * Group sstables for anticompaction correctly (CASSANDRA-8578)
 * Add ReadFailureException to native protocol, respond
   immediately when replicas encounter errors while handling
   a read request (CASSANDRA-7886)
 * Switch CommitLogSegment from RandomAccessFile to nio (CASSANDRA-8308)
 * Allow mixing token and partition key restrictions (CASSANDRA-7016)
 * Support index key/value entries on map collections (CASSANDRA-8473)
 * Modernize schema tables (CASSANDRA-8261)
 * Support for user-defined aggregation functions (CASSANDRA-8053)
 * Fix NPE in SelectStatement with empty IN values (CASSANDRA-8419)
 * Refactor SelectStatement, return IN results in natural order instead
   of IN value list order and ignore duplicate values in partition key IN restrictions (CASSANDRA-7981)
 * Support UDTs, tuples, and collections in user-defined
   functions (CASSANDRA-7563)
 * Fix aggregate fn results on empty selection, result column name,
   and cqlsh parsing (CASSANDRA-8229)
 * Mark sstables as repaired after full repair (CASSANDRA-7586)
 * Extend Descriptor to include a format value and refactor reader/writer
   APIs (CASSANDRA-7443)
 * Integrate JMH for microbenchmarks (CASSANDRA-8151)
 * Keep sstable levels when bootstrapping (CASSANDRA-7460)
 * Add Sigar library and perform basic OS settings check on startup (CASSANDRA-7838)
 * Support for aggregation functions (CASSANDRA-4914)
 * Remove cassandra-cli (CASSANDRA-7920)
 * Accept dollar quoted strings in CQL (CASSANDRA-7769)
 * Make assassinate a first class command (CASSANDRA-7935)
 * Support IN clause on any partition key column (CASSANDRA-7855)
 * Support IN clause on any clustering column (CASSANDRA-4762)
 * Improve compaction logging (CASSANDRA-7818)
 * Remove YamlFileNetworkTopologySnitch (CASSANDRA-7917)
 * Do anticompaction in groups (CASSANDRA-6851)
 * Support user-defined functions (CASSANDRA-7395, 7526, 7562, 7740, 7781, 7929,
   7924, 7812, 8063, 7813, 7708)
 * Permit configurable timestamps with cassandra-stress (CASSANDRA-7416)
 * Move sstable RandomAccessReader to nio2, which allows using the
   FILE_SHARE_DELETE flag on Windows (CASSANDRA-4050)
 * Remove CQL2 (CASSANDRA-5918)
 * Optimize fetching multiple cells by name (CASSANDRA-6933)
 * Allow compilation in java 8 (CASSANDRA-7028)
 * Make incremental repair default (CASSANDRA-7250)
 * Enable code coverage thru JaCoCo (CASSANDRA-7226)
 * Switch external naming of 'column families' to 'tables' (CASSANDRA-4369) 
 * Shorten SSTable path (CASSANDRA-6962)
 * Use unsafe mutations for most unit tests (CASSANDRA-6969)
 * Fix race condition during calculation of pending ranges (CASSANDRA-7390)
 * Fail on very large batch sizes (CASSANDRA-8011)
 * Improve concurrency of repair (CASSANDRA-6455, 8208, 9145)
 * Select optimal CRC32 implementation at runtime (CASSANDRA-8614)
 * Evaluate MurmurHash of Token once per query (CASSANDRA-7096)
 * Generalize progress reporting (CASSANDRA-8901)
 * Resumable bootstrap streaming (CASSANDRA-8838, CASSANDRA-8942)
 * Allow scrub for secondary index (CASSANDRA-5174)
 * Save repair data to system table (CASSANDRA-5839)
 * fix nodetool names that reference column families (CASSANDRA-8872)
 Merged from 2.1:
 * Warn on misuse of unlogged batches (CASSANDRA-9282)
 * Failure detector detects and ignores local pauses (CASSANDRA-9183)
 * Add utility class to support for rate limiting a given log statement (CASSANDRA-9029)
 * Add missing consistency levels to cassandra-stess (CASSANDRA-9361)
 * Fix commitlog getCompletedTasks to not increment (CASSANDRA-9339)
 * Fix for harmless exceptions logged as ERROR (CASSANDRA-8564)
 * Delete processed sstables in sstablesplit/sstableupgrade (CASSANDRA-8606)
 * Improve sstable exclusion from partition tombstones (CASSANDRA-9298)
 * Validate the indexed column rather than the cell's contents for 2i (CASSANDRA-9057)
 * Add support for top-k custom 2i queries (CASSANDRA-8717)
 * Fix error when dropping table during compaction (CASSANDRA-9251)
 * cassandra-stress supports validation operations over user profiles (CASSANDRA-8773)
 * Add support for rate limiting log messages (CASSANDRA-9029)
 * Log the partition key with tombstone warnings (CASSANDRA-8561)
 * Reduce runWithCompactionsDisabled poll interval to 1ms (CASSANDRA-9271)
 * Fix PITR commitlog replay (CASSANDRA-9195)
 * GCInspector logs very different times (CASSANDRA-9124)
 * Fix deleting from an empty list (CASSANDRA-9198)
 * Update tuple and collection types that use a user-defined type when that UDT
   is modified (CASSANDRA-9148, CASSANDRA-9192)
 * Use higher timeout for prepair and snapshot in repair (CASSANDRA-9261)
 * Fix anticompaction blocking ANTI_ENTROPY stage (CASSANDRA-9151)
 * Repair waits for anticompaction to finish (CASSANDRA-9097)
 * Fix streaming not holding ref when stream error (CASSANDRA-9295)
 * Fix canonical view returning early opened SSTables (CASSANDRA-9396)
Merged from 2.0:
 * (cqlsh) Add LOGIN command to switch users (CASSANDRA-7212)
 * Clone SliceQueryFilter in AbstractReadCommand implementations (CASSANDRA-8940)
 * Push correct protocol notification for DROP INDEX (CASSANDRA-9310)
 * token-generator - generated tokens too long (CASSANDRA-9300)
 * Fix counting of tombstones for TombstoneOverwhelmingException (CASSANDRA-9299)
 * Fix ReconnectableSnitch reconnecting to peers during upgrade (CASSANDRA-6702)
 * Include keyspace and table name in error log for collections over the size
   limit (CASSANDRA-9286)
 * Avoid potential overlap in LCS with single-partition sstables (CASSANDRA-9322)
 * Log warning message when a table is queried before the schema has fully
   propagated (CASSANDRA-9136)
 * Overload SecondaryIndex#indexes to accept the column definition (CASSANDRA-9314)
 * (cqlsh) Add SERIAL and LOCAL_SERIAL consistency levels (CASSANDRA-8051)
 * Fix index selection during rebuild with certain table layouts (CASSANDRA-9281)
 * Fix partition-level-delete-only workload accounting (CASSANDRA-9194)
 * Allow scrub to handle corrupted compressed chunks (CASSANDRA-9140)
 * Fix assertion error when resetlocalschema is run during repair (CASSANDRA-9249)
 * Disable single sstable tombstone compactions for DTCS by default (CASSANDRA-9234)
 * IncomingTcpConnection thread is not named (CASSANDRA-9262)
 * Close incoming connections when MessagingService is stopped (CASSANDRA-9238)
 * Fix streaming hang when retrying (CASSANDRA-9132)


2.1.5
 * Re-add deprecated cold_reads_to_omit param for backwards compat (CASSANDRA-9203)
 * Make anticompaction visible in compactionstats (CASSANDRA-9098)
 * Improve nodetool getendpoints documentation about the partition
   key parameter (CASSANDRA-6458)
 * Don't check other keyspaces for schema changes when an user-defined
   type is altered (CASSANDRA-9187)
 * Add generate-idea-files target to build.xml (CASSANDRA-9123)
 * Allow takeColumnFamilySnapshot to take a list of tables (CASSANDRA-8348)
 * Limit major sstable operations to their canonical representation (CASSANDRA-8669)
 * cqlsh: Add tests for INSERT and UPDATE tab completion (CASSANDRA-9125)
 * cqlsh: quote column names when needed in COPY FROM inserts (CASSANDRA-9080)
 * Do not load read meter for offline operations (CASSANDRA-9082)
 * cqlsh: Make CompositeType data readable (CASSANDRA-8919)
 * cqlsh: Fix display of triggers (CASSANDRA-9081)
 * Fix NullPointerException when deleting or setting an element by index on
   a null list collection (CASSANDRA-9077)
 * Buffer bloom filter serialization (CASSANDRA-9066)
 * Fix anti-compaction target bloom filter size (CASSANDRA-9060)
 * Make FROZEN and TUPLE unreserved keywords in CQL (CASSANDRA-9047)
 * Prevent AssertionError from SizeEstimatesRecorder (CASSANDRA-9034)
 * Avoid overwriting index summaries for sstables with an older format that
   does not support downsampling; rebuild summaries on startup when this
   is detected (CASSANDRA-8993)
 * Fix potential data loss in CompressedSequentialWriter (CASSANDRA-8949)
 * Make PasswordAuthenticator number of hashing rounds configurable (CASSANDRA-8085)
 * Fix AssertionError when binding nested collections in DELETE (CASSANDRA-8900)
 * Check for overlap with non-early sstables in LCS (CASSANDRA-8739)
 * Only calculate max purgable timestamp if we have to (CASSANDRA-8914)
 * (cqlsh) Greatly improve performance of COPY FROM (CASSANDRA-8225)
 * IndexSummary effectiveIndexInterval is now a guideline, not a rule (CASSANDRA-8993)
 * Use correct bounds for page cache eviction of compressed files (CASSANDRA-8746)
 * SSTableScanner enforces its bounds (CASSANDRA-8946)
 * Cleanup cell equality (CASSANDRA-8947)
 * Introduce intra-cluster message coalescing (CASSANDRA-8692)
 * DatabaseDescriptor throws NPE when rpc_interface is used (CASSANDRA-8839)
 * Don't check if an sstable is live for offline compactions (CASSANDRA-8841)
 * Don't set clientMode in SSTableLoader (CASSANDRA-8238)
 * Fix SSTableRewriter with disabled early open (CASSANDRA-8535)
 * Fix cassandra-stress so it respects the CL passed in user mode (CASSANDRA-8948)
 * Fix rare NPE in ColumnDefinition#hasIndexOption() (CASSANDRA-8786)
 * cassandra-stress reports per-operation statistics, plus misc (CASSANDRA-8769)
 * Add SimpleDate (cql date) and Time (cql time) types (CASSANDRA-7523)
 * Use long for key count in cfstats (CASSANDRA-8913)
 * Make SSTableRewriter.abort() more robust to failure (CASSANDRA-8832)
 * Remove cold_reads_to_omit from STCS (CASSANDRA-8860)
 * Make EstimatedHistogram#percentile() use ceil instead of floor (CASSANDRA-8883)
 * Fix top partitions reporting wrong cardinality (CASSANDRA-8834)
 * Fix rare NPE in KeyCacheSerializer (CASSANDRA-8067)
 * Pick sstables for validation as late as possible inc repairs (CASSANDRA-8366)
 * Fix commitlog getPendingTasks to not increment (CASSANDRA-8862)
 * Fix parallelism adjustment in range and secondary index queries
   when the first fetch does not satisfy the limit (CASSANDRA-8856)
 * Check if the filtered sstables is non-empty in STCS (CASSANDRA-8843)
 * Upgrade java-driver used for cassandra-stress (CASSANDRA-8842)
 * Fix CommitLog.forceRecycleAllSegments() memory access error (CASSANDRA-8812)
 * Improve assertions in Memory (CASSANDRA-8792)
 * Fix SSTableRewriter cleanup (CASSANDRA-8802)
 * Introduce SafeMemory for CompressionMetadata.Writer (CASSANDRA-8758)
 * 'nodetool info' prints exception against older node (CASSANDRA-8796)
 * Ensure SSTableReader.last corresponds exactly with the file end (CASSANDRA-8750)
 * Make SSTableWriter.openEarly more robust and obvious (CASSANDRA-8747)
 * Enforce SSTableReader.first/last (CASSANDRA-8744)
 * Cleanup SegmentedFile API (CASSANDRA-8749)
 * Avoid overlap with early compaction replacement (CASSANDRA-8683)
 * Safer Resource Management++ (CASSANDRA-8707)
 * Write partition size estimates into a system table (CASSANDRA-7688)
 * cqlsh: Fix keys() and full() collection indexes in DESCRIBE output
   (CASSANDRA-8154)
 * Show progress of streaming in nodetool netstats (CASSANDRA-8886)
 * IndexSummaryBuilder utilises offheap memory, and shares data between
   each IndexSummary opened from it (CASSANDRA-8757)
 * markCompacting only succeeds if the exact SSTableReader instances being 
   marked are in the live set (CASSANDRA-8689)
 * cassandra-stress support for varint (CASSANDRA-8882)
 * Fix Adler32 digest for compressed sstables (CASSANDRA-8778)
 * Add nodetool statushandoff/statusbackup (CASSANDRA-8912)
 * Use stdout for progress and stats in sstableloader (CASSANDRA-8982)
 * Correctly identify 2i datadir from older versions (CASSANDRA-9116)
Merged from 2.0:
 * Ignore gossip SYNs after shutdown (CASSANDRA-9238)
 * Avoid overflow when calculating max sstable size in LCS (CASSANDRA-9235)
 * Make sstable blacklisting work with compression (CASSANDRA-9138)
 * Do not attempt to rebuild indexes if no index accepts any column (CASSANDRA-9196)
 * Don't initiate snitch reconnection for dead states (CASSANDRA-7292)
 * Fix ArrayIndexOutOfBoundsException in CQLSSTableWriter (CASSANDRA-8978)
 * Add shutdown gossip state to prevent timeouts during rolling restarts (CASSANDRA-8336)
 * Fix running with java.net.preferIPv6Addresses=true (CASSANDRA-9137)
 * Fix failed bootstrap/replace attempts being persisted in system.peers (CASSANDRA-9180)
 * Flush system.IndexInfo after marking index built (CASSANDRA-9128)
 * Fix updates to min/max_compaction_threshold through cassandra-cli
   (CASSANDRA-8102)
 * Don't include tmp files when doing offline relevel (CASSANDRA-9088)
 * Use the proper CAS WriteType when finishing a previous round during Paxos
   preparation (CASSANDRA-8672)
 * Avoid race in cancelling compactions (CASSANDRA-9070)
 * More aggressive check for expired sstables in DTCS (CASSANDRA-8359)
 * Fix ignored index_interval change in ALTER TABLE statements (CASSANDRA-7976)
 * Do more aggressive compaction in old time windows in DTCS (CASSANDRA-8360)
 * java.lang.AssertionError when reading saved cache (CASSANDRA-8740)
 * "disk full" when running cleanup (CASSANDRA-9036)
 * Lower logging level from ERROR to DEBUG when a scheduled schema pull
   cannot be completed due to a node being down (CASSANDRA-9032)
 * Fix MOVED_NODE client event (CASSANDRA-8516)
 * Allow overriding MAX_OUTSTANDING_REPLAY_COUNT (CASSANDRA-7533)
 * Fix malformed JMX ObjectName containing IPv6 addresses (CASSANDRA-9027)
 * (cqlsh) Allow increasing CSV field size limit through
   cqlshrc config option (CASSANDRA-8934)
 * Stop logging range tombstones when exceeding the threshold
   (CASSANDRA-8559)
 * Fix NullPointerException when nodetool getendpoints is run
   against invalid keyspaces or tables (CASSANDRA-8950)
 * Allow specifying the tmp dir (CASSANDRA-7712)
 * Improve compaction estimated tasks estimation (CASSANDRA-8904)
 * Fix duplicate up/down messages sent to native clients (CASSANDRA-7816)
 * Expose commit log archive status via JMX (CASSANDRA-8734)
 * Provide better exceptions for invalid replication strategy parameters
   (CASSANDRA-8909)
 * Fix regression in mixed single and multi-column relation support for
   SELECT statements (CASSANDRA-8613)
 * Add ability to limit number of native connections (CASSANDRA-8086)
 * Fix CQLSSTableWriter throwing exception and spawning threads
   (CASSANDRA-8808)
 * Fix MT mismatch between empty and GC-able data (CASSANDRA-8979)
 * Fix incorrect validation when snapshotting single table (CASSANDRA-8056)
 * Add offline tool to relevel sstables (CASSANDRA-8301)
 * Preserve stream ID for more protocol errors (CASSANDRA-8848)
 * Fix combining token() function with multi-column relations on
   clustering columns (CASSANDRA-8797)
 * Make CFS.markReferenced() resistant to bad refcounting (CASSANDRA-8829)
 * Fix StreamTransferTask abort/complete bad refcounting (CASSANDRA-8815)
 * Fix AssertionError when querying a DESC clustering ordered
   table with ASC ordering and paging (CASSANDRA-8767)
 * AssertionError: "Memory was freed" when running cleanup (CASSANDRA-8716)
 * Make it possible to set max_sstable_age to fractional days (CASSANDRA-8406)
 * Fix some multi-column relations with indexes on some clustering
   columns (CASSANDRA-8275)
 * Fix memory leak in SSTableSimple*Writer and SSTableReader.validate()
   (CASSANDRA-8748)
 * Throw OOM if allocating memory fails to return a valid pointer (CASSANDRA-8726)
 * Fix SSTableSimpleUnsortedWriter ConcurrentModificationException (CASSANDRA-8619)
 * 'nodetool info' prints exception against older node (CASSANDRA-8796)
 * Ensure SSTableSimpleUnsortedWriter.close() terminates if
   disk writer has crashed (CASSANDRA-8807)


2.1.4
 * Bind JMX to localhost unless explicitly configured otherwise (CASSANDRA-9085)


2.1.3
 * Fix HSHA/offheap_objects corruption (CASSANDRA-8719)
 * Upgrade libthrift to 0.9.2 (CASSANDRA-8685)
 * Don't use the shared ref in sstableloader (CASSANDRA-8704)
 * Purge internal prepared statements if related tables or
   keyspaces are dropped (CASSANDRA-8693)
 * (cqlsh) Handle unicode BOM at start of files (CASSANDRA-8638)
 * Stop compactions before exiting offline tools (CASSANDRA-8623)
 * Update tools/stress/README.txt to match current behaviour (CASSANDRA-7933)
 * Fix schema from Thrift conversion with empty metadata (CASSANDRA-8695)
 * Safer Resource Management (CASSANDRA-7705)
 * Make sure we compact highly overlapping cold sstables with
   STCS (CASSANDRA-8635)
 * rpc_interface and listen_interface generate NPE on startup when specified
   interface doesn't exist (CASSANDRA-8677)
 * Fix ArrayIndexOutOfBoundsException in nodetool cfhistograms (CASSANDRA-8514)
 * Switch from yammer metrics for nodetool cf/proxy histograms (CASSANDRA-8662)
 * Make sure we don't add tmplink files to the compaction
   strategy (CASSANDRA-8580)
 * (cqlsh) Handle maps with blob keys (CASSANDRA-8372)
 * (cqlsh) Handle DynamicCompositeType schemas correctly (CASSANDRA-8563)
 * Duplicate rows returned when in clause has repeated values (CASSANDRA-6706)
 * Add tooling to detect hot partitions (CASSANDRA-7974)
 * Fix cassandra-stress user-mode truncation of partition generation (CASSANDRA-8608)
 * Only stream from unrepaired sstables during inc repair (CASSANDRA-8267)
 * Don't allow starting multiple inc repairs on the same sstables (CASSANDRA-8316)
 * Invalidate prepared BATCH statements when related tables
   or keyspaces are dropped (CASSANDRA-8652)
 * Fix missing results in secondary index queries on collections
   with ALLOW FILTERING (CASSANDRA-8421)
 * Expose EstimatedHistogram metrics for range slices (CASSANDRA-8627)
 * (cqlsh) Escape clqshrc passwords properly (CASSANDRA-8618)
 * Fix NPE when passing wrong argument in ALTER TABLE statement (CASSANDRA-8355)
 * Pig: Refactor and deprecate CqlStorage (CASSANDRA-8599)
 * Don't reuse the same cleanup strategy for all sstables (CASSANDRA-8537)
 * Fix case-sensitivity of index name on CREATE and DROP INDEX
   statements (CASSANDRA-8365)
 * Better detection/logging for corruption in compressed sstables (CASSANDRA-8192)
 * Use the correct repairedAt value when closing writer (CASSANDRA-8570)
 * (cqlsh) Handle a schema mismatch being detected on startup (CASSANDRA-8512)
 * Properly calculate expected write size during compaction (CASSANDRA-8532)
 * Invalidate affected prepared statements when a table's columns
   are altered (CASSANDRA-7910)
 * Stress - user defined writes should populate sequentally (CASSANDRA-8524)
 * Fix regression in SSTableRewriter causing some rows to become unreadable 
   during compaction (CASSANDRA-8429)
 * Run major compactions for repaired/unrepaired in parallel (CASSANDRA-8510)
 * (cqlsh) Fix compression options in DESCRIBE TABLE output when compression
   is disabled (CASSANDRA-8288)
 * (cqlsh) Fix DESCRIBE output after keyspaces are altered (CASSANDRA-7623)
 * Make sure we set lastCompactedKey correctly (CASSANDRA-8463)
 * (cqlsh) Fix output of CONSISTENCY command (CASSANDRA-8507)
 * (cqlsh) Fixed the handling of LIST statements (CASSANDRA-8370)
 * Make sstablescrub check leveled manifest again (CASSANDRA-8432)
 * Check first/last keys in sstable when giving out positions (CASSANDRA-8458)
 * Disable mmap on Windows (CASSANDRA-6993)
 * Add missing ConsistencyLevels to cassandra-stress (CASSANDRA-8253)
 * Add auth support to cassandra-stress (CASSANDRA-7985)
 * Fix ArrayIndexOutOfBoundsException when generating error message
   for some CQL syntax errors (CASSANDRA-8455)
 * Scale memtable slab allocation logarithmically (CASSANDRA-7882)
 * cassandra-stress simultaneous inserts over same seed (CASSANDRA-7964)
 * Reduce cassandra-stress sampling memory requirements (CASSANDRA-7926)
 * Ensure memtable flush cannot expire commit log entries from its future (CASSANDRA-8383)
 * Make read "defrag" async to reclaim memtables (CASSANDRA-8459)
 * Remove tmplink files for offline compactions (CASSANDRA-8321)
 * Reduce maxHintsInProgress (CASSANDRA-8415)
 * BTree updates may call provided update function twice (CASSANDRA-8018)
 * Release sstable references after anticompaction (CASSANDRA-8386)
 * Handle abort() in SSTableRewriter properly (CASSANDRA-8320)
 * Centralize shared executors (CASSANDRA-8055)
 * Fix filtering for CONTAINS (KEY) relations on frozen collection
   clustering columns when the query is restricted to a single
   partition (CASSANDRA-8203)
 * Do more aggressive entire-sstable TTL expiry checks (CASSANDRA-8243)
 * Add more log info if readMeter is null (CASSANDRA-8238)
 * add check of the system wall clock time at startup (CASSANDRA-8305)
 * Support for frozen collections (CASSANDRA-7859)
 * Fix overflow on histogram computation (CASSANDRA-8028)
 * Have paxos reuse the timestamp generation of normal queries (CASSANDRA-7801)
 * Fix incremental repair not remove parent session on remote (CASSANDRA-8291)
 * Improve JBOD disk utilization (CASSANDRA-7386)
 * Log failed host when preparing incremental repair (CASSANDRA-8228)
 * Force config client mode in CQLSSTableWriter (CASSANDRA-8281)
 * Fix sstableupgrade throws exception (CASSANDRA-8688)
 * Fix hang when repairing empty keyspace (CASSANDRA-8694)
Merged from 2.0:
 * Fix IllegalArgumentException in dynamic snitch (CASSANDRA-8448)
 * Add support for UPDATE ... IF EXISTS (CASSANDRA-8610)
 * Fix reversal of list prepends (CASSANDRA-8733)
 * Prevent non-zero default_time_to_live on tables with counters
   (CASSANDRA-8678)
 * Fix SSTableSimpleUnsortedWriter ConcurrentModificationException
   (CASSANDRA-8619)
 * Round up time deltas lower than 1ms in BulkLoader (CASSANDRA-8645)
 * Add batch remove iterator to ABSC (CASSANDRA-8414, 8666)
 * Round up time deltas lower than 1ms in BulkLoader (CASSANDRA-8645)
 * Fix isClientMode check in Keyspace (CASSANDRA-8687)
 * Use more efficient slice size for querying internal secondary
   index tables (CASSANDRA-8550)
 * Fix potentially returning deleted rows with range tombstone (CASSANDRA-8558)
 * Check for available disk space before starting a compaction (CASSANDRA-8562)
 * Fix DISTINCT queries with LIMITs or paging when some partitions
   contain only tombstones (CASSANDRA-8490)
 * Introduce background cache refreshing to permissions cache
   (CASSANDRA-8194)
 * Fix race condition in StreamTransferTask that could lead to
   infinite loops and premature sstable deletion (CASSANDRA-7704)
 * Add an extra version check to MigrationTask (CASSANDRA-8462)
 * Ensure SSTableWriter cleans up properly after failure (CASSANDRA-8499)
 * Increase bf true positive count on key cache hit (CASSANDRA-8525)
 * Move MeteredFlusher to its own thread (CASSANDRA-8485)
 * Fix non-distinct results in DISTNCT queries on static columns when
   paging is enabled (CASSANDRA-8087)
 * Move all hints related tasks to hints internal executor (CASSANDRA-8285)
 * Fix paging for multi-partition IN queries (CASSANDRA-8408)
 * Fix MOVED_NODE topology event never being emitted when a node
   moves its token (CASSANDRA-8373)
 * Fix validation of indexes in COMPACT tables (CASSANDRA-8156)
 * Avoid StackOverflowError when a large list of IN values
   is used for a clustering column (CASSANDRA-8410)
 * Fix NPE when writetime() or ttl() calls are wrapped by
   another function call (CASSANDRA-8451)
 * Fix NPE after dropping a keyspace (CASSANDRA-8332)
 * Fix error message on read repair timeouts (CASSANDRA-7947)
 * Default DTCS base_time_seconds changed to 60 (CASSANDRA-8417)
 * Refuse Paxos operation with more than one pending endpoint (CASSANDRA-8346, 8640)
 * Throw correct exception when trying to bind a keyspace or table
   name (CASSANDRA-6952)
 * Make HHOM.compact synchronized (CASSANDRA-8416)
 * cancel latency-sampling task when CF is dropped (CASSANDRA-8401)
 * don't block SocketThread for MessagingService (CASSANDRA-8188)
 * Increase quarantine delay on replacement (CASSANDRA-8260)
 * Expose off-heap memory usage stats (CASSANDRA-7897)
 * Ignore Paxos commits for truncated tables (CASSANDRA-7538)
 * Validate size of indexed column values (CASSANDRA-8280)
 * Make LCS split compaction results over all data directories (CASSANDRA-8329)
 * Fix some failing queries that use multi-column relations
   on COMPACT STORAGE tables (CASSANDRA-8264)
 * Fix InvalidRequestException with ORDER BY (CASSANDRA-8286)
 * Disable SSLv3 for POODLE (CASSANDRA-8265)
 * Fix millisecond timestamps in Tracing (CASSANDRA-8297)
 * Include keyspace name in error message when there are insufficient
   live nodes to stream from (CASSANDRA-8221)
 * Avoid overlap in L1 when L0 contains many nonoverlapping
   sstables (CASSANDRA-8211)
 * Improve PropertyFileSnitch logging (CASSANDRA-8183)
 * Add DC-aware sequential repair (CASSANDRA-8193)
 * Use live sstables in snapshot repair if possible (CASSANDRA-8312)
 * Fix hints serialized size calculation (CASSANDRA-8587)


2.1.2
 * (cqlsh) parse_for_table_meta errors out on queries with undefined
   grammars (CASSANDRA-8262)
 * (cqlsh) Fix SELECT ... TOKEN() function broken in C* 2.1.1 (CASSANDRA-8258)
 * Fix Cassandra crash when running on JDK8 update 40 (CASSANDRA-8209)
 * Optimize partitioner tokens (CASSANDRA-8230)
 * Improve compaction of repaired/unrepaired sstables (CASSANDRA-8004)
 * Make cache serializers pluggable (CASSANDRA-8096)
 * Fix issues with CONTAINS (KEY) queries on secondary indexes
   (CASSANDRA-8147)
 * Fix read-rate tracking of sstables for some queries (CASSANDRA-8239)
 * Fix default timestamp in QueryOptions (CASSANDRA-8246)
 * Set socket timeout when reading remote version (CASSANDRA-8188)
 * Refactor how we track live size (CASSANDRA-7852)
 * Make sure unfinished compaction files are removed (CASSANDRA-8124)
 * Fix shutdown when run as Windows service (CASSANDRA-8136)
 * Fix DESCRIBE TABLE with custom indexes (CASSANDRA-8031)
 * Fix race in RecoveryManagerTest (CASSANDRA-8176)
 * Avoid IllegalArgumentException while sorting sstables in
   IndexSummaryManager (CASSANDRA-8182)
 * Shutdown JVM on file descriptor exhaustion (CASSANDRA-7579)
 * Add 'die' policy for commit log and disk failure (CASSANDRA-7927)
 * Fix installing as service on Windows (CASSANDRA-8115)
 * Fix CREATE TABLE for CQL2 (CASSANDRA-8144)
 * Avoid boxing in ColumnStats min/max trackers (CASSANDRA-8109)
Merged from 2.0:
 * Correctly handle non-text column names in cql3 (CASSANDRA-8178)
 * Fix deletion for indexes on primary key columns (CASSANDRA-8206)
 * Add 'nodetool statusgossip' (CASSANDRA-8125)
 * Improve client notification that nodes are ready for requests (CASSANDRA-7510)
 * Handle negative timestamp in writetime method (CASSANDRA-8139)
 * Pig: Remove errant LIMIT clause in CqlNativeStorage (CASSANDRA-8166)
 * Throw ConfigurationException when hsha is used with the default
   rpc_max_threads setting of 'unlimited' (CASSANDRA-8116)
 * Allow concurrent writing of the same table in the same JVM using
   CQLSSTableWriter (CASSANDRA-7463)
 * Fix totalDiskSpaceUsed calculation (CASSANDRA-8205)


2.1.1
 * Fix spin loop in AtomicSortedColumns (CASSANDRA-7546)
 * Dont notify when replacing tmplink files (CASSANDRA-8157)
 * Fix validation with multiple CONTAINS clause (CASSANDRA-8131)
 * Fix validation of collections in TriggerExecutor (CASSANDRA-8146)
 * Fix IllegalArgumentException when a list of IN values containing tuples
   is passed as a single arg to a prepared statement with the v1 or v2
   protocol (CASSANDRA-8062)
 * Fix ClassCastException in DISTINCT query on static columns with
   query paging (CASSANDRA-8108)
 * Fix NPE on null nested UDT inside a set (CASSANDRA-8105)
 * Fix exception when querying secondary index on set items or map keys
   when some clustering columns are specified (CASSANDRA-8073)
 * Send proper error response when there is an error during native
   protocol message decode (CASSANDRA-8118)
 * Gossip should ignore generation numbers too far in the future (CASSANDRA-8113)
 * Fix NPE when creating a table with frozen sets, lists (CASSANDRA-8104)
 * Fix high memory use due to tracking reads on incrementally opened sstable
   readers (CASSANDRA-8066)
 * Fix EXECUTE request with skipMetadata=false returning no metadata
   (CASSANDRA-8054)
 * Allow concurrent use of CQLBulkOutputFormat (CASSANDRA-7776)
 * Shutdown JVM on OOM (CASSANDRA-7507)
 * Upgrade netty version and enable epoll event loop (CASSANDRA-7761)
 * Don't duplicate sstables smaller than split size when using
   the sstablesplitter tool (CASSANDRA-7616)
 * Avoid re-parsing already prepared statements (CASSANDRA-7923)
 * Fix some Thrift slice deletions and updates of COMPACT STORAGE
   tables with some clustering columns omitted (CASSANDRA-7990)
 * Fix filtering for CONTAINS on sets (CASSANDRA-8033)
 * Properly track added size (CASSANDRA-7239)
 * Allow compilation in java 8 (CASSANDRA-7208)
 * Fix Assertion error on RangeTombstoneList diff (CASSANDRA-8013)
 * Release references to overlapping sstables during compaction (CASSANDRA-7819)
 * Send notification when opening compaction results early (CASSANDRA-8034)
 * Make native server start block until properly bound (CASSANDRA-7885)
 * (cqlsh) Fix IPv6 support (CASSANDRA-7988)
 * Ignore fat clients when checking for endpoint collision (CASSANDRA-7939)
 * Make sstablerepairedset take a list of files (CASSANDRA-7995)
 * (cqlsh) Tab completeion for indexes on map keys (CASSANDRA-7972)
 * (cqlsh) Fix UDT field selection in select clause (CASSANDRA-7891)
 * Fix resource leak in event of corrupt sstable
 * (cqlsh) Add command line option for cqlshrc file path (CASSANDRA-7131)
 * Provide visibility into prepared statements churn (CASSANDRA-7921, CASSANDRA-7930)
 * Invalidate prepared statements when their keyspace or table is
   dropped (CASSANDRA-7566)
 * cassandra-stress: fix support for NetworkTopologyStrategy (CASSANDRA-7945)
 * Fix saving caches when a table is dropped (CASSANDRA-7784)
 * Add better error checking of new stress profile (CASSANDRA-7716)
 * Use ThreadLocalRandom and remove FBUtilities.threadLocalRandom (CASSANDRA-7934)
 * Prevent operator mistakes due to simultaneous bootstrap (CASSANDRA-7069)
 * cassandra-stress supports whitelist mode for node config (CASSANDRA-7658)
 * GCInspector more closely tracks GC; cassandra-stress and nodetool report it (CASSANDRA-7916)
 * nodetool won't output bogus ownership info without a keyspace (CASSANDRA-7173)
 * Add human readable option to nodetool commands (CASSANDRA-5433)
 * Don't try to set repairedAt on old sstables (CASSANDRA-7913)
 * Add metrics for tracking PreparedStatement use (CASSANDRA-7719)
 * (cqlsh) tab-completion for triggers (CASSANDRA-7824)
 * (cqlsh) Support for query paging (CASSANDRA-7514)
 * (cqlsh) Show progress of COPY operations (CASSANDRA-7789)
 * Add syntax to remove multiple elements from a map (CASSANDRA-6599)
 * Support non-equals conditions in lightweight transactions (CASSANDRA-6839)
 * Add IF [NOT] EXISTS to create/drop triggers (CASSANDRA-7606)
 * (cqlsh) Display the current logged-in user (CASSANDRA-7785)
 * (cqlsh) Don't ignore CTRL-C during COPY FROM execution (CASSANDRA-7815)
 * (cqlsh) Order UDTs according to cross-type dependencies in DESCRIBE
   output (CASSANDRA-7659)
 * (cqlsh) Fix handling of CAS statement results (CASSANDRA-7671)
 * (cqlsh) COPY TO/FROM improvements (CASSANDRA-7405)
 * Support list index operations with conditions (CASSANDRA-7499)
 * Add max live/tombstoned cells to nodetool cfstats output (CASSANDRA-7731)
 * Validate IPv6 wildcard addresses properly (CASSANDRA-7680)
 * (cqlsh) Error when tracing query (CASSANDRA-7613)
 * Avoid IOOBE when building SyntaxError message snippet (CASSANDRA-7569)
 * SSTableExport uses correct validator to create string representation of partition
   keys (CASSANDRA-7498)
 * Avoid NPEs when receiving type changes for an unknown keyspace (CASSANDRA-7689)
 * Add support for custom 2i validation (CASSANDRA-7575)
 * Pig support for hadoop CqlInputFormat (CASSANDRA-6454)
 * Add duration mode to cassandra-stress (CASSANDRA-7468)
 * Add listen_interface and rpc_interface options (CASSANDRA-7417)
 * Improve schema merge performance (CASSANDRA-7444)
 * Adjust MT depth based on # of partition validating (CASSANDRA-5263)
 * Optimise NativeCell comparisons (CASSANDRA-6755)
 * Configurable client timeout for cqlsh (CASSANDRA-7516)
 * Include snippet of CQL query near syntax error in messages (CASSANDRA-7111)
 * Make repair -pr work with -local (CASSANDRA-7450)
 * Fix error in sstableloader with -cph > 1 (CASSANDRA-8007)
 * Fix snapshot repair error on indexed tables (CASSANDRA-8020)
 * Do not exit nodetool repair when receiving JMX NOTIF_LOST (CASSANDRA-7909)
 * Stream to private IP when available (CASSANDRA-8084)
Merged from 2.0:
 * Reject conditions on DELETE unless full PK is given (CASSANDRA-6430)
 * Properly reject the token function DELETE (CASSANDRA-7747)
 * Force batchlog replay before decommissioning a node (CASSANDRA-7446)
 * Fix hint replay with many accumulated expired hints (CASSANDRA-6998)
 * Fix duplicate results in DISTINCT queries on static columns with query
   paging (CASSANDRA-8108)
 * Add DateTieredCompactionStrategy (CASSANDRA-6602)
 * Properly validate ascii and utf8 string literals in CQL queries (CASSANDRA-8101)
 * (cqlsh) Fix autocompletion for alter keyspace (CASSANDRA-8021)
 * Create backup directories for commitlog archiving during startup (CASSANDRA-8111)
 * Reduce totalBlockFor() for LOCAL_* consistency levels (CASSANDRA-8058)
 * Fix merging schemas with re-dropped keyspaces (CASSANDRA-7256)
 * Fix counters in supercolumns during live upgrades from 1.2 (CASSANDRA-7188)
 * Notify DT subscribers when a column family is truncated (CASSANDRA-8088)
 * Add sanity check of $JAVA on startup (CASSANDRA-7676)
 * Schedule fat client schema pull on join (CASSANDRA-7993)
 * Don't reset nodes' versions when closing IncomingTcpConnections
   (CASSANDRA-7734)
 * Record the real messaging version in all cases in OutboundTcpConnection
   (CASSANDRA-8057)
 * SSL does not work in cassandra-cli (CASSANDRA-7899)
 * Fix potential exception when using ReversedType in DynamicCompositeType
   (CASSANDRA-7898)
 * Better validation of collection values (CASSANDRA-7833)
 * Track min/max timestamps correctly (CASSANDRA-7969)
 * Fix possible overflow while sorting CL segments for replay (CASSANDRA-7992)
 * Increase nodetool Xmx (CASSANDRA-7956)
 * Archive any commitlog segments present at startup (CASSANDRA-6904)
 * CrcCheckChance should adjust based on live CFMetadata not 
   sstable metadata (CASSANDRA-7978)
 * token() should only accept columns in the partitioning
   key order (CASSANDRA-6075)
 * Add method to invalidate permission cache via JMX (CASSANDRA-7977)
 * Allow propagating multiple gossip states atomically (CASSANDRA-6125)
 * Log exceptions related to unclean native protocol client disconnects
   at DEBUG or INFO (CASSANDRA-7849)
 * Allow permissions cache to be set via JMX (CASSANDRA-7698)
 * Include schema_triggers CF in readable system resources (CASSANDRA-7967)
 * Fix RowIndexEntry to report correct serializedSize (CASSANDRA-7948)
 * Make CQLSSTableWriter sync within partitions (CASSANDRA-7360)
 * Potentially use non-local replicas in CqlConfigHelper (CASSANDRA-7906)
 * Explicitly disallow mixing multi-column and single-column
   relations on clustering columns (CASSANDRA-7711)
 * Better error message when condition is set on PK column (CASSANDRA-7804)
 * Don't send schema change responses and events for no-op DDL
   statements (CASSANDRA-7600)
 * (Hadoop) fix cluster initialisation for a split fetching (CASSANDRA-7774)
 * Throw InvalidRequestException when queries contain relations on entire
   collection columns (CASSANDRA-7506)
 * (cqlsh) enable CTRL-R history search with libedit (CASSANDRA-7577)
 * (Hadoop) allow ACFRW to limit nodes to local DC (CASSANDRA-7252)
 * (cqlsh) cqlsh should automatically disable tracing when selecting
   from system_traces (CASSANDRA-7641)
 * (Hadoop) Add CqlOutputFormat (CASSANDRA-6927)
 * Don't depend on cassandra config for nodetool ring (CASSANDRA-7508)
 * (cqlsh) Fix failing cqlsh formatting tests (CASSANDRA-7703)
 * Fix IncompatibleClassChangeError from hadoop2 (CASSANDRA-7229)
 * Add 'nodetool sethintedhandoffthrottlekb' (CASSANDRA-7635)
 * (cqlsh) Add tab-completion for CREATE/DROP USER IF [NOT] EXISTS (CASSANDRA-7611)
 * Catch errors when the JVM pulls the rug out from GCInspector (CASSANDRA-5345)
 * cqlsh fails when version number parts are not int (CASSANDRA-7524)
 * Fix NPE when table dropped during streaming (CASSANDRA-7946)
 * Fix wrong progress when streaming uncompressed (CASSANDRA-7878)
 * Fix possible infinite loop in creating repair range (CASSANDRA-7983)
 * Fix unit in nodetool for streaming throughput (CASSANDRA-7375)
Merged from 1.2:
 * Don't index tombstones (CASSANDRA-7828)
 * Improve PasswordAuthenticator default super user setup (CASSANDRA-7788)


2.1.0
 * (cqlsh) Removed "ALTER TYPE <name> RENAME TO <name>" from tab-completion
   (CASSANDRA-7895)
 * Fixed IllegalStateException in anticompaction (CASSANDRA-7892)
 * cqlsh: DESCRIBE support for frozen UDTs, tuples (CASSANDRA-7863)
 * Avoid exposing internal classes over JMX (CASSANDRA-7879)
 * Add null check for keys when freezing collection (CASSANDRA-7869)
 * Improve stress workload realism (CASSANDRA-7519)
Merged from 2.0:
 * Configure system.paxos with LeveledCompactionStrategy (CASSANDRA-7753)
 * Fix ALTER clustering column type from DateType to TimestampType when
   using DESC clustering order (CASSANRDA-7797)
 * Throw EOFException if we run out of chunks in compressed datafile
   (CASSANDRA-7664)
 * Fix PRSI handling of CQL3 row markers for row cleanup (CASSANDRA-7787)
 * Fix dropping collection when it's the last regular column (CASSANDRA-7744)
 * Make StreamReceiveTask thread safe and gc friendly (CASSANDRA-7795)
 * Validate empty cell names from counter updates (CASSANDRA-7798)
Merged from 1.2:
 * Don't allow compacted sstables to be marked as compacting (CASSANDRA-7145)
 * Track expired tombstones (CASSANDRA-7810)


2.1.0-rc7
 * Add frozen keyword and require UDT to be frozen (CASSANDRA-7857)
 * Track added sstable size correctly (CASSANDRA-7239)
 * (cqlsh) Fix case insensitivity (CASSANDRA-7834)
 * Fix failure to stream ranges when moving (CASSANDRA-7836)
 * Correctly remove tmplink files (CASSANDRA-7803)
 * (cqlsh) Fix column name formatting for functions, CAS operations,
   and UDT field selections (CASSANDRA-7806)
 * (cqlsh) Fix COPY FROM handling of null/empty primary key
   values (CASSANDRA-7792)
 * Fix ordering of static cells (CASSANDRA-7763)
Merged from 2.0:
 * Forbid re-adding dropped counter columns (CASSANDRA-7831)
 * Fix CFMetaData#isThriftCompatible() for PK-only tables (CASSANDRA-7832)
 * Always reject inequality on the partition key without token()
   (CASSANDRA-7722)
 * Always send Paxos commit to all replicas (CASSANDRA-7479)
 * Make disruptor_thrift_server invocation pool configurable (CASSANDRA-7594)
 * Make repair no-op when RF=1 (CASSANDRA-7864)


2.1.0-rc6
 * Fix OOM issue from netty caching over time (CASSANDRA-7743)
 * json2sstable couldn't import JSON for CQL table (CASSANDRA-7477)
 * Invalidate all caches on table drop (CASSANDRA-7561)
 * Skip strict endpoint selection for ranges if RF == nodes (CASSANRA-7765)
 * Fix Thrift range filtering without 2ary index lookups (CASSANDRA-7741)
 * Add tracing entries about concurrent range requests (CASSANDRA-7599)
 * (cqlsh) Fix DESCRIBE for NTS keyspaces (CASSANDRA-7729)
 * Remove netty buffer ref-counting (CASSANDRA-7735)
 * Pass mutated cf to index updater for use by PRSI (CASSANDRA-7742)
 * Include stress yaml example in release and deb (CASSANDRA-7717)
 * workaround for netty issue causing corrupted data off the wire (CASSANDRA-7695)
 * cqlsh DESC CLUSTER fails retrieving ring information (CASSANDRA-7687)
 * Fix binding null values inside UDT (CASSANDRA-7685)
 * Fix UDT field selection with empty fields (CASSANDRA-7670)
 * Bogus deserialization of static cells from sstable (CASSANDRA-7684)
 * Fix NPE on compaction leftover cleanup for dropped table (CASSANDRA-7770)
Merged from 2.0:
 * Fix race condition in StreamTransferTask that could lead to
   infinite loops and premature sstable deletion (CASSANDRA-7704)
 * (cqlsh) Wait up to 10 sec for a tracing session (CASSANDRA-7222)
 * Fix NPE in FileCacheService.sizeInBytes (CASSANDRA-7756)
 * Remove duplicates from StorageService.getJoiningNodes (CASSANDRA-7478)
 * Clone token map outside of hot gossip loops (CASSANDRA-7758)
 * Fix MS expiring map timeout for Paxos messages (CASSANDRA-7752)
 * Do not flush on truncate if durable_writes is false (CASSANDRA-7750)
 * Give CRR a default input_cql Statement (CASSANDRA-7226)
 * Better error message when adding a collection with the same name
   than a previously dropped one (CASSANDRA-6276)
 * Fix validation when adding static columns (CASSANDRA-7730)
 * (Thrift) fix range deletion of supercolumns (CASSANDRA-7733)
 * Fix potential AssertionError in RangeTombstoneList (CASSANDRA-7700)
 * Validate arguments of blobAs* functions (CASSANDRA-7707)
 * Fix potential AssertionError with 2ndary indexes (CASSANDRA-6612)
 * Avoid logging CompactionInterrupted at ERROR (CASSANDRA-7694)
 * Minor leak in sstable2jon (CASSANDRA-7709)
 * Add cassandra.auto_bootstrap system property (CASSANDRA-7650)
 * Update java driver (for hadoop) (CASSANDRA-7618)
 * Remove CqlPagingRecordReader/CqlPagingInputFormat (CASSANDRA-7570)
 * Support connecting to ipv6 jmx with nodetool (CASSANDRA-7669)


2.1.0-rc5
 * Reject counters inside user types (CASSANDRA-7672)
 * Switch to notification-based GCInspector (CASSANDRA-7638)
 * (cqlsh) Handle nulls in UDTs and tuples correctly (CASSANDRA-7656)
 * Don't use strict consistency when replacing (CASSANDRA-7568)
 * Fix min/max cell name collection on 2.0 SSTables with range
   tombstones (CASSANDRA-7593)
 * Tolerate min/max cell names of different lengths (CASSANDRA-7651)
 * Filter cached results correctly (CASSANDRA-7636)
 * Fix tracing on the new SEPExecutor (CASSANDRA-7644)
 * Remove shuffle and taketoken (CASSANDRA-7601)
 * Clean up Windows batch scripts (CASSANDRA-7619)
 * Fix native protocol drop user type notification (CASSANDRA-7571)
 * Give read access to system.schema_usertypes to all authenticated users
   (CASSANDRA-7578)
 * (cqlsh) Fix cqlsh display when zero rows are returned (CASSANDRA-7580)
 * Get java version correctly when JAVA_TOOL_OPTIONS is set (CASSANDRA-7572)
 * Fix NPE when dropping index from non-existent keyspace, AssertionError when
   dropping non-existent index with IF EXISTS (CASSANDRA-7590)
 * Fix sstablelevelresetter hang (CASSANDRA-7614)
 * (cqlsh) Fix deserialization of blobs (CASSANDRA-7603)
 * Use "keyspace updated" schema change message for UDT changes in v1 and
   v2 protocols (CASSANDRA-7617)
 * Fix tracing of range slices and secondary index lookups that are local
   to the coordinator (CASSANDRA-7599)
 * Set -Dcassandra.storagedir for all tool shell scripts (CASSANDRA-7587)
 * Don't swap max/min col names when mutating sstable metadata (CASSANDRA-7596)
 * (cqlsh) Correctly handle paged result sets (CASSANDRA-7625)
 * (cqlsh) Improve waiting for a trace to complete (CASSANDRA-7626)
 * Fix tracing of concurrent range slices and 2ary index queries (CASSANDRA-7626)
 * Fix scrub against collection type (CASSANDRA-7665)
Merged from 2.0:
 * Set gc_grace_seconds to seven days for system schema tables (CASSANDRA-7668)
 * SimpleSeedProvider no longer caches seeds forever (CASSANDRA-7663)
 * Always flush on truncate (CASSANDRA-7511)
 * Fix ReversedType(DateType) mapping to native protocol (CASSANDRA-7576)
 * Always merge ranges owned by a single node (CASSANDRA-6930)
 * Track max/min timestamps for range tombstones (CASSANDRA-7647)
 * Fix NPE when listing saved caches dir (CASSANDRA-7632)


2.1.0-rc4
 * Fix word count hadoop example (CASSANDRA-7200)
 * Updated memtable_cleanup_threshold and memtable_flush_writers defaults 
   (CASSANDRA-7551)
 * (Windows) fix startup when WMI memory query fails (CASSANDRA-7505)
 * Anti-compaction proceeds if any part of the repair failed (CASSANDRA-7521)
 * Add missing table name to DROP INDEX responses and notifications (CASSANDRA-7539)
 * Bump CQL version to 3.2.0 and update CQL documentation (CASSANDRA-7527)
 * Fix configuration error message when running nodetool ring (CASSANDRA-7508)
 * Support conditional updates, tuple type, and the v3 protocol in cqlsh (CASSANDRA-7509)
 * Handle queries on multiple secondary index types (CASSANDRA-7525)
 * Fix cqlsh authentication with v3 native protocol (CASSANDRA-7564)
 * Fix NPE when unknown prepared statement ID is used (CASSANDRA-7454)
Merged from 2.0:
 * (Windows) force range-based repair to non-sequential mode (CASSANDRA-7541)
 * Fix range merging when DES scores are zero (CASSANDRA-7535)
 * Warn when SSL certificates have expired (CASSANDRA-7528)
 * Fix error when doing reversed queries with static columns (CASSANDRA-7490)
Merged from 1.2:
 * Set correct stream ID on responses when non-Exception Throwables
   are thrown while handling native protocol messages (CASSANDRA-7470)


2.1.0-rc3
 * Consider expiry when reconciling otherwise equal cells (CASSANDRA-7403)
 * Introduce CQL support for stress tool (CASSANDRA-6146)
 * Fix ClassCastException processing expired messages (CASSANDRA-7496)
 * Fix prepared marker for collections inside UDT (CASSANDRA-7472)
 * Remove left-over populate_io_cache_on_flush and replicate_on_write
   uses (CASSANDRA-7493)
 * (Windows) handle spaces in path names (CASSANDRA-7451)
 * Ensure writes have completed after dropping a table, before recycling
   commit log segments (CASSANDRA-7437)
 * Remove left-over rows_per_partition_to_cache (CASSANDRA-7493)
 * Fix error when CONTAINS is used with a bind marker (CASSANDRA-7502)
 * Properly reject unknown UDT field (CASSANDRA-7484)
Merged from 2.0:
 * Fix CC#collectTimeOrderedData() tombstone optimisations (CASSANDRA-7394)
 * Support DISTINCT for static columns and fix behaviour when DISTINC is
   not use (CASSANDRA-7305).
 * Workaround JVM NPE on JMX bind failure (CASSANDRA-7254)
 * Fix race in FileCacheService RemovalListener (CASSANDRA-7278)
 * Fix inconsistent use of consistencyForCommit that allowed LOCAL_QUORUM
   operations to incorrect become full QUORUM (CASSANDRA-7345)
 * Properly handle unrecognized opcodes and flags (CASSANDRA-7440)
 * (Hadoop) close CqlRecordWriter clients when finished (CASSANDRA-7459)
 * Commit disk failure policy (CASSANDRA-7429)
 * Make sure high level sstables get compacted (CASSANDRA-7414)
 * Fix AssertionError when using empty clustering columns and static columns
   (CASSANDRA-7455)
 * Add option to disable STCS in L0 (CASSANDRA-6621)
 * Upgrade to snappy-java 1.0.5.2 (CASSANDRA-7476)


2.1.0-rc2
 * Fix heap size calculation for CompoundSparseCellName and 
   CompoundSparseCellName.WithCollection (CASSANDRA-7421)
 * Allow counter mutations in UNLOGGED batches (CASSANDRA-7351)
 * Modify reconcile logic to always pick a tombstone over a counter cell
   (CASSANDRA-7346)
 * Avoid incremental compaction on Windows (CASSANDRA-7365)
 * Fix exception when querying a composite-keyed table with a collection index
   (CASSANDRA-7372)
 * Use node's host id in place of counter ids (CASSANDRA-7366)
 * Fix error when doing reversed queries with static columns (CASSANDRA-7490)
 * Backport CASSANDRA-6747 (CASSANDRA-7560)
 * Track max/min timestamps for range tombstones (CASSANDRA-7647)
 * Fix NPE when listing saved caches dir (CASSANDRA-7632)
 * Fix sstableloader unable to connect encrypted node (CASSANDRA-7585)
Merged from 1.2:
 * Clone token map outside of hot gossip loops (CASSANDRA-7758)
 * Add stop method to EmbeddedCassandraService (CASSANDRA-7595)
 * Support connecting to ipv6 jmx with nodetool (CASSANDRA-7669)
 * Set gc_grace_seconds to seven days for system schema tables (CASSANDRA-7668)
 * SimpleSeedProvider no longer caches seeds forever (CASSANDRA-7663)
 * Set correct stream ID on responses when non-Exception Throwables
   are thrown while handling native protocol messages (CASSANDRA-7470)
 * Fix row size miscalculation in LazilyCompactedRow (CASSANDRA-7543)
 * Fix race in background compaction check (CASSANDRA-7745)
 * Don't clear out range tombstones during compaction (CASSANDRA-7808)


2.1.0-rc1
 * Revert flush directory (CASSANDRA-6357)
 * More efficient executor service for fast operations (CASSANDRA-4718)
 * Move less common tools into a new cassandra-tools package (CASSANDRA-7160)
 * Support more concurrent requests in native protocol (CASSANDRA-7231)
 * Add tab-completion to debian nodetool packaging (CASSANDRA-6421)
 * Change concurrent_compactors defaults (CASSANDRA-7139)
 * Add PowerShell Windows launch scripts (CASSANDRA-7001)
 * Make commitlog archive+restore more robust (CASSANDRA-6974)
 * Fix marking commitlogsegments clean (CASSANDRA-6959)
 * Add snapshot "manifest" describing files included (CASSANDRA-6326)
 * Parallel streaming for sstableloader (CASSANDRA-3668)
 * Fix bugs in supercolumns handling (CASSANDRA-7138)
 * Fix ClassClassException on composite dense tables (CASSANDRA-7112)
 * Cleanup and optimize collation and slice iterators (CASSANDRA-7107)
 * Upgrade NBHM lib (CASSANDRA-7128)
 * Optimize netty server (CASSANDRA-6861)
 * Fix repair hang when given CF does not exist (CASSANDRA-7189)
 * Allow c* to be shutdown in an embedded mode (CASSANDRA-5635)
 * Add server side batching to native transport (CASSANDRA-5663)
 * Make batchlog replay asynchronous (CASSANDRA-6134)
 * remove unused classes (CASSANDRA-7197)
 * Limit user types to the keyspace they are defined in (CASSANDRA-6643)
 * Add validate method to CollectionType (CASSANDRA-7208)
 * New serialization format for UDT values (CASSANDRA-7209, CASSANDRA-7261)
 * Fix nodetool netstats (CASSANDRA-7270)
 * Fix potential ClassCastException in HintedHandoffManager (CASSANDRA-7284)
 * Use prepared statements internally (CASSANDRA-6975)
 * Fix broken paging state with prepared statement (CASSANDRA-7120)
 * Fix IllegalArgumentException in CqlStorage (CASSANDRA-7287)
 * Allow nulls/non-existant fields in UDT (CASSANDRA-7206)
 * Add Thrift MultiSliceRequest (CASSANDRA-6757, CASSANDRA-7027)
 * Handle overlapping MultiSlices (CASSANDRA-7279)
 * Fix DataOutputTest on Windows (CASSANDRA-7265)
 * Embedded sets in user defined data-types are not updating (CASSANDRA-7267)
 * Add tuple type to CQL/native protocol (CASSANDRA-7248)
 * Fix CqlPagingRecordReader on tables with few rows (CASSANDRA-7322)
Merged from 2.0:
 * Copy compaction options to make sure they are reloaded (CASSANDRA-7290)
 * Add option to do more aggressive tombstone compactions (CASSANDRA-6563)
 * Don't try to compact already-compacting files in HHOM (CASSANDRA-7288)
 * Always reallocate buffers in HSHA (CASSANDRA-6285)
 * (Hadoop) support authentication in CqlRecordReader (CASSANDRA-7221)
 * (Hadoop) Close java driver Cluster in CQLRR.close (CASSANDRA-7228)
 * Warn when 'USING TIMESTAMP' is used on a CAS BATCH (CASSANDRA-7067)
 * return all cpu values from BackgroundActivityMonitor.readAndCompute (CASSANDRA-7183)
 * Correctly delete scheduled range xfers (CASSANDRA-7143)
 * return all cpu values from BackgroundActivityMonitor.readAndCompute (CASSANDRA-7183)  
 * reduce garbage creation in calculatePendingRanges (CASSANDRA-7191)
 * fix c* launch issues on Russian os's due to output of linux 'free' cmd (CASSANDRA-6162)
 * Fix disabling autocompaction (CASSANDRA-7187)
 * Fix potential NumberFormatException when deserializing IntegerType (CASSANDRA-7088)
 * cqlsh can't tab-complete disabling compaction (CASSANDRA-7185)
 * cqlsh: Accept and execute CQL statement(s) from command-line parameter (CASSANDRA-7172)
 * Fix IllegalStateException in CqlPagingRecordReader (CASSANDRA-7198)
 * Fix the InvertedIndex trigger example (CASSANDRA-7211)
 * Add --resolve-ip option to 'nodetool ring' (CASSANDRA-7210)
 * reduce garbage on codec flag deserialization (CASSANDRA-7244) 
 * Fix duplicated error messages on directory creation error at startup (CASSANDRA-5818)
 * Proper null handle for IF with map element access (CASSANDRA-7155)
 * Improve compaction visibility (CASSANDRA-7242)
 * Correctly delete scheduled range xfers (CASSANDRA-7143)
 * Make batchlog replica selection rack-aware (CASSANDRA-6551)
 * Fix CFMetaData#getColumnDefinitionFromColumnName() (CASSANDRA-7074)
 * Fix writetime/ttl functions for static columns (CASSANDRA-7081)
 * Suggest CTRL-C or semicolon after three blank lines in cqlsh (CASSANDRA-7142)
 * Fix 2ndary index queries with DESC clustering order (CASSANDRA-6950)
 * Invalid key cache entries on DROP (CASSANDRA-6525)
 * Fix flapping RecoveryManagerTest (CASSANDRA-7084)
 * Add missing iso8601 patterns for date strings (CASSANDRA-6973)
 * Support selecting multiple rows in a partition using IN (CASSANDRA-6875)
 * Add authentication support to shuffle (CASSANDRA-6484)
 * Swap local and global default read repair chances (CASSANDRA-7320)
 * Add conditional CREATE/DROP USER support (CASSANDRA-7264)
 * Cqlsh counts non-empty lines for "Blank lines" warning (CASSANDRA-7325)
Merged from 1.2:
 * Add Cloudstack snitch (CASSANDRA-7147)
 * Update system.peers correctly when relocating tokens (CASSANDRA-7126)
 * Add Google Compute Engine snitch (CASSANDRA-7132)
 * remove duplicate query for local tokens (CASSANDRA-7182)
 * exit CQLSH with error status code if script fails (CASSANDRA-6344)
 * Fix bug with some IN queries missig results (CASSANDRA-7105)
 * Fix availability validation for LOCAL_ONE CL (CASSANDRA-7319)
 * Hint streaming can cause decommission to fail (CASSANDRA-7219)


2.1.0-beta2
 * Increase default CL space to 8GB (CASSANDRA-7031)
 * Add range tombstones to read repair digests (CASSANDRA-6863)
 * Fix BTree.clear for large updates (CASSANDRA-6943)
 * Fail write instead of logging a warning when unable to append to CL
   (CASSANDRA-6764)
 * Eliminate possibility of CL segment appearing twice in active list 
   (CASSANDRA-6557)
 * Apply DONTNEED fadvise to commitlog segments (CASSANDRA-6759)
 * Switch CRC component to Adler and include it for compressed sstables 
   (CASSANDRA-4165)
 * Allow cassandra-stress to set compaction strategy options (CASSANDRA-6451)
 * Add broadcast_rpc_address option to cassandra.yaml (CASSANDRA-5899)
 * Auto reload GossipingPropertyFileSnitch config (CASSANDRA-5897)
 * Fix overflow of memtable_total_space_in_mb (CASSANDRA-6573)
 * Fix ABTC NPE and apply update function correctly (CASSANDRA-6692)
 * Allow nodetool to use a file or prompt for password (CASSANDRA-6660)
 * Fix AIOOBE when concurrently accessing ABSC (CASSANDRA-6742)
 * Fix assertion error in ALTER TYPE RENAME (CASSANDRA-6705)
 * Scrub should not always clear out repaired status (CASSANDRA-5351)
 * Improve handling of range tombstone for wide partitions (CASSANDRA-6446)
 * Fix ClassCastException for compact table with composites (CASSANDRA-6738)
 * Fix potentially repairing with wrong nodes (CASSANDRA-6808)
 * Change caching option syntax (CASSANDRA-6745)
 * Fix stress to do proper counter reads (CASSANDRA-6835)
 * Fix help message for stress counter_write (CASSANDRA-6824)
 * Fix stress smart Thrift client to pick servers correctly (CASSANDRA-6848)
 * Add logging levels (minimal, normal or verbose) to stress tool (CASSANDRA-6849)
 * Fix race condition in Batch CLE (CASSANDRA-6860)
 * Improve cleanup/scrub/upgradesstables failure handling (CASSANDRA-6774)
 * ByteBuffer write() methods for serializing sstables (CASSANDRA-6781)
 * Proper compare function for CollectionType (CASSANDRA-6783)
 * Update native server to Netty 4 (CASSANDRA-6236)
 * Fix off-by-one error in stress (CASSANDRA-6883)
 * Make OpOrder AutoCloseable (CASSANDRA-6901)
 * Remove sync repair JMX interface (CASSANDRA-6900)
 * Add multiple memory allocation options for memtables (CASSANDRA-6689, 6694)
 * Remove adjusted op rate from stress output (CASSANDRA-6921)
 * Add optimized CF.hasColumns() implementations (CASSANDRA-6941)
 * Serialize batchlog mutations with the version of the target node
   (CASSANDRA-6931)
 * Optimize CounterColumn#reconcile() (CASSANDRA-6953)
 * Properly remove 1.2 sstable support in 2.1 (CASSANDRA-6869)
 * Lock counter cells, not partitions (CASSANDRA-6880)
 * Track presence of legacy counter shards in sstables (CASSANDRA-6888)
 * Ensure safe resource cleanup when replacing sstables (CASSANDRA-6912)
 * Add failure handler to async callback (CASSANDRA-6747)
 * Fix AE when closing SSTable without releasing reference (CASSANDRA-7000)
 * Clean up IndexInfo on keyspace/table drops (CASSANDRA-6924)
 * Only snapshot relative SSTables when sequential repair (CASSANDRA-7024)
 * Require nodetool rebuild_index to specify index names (CASSANDRA-7038)
 * fix cassandra stress errors on reads with native protocol (CASSANDRA-7033)
 * Use OpOrder to guard sstable references for reads (CASSANDRA-6919)
 * Preemptive opening of compaction result (CASSANDRA-6916)
 * Multi-threaded scrub/cleanup/upgradesstables (CASSANDRA-5547)
 * Optimize cellname comparison (CASSANDRA-6934)
 * Native protocol v3 (CASSANDRA-6855)
 * Optimize Cell liveness checks and clean up Cell (CASSANDRA-7119)
 * Support consistent range movements (CASSANDRA-2434)
 * Display min timestamp in sstablemetadata viewer (CASSANDRA-6767)
Merged from 2.0:
 * Avoid race-prone second "scrub" of system keyspace (CASSANDRA-6797)
 * Pool CqlRecordWriter clients by inetaddress rather than Range
   (CASSANDRA-6665)
 * Fix compaction_history timestamps (CASSANDRA-6784)
 * Compare scores of full replica ordering in DES (CASSANDRA-6683)
 * fix CME in SessionInfo updateProgress affecting netstats (CASSANDRA-6577)
 * Allow repairing between specific replicas (CASSANDRA-6440)
 * Allow per-dc enabling of hints (CASSANDRA-6157)
 * Add compatibility for Hadoop 0.2.x (CASSANDRA-5201)
 * Fix EstimatedHistogram races (CASSANDRA-6682)
 * Failure detector correctly converts initial value to nanos (CASSANDRA-6658)
 * Add nodetool taketoken to relocate vnodes (CASSANDRA-4445)
 * Expose bulk loading progress over JMX (CASSANDRA-4757)
 * Correctly handle null with IF conditions and TTL (CASSANDRA-6623)
 * Account for range/row tombstones in tombstone drop
   time histogram (CASSANDRA-6522)
 * Stop CommitLogSegment.close() from calling sync() (CASSANDRA-6652)
 * Make commitlog failure handling configurable (CASSANDRA-6364)
 * Avoid overlaps in LCS (CASSANDRA-6688)
 * Improve support for paginating over composites (CASSANDRA-4851)
 * Fix count(*) queries in a mixed cluster (CASSANDRA-6707)
 * Improve repair tasks(snapshot, differencing) concurrency (CASSANDRA-6566)
 * Fix replaying pre-2.0 commit logs (CASSANDRA-6714)
 * Add static columns to CQL3 (CASSANDRA-6561)
 * Optimize single partition batch statements (CASSANDRA-6737)
 * Disallow post-query re-ordering when paging (CASSANDRA-6722)
 * Fix potential paging bug with deleted columns (CASSANDRA-6748)
 * Fix NPE on BulkLoader caused by losing StreamEvent (CASSANDRA-6636)
 * Fix truncating compression metadata (CASSANDRA-6791)
 * Add CMSClassUnloadingEnabled JVM option (CASSANDRA-6541)
 * Catch memtable flush exceptions during shutdown (CASSANDRA-6735)
 * Fix upgradesstables NPE for non-CF-based indexes (CASSANDRA-6645)
 * Fix UPDATE updating PRIMARY KEY columns implicitly (CASSANDRA-6782)
 * Fix IllegalArgumentException when updating from 1.2 with SuperColumns
   (CASSANDRA-6733)
 * FBUtilities.singleton() should use the CF comparator (CASSANDRA-6778)
 * Fix CQLSStableWriter.addRow(Map<String, Object>) (CASSANDRA-6526)
 * Fix HSHA server introducing corrupt data (CASSANDRA-6285)
 * Fix CAS conditions for COMPACT STORAGE tables (CASSANDRA-6813)
 * Starting threads in OutboundTcpConnectionPool constructor causes race conditions (CASSANDRA-7177)
 * Allow overriding cassandra-rackdc.properties file (CASSANDRA-7072)
 * Set JMX RMI port to 7199 (CASSANDRA-7087)
 * Use LOCAL_QUORUM for data reads at LOCAL_SERIAL (CASSANDRA-6939)
 * Log a warning for large batches (CASSANDRA-6487)
 * Put nodes in hibernate when join_ring is false (CASSANDRA-6961)
 * Avoid early loading of non-system keyspaces before compaction-leftovers 
   cleanup at startup (CASSANDRA-6913)
 * Restrict Windows to parallel repairs (CASSANDRA-6907)
 * (Hadoop) Allow manually specifying start/end tokens in CFIF (CASSANDRA-6436)
 * Fix NPE in MeteredFlusher (CASSANDRA-6820)
 * Fix race processing range scan responses (CASSANDRA-6820)
 * Allow deleting snapshots from dropped keyspaces (CASSANDRA-6821)
 * Add uuid() function (CASSANDRA-6473)
 * Omit tombstones from schema digests (CASSANDRA-6862)
 * Include correct consistencyLevel in LWT timeout (CASSANDRA-6884)
 * Lower chances for losing new SSTables during nodetool refresh and
   ColumnFamilyStore.loadNewSSTables (CASSANDRA-6514)
 * Add support for DELETE ... IF EXISTS to CQL3 (CASSANDRA-5708)
 * Update hadoop_cql3_word_count example (CASSANDRA-6793)
 * Fix handling of RejectedExecution in sync Thrift server (CASSANDRA-6788)
 * Log more information when exceeding tombstone_warn_threshold (CASSANDRA-6865)
 * Fix truncate to not abort due to unreachable fat clients (CASSANDRA-6864)
 * Fix schema concurrency exceptions (CASSANDRA-6841)
 * Fix leaking validator FH in StreamWriter (CASSANDRA-6832)
 * Fix saving triggers to schema (CASSANDRA-6789)
 * Fix trigger mutations when base mutation list is immutable (CASSANDRA-6790)
 * Fix accounting in FileCacheService to allow re-using RAR (CASSANDRA-6838)
 * Fix static counter columns (CASSANDRA-6827)
 * Restore expiring->deleted (cell) compaction optimization (CASSANDRA-6844)
 * Fix CompactionManager.needsCleanup (CASSANDRA-6845)
 * Correctly compare BooleanType values other than 0 and 1 (CASSANDRA-6779)
 * Read message id as string from earlier versions (CASSANDRA-6840)
 * Properly use the Paxos consistency for (non-protocol) batch (CASSANDRA-6837)
 * Add paranoid disk failure option (CASSANDRA-6646)
 * Improve PerRowSecondaryIndex performance (CASSANDRA-6876)
 * Extend triggers to support CAS updates (CASSANDRA-6882)
 * Static columns with IF NOT EXISTS don't always work as expected (CASSANDRA-6873)
 * Fix paging with SELECT DISTINCT (CASSANDRA-6857)
 * Fix UnsupportedOperationException on CAS timeout (CASSANDRA-6923)
 * Improve MeteredFlusher handling of MF-unaffected column families
   (CASSANDRA-6867)
 * Add CqlRecordReader using native pagination (CASSANDRA-6311)
 * Add QueryHandler interface (CASSANDRA-6659)
 * Track liveRatio per-memtable, not per-CF (CASSANDRA-6945)
 * Make sure upgradesstables keeps sstable level (CASSANDRA-6958)
 * Fix LIMIT with static columns (CASSANDRA-6956)
 * Fix clash with CQL column name in thrift validation (CASSANDRA-6892)
 * Fix error with super columns in mixed 1.2-2.0 clusters (CASSANDRA-6966)
 * Fix bad skip of sstables on slice query with composite start/finish (CASSANDRA-6825)
 * Fix unintended update with conditional statement (CASSANDRA-6893)
 * Fix map element access in IF (CASSANDRA-6914)
 * Avoid costly range calculations for range queries on system keyspaces
   (CASSANDRA-6906)
 * Fix SSTable not released if stream session fails (CASSANDRA-6818)
 * Avoid build failure due to ANTLR timeout (CASSANDRA-6991)
 * Queries on compact tables can return more rows that requested (CASSANDRA-7052)
 * USING TIMESTAMP for batches does not work (CASSANDRA-7053)
 * Fix performance regression from CASSANDRA-5614 (CASSANDRA-6949)
 * Ensure that batchlog and hint timeouts do not produce hints (CASSANDRA-7058)
 * Merge groupable mutations in TriggerExecutor#execute() (CASSANDRA-7047)
 * Plug holes in resource release when wiring up StreamSession (CASSANDRA-7073)
 * Re-add parameter columns to tracing session (CASSANDRA-6942)
 * Preserves CQL metadata when updating table from thrift (CASSANDRA-6831)
Merged from 1.2:
 * Fix nodetool display with vnodes (CASSANDRA-7082)
 * Add UNLOGGED, COUNTER options to BATCH documentation (CASSANDRA-6816)
 * add extra SSL cipher suites (CASSANDRA-6613)
 * fix nodetool getsstables for blob PK (CASSANDRA-6803)
 * Fix BatchlogManager#deleteBatch() use of millisecond timestamps
   (CASSANDRA-6822)
 * Continue assassinating even if the endpoint vanishes (CASSANDRA-6787)
 * Schedule schema pulls on change (CASSANDRA-6971)
 * Non-droppable verbs shouldn't be dropped from OTC (CASSANDRA-6980)
 * Shutdown batchlog executor in SS#drain() (CASSANDRA-7025)
 * Fix batchlog to account for CF truncation records (CASSANDRA-6999)
 * Fix CQLSH parsing of functions and BLOB literals (CASSANDRA-7018)
 * Properly load trustore in the native protocol (CASSANDRA-6847)
 * Always clean up references in SerializingCache (CASSANDRA-6994)
 * Don't shut MessagingService down when replacing a node (CASSANDRA-6476)
 * fix npe when doing -Dcassandra.fd_initial_value_ms (CASSANDRA-6751)


2.1.0-beta1
 * Add flush directory distinct from compaction directories (CASSANDRA-6357)
 * Require JNA by default (CASSANDRA-6575)
 * add listsnapshots command to nodetool (CASSANDRA-5742)
 * Introduce AtomicBTreeColumns (CASSANDRA-6271, 6692)
 * Multithreaded commitlog (CASSANDRA-3578)
 * allocate fixed index summary memory pool and resample cold index summaries 
   to use less memory (CASSANDRA-5519)
 * Removed multithreaded compaction (CASSANDRA-6142)
 * Parallelize fetching rows for low-cardinality indexes (CASSANDRA-1337)
 * change logging from log4j to logback (CASSANDRA-5883)
 * switch to LZ4 compression for internode communication (CASSANDRA-5887)
 * Stop using Thrift-generated Index* classes internally (CASSANDRA-5971)
 * Remove 1.2 network compatibility code (CASSANDRA-5960)
 * Remove leveled json manifest migration code (CASSANDRA-5996)
 * Remove CFDefinition (CASSANDRA-6253)
 * Use AtomicIntegerFieldUpdater in RefCountedMemory (CASSANDRA-6278)
 * User-defined types for CQL3 (CASSANDRA-5590)
 * Use of o.a.c.metrics in nodetool (CASSANDRA-5871, 6406)
 * Batch read from OTC's queue and cleanup (CASSANDRA-1632)
 * Secondary index support for collections (CASSANDRA-4511, 6383)
 * SSTable metadata(Stats.db) format change (CASSANDRA-6356)
 * Push composites support in the storage engine
   (CASSANDRA-5417, CASSANDRA-6520)
 * Add snapshot space used to cfstats (CASSANDRA-6231)
 * Add cardinality estimator for key count estimation (CASSANDRA-5906)
 * CF id is changed to be non-deterministic. Data dir/key cache are created
   uniquely for CF id (CASSANDRA-5202)
 * New counters implementation (CASSANDRA-6504)
 * Replace UnsortedColumns, EmptyColumns, TreeMapBackedSortedColumns with new
   ArrayBackedSortedColumns (CASSANDRA-6630, CASSANDRA-6662, CASSANDRA-6690)
 * Add option to use row cache with a given amount of rows (CASSANDRA-5357)
 * Avoid repairing already repaired data (CASSANDRA-5351)
 * Reject counter updates with USING TTL/TIMESTAMP (CASSANDRA-6649)
 * Replace index_interval with min/max_index_interval (CASSANDRA-6379)
 * Lift limitation that order by columns must be selected for IN queries (CASSANDRA-4911)


2.0.5
 * Reduce garbage generated by bloom filter lookups (CASSANDRA-6609)
 * Add ks.cf names to tombstone logging (CASSANDRA-6597)
 * Use LOCAL_QUORUM for LWT operations at LOCAL_SERIAL (CASSANDRA-6495)
 * Wait for gossip to settle before accepting client connections (CASSANDRA-4288)
 * Delete unfinished compaction incrementally (CASSANDRA-6086)
 * Allow specifying custom secondary index options in CQL3 (CASSANDRA-6480)
 * Improve replica pinning for cache efficiency in DES (CASSANDRA-6485)
 * Fix LOCAL_SERIAL from thrift (CASSANDRA-6584)
 * Don't special case received counts in CAS timeout exceptions (CASSANDRA-6595)
 * Add support for 2.1 global counter shards (CASSANDRA-6505)
 * Fix NPE when streaming connection is not yet established (CASSANDRA-6210)
 * Avoid rare duplicate read repair triggering (CASSANDRA-6606)
 * Fix paging discardFirst (CASSANDRA-6555)
 * Fix ArrayIndexOutOfBoundsException in 2ndary index query (CASSANDRA-6470)
 * Release sstables upon rebuilding 2i (CASSANDRA-6635)
 * Add AbstractCompactionStrategy.startup() method (CASSANDRA-6637)
 * SSTableScanner may skip rows during cleanup (CASSANDRA-6638)
 * sstables from stalled repair sessions can resurrect deleted data (CASSANDRA-6503)
 * Switch stress to use ITransportFactory (CASSANDRA-6641)
 * Fix IllegalArgumentException during prepare (CASSANDRA-6592)
 * Fix possible loss of 2ndary index entries during compaction (CASSANDRA-6517)
 * Fix direct Memory on architectures that do not support unaligned long access
   (CASSANDRA-6628)
 * Let scrub optionally skip broken counter partitions (CASSANDRA-5930)
Merged from 1.2:
 * fsync compression metadata (CASSANDRA-6531)
 * Validate CF existence on execution for prepared statement (CASSANDRA-6535)
 * Add ability to throttle batchlog replay (CASSANDRA-6550)
 * Fix executing LOCAL_QUORUM with SimpleStrategy (CASSANDRA-6545)
 * Avoid StackOverflow when using large IN queries (CASSANDRA-6567)
 * Nodetool upgradesstables includes secondary indexes (CASSANDRA-6598)
 * Paginate batchlog replay (CASSANDRA-6569)
 * skip blocking on streaming during drain (CASSANDRA-6603)
 * Improve error message when schema doesn't match loaded sstable (CASSANDRA-6262)
 * Add properties to adjust FD initial value and max interval (CASSANDRA-4375)
 * Fix preparing with batch and delete from collection (CASSANDRA-6607)
 * Fix ABSC reverse iterator's remove() method (CASSANDRA-6629)
 * Handle host ID conflicts properly (CASSANDRA-6615)
 * Move handling of migration event source to solve bootstrap race. (CASSANDRA-6648)
 * Make sure compaction throughput value doesn't overflow with int math (CASSANDRA-6647)


2.0.4
 * Allow removing snapshots of no-longer-existing CFs (CASSANDRA-6418)
 * add StorageService.stopDaemon() (CASSANDRA-4268)
 * add IRE for invalid CF supplied to get_count (CASSANDRA-5701)
 * add client encryption support to sstableloader (CASSANDRA-6378)
 * Fix accept() loop for SSL sockets post-shutdown (CASSANDRA-6468)
 * Fix size-tiered compaction in LCS L0 (CASSANDRA-6496)
 * Fix assertion failure in filterColdSSTables (CASSANDRA-6483)
 * Fix row tombstones in larger-than-memory compactions (CASSANDRA-6008)
 * Fix cleanup ClassCastException (CASSANDRA-6462)
 * Reduce gossip memory use by interning VersionedValue strings (CASSANDRA-6410)
 * Allow specifying datacenters to participate in a repair (CASSANDRA-6218)
 * Fix divide-by-zero in PCI (CASSANDRA-6403)
 * Fix setting last compacted key in the wrong level for LCS (CASSANDRA-6284)
 * Add millisecond precision formats to the timestamp parser (CASSANDRA-6395)
 * Expose a total memtable size metric for a CF (CASSANDRA-6391)
 * cqlsh: handle symlinks properly (CASSANDRA-6425)
 * Fix potential infinite loop when paging query with IN (CASSANDRA-6464)
 * Fix assertion error in AbstractQueryPager.discardFirst (CASSANDRA-6447)
 * Fix streaming older SSTable yields unnecessary tombstones (CASSANDRA-6527)
Merged from 1.2:
 * Improved error message on bad properties in DDL queries (CASSANDRA-6453)
 * Randomize batchlog candidates selection (CASSANDRA-6481)
 * Fix thundering herd on endpoint cache invalidation (CASSANDRA-6345, 6485)
 * Improve batchlog write performance with vnodes (CASSANDRA-6488)
 * cqlsh: quote single quotes in strings inside collections (CASSANDRA-6172)
 * Improve gossip performance for typical messages (CASSANDRA-6409)
 * Throw IRE if a prepared statement has more markers than supported 
   (CASSANDRA-5598)
 * Expose Thread metrics for the native protocol server (CASSANDRA-6234)
 * Change snapshot response message verb to INTERNAL to avoid dropping it 
   (CASSANDRA-6415)
 * Warn when collection read has > 65K elements (CASSANDRA-5428)
 * Fix cache persistence when both row and key cache are enabled 
   (CASSANDRA-6413)
 * (Hadoop) add describe_local_ring (CASSANDRA-6268)
 * Fix handling of concurrent directory creation failure (CASSANDRA-6459)
 * Allow executing CREATE statements multiple times (CASSANDRA-6471)
 * Don't send confusing info with timeouts (CASSANDRA-6491)
 * Don't resubmit counter mutation runnables internally (CASSANDRA-6427)
 * Don't drop local mutations without a hint (CASSANDRA-6510)
 * Don't allow null max_hint_window_in_ms (CASSANDRA-6419)
 * Validate SliceRange start and finish lengths (CASSANDRA-6521)


2.0.3
 * Fix FD leak on slice read path (CASSANDRA-6275)
 * Cancel read meter task when closing SSTR (CASSANDRA-6358)
 * free off-heap IndexSummary during bulk (CASSANDRA-6359)
 * Recover from IOException in accept() thread (CASSANDRA-6349)
 * Improve Gossip tolerance of abnormally slow tasks (CASSANDRA-6338)
 * Fix trying to hint timed out counter writes (CASSANDRA-6322)
 * Allow restoring specific columnfamilies from archived CL (CASSANDRA-4809)
 * Avoid flushing compaction_history after each operation (CASSANDRA-6287)
 * Fix repair assertion error when tombstones expire (CASSANDRA-6277)
 * Skip loading corrupt key cache (CASSANDRA-6260)
 * Fixes for compacting larger-than-memory rows (CASSANDRA-6274)
 * Compact hottest sstables first and optionally omit coldest from
   compaction entirely (CASSANDRA-6109)
 * Fix modifying column_metadata from thrift (CASSANDRA-6182)
 * cqlsh: fix LIST USERS output (CASSANDRA-6242)
 * Add IRequestSink interface (CASSANDRA-6248)
 * Update memtable size while flushing (CASSANDRA-6249)
 * Provide hooks around CQL2/CQL3 statement execution (CASSANDRA-6252)
 * Require Permission.SELECT for CAS updates (CASSANDRA-6247)
 * New CQL-aware SSTableWriter (CASSANDRA-5894)
 * Reject CAS operation when the protocol v1 is used (CASSANDRA-6270)
 * Correctly throw error when frame too large (CASSANDRA-5981)
 * Fix serialization bug in PagedRange with 2ndary indexes (CASSANDRA-6299)
 * Fix CQL3 table validation in Thrift (CASSANDRA-6140)
 * Fix bug missing results with IN clauses (CASSANDRA-6327)
 * Fix paging with reversed slices (CASSANDRA-6343)
 * Set minTimestamp correctly to be able to drop expired sstables (CASSANDRA-6337)
 * Support NaN and Infinity as float literals (CASSANDRA-6003)
 * Remove RF from nodetool ring output (CASSANDRA-6289)
 * Fix attempting to flush empty rows (CASSANDRA-6374)
 * Fix potential out of bounds exception when paging (CASSANDRA-6333)
Merged from 1.2:
 * Optimize FD phi calculation (CASSANDRA-6386)
 * Improve initial FD phi estimate when starting up (CASSANDRA-6385)
 * Don't list CQL3 table in CLI describe even if named explicitely 
   (CASSANDRA-5750)
 * Invalidate row cache when dropping CF (CASSANDRA-6351)
 * add non-jamm path for cached statements (CASSANDRA-6293)
 * add windows bat files for shell commands (CASSANDRA-6145)
 * Require logging in for Thrift CQL2/3 statement preparation (CASSANDRA-6254)
 * restrict max_num_tokens to 1536 (CASSANDRA-6267)
 * Nodetool gets default JMX port from cassandra-env.sh (CASSANDRA-6273)
 * make calculatePendingRanges asynchronous (CASSANDRA-6244)
 * Remove blocking flushes in gossip thread (CASSANDRA-6297)
 * Fix potential socket leak in connectionpool creation (CASSANDRA-6308)
 * Allow LOCAL_ONE/LOCAL_QUORUM to work with SimpleStrategy (CASSANDRA-6238)
 * cqlsh: handle 'null' as session duration (CASSANDRA-6317)
 * Fix json2sstable handling of range tombstones (CASSANDRA-6316)
 * Fix missing one row in reverse query (CASSANDRA-6330)
 * Fix reading expired row value from row cache (CASSANDRA-6325)
 * Fix AssertionError when doing set element deletion (CASSANDRA-6341)
 * Make CL code for the native protocol match the one in C* 2.0
   (CASSANDRA-6347)
 * Disallow altering CQL3 table from thrift (CASSANDRA-6370)
 * Fix size computation of prepared statement (CASSANDRA-6369)


2.0.2
 * Update FailureDetector to use nanontime (CASSANDRA-4925)
 * Fix FileCacheService regressions (CASSANDRA-6149)
 * Never return WriteTimeout for CL.ANY (CASSANDRA-6132)
 * Fix race conditions in bulk loader (CASSANDRA-6129)
 * Add configurable metrics reporting (CASSANDRA-4430)
 * drop queries exceeding a configurable number of tombstones (CASSANDRA-6117)
 * Track and persist sstable read activity (CASSANDRA-5515)
 * Fixes for speculative retry (CASSANDRA-5932, CASSANDRA-6194)
 * Improve memory usage of metadata min/max column names (CASSANDRA-6077)
 * Fix thrift validation refusing row markers on CQL3 tables (CASSANDRA-6081)
 * Fix insertion of collections with CAS (CASSANDRA-6069)
 * Correctly send metadata on SELECT COUNT (CASSANDRA-6080)
 * Track clients' remote addresses in ClientState (CASSANDRA-6070)
 * Create snapshot dir if it does not exist when migrating
   leveled manifest (CASSANDRA-6093)
 * make sequential nodetool repair the default (CASSANDRA-5950)
 * Add more hooks for compaction strategy implementations (CASSANDRA-6111)
 * Fix potential NPE on composite 2ndary indexes (CASSANDRA-6098)
 * Delete can potentially be skipped in batch (CASSANDRA-6115)
 * Allow alter keyspace on system_traces (CASSANDRA-6016)
 * Disallow empty column names in cql (CASSANDRA-6136)
 * Use Java7 file-handling APIs and fix file moving on Windows (CASSANDRA-5383)
 * Save compaction history to system keyspace (CASSANDRA-5078)
 * Fix NPE if StorageService.getOperationMode() is executed before full startup (CASSANDRA-6166)
 * CQL3: support pre-epoch longs for TimestampType (CASSANDRA-6212)
 * Add reloadtriggers command to nodetool (CASSANDRA-4949)
 * cqlsh: ignore empty 'value alias' in DESCRIBE (CASSANDRA-6139)
 * Fix sstable loader (CASSANDRA-6205)
 * Reject bootstrapping if the node already exists in gossip (CASSANDRA-5571)
 * Fix NPE while loading paxos state (CASSANDRA-6211)
 * cqlsh: add SHOW SESSION <tracing-session> command (CASSANDRA-6228)
Merged from 1.2:
 * (Hadoop) Require CFRR batchSize to be at least 2 (CASSANDRA-6114)
 * Add a warning for small LCS sstable size (CASSANDRA-6191)
 * Add ability to list specific KS/CF combinations in nodetool cfstats (CASSANDRA-4191)
 * Mark CF clean if a mutation raced the drop and got it marked dirty (CASSANDRA-5946)
 * Add a LOCAL_ONE consistency level (CASSANDRA-6202)
 * Limit CQL prepared statement cache by size instead of count (CASSANDRA-6107)
 * Tracing should log write failure rather than raw exceptions (CASSANDRA-6133)
 * lock access to TM.endpointToHostIdMap (CASSANDRA-6103)
 * Allow estimated memtable size to exceed slab allocator size (CASSANDRA-6078)
 * Start MeteredFlusher earlier to prevent OOM during CL replay (CASSANDRA-6087)
 * Avoid sending Truncate command to fat clients (CASSANDRA-6088)
 * Allow where clause conditions to be in parenthesis (CASSANDRA-6037)
 * Do not open non-ssl storage port if encryption option is all (CASSANDRA-3916)
 * Move batchlog replay to its own executor (CASSANDRA-6079)
 * Add tombstone debug threshold and histogram (CASSANDRA-6042, 6057)
 * Enable tcp keepalive on incoming connections (CASSANDRA-4053)
 * Fix fat client schema pull NPE (CASSANDRA-6089)
 * Fix memtable flushing for indexed tables (CASSANDRA-6112)
 * Fix skipping columns with multiple slices (CASSANDRA-6119)
 * Expose connected thrift + native client counts (CASSANDRA-5084)
 * Optimize auth setup (CASSANDRA-6122)
 * Trace index selection (CASSANDRA-6001)
 * Update sstablesPerReadHistogram to use biased sampling (CASSANDRA-6164)
 * Log UnknownColumnfamilyException when closing socket (CASSANDRA-5725)
 * Properly error out on CREATE INDEX for counters table (CASSANDRA-6160)
 * Handle JMX notification failure for repair (CASSANDRA-6097)
 * (Hadoop) Fetch no more than 128 splits in parallel (CASSANDRA-6169)
 * stress: add username/password authentication support (CASSANDRA-6068)
 * Fix indexed queries with row cache enabled on parent table (CASSANDRA-5732)
 * Fix compaction race during columnfamily drop (CASSANDRA-5957)
 * Fix validation of empty column names for compact tables (CASSANDRA-6152)
 * Skip replaying mutations that pass CRC but fail to deserialize (CASSANDRA-6183)
 * Rework token replacement to use replace_address (CASSANDRA-5916)
 * Fix altering column types (CASSANDRA-6185)
 * cqlsh: fix CREATE/ALTER WITH completion (CASSANDRA-6196)
 * add windows bat files for shell commands (CASSANDRA-6145)
 * Fix potential stack overflow during range tombstones insertion (CASSANDRA-6181)
 * (Hadoop) Make LOCAL_ONE the default consistency level (CASSANDRA-6214)


2.0.1
 * Fix bug that could allow reading deleted data temporarily (CASSANDRA-6025)
 * Improve memory use defaults (CASSANDRA-6059)
 * Make ThriftServer more easlly extensible (CASSANDRA-6058)
 * Remove Hadoop dependency from ITransportFactory (CASSANDRA-6062)
 * add file_cache_size_in_mb setting (CASSANDRA-5661)
 * Improve error message when yaml contains invalid properties (CASSANDRA-5958)
 * Improve leveled compaction's ability to find non-overlapping L0 compactions
   to work on concurrently (CASSANDRA-5921)
 * Notify indexer of columns shadowed by range tombstones (CASSANDRA-5614)
 * Log Merkle tree stats (CASSANDRA-2698)
 * Switch from crc32 to adler32 for compressed sstable checksums (CASSANDRA-5862)
 * Improve offheap memcpy performance (CASSANDRA-5884)
 * Use a range aware scanner for cleanup (CASSANDRA-2524)
 * Cleanup doesn't need to inspect sstables that contain only local data
   (CASSANDRA-5722)
 * Add ability for CQL3 to list partition keys (CASSANDRA-4536)
 * Improve native protocol serialization (CASSANDRA-5664)
 * Upgrade Thrift to 0.9.1 (CASSANDRA-5923)
 * Require superuser status for adding triggers (CASSANDRA-5963)
 * Make standalone scrubber handle old and new style leveled manifest
   (CASSANDRA-6005)
 * Fix paxos bugs (CASSANDRA-6012, 6013, 6023)
 * Fix paged ranges with multiple replicas (CASSANDRA-6004)
 * Fix potential AssertionError during tracing (CASSANDRA-6041)
 * Fix NPE in sstablesplit (CASSANDRA-6027)
 * Migrate pre-2.0 key/value/column aliases to system.schema_columns
   (CASSANDRA-6009)
 * Paging filter empty rows too agressively (CASSANDRA-6040)
 * Support variadic parameters for IN clauses (CASSANDRA-4210)
 * cqlsh: return the result of CAS writes (CASSANDRA-5796)
 * Fix validation of IN clauses with 2ndary indexes (CASSANDRA-6050)
 * Support named bind variables in CQL (CASSANDRA-6033)
Merged from 1.2:
 * Allow cache-keys-to-save to be set at runtime (CASSANDRA-5980)
 * Avoid second-guessing out-of-space state (CASSANDRA-5605)
 * Tuning knobs for dealing with large blobs and many CFs (CASSANDRA-5982)
 * (Hadoop) Fix CQLRW for thrift tables (CASSANDRA-6002)
 * Fix possible divide-by-zero in HHOM (CASSANDRA-5990)
 * Allow local batchlog writes for CL.ANY (CASSANDRA-5967)
 * Upgrade metrics-core to version 2.2.0 (CASSANDRA-5947)
 * Fix CqlRecordWriter with composite keys (CASSANDRA-5949)
 * Add snitch, schema version, cluster, partitioner to JMX (CASSANDRA-5881)
 * Allow disabling SlabAllocator (CASSANDRA-5935)
 * Make user-defined compaction JMX blocking (CASSANDRA-4952)
 * Fix streaming does not transfer wrapped range (CASSANDRA-5948)
 * Fix loading index summary containing empty key (CASSANDRA-5965)
 * Correctly handle limits in CompositesSearcher (CASSANDRA-5975)
 * Pig: handle CQL collections (CASSANDRA-5867)
 * Pass the updated cf to the PRSI index() method (CASSANDRA-5999)
 * Allow empty CQL3 batches (as no-op) (CASSANDRA-5994)
 * Support null in CQL3 functions (CASSANDRA-5910)
 * Replace the deprecated MapMaker with CacheLoader (CASSANDRA-6007)
 * Add SSTableDeletingNotification to DataTracker (CASSANDRA-6010)
 * Fix snapshots in use get deleted during snapshot repair (CASSANDRA-6011)
 * Move hints and exception count to o.a.c.metrics (CASSANDRA-6017)
 * Fix memory leak in snapshot repair (CASSANDRA-6047)
 * Fix sstable2sjon for CQL3 tables (CASSANDRA-5852)


2.0.0
 * Fix thrift validation when inserting into CQL3 tables (CASSANDRA-5138)
 * Fix periodic memtable flushing behavior with clean memtables (CASSANDRA-5931)
 * Fix dateOf() function for pre-2.0 timestamp columns (CASSANDRA-5928)
 * Fix SSTable unintentionally loads BF when opened for batch (CASSANDRA-5938)
 * Add stream session progress to JMX (CASSANDRA-4757)
 * Fix NPE during CAS operation (CASSANDRA-5925)
Merged from 1.2:
 * Fix getBloomFilterDiskSpaceUsed for AlwaysPresentFilter (CASSANDRA-5900)
 * Don't announce schema version until we've loaded the changes locally
   (CASSANDRA-5904)
 * Fix to support off heap bloom filters size greater than 2 GB (CASSANDRA-5903)
 * Properly handle parsing huge map and set literals (CASSANDRA-5893)


2.0.0-rc2
 * enable vnodes by default (CASSANDRA-5869)
 * fix CAS contention timeout (CASSANDRA-5830)
 * fix HsHa to respect max frame size (CASSANDRA-4573)
 * Fix (some) 2i on composite components omissions (CASSANDRA-5851)
 * cqlsh: add DESCRIBE FULL SCHEMA variant (CASSANDRA-5880)
Merged from 1.2:
 * Correctly validate sparse composite cells in scrub (CASSANDRA-5855)
 * Add KeyCacheHitRate metric to CF metrics (CASSANDRA-5868)
 * cqlsh: add support for multiline comments (CASSANDRA-5798)
 * Handle CQL3 SELECT duplicate IN restrictions on clustering columns
   (CASSANDRA-5856)


2.0.0-rc1
 * improve DecimalSerializer performance (CASSANDRA-5837)
 * fix potential spurious wakeup in AsyncOneResponse (CASSANDRA-5690)
 * fix schema-related trigger issues (CASSANDRA-5774)
 * Better validation when accessing CQL3 table from thrift (CASSANDRA-5138)
 * Fix assertion error during repair (CASSANDRA-5801)
 * Fix range tombstone bug (CASSANDRA-5805)
 * DC-local CAS (CASSANDRA-5797)
 * Add a native_protocol_version column to the system.local table (CASSANRDA-5819)
 * Use index_interval from cassandra.yaml when upgraded (CASSANDRA-5822)
 * Fix buffer underflow on socket close (CASSANDRA-5792)
Merged from 1.2:
 * Fix reading DeletionTime from 1.1-format sstables (CASSANDRA-5814)
 * cqlsh: add collections support to COPY (CASSANDRA-5698)
 * retry important messages for any IOException (CASSANDRA-5804)
 * Allow empty IN relations in SELECT/UPDATE/DELETE statements (CASSANDRA-5626)
 * cqlsh: fix crashing on Windows due to libedit detection (CASSANDRA-5812)
 * fix bulk-loading compressed sstables (CASSANDRA-5820)
 * (Hadoop) fix quoting in CqlPagingRecordReader and CqlRecordWriter 
   (CASSANDRA-5824)
 * update default LCS sstable size to 160MB (CASSANDRA-5727)
 * Allow compacting 2Is via nodetool (CASSANDRA-5670)
 * Hex-encode non-String keys in OPP (CASSANDRA-5793)
 * nodetool history logging (CASSANDRA-5823)
 * (Hadoop) fix support for Thrift tables in CqlPagingRecordReader 
   (CASSANDRA-5752)
 * add "all time blocked" to StatusLogger output (CASSANDRA-5825)
 * Future-proof inter-major-version schema migrations (CASSANDRA-5845)
 * (Hadoop) add CqlPagingRecordReader support for ReversedType in Thrift table
   (CASSANDRA-5718)
 * Add -no-snapshot option to scrub (CASSANDRA-5891)
 * Fix to support off heap bloom filters size greater than 2 GB (CASSANDRA-5903)
 * Properly handle parsing huge map and set literals (CASSANDRA-5893)
 * Fix LCS L0 compaction may overlap in L1 (CASSANDRA-5907)
 * New sstablesplit tool to split large sstables offline (CASSANDRA-4766)
 * Fix potential deadlock in native protocol server (CASSANDRA-5926)
 * Disallow incompatible type change in CQL3 (CASSANDRA-5882)
Merged from 1.1:
 * Correctly validate sparse composite cells in scrub (CASSANDRA-5855)


2.0.0-beta2
 * Replace countPendingHints with Hints Created metric (CASSANDRA-5746)
 * Allow nodetool with no args, and with help to run without a server (CASSANDRA-5734)
 * Cleanup AbstractType/TypeSerializer classes (CASSANDRA-5744)
 * Remove unimplemented cli option schema-mwt (CASSANDRA-5754)
 * Support range tombstones in thrift (CASSANDRA-5435)
 * Normalize table-manipulating CQL3 statements' class names (CASSANDRA-5759)
 * cqlsh: add missing table options to DESCRIBE output (CASSANDRA-5749)
 * Fix assertion error during repair (CASSANDRA-5757)
 * Fix bulkloader (CASSANDRA-5542)
 * Add LZ4 compression to the native protocol (CASSANDRA-5765)
 * Fix bugs in the native protocol v2 (CASSANDRA-5770)
 * CAS on 'primary key only' table (CASSANDRA-5715)
 * Support streaming SSTables of old versions (CASSANDRA-5772)
 * Always respect protocol version in native protocol (CASSANDRA-5778)
 * Fix ConcurrentModificationException during streaming (CASSANDRA-5782)
 * Update deletion timestamp in Commit#updatesWithPaxosTime (CASSANDRA-5787)
 * Thrift cas() method crashes if input columns are not sorted (CASSANDRA-5786)
 * Order columns names correctly when querying for CAS (CASSANDRA-5788)
 * Fix streaming retry (CASSANDRA-5775)
Merged from 1.2:
 * if no seeds can be a reached a node won't start in a ring by itself (CASSANDRA-5768)
 * add cassandra.unsafesystem property (CASSANDRA-5704)
 * (Hadoop) quote identifiers in CqlPagingRecordReader (CASSANDRA-5763)
 * Add replace_node functionality for vnodes (CASSANDRA-5337)
 * Add timeout events to query traces (CASSANDRA-5520)
 * Fix serialization of the LEFT gossip value (CASSANDRA-5696)
 * Pig: support for cql3 tables (CASSANDRA-5234)
 * Fix skipping range tombstones with reverse queries (CASSANDRA-5712)
 * Expire entries out of ThriftSessionManager (CASSANDRA-5719)
 * Don't keep ancestor information in memory (CASSANDRA-5342)
 * Expose native protocol server status in nodetool info (CASSANDRA-5735)
 * Fix pathetic performance of range tombstones (CASSANDRA-5677)
 * Fix querying with an empty (impossible) range (CASSANDRA-5573)
 * cqlsh: handle CUSTOM 2i in DESCRIBE output (CASSANDRA-5760)
 * Fix minor bug in Range.intersects(Bound) (CASSANDRA-5771)
 * cqlsh: handle disabled compression in DESCRIBE output (CASSANDRA-5766)
 * Ensure all UP events are notified on the native protocol (CASSANDRA-5769)
 * Fix formatting of sstable2json with multiple -k arguments (CASSANDRA-5781)
 * Don't rely on row marker for queries in general to hide lost markers
   after TTL expires (CASSANDRA-5762)
 * Sort nodetool help output (CASSANDRA-5776)
 * Fix column expiring during 2 phases compaction (CASSANDRA-5799)
 * now() is being rejected in INSERTs when inside collections (CASSANDRA-5795)


2.0.0-beta1
 * Add support for indexing clustered columns (CASSANDRA-5125)
 * Removed on-heap row cache (CASSANDRA-5348)
 * use nanotime consistently for node-local timeouts (CASSANDRA-5581)
 * Avoid unnecessary second pass on name-based queries (CASSANDRA-5577)
 * Experimental triggers (CASSANDRA-1311)
 * JEMalloc support for off-heap allocation (CASSANDRA-3997)
 * Single-pass compaction (CASSANDRA-4180)
 * Removed token range bisection (CASSANDRA-5518)
 * Removed compatibility with pre-1.2.5 sstables and network messages
   (CASSANDRA-5511)
 * removed PBSPredictor (CASSANDRA-5455)
 * CAS support (CASSANDRA-5062, 5441, 5442, 5443, 5619, 5667)
 * Leveled compaction performs size-tiered compactions in L0 
   (CASSANDRA-5371, 5439)
 * Add yaml network topology snitch for mixed ec2/other envs (CASSANDRA-5339)
 * Log when a node is down longer than the hint window (CASSANDRA-4554)
 * Optimize tombstone creation for ExpiringColumns (CASSANDRA-4917)
 * Improve LeveledScanner work estimation (CASSANDRA-5250, 5407)
 * Replace compaction lock with runWithCompactionsDisabled (CASSANDRA-3430)
 * Change Message IDs to ints (CASSANDRA-5307)
 * Move sstable level information into the Stats component, removing the
   need for a separate Manifest file (CASSANDRA-4872)
 * avoid serializing to byte[] on commitlog append (CASSANDRA-5199)
 * make index_interval configurable per columnfamily (CASSANDRA-3961, CASSANDRA-5650)
 * add default_time_to_live (CASSANDRA-3974)
 * add memtable_flush_period_in_ms (CASSANDRA-4237)
 * replace supercolumns internally by composites (CASSANDRA-3237, 5123)
 * upgrade thrift to 0.9.0 (CASSANDRA-3719)
 * drop unnecessary keyspace parameter from user-defined compaction API 
   (CASSANDRA-5139)
 * more robust solution to incomplete compactions + counters (CASSANDRA-5151)
 * Change order of directory searching for c*.in.sh (CASSANDRA-3983)
 * Add tool to reset SSTable compaction level for LCS (CASSANDRA-5271)
 * Allow custom configuration loader (CASSANDRA-5045)
 * Remove memory emergency pressure valve logic (CASSANDRA-3534)
 * Reduce request latency with eager retry (CASSANDRA-4705)
 * cqlsh: Remove ASSUME command (CASSANDRA-5331)
 * Rebuild BF when loading sstables if bloom_filter_fp_chance
   has changed since compaction (CASSANDRA-5015)
 * remove row-level bloom filters (CASSANDRA-4885)
 * Change Kernel Page Cache skipping into row preheating (disabled by default)
   (CASSANDRA-4937)
 * Improve repair by deciding on a gcBefore before sending
   out TreeRequests (CASSANDRA-4932)
 * Add an official way to disable compactions (CASSANDRA-5074)
 * Reenable ALTER TABLE DROP with new semantics (CASSANDRA-3919)
 * Add binary protocol versioning (CASSANDRA-5436)
 * Swap THshaServer for TThreadedSelectorServer (CASSANDRA-5530)
 * Add alias support to SELECT statement (CASSANDRA-5075)
 * Don't create empty RowMutations in CommitLogReplayer (CASSANDRA-5541)
 * Use range tombstones when dropping cfs/columns from schema (CASSANDRA-5579)
 * cqlsh: drop CQL2/CQL3-beta support (CASSANDRA-5585)
 * Track max/min column names in sstables to be able to optimize slice
   queries (CASSANDRA-5514, CASSANDRA-5595, CASSANDRA-5600)
 * Binary protocol: allow batching already prepared statements (CASSANDRA-4693)
 * Allow preparing timestamp, ttl and limit in CQL3 queries (CASSANDRA-4450)
 * Support native link w/o JNA in Java7 (CASSANDRA-3734)
 * Use SASL authentication in binary protocol v2 (CASSANDRA-5545)
 * Replace Thrift HsHa with LMAX Disruptor based implementation (CASSANDRA-5582)
 * cqlsh: Add row count to SELECT output (CASSANDRA-5636)
 * Include a timestamp with all read commands to determine column expiration
   (CASSANDRA-5149)
 * Streaming 2.0 (CASSANDRA-5286, 5699)
 * Conditional create/drop ks/table/index statements in CQL3 (CASSANDRA-2737)
 * more pre-table creation property validation (CASSANDRA-5693)
 * Redesign repair messages (CASSANDRA-5426)
 * Fix ALTER RENAME post-5125 (CASSANDRA-5702)
 * Disallow renaming a 2ndary indexed column (CASSANDRA-5705)
 * Rename Table to Keyspace (CASSANDRA-5613)
 * Ensure changing column_index_size_in_kb on different nodes don't corrupt the
   sstable (CASSANDRA-5454)
 * Move resultset type information into prepare, not execute (CASSANDRA-5649)
 * Auto paging in binary protocol (CASSANDRA-4415, 5714)
 * Don't tie client side use of AbstractType to JDBC (CASSANDRA-4495)
 * Adds new TimestampType to replace DateType (CASSANDRA-5723, CASSANDRA-5729)
Merged from 1.2:
 * make starting native protocol server idempotent (CASSANDRA-5728)
 * Fix loading key cache when a saved entry is no longer valid (CASSANDRA-5706)
 * Fix serialization of the LEFT gossip value (CASSANDRA-5696)
 * cqlsh: Don't show 'null' in place of empty values (CASSANDRA-5675)
 * Race condition in detecting version on a mixed 1.1/1.2 cluster
   (CASSANDRA-5692)
 * Fix skipping range tombstones with reverse queries (CASSANDRA-5712)
 * Expire entries out of ThriftSessionManager (CASSANRDA-5719)
 * Don't keep ancestor information in memory (CASSANDRA-5342)
 * cqlsh: fix handling of semicolons inside BATCH queries (CASSANDRA-5697)


1.2.6
 * Fix tracing when operation completes before all responses arrive 
   (CASSANDRA-5668)
 * Fix cross-DC mutation forwarding (CASSANDRA-5632)
 * Reduce SSTableLoader memory usage (CASSANDRA-5555)
 * Scale hinted_handoff_throttle_in_kb to cluster size (CASSANDRA-5272)
 * (Hadoop) Add CQL3 input/output formats (CASSANDRA-4421, 5622)
 * (Hadoop) Fix InputKeyRange in CFIF (CASSANDRA-5536)
 * Fix dealing with ridiculously large max sstable sizes in LCS (CASSANDRA-5589)
 * Ignore pre-truncate hints (CASSANDRA-4655)
 * Move System.exit on OOM into a separate thread (CASSANDRA-5273)
 * Write row markers when serializing schema (CASSANDRA-5572)
 * Check only SSTables for the requested range when streaming (CASSANDRA-5569)
 * Improve batchlog replay behavior and hint ttl handling (CASSANDRA-5314)
 * Exclude localTimestamp from validation for tombstones (CASSANDRA-5398)
 * cqlsh: add custom prompt support (CASSANDRA-5539)
 * Reuse prepared statements in hot auth queries (CASSANDRA-5594)
 * cqlsh: add vertical output option (see EXPAND) (CASSANDRA-5597)
 * Add a rate limit option to stress (CASSANDRA-5004)
 * have BulkLoader ignore snapshots directories (CASSANDRA-5587) 
 * fix SnitchProperties logging context (CASSANDRA-5602)
 * Expose whether jna is enabled and memory is locked via JMX (CASSANDRA-5508)
 * cqlsh: fix COPY FROM with ReversedType (CASSANDRA-5610)
 * Allow creating CUSTOM indexes on collections (CASSANDRA-5615)
 * Evaluate now() function at execution time (CASSANDRA-5616)
 * Expose detailed read repair metrics (CASSANDRA-5618)
 * Correct blob literal + ReversedType parsing (CASSANDRA-5629)
 * Allow GPFS to prefer the internal IP like EC2MRS (CASSANDRA-5630)
 * fix help text for -tspw cassandra-cli (CASSANDRA-5643)
 * don't throw away initial causes exceptions for internode encryption issues 
   (CASSANDRA-5644)
 * Fix message spelling errors for cql select statements (CASSANDRA-5647)
 * Suppress custom exceptions thru jmx (CASSANDRA-5652)
 * Update CREATE CUSTOM INDEX syntax (CASSANDRA-5639)
 * Fix PermissionDetails.equals() method (CASSANDRA-5655)
 * Never allow partition key ranges in CQL3 without token() (CASSANDRA-5666)
 * Gossiper incorrectly drops AppState for an upgrading node (CASSANDRA-5660)
 * Connection thrashing during multi-region ec2 during upgrade, due to 
   messaging version (CASSANDRA-5669)
 * Avoid over reconnecting in EC2MRS (CASSANDRA-5678)
 * Fix ReadResponseSerializer.serializedSize() for digest reads (CASSANDRA-5476)
 * allow sstable2json on 2i CFs (CASSANDRA-5694)
Merged from 1.1:
 * Remove buggy thrift max message length option (CASSANDRA-5529)
 * Fix NPE in Pig's widerow mode (CASSANDRA-5488)
 * Add split size parameter to Pig and disable split combination (CASSANDRA-5544)


1.2.5
 * make BytesToken.toString only return hex bytes (CASSANDRA-5566)
 * Ensure that submitBackground enqueues at least one task (CASSANDRA-5554)
 * fix 2i updates with identical values and timestamps (CASSANDRA-5540)
 * fix compaction throttling bursty-ness (CASSANDRA-4316)
 * reduce memory consumption of IndexSummary (CASSANDRA-5506)
 * remove per-row column name bloom filters (CASSANDRA-5492)
 * Include fatal errors in trace events (CASSANDRA-5447)
 * Ensure that PerRowSecondaryIndex is notified of row-level deletes
   (CASSANDRA-5445)
 * Allow empty blob literals in CQL3 (CASSANDRA-5452)
 * Fix streaming RangeTombstones at column index boundary (CASSANDRA-5418)
 * Fix preparing statements when current keyspace is not set (CASSANDRA-5468)
 * Fix SemanticVersion.isSupportedBy minor/patch handling (CASSANDRA-5496)
 * Don't provide oldCfId for post-1.1 system cfs (CASSANDRA-5490)
 * Fix primary range ignores replication strategy (CASSANDRA-5424)
 * Fix shutdown of binary protocol server (CASSANDRA-5507)
 * Fix repair -snapshot not working (CASSANDRA-5512)
 * Set isRunning flag later in binary protocol server (CASSANDRA-5467)
 * Fix use of CQL3 functions with descending clustering order (CASSANDRA-5472)
 * Disallow renaming columns one at a time for thrift table in CQL3
   (CASSANDRA-5531)
 * cqlsh: add CLUSTERING ORDER BY support to DESCRIBE (CASSANDRA-5528)
 * Add custom secondary index support to CQL3 (CASSANDRA-5484)
 * Fix repair hanging silently on unexpected error (CASSANDRA-5229)
 * Fix Ec2Snitch regression introduced by CASSANDRA-5171 (CASSANDRA-5432)
 * Add nodetool enablebackup/disablebackup (CASSANDRA-5556)
 * cqlsh: fix DESCRIBE after case insensitive USE (CASSANDRA-5567)
Merged from 1.1
 * Add retry mechanism to OTC for non-droppable_verbs (CASSANDRA-5393)
 * Use allocator information to improve memtable memory usage estimate
   (CASSANDRA-5497)
 * Fix trying to load deleted row into row cache on startup (CASSANDRA-4463)
 * fsync leveled manifest to avoid corruption (CASSANDRA-5535)
 * Fix Bound intersection computation (CASSANDRA-5551)
 * sstablescrub now respects max memory size in cassandra.in.sh (CASSANDRA-5562)


1.2.4
 * Ensure that PerRowSecondaryIndex updates see the most recent values
   (CASSANDRA-5397)
 * avoid duplicate index entries ind PrecompactedRow and 
   ParallelCompactionIterable (CASSANDRA-5395)
 * remove the index entry on oldColumn when new column is a tombstone 
   (CASSANDRA-5395)
 * Change default stream throughput from 400 to 200 mbps (CASSANDRA-5036)
 * Gossiper logs DOWN for symmetry with UP (CASSANDRA-5187)
 * Fix mixing prepared statements between keyspaces (CASSANDRA-5352)
 * Fix consistency level during bootstrap - strike 3 (CASSANDRA-5354)
 * Fix transposed arguments in AlreadyExistsException (CASSANDRA-5362)
 * Improve asynchronous hint delivery (CASSANDRA-5179)
 * Fix Guava dependency version (12.0 -> 13.0.1) for Maven (CASSANDRA-5364)
 * Validate that provided CQL3 collection value are < 64K (CASSANDRA-5355)
 * Make upgradeSSTable skip current version sstables by default (CASSANDRA-5366)
 * Optimize min/max timestamp collection (CASSANDRA-5373)
 * Invalid streamId in cql binary protocol when using invalid CL 
   (CASSANDRA-5164)
 * Fix validation for IN where clauses with collections (CASSANDRA-5376)
 * Copy resultSet on count query to avoid ConcurrentModificationException 
   (CASSANDRA-5382)
 * Correctly typecheck in CQL3 even with ReversedType (CASSANDRA-5386)
 * Fix streaming compressed files when using encryption (CASSANDRA-5391)
 * cassandra-all 1.2.0 pom missing netty dependency (CASSANDRA-5392)
 * Fix writetime/ttl functions on null values (CASSANDRA-5341)
 * Fix NPE during cql3 select with token() (CASSANDRA-5404)
 * IndexHelper.skipBloomFilters won't skip non-SHA filters (CASSANDRA-5385)
 * cqlsh: Print maps ordered by key, sort sets (CASSANDRA-5413)
 * Add null syntax support in CQL3 for inserts (CASSANDRA-3783)
 * Allow unauthenticated set_keyspace() calls (CASSANDRA-5423)
 * Fix potential incremental backups race (CASSANDRA-5410)
 * Fix prepared BATCH statements with batch-level timestamps (CASSANDRA-5415)
 * Allow overriding superuser setup delay (CASSANDRA-5430)
 * cassandra-shuffle with JMX usernames and passwords (CASSANDRA-5431)
Merged from 1.1:
 * cli: Quote ks and cf names in schema output when needed (CASSANDRA-5052)
 * Fix bad default for min/max timestamp in SSTableMetadata (CASSANDRA-5372)
 * Fix cf name extraction from manifest in Directories.migrateFile() 
   (CASSANDRA-5242)
 * Support pluggable internode authentication (CASSANDRA-5401)


1.2.3
 * add check for sstable overlap within a level on startup (CASSANDRA-5327)
 * replace ipv6 colons in jmx object names (CASSANDRA-5298, 5328)
 * Avoid allocating SSTableBoundedScanner during repair when the range does 
   not intersect the sstable (CASSANDRA-5249)
 * Don't lowercase property map keys (this breaks NTS) (CASSANDRA-5292)
 * Fix composite comparator with super columns (CASSANDRA-5287)
 * Fix insufficient validation of UPDATE queries against counter cfs
   (CASSANDRA-5300)
 * Fix PropertyFileSnitch default DC/Rack behavior (CASSANDRA-5285)
 * Handle null values when executing prepared statement (CASSANDRA-5081)
 * Add netty to pom dependencies (CASSANDRA-5181)
 * Include type arguments in Thrift CQLPreparedResult (CASSANDRA-5311)
 * Fix compaction not removing columns when bf_fp_ratio is 1 (CASSANDRA-5182)
 * cli: Warn about missing CQL3 tables in schema descriptions (CASSANDRA-5309)
 * Re-enable unknown option in replication/compaction strategies option for
   backward compatibility (CASSANDRA-4795)
 * Add binary protocol support to stress (CASSANDRA-4993)
 * cqlsh: Fix COPY FROM value quoting and null handling (CASSANDRA-5305)
 * Fix repair -pr for vnodes (CASSANDRA-5329)
 * Relax CL for auth queries for non-default users (CASSANDRA-5310)
 * Fix AssertionError during repair (CASSANDRA-5245)
 * Don't announce migrations to pre-1.2 nodes (CASSANDRA-5334)
Merged from 1.1:
 * Update offline scrub for 1.0 -> 1.1 directory structure (CASSANDRA-5195)
 * add tmp flag to Descriptor hashcode (CASSANDRA-4021)
 * fix logging of "Found table data in data directories" when only system tables
   are present (CASSANDRA-5289)
 * cli: Add JMX authentication support (CASSANDRA-5080)
 * nodetool: ability to repair specific range (CASSANDRA-5280)
 * Fix possible assertion triggered in SliceFromReadCommand (CASSANDRA-5284)
 * cqlsh: Add inet type support on Windows (ipv4-only) (CASSANDRA-4801)
 * Fix race when initializing ColumnFamilyStore (CASSANDRA-5350)
 * Add UseTLAB JVM flag (CASSANDRA-5361)


1.2.2
 * fix potential for multiple concurrent compactions of the same sstables
   (CASSANDRA-5256)
 * avoid no-op caching of byte[] on commitlog append (CASSANDRA-5199)
 * fix symlinks under data dir not working (CASSANDRA-5185)
 * fix bug in compact storage metadata handling (CASSANDRA-5189)
 * Validate login for USE queries (CASSANDRA-5207)
 * cli: remove default username and password (CASSANDRA-5208)
 * configure populate_io_cache_on_flush per-CF (CASSANDRA-4694)
 * allow configuration of internode socket buffer (CASSANDRA-3378)
 * Make sstable directory picking blacklist-aware again (CASSANDRA-5193)
 * Correctly expire gossip states for edge cases (CASSANDRA-5216)
 * Improve handling of directory creation failures (CASSANDRA-5196)
 * Expose secondary indicies to the rest of nodetool (CASSANDRA-4464)
 * Binary protocol: avoid sending notification for 0.0.0.0 (CASSANDRA-5227)
 * add UseCondCardMark XX jvm settings on jdk 1.7 (CASSANDRA-4366)
 * CQL3 refactor to allow conversion function (CASSANDRA-5226)
 * Fix drop of sstables in some circumstance (CASSANDRA-5232)
 * Implement caching of authorization results (CASSANDRA-4295)
 * Add support for LZ4 compression (CASSANDRA-5038)
 * Fix missing columns in wide rows queries (CASSANDRA-5225)
 * Simplify auth setup and make system_auth ks alterable (CASSANDRA-5112)
 * Stop compactions from hanging during bootstrap (CASSANDRA-5244)
 * fix compressed streaming sending extra chunk (CASSANDRA-5105)
 * Add CQL3-based implementations of IAuthenticator and IAuthorizer
   (CASSANDRA-4898)
 * Fix timestamp-based tomstone removal logic (CASSANDRA-5248)
 * cli: Add JMX authentication support (CASSANDRA-5080)
 * Fix forceFlush behavior (CASSANDRA-5241)
 * cqlsh: Add username autocompletion (CASSANDRA-5231)
 * Fix CQL3 composite partition key error (CASSANDRA-5240)
 * Allow IN clause on last clustering key (CASSANDRA-5230)
Merged from 1.1:
 * fix start key/end token validation for wide row iteration (CASSANDRA-5168)
 * add ConfigHelper support for Thrift frame and max message sizes (CASSANDRA-5188)
 * fix nodetool repair not fail on node down (CASSANDRA-5203)
 * always collect tombstone hints (CASSANDRA-5068)
 * Fix error when sourcing file in cqlsh (CASSANDRA-5235)


1.2.1
 * stream undelivered hints on decommission (CASSANDRA-5128)
 * GossipingPropertyFileSnitch loads saved dc/rack info if needed (CASSANDRA-5133)
 * drain should flush system CFs too (CASSANDRA-4446)
 * add inter_dc_tcp_nodelay setting (CASSANDRA-5148)
 * re-allow wrapping ranges for start_token/end_token range pairitspwng (CASSANDRA-5106)
 * fix validation compaction of empty rows (CASSANDRA-5136)
 * nodetool methods to enable/disable hint storage/delivery (CASSANDRA-4750)
 * disallow bloom filter false positive chance of 0 (CASSANDRA-5013)
 * add threadpool size adjustment methods to JMXEnabledThreadPoolExecutor and 
   CompactionManagerMBean (CASSANDRA-5044)
 * fix hinting for dropped local writes (CASSANDRA-4753)
 * off-heap cache doesn't need mutable column container (CASSANDRA-5057)
 * apply disk_failure_policy to bad disks on initial directory creation 
   (CASSANDRA-4847)
 * Optimize name-based queries to use ArrayBackedSortedColumns (CASSANDRA-5043)
 * Fall back to old manifest if most recent is unparseable (CASSANDRA-5041)
 * pool [Compressed]RandomAccessReader objects on the partitioned read path
   (CASSANDRA-4942)
 * Add debug logging to list filenames processed by Directories.migrateFile 
   method (CASSANDRA-4939)
 * Expose black-listed directories via JMX (CASSANDRA-4848)
 * Log compaction merge counts (CASSANDRA-4894)
 * Minimize byte array allocation by AbstractData{Input,Output} (CASSANDRA-5090)
 * Add SSL support for the binary protocol (CASSANDRA-5031)
 * Allow non-schema system ks modification for shuffle to work (CASSANDRA-5097)
 * cqlsh: Add default limit to SELECT statements (CASSANDRA-4972)
 * cqlsh: fix DESCRIBE for 1.1 cfs in CQL3 (CASSANDRA-5101)
 * Correctly gossip with nodes >= 1.1.7 (CASSANDRA-5102)
 * Ensure CL guarantees on digest mismatch (CASSANDRA-5113)
 * Validate correctly selects on composite partition key (CASSANDRA-5122)
 * Fix exception when adding collection (CASSANDRA-5117)
 * Handle states for non-vnode clusters correctly (CASSANDRA-5127)
 * Refuse unrecognized replication and compaction strategy options (CASSANDRA-4795)
 * Pick the correct value validator in sstable2json for cql3 tables (CASSANDRA-5134)
 * Validate login for describe_keyspace, describe_keyspaces and set_keyspace
   (CASSANDRA-5144)
 * Fix inserting empty maps (CASSANDRA-5141)
 * Don't remove tokens from System table for node we know (CASSANDRA-5121)
 * fix streaming progress report for compresed files (CASSANDRA-5130)
 * Coverage analysis for low-CL queries (CASSANDRA-4858)
 * Stop interpreting dates as valid timeUUID value (CASSANDRA-4936)
 * Adds E notation for floating point numbers (CASSANDRA-4927)
 * Detect (and warn) unintentional use of the cql2 thrift methods when cql3 was
   intended (CASSANDRA-5172)
 * cli: Quote ks and cf names in schema output when needed (CASSANDRA-5052)
 * Fix cf name extraction from manifest in Directories.migrateFile() (CASSANDRA-5242)
 * Replace mistaken usage of commons-logging with slf4j (CASSANDRA-5464)
 * Ensure Jackson dependency matches lib (CASSANDRA-5126)
 * Expose droppable tombstone ratio stats over JMX (CASSANDRA-5159)
Merged from 1.1:
 * Simplify CompressedRandomAccessReader to work around JDK FD bug (CASSANDRA-5088)
 * Improve handling a changing target throttle rate mid-compaction (CASSANDRA-5087)
 * Pig: correctly decode row keys in widerow mode (CASSANDRA-5098)
 * nodetool repair command now prints progress (CASSANDRA-4767)
 * fix user defined compaction to run against 1.1 data directory (CASSANDRA-5118)
 * Fix CQL3 BATCH authorization caching (CASSANDRA-5145)
 * fix get_count returns incorrect value with TTL (CASSANDRA-5099)
 * better handling for mid-compaction failure (CASSANDRA-5137)
 * convert default marshallers list to map for better readability (CASSANDRA-5109)
 * fix ConcurrentModificationException in getBootstrapSource (CASSANDRA-5170)
 * fix sstable maxtimestamp for row deletes and pre-1.1.1 sstables (CASSANDRA-5153)
 * Fix thread growth on node removal (CASSANDRA-5175)
 * Make Ec2Region's datacenter name configurable (CASSANDRA-5155)


1.2.0
 * Disallow counters in collections (CASSANDRA-5082)
 * cqlsh: add unit tests (CASSANDRA-3920)
 * fix default bloom_filter_fp_chance for LeveledCompactionStrategy (CASSANDRA-5093)
Merged from 1.1:
 * add validation for get_range_slices with start_key and end_token (CASSANDRA-5089)


1.2.0-rc2
 * fix nodetool ownership display with vnodes (CASSANDRA-5065)
 * cqlsh: add DESCRIBE KEYSPACES command (CASSANDRA-5060)
 * Fix potential infinite loop when reloading CFS (CASSANDRA-5064)
 * Fix SimpleAuthorizer example (CASSANDRA-5072)
 * cqlsh: force CL.ONE for tracing and system.schema* queries (CASSANDRA-5070)
 * Includes cassandra-shuffle in the debian package (CASSANDRA-5058)
Merged from 1.1:
 * fix multithreaded compaction deadlock (CASSANDRA-4492)
 * fix temporarily missing schema after upgrade from pre-1.1.5 (CASSANDRA-5061)
 * Fix ALTER TABLE overriding compression options with defaults
   (CASSANDRA-4996, 5066)
 * fix specifying and altering crc_check_chance (CASSANDRA-5053)
 * fix Murmur3Partitioner ownership% calculation (CASSANDRA-5076)
 * Don't expire columns sooner than they should in 2ndary indexes (CASSANDRA-5079)


1.2-rc1
 * rename rpc_timeout settings to request_timeout (CASSANDRA-5027)
 * add BF with 0.1 FP to LCS by default (CASSANDRA-5029)
 * Fix preparing insert queries (CASSANDRA-5016)
 * Fix preparing queries with counter increment (CASSANDRA-5022)
 * Fix preparing updates with collections (CASSANDRA-5017)
 * Don't generate UUID based on other node address (CASSANDRA-5002)
 * Fix message when trying to alter a clustering key type (CASSANDRA-5012)
 * Update IAuthenticator to match the new IAuthorizer (CASSANDRA-5003)
 * Fix inserting only a key in CQL3 (CASSANDRA-5040)
 * Fix CQL3 token() function when used with strings (CASSANDRA-5050)
Merged from 1.1:
 * reduce log spam from invalid counter shards (CASSANDRA-5026)
 * Improve schema propagation performance (CASSANDRA-5025)
 * Fix for IndexHelper.IndexFor throws OOB Exception (CASSANDRA-5030)
 * cqlsh: make it possible to describe thrift CFs (CASSANDRA-4827)
 * cqlsh: fix timestamp formatting on some platforms (CASSANDRA-5046)


1.2-beta3
 * make consistency level configurable in cqlsh (CASSANDRA-4829)
 * fix cqlsh rendering of blob fields (CASSANDRA-4970)
 * fix cqlsh DESCRIBE command (CASSANDRA-4913)
 * save truncation position in system table (CASSANDRA-4906)
 * Move CompressionMetadata off-heap (CASSANDRA-4937)
 * allow CLI to GET cql3 columnfamily data (CASSANDRA-4924)
 * Fix rare race condition in getExpireTimeForEndpoint (CASSANDRA-4402)
 * acquire references to overlapping sstables during compaction so bloom filter
   doesn't get free'd prematurely (CASSANDRA-4934)
 * Don't share slice query filter in CQL3 SelectStatement (CASSANDRA-4928)
 * Separate tracing from Log4J (CASSANDRA-4861)
 * Exclude gcable tombstones from merkle-tree computation (CASSANDRA-4905)
 * Better printing of AbstractBounds for tracing (CASSANDRA-4931)
 * Optimize mostRecentTombstone check in CC.collectAllData (CASSANDRA-4883)
 * Change stream session ID to UUID to avoid collision from same node (CASSANDRA-4813)
 * Use Stats.db when bulk loading if present (CASSANDRA-4957)
 * Skip repair on system_trace and keyspaces with RF=1 (CASSANDRA-4956)
 * (cql3) Remove arbitrary SELECT limit (CASSANDRA-4918)
 * Correctly handle prepared operation on collections (CASSANDRA-4945)
 * Fix CQL3 LIMIT (CASSANDRA-4877)
 * Fix Stress for CQL3 (CASSANDRA-4979)
 * Remove cassandra specific exceptions from JMX interface (CASSANDRA-4893)
 * (CQL3) Force using ALLOW FILTERING on potentially inefficient queries (CASSANDRA-4915)
 * (cql3) Fix adding column when the table has collections (CASSANDRA-4982)
 * (cql3) Fix allowing collections with compact storage (CASSANDRA-4990)
 * (cql3) Refuse ttl/writetime function on collections (CASSANDRA-4992)
 * Replace IAuthority with new IAuthorizer (CASSANDRA-4874)
 * clqsh: fix KEY pseudocolumn escaping when describing Thrift tables
   in CQL3 mode (CASSANDRA-4955)
 * add basic authentication support for Pig CassandraStorage (CASSANDRA-3042)
 * fix CQL2 ALTER TABLE compaction_strategy_class altering (CASSANDRA-4965)
Merged from 1.1:
 * Fall back to old describe_splits if d_s_ex is not available (CASSANDRA-4803)
 * Improve error reporting when streaming ranges fail (CASSANDRA-5009)
 * Fix cqlsh timestamp formatting of timezone info (CASSANDRA-4746)
 * Fix assertion failure with leveled compaction (CASSANDRA-4799)
 * Check for null end_token in get_range_slice (CASSANDRA-4804)
 * Remove all remnants of removed nodes (CASSANDRA-4840)
 * Add aut-reloading of the log4j file in debian package (CASSANDRA-4855)
 * Fix estimated row cache entry size (CASSANDRA-4860)
 * reset getRangeSlice filter after finishing a row for get_paged_slice
   (CASSANDRA-4919)
 * expunge row cache post-truncate (CASSANDRA-4940)
 * Allow static CF definition with compact storage (CASSANDRA-4910)
 * Fix endless loop/compaction of schema_* CFs due to broken timestamps (CASSANDRA-4880)
 * Fix 'wrong class type' assertion in CounterColumn (CASSANDRA-4976)


1.2-beta2
 * fp rate of 1.0 disables BF entirely; LCS defaults to 1.0 (CASSANDRA-4876)
 * off-heap bloom filters for row keys (CASSANDRA_4865)
 * add extension point for sstable components (CASSANDRA-4049)
 * improve tracing output (CASSANDRA-4852, 4862)
 * make TRACE verb droppable (CASSANDRA-4672)
 * fix BulkLoader recognition of CQL3 columnfamilies (CASSANDRA-4755)
 * Sort commitlog segments for replay by id instead of mtime (CASSANDRA-4793)
 * Make hint delivery asynchronous (CASSANDRA-4761)
 * Pluggable Thrift transport factories for CLI and cqlsh (CASSANDRA-4609, 4610)
 * cassandra-cli: allow Double value type to be inserted to a column (CASSANDRA-4661)
 * Add ability to use custom TServerFactory implementations (CASSANDRA-4608)
 * optimize batchlog flushing to skip successful batches (CASSANDRA-4667)
 * include metadata for system keyspace itself in schema tables (CASSANDRA-4416)
 * add check to PropertyFileSnitch to verify presence of location for
   local node (CASSANDRA-4728)
 * add PBSPredictor consistency modeler (CASSANDRA-4261)
 * remove vestiges of Thrift unframed mode (CASSANDRA-4729)
 * optimize single-row PK lookups (CASSANDRA-4710)
 * adjust blockFor calculation to account for pending ranges due to node 
   movement (CASSANDRA-833)
 * Change CQL version to 3.0.0 and stop accepting 3.0.0-beta1 (CASSANDRA-4649)
 * (CQL3) Make prepared statement global instead of per connection 
   (CASSANDRA-4449)
 * Fix scrubbing of CQL3 created tables (CASSANDRA-4685)
 * (CQL3) Fix validation when using counter and regular columns in the same 
   table (CASSANDRA-4706)
 * Fix bug starting Cassandra with simple authentication (CASSANDRA-4648)
 * Add support for batchlog in CQL3 (CASSANDRA-4545, 4738)
 * Add support for multiple column family outputs in CFOF (CASSANDRA-4208)
 * Support repairing only the local DC nodes (CASSANDRA-4747)
 * Use rpc_address for binary protocol and change default port (CASSANDRA-4751)
 * Fix use of collections in prepared statements (CASSANDRA-4739)
 * Store more information into peers table (CASSANDRA-4351, 4814)
 * Configurable bucket size for size tiered compaction (CASSANDRA-4704)
 * Run leveled compaction in parallel (CASSANDRA-4310)
 * Fix potential NPE during CFS reload (CASSANDRA-4786)
 * Composite indexes may miss results (CASSANDRA-4796)
 * Move consistency level to the protocol level (CASSANDRA-4734, 4824)
 * Fix Subcolumn slice ends not respected (CASSANDRA-4826)
 * Fix Assertion error in cql3 select (CASSANDRA-4783)
 * Fix list prepend logic (CQL3) (CASSANDRA-4835)
 * Add booleans as literals in CQL3 (CASSANDRA-4776)
 * Allow renaming PK columns in CQL3 (CASSANDRA-4822)
 * Fix binary protocol NEW_NODE event (CASSANDRA-4679)
 * Fix potential infinite loop in tombstone compaction (CASSANDRA-4781)
 * Remove system tables accounting from schema (CASSANDRA-4850)
 * (cql3) Force provided columns in clustering key order in 
   'CLUSTERING ORDER BY' (CASSANDRA-4881)
 * Fix composite index bug (CASSANDRA-4884)
 * Fix short read protection for CQL3 (CASSANDRA-4882)
 * Add tracing support to the binary protocol (CASSANDRA-4699)
 * (cql3) Don't allow prepared marker inside collections (CASSANDRA-4890)
 * Re-allow order by on non-selected columns (CASSANDRA-4645)
 * Bug when composite index is created in a table having collections (CASSANDRA-4909)
 * log index scan subject in CompositesSearcher (CASSANDRA-4904)
Merged from 1.1:
 * add get[Row|Key]CacheEntries to CacheServiceMBean (CASSANDRA-4859)
 * fix get_paged_slice to wrap to next row correctly (CASSANDRA-4816)
 * fix indexing empty column values (CASSANDRA-4832)
 * allow JdbcDate to compose null Date objects (CASSANDRA-4830)
 * fix possible stackoverflow when compacting 1000s of sstables
   (CASSANDRA-4765)
 * fix wrong leveled compaction progress calculation (CASSANDRA-4807)
 * add a close() method to CRAR to prevent leaking file descriptors (CASSANDRA-4820)
 * fix potential infinite loop in get_count (CASSANDRA-4833)
 * fix compositeType.{get/from}String methods (CASSANDRA-4842)
 * (CQL) fix CREATE COLUMNFAMILY permissions check (CASSANDRA-4864)
 * Fix DynamicCompositeType same type comparison (CASSANDRA-4711)
 * Fix duplicate SSTable reference when stream session failed (CASSANDRA-3306)
 * Allow static CF definition with compact storage (CASSANDRA-4910)
 * Fix endless loop/compaction of schema_* CFs due to broken timestamps (CASSANDRA-4880)
 * Fix 'wrong class type' assertion in CounterColumn (CASSANDRA-4976)


1.2-beta1
 * add atomic_batch_mutate (CASSANDRA-4542, -4635)
 * increase default max_hint_window_in_ms to 3h (CASSANDRA-4632)
 * include message initiation time to replicas so they can more
   accurately drop timed-out requests (CASSANDRA-2858)
 * fix clientutil.jar dependencies (CASSANDRA-4566)
 * optimize WriteResponse (CASSANDRA-4548)
 * new metrics (CASSANDRA-4009)
 * redesign KEYS indexes to avoid read-before-write (CASSANDRA-2897)
 * debug tracing (CASSANDRA-1123)
 * parallelize row cache loading (CASSANDRA-4282)
 * Make compaction, flush JBOD-aware (CASSANDRA-4292)
 * run local range scans on the read stage (CASSANDRA-3687)
 * clean up ioexceptions (CASSANDRA-2116)
 * add disk_failure_policy (CASSANDRA-2118)
 * Introduce new json format with row level deletion (CASSANDRA-4054)
 * remove redundant "name" column from schema_keyspaces (CASSANDRA-4433)
 * improve "nodetool ring" handling of multi-dc clusters (CASSANDRA-3047)
 * update NTS calculateNaturalEndpoints to be O(N log N) (CASSANDRA-3881)
 * split up rpc timeout by operation type (CASSANDRA-2819)
 * rewrite key cache save/load to use only sequential i/o (CASSANDRA-3762)
 * update MS protocol with a version handshake + broadcast address id
   (CASSANDRA-4311)
 * multithreaded hint replay (CASSANDRA-4189)
 * add inter-node message compression (CASSANDRA-3127)
 * remove COPP (CASSANDRA-2479)
 * Track tombstone expiration and compact when tombstone content is
   higher than a configurable threshold, default 20% (CASSANDRA-3442, 4234)
 * update MurmurHash to version 3 (CASSANDRA-2975)
 * (CLI) track elapsed time for `delete' operation (CASSANDRA-4060)
 * (CLI) jline version is bumped to 1.0 to properly  support
   'delete' key function (CASSANDRA-4132)
 * Save IndexSummary into new SSTable 'Summary' component (CASSANDRA-2392, 4289)
 * Add support for range tombstones (CASSANDRA-3708)
 * Improve MessagingService efficiency (CASSANDRA-3617)
 * Avoid ID conflicts from concurrent schema changes (CASSANDRA-3794)
 * Set thrift HSHA server thread limit to unlimited by default (CASSANDRA-4277)
 * Avoids double serialization of CF id in RowMutation messages
   (CASSANDRA-4293)
 * stream compressed sstables directly with java nio (CASSANDRA-4297)
 * Support multiple ranges in SliceQueryFilter (CASSANDRA-3885)
 * Add column metadata to system column families (CASSANDRA-4018)
 * (cql3) Always use composite types by default (CASSANDRA-4329)
 * (cql3) Add support for set, map and list (CASSANDRA-3647)
 * Validate date type correctly (CASSANDRA-4441)
 * (cql3) Allow definitions with only a PK (CASSANDRA-4361)
 * (cql3) Add support for row key composites (CASSANDRA-4179)
 * improve DynamicEndpointSnitch by using reservoir sampling (CASSANDRA-4038)
 * (cql3) Add support for 2ndary indexes (CASSANDRA-3680)
 * (cql3) fix defining more than one PK to be invalid (CASSANDRA-4477)
 * remove schema agreement checking from all external APIs (Thrift, CQL and CQL3) (CASSANDRA-4487)
 * add Murmur3Partitioner and make it default for new installations (CASSANDRA-3772, 4621)
 * (cql3) update pseudo-map syntax to use map syntax (CASSANDRA-4497)
 * Finer grained exceptions hierarchy and provides error code with exceptions (CASSANDRA-3979)
 * Adds events push to binary protocol (CASSANDRA-4480)
 * Rewrite nodetool help (CASSANDRA-2293)
 * Make CQL3 the default for CQL (CASSANDRA-4640)
 * update stress tool to be able to use CQL3 (CASSANDRA-4406)
 * Accept all thrift update on CQL3 cf but don't expose their metadata (CASSANDRA-4377)
 * Replace Throttle with Guava's RateLimiter for HintedHandOff (CASSANDRA-4541)
 * fix counter add/get using CQL2 and CQL3 in stress tool (CASSANDRA-4633)
 * Add sstable count per level to cfstats (CASSANDRA-4537)
 * (cql3) Add ALTER KEYSPACE statement (CASSANDRA-4611)
 * (cql3) Allow defining default consistency levels (CASSANDRA-4448)
 * (cql3) Fix queries using LIMIT missing results (CASSANDRA-4579)
 * fix cross-version gossip messaging (CASSANDRA-4576)
 * added inet data type (CASSANDRA-4627)


1.1.6
 * Wait for writes on synchronous read digest mismatch (CASSANDRA-4792)
 * fix commitlog replay for nanotime-infected sstables (CASSANDRA-4782)
 * preflight check ttl for maximum of 20 years (CASSANDRA-4771)
 * (Pig) fix widerow input with single column rows (CASSANDRA-4789)
 * Fix HH to compact with correct gcBefore, which avoids wiping out
   undelivered hints (CASSANDRA-4772)
 * LCS will merge up to 32 L0 sstables as intended (CASSANDRA-4778)
 * NTS will default unconfigured DC replicas to zero (CASSANDRA-4675)
 * use default consistency level in counter validation if none is
   explicitly provide (CASSANDRA-4700)
 * Improve IAuthority interface by introducing fine-grained
   access permissions and grant/revoke commands (CASSANDRA-4490, 4644)
 * fix assumption error in CLI when updating/describing keyspace 
   (CASSANDRA-4322)
 * Adds offline sstablescrub to debian packaging (CASSANDRA-4642)
 * Automatic fixing of overlapping leveled sstables (CASSANDRA-4644)
 * fix error when using ORDER BY with extended selections (CASSANDRA-4689)
 * (CQL3) Fix validation for IN queries for non-PK cols (CASSANDRA-4709)
 * fix re-created keyspace disappering after 1.1.5 upgrade 
   (CASSANDRA-4698, 4752)
 * (CLI) display elapsed time in 2 fraction digits (CASSANDRA-3460)
 * add authentication support to sstableloader (CASSANDRA-4712)
 * Fix CQL3 'is reversed' logic (CASSANDRA-4716, 4759)
 * (CQL3) Don't return ReversedType in result set metadata (CASSANDRA-4717)
 * Backport adding AlterKeyspace statement (CASSANDRA-4611)
 * (CQL3) Correcty accept upper-case data types (CASSANDRA-4770)
 * Add binary protocol events for schema changes (CASSANDRA-4684)
Merged from 1.0:
 * Switch from NBHM to CHM in MessagingService's callback map, which
   prevents OOM in long-running instances (CASSANDRA-4708)


1.1.5
 * add SecondaryIndex.reload API (CASSANDRA-4581)
 * use millis + atomicint for commitlog segment creation instead of
   nanotime, which has issues under some hypervisors (CASSANDRA-4601)
 * fix FD leak in slice queries (CASSANDRA-4571)
 * avoid recursion in leveled compaction (CASSANDRA-4587)
 * increase stack size under Java7 to 180K
 * Log(info) schema changes (CASSANDRA-4547)
 * Change nodetool setcachecapcity to manipulate global caches (CASSANDRA-4563)
 * (cql3) fix setting compaction strategy (CASSANDRA-4597)
 * fix broken system.schema_* timestamps on system startup (CASSANDRA-4561)
 * fix wrong skip of cache saving (CASSANDRA-4533)
 * Avoid NPE when lost+found is in data dir (CASSANDRA-4572)
 * Respect five-minute flush moratorium after initial CL replay (CASSANDRA-4474)
 * Adds ntp as recommended in debian packaging (CASSANDRA-4606)
 * Configurable transport in CF Record{Reader|Writer} (CASSANDRA-4558)
 * (cql3) fix potential NPE with both equal and unequal restriction (CASSANDRA-4532)
 * (cql3) improves ORDER BY validation (CASSANDRA-4624)
 * Fix potential deadlock during counter writes (CASSANDRA-4578)
 * Fix cql error with ORDER BY when using IN (CASSANDRA-4612)
Merged from 1.0:
 * increase Xss to 160k to accomodate latest 1.6 JVMs (CASSANDRA-4602)
 * fix toString of hint destination tokens (CASSANDRA-4568)
 * Fix multiple values for CurrentLocal NodeID (CASSANDRA-4626)


1.1.4
 * fix offline scrub to catch >= out of order rows (CASSANDRA-4411)
 * fix cassandra-env.sh on RHEL and other non-dash-based systems 
   (CASSANDRA-4494)
Merged from 1.0:
 * (Hadoop) fix setting key length for old-style mapred api (CASSANDRA-4534)
 * (Hadoop) fix iterating through a resultset consisting entirely
   of tombstoned rows (CASSANDRA-4466)


1.1.3
 * (cqlsh) add COPY TO (CASSANDRA-4434)
 * munmap commitlog segments before rename (CASSANDRA-4337)
 * (JMX) rename getRangeKeySample to sampleKeyRange to avoid returning
   multi-MB results as an attribute (CASSANDRA-4452)
 * flush based on data size, not throughput; overwritten columns no 
   longer artificially inflate liveRatio (CASSANDRA-4399)
 * update default commitlog segment size to 32MB and total commitlog
   size to 32/1024 MB for 32/64 bit JVMs, respectively (CASSANDRA-4422)
 * avoid using global partitioner to estimate ranges in index sstables
   (CASSANDRA-4403)
 * restore pre-CASSANDRA-3862 approach to removing expired tombstones
   from row cache during compaction (CASSANDRA-4364)
 * (stress) support for CQL prepared statements (CASSANDRA-3633)
 * Correctly catch exception when Snappy cannot be loaded (CASSANDRA-4400)
 * (cql3) Support ORDER BY when IN condition is given in WHERE clause (CASSANDRA-4327)
 * (cql3) delete "component_index" column on DROP TABLE call (CASSANDRA-4420)
 * change nanoTime() to currentTimeInMillis() in schema related code (CASSANDRA-4432)
 * add a token generation tool (CASSANDRA-3709)
 * Fix LCS bug with sstable containing only 1 row (CASSANDRA-4411)
 * fix "Can't Modify Index Name" problem on CF update (CASSANDRA-4439)
 * Fix assertion error in getOverlappingSSTables during repair (CASSANDRA-4456)
 * fix nodetool's setcompactionthreshold command (CASSANDRA-4455)
 * Ensure compacted files are never used, to avoid counter overcount (CASSANDRA-4436)
Merged from 1.0:
 * Push the validation of secondary index values to the SecondaryIndexManager (CASSANDRA-4240)
 * allow dropping columns shadowed by not-yet-expired supercolumn or row
   tombstones in PrecompactedRow (CASSANDRA-4396)


1.1.2
 * Fix cleanup not deleting index entries (CASSANDRA-4379)
 * Use correct partitioner when saving + loading caches (CASSANDRA-4331)
 * Check schema before trying to export sstable (CASSANDRA-2760)
 * Raise a meaningful exception instead of NPE when PFS encounters
   an unconfigured node + no default (CASSANDRA-4349)
 * fix bug in sstable blacklisting with LCS (CASSANDRA-4343)
 * LCS no longer promotes tiny sstables out of L0 (CASSANDRA-4341)
 * skip tombstones during hint replay (CASSANDRA-4320)
 * fix NPE in compactionstats (CASSANDRA-4318)
 * enforce 1m min keycache for auto (CASSANDRA-4306)
 * Have DeletedColumn.isMFD always return true (CASSANDRA-4307)
 * (cql3) exeption message for ORDER BY constraints said primary filter can be
    an IN clause, which is misleading (CASSANDRA-4319)
 * (cql3) Reject (not yet supported) creation of 2ndardy indexes on tables with
   composite primary keys (CASSANDRA-4328)
 * Set JVM stack size to 160k for java 7 (CASSANDRA-4275)
 * cqlsh: add COPY command to load data from CSV flat files (CASSANDRA-4012)
 * CFMetaData.fromThrift to throw ConfigurationException upon error (CASSANDRA-4353)
 * Use CF comparator to sort indexed columns in SecondaryIndexManager
   (CASSANDRA-4365)
 * add strategy_options to the KSMetaData.toString() output (CASSANDRA-4248)
 * (cql3) fix range queries containing unqueried results (CASSANDRA-4372)
 * (cql3) allow updating column_alias types (CASSANDRA-4041)
 * (cql3) Fix deletion bug (CASSANDRA-4193)
 * Fix computation of overlapping sstable for leveled compaction (CASSANDRA-4321)
 * Improve scrub and allow to run it offline (CASSANDRA-4321)
 * Fix assertionError in StorageService.bulkLoad (CASSANDRA-4368)
 * (cqlsh) add option to authenticate to a keyspace at startup (CASSANDRA-4108)
 * (cqlsh) fix ASSUME functionality (CASSANDRA-4352)
 * Fix ColumnFamilyRecordReader to not return progress > 100% (CASSANDRA-3942)
Merged from 1.0:
 * Set gc_grace on index CF to 0 (CASSANDRA-4314)


1.1.1
 * add populate_io_cache_on_flush option (CASSANDRA-2635)
 * allow larger cache capacities than 2GB (CASSANDRA-4150)
 * add getsstables command to nodetool (CASSANDRA-4199)
 * apply parent CF compaction settings to secondary index CFs (CASSANDRA-4280)
 * preserve commitlog size cap when recycling segments at startup
   (CASSANDRA-4201)
 * (Hadoop) fix split generation regression (CASSANDRA-4259)
 * ignore min/max compactions settings in LCS, while preserving
   behavior that min=max=0 disables autocompaction (CASSANDRA-4233)
 * log number of rows read from saved cache (CASSANDRA-4249)
 * calculate exact size required for cleanup operations (CASSANDRA-1404)
 * avoid blocking additional writes during flush when the commitlog
   gets behind temporarily (CASSANDRA-1991)
 * enable caching on index CFs based on data CF cache setting (CASSANDRA-4197)
 * warn on invalid replication strategy creation options (CASSANDRA-4046)
 * remove [Freeable]Memory finalizers (CASSANDRA-4222)
 * include tombstone size in ColumnFamily.size, which can prevent OOM
   during sudden mass delete operations by yielding a nonzero liveRatio
   (CASSANDRA-3741)
 * Open 1 sstableScanner per level for leveled compaction (CASSANDRA-4142)
 * Optimize reads when row deletion timestamps allow us to restrict
   the set of sstables we check (CASSANDRA-4116)
 * add support for commitlog archiving and point-in-time recovery
   (CASSANDRA-3690)
 * avoid generating redundant compaction tasks during streaming
   (CASSANDRA-4174)
 * add -cf option to nodetool snapshot, and takeColumnFamilySnapshot to
   StorageService mbean (CASSANDRA-556)
 * optimize cleanup to drop entire sstables where possible (CASSANDRA-4079)
 * optimize truncate when autosnapshot is disabled (CASSANDRA-4153)
 * update caches to use byte[] keys to reduce memory overhead (CASSANDRA-3966)
 * add column limit to cli (CASSANDRA-3012, 4098)
 * clean up and optimize DataOutputBuffer, used by CQL compression and
   CompositeType (CASSANDRA-4072)
 * optimize commitlog checksumming (CASSANDRA-3610)
 * identify and blacklist corrupted SSTables from future compactions 
   (CASSANDRA-2261)
 * Move CfDef and KsDef validation out of thrift (CASSANDRA-4037)
 * Expose API to repair a user provided range (CASSANDRA-3912)
 * Add way to force the cassandra-cli to refresh its schema (CASSANDRA-4052)
 * Avoid having replicate on write tasks stacking up at CL.ONE (CASSANDRA-2889)
 * (cql3) Backwards compatibility for composite comparators in non-cql3-aware
   clients (CASSANDRA-4093)
 * (cql3) Fix order by for reversed queries (CASSANDRA-4160)
 * (cql3) Add ReversedType support (CASSANDRA-4004)
 * (cql3) Add timeuuid type (CASSANDRA-4194)
 * (cql3) Minor fixes (CASSANDRA-4185)
 * (cql3) Fix prepared statement in BATCH (CASSANDRA-4202)
 * (cql3) Reduce the list of reserved keywords (CASSANDRA-4186)
 * (cql3) Move max/min compaction thresholds to compaction strategy options
   (CASSANDRA-4187)
 * Fix exception during move when localhost is the only source (CASSANDRA-4200)
 * (cql3) Allow paging through non-ordered partitioner results (CASSANDRA-3771)
 * (cql3) Fix drop index (CASSANDRA-4192)
 * (cql3) Don't return range ghosts anymore (CASSANDRA-3982)
 * fix re-creating Keyspaces/ColumnFamilies with the same name as dropped
   ones (CASSANDRA-4219)
 * fix SecondaryIndex LeveledManifest save upon snapshot (CASSANDRA-4230)
 * fix missing arrayOffset in FBUtilities.hash (CASSANDRA-4250)
 * (cql3) Add name of parameters in CqlResultSet (CASSANDRA-4242)
 * (cql3) Correctly validate order by queries (CASSANDRA-4246)
 * rename stress to cassandra-stress for saner packaging (CASSANDRA-4256)
 * Fix exception on colum metadata with non-string comparator (CASSANDRA-4269)
 * Check for unknown/invalid compression options (CASSANDRA-4266)
 * (cql3) Adds simple access to column timestamp and ttl (CASSANDRA-4217)
 * (cql3) Fix range queries with secondary indexes (CASSANDRA-4257)
 * Better error messages from improper input in cli (CASSANDRA-3865)
 * Try to stop all compaction upon Keyspace or ColumnFamily drop (CASSANDRA-4221)
 * (cql3) Allow keyspace properties to contain hyphens (CASSANDRA-4278)
 * (cql3) Correctly validate keyspace access in create table (CASSANDRA-4296)
 * Avoid deadlock in migration stage (CASSANDRA-3882)
 * Take supercolumn names and deletion info into account in memtable throughput
   (CASSANDRA-4264)
 * Add back backward compatibility for old style replication factor (CASSANDRA-4294)
 * Preserve compatibility with pre-1.1 index queries (CASSANDRA-4262)
Merged from 1.0:
 * Fix super columns bug where cache is not updated (CASSANDRA-4190)
 * fix maxTimestamp to include row tombstones (CASSANDRA-4116)
 * (CLI) properly handle quotes in create/update keyspace commands (CASSANDRA-4129)
 * Avoids possible deadlock during bootstrap (CASSANDRA-4159)
 * fix stress tool that hangs forever on timeout or error (CASSANDRA-4128)
 * stress tool to return appropriate exit code on failure (CASSANDRA-4188)
 * fix compaction NPE when out of disk space and assertions disabled
   (CASSANDRA-3985)
 * synchronize LCS getEstimatedTasks to avoid CME (CASSANDRA-4255)
 * ensure unique streaming session id's (CASSANDRA-4223)
 * kick off background compaction when min/max thresholds change 
   (CASSANDRA-4279)
 * improve ability of STCS.getBuckets to deal with 100s of 1000s of
   sstables, such as when convertinb back from LCS (CASSANDRA-4287)
 * Oversize integer in CQL throws NumberFormatException (CASSANDRA-4291)
 * fix 1.0.x node join to mixed version cluster, other nodes >= 1.1 (CASSANDRA-4195)
 * Fix LCS splitting sstable base on uncompressed size (CASSANDRA-4419)
 * Push the validation of secondary index values to the SecondaryIndexManager (CASSANDRA-4240)
 * Don't purge columns during upgradesstables (CASSANDRA-4462)
 * Make cqlsh work with piping (CASSANDRA-4113)
 * Validate arguments for nodetool decommission (CASSANDRA-4061)
 * Report thrift status in nodetool info (CASSANDRA-4010)


1.1.0-final
 * average a reduced liveRatio estimate with the previous one (CASSANDRA-4065)
 * Allow KS and CF names up to 48 characters (CASSANDRA-4157)
 * fix stress build (CASSANDRA-4140)
 * add time remaining estimate to nodetool compactionstats (CASSANDRA-4167)
 * (cql) fix NPE in cql3 ALTER TABLE (CASSANDRA-4163)
 * (cql) Add support for CL.TWO and CL.THREE in CQL (CASSANDRA-4156)
 * (cql) Fix type in CQL3 ALTER TABLE preventing update (CASSANDRA-4170)
 * (cql) Throw invalid exception from CQL3 on obsolete options (CASSANDRA-4171)
 * (cqlsh) fix recognizing uppercase SELECT keyword (CASSANDRA-4161)
 * Pig: wide row support (CASSANDRA-3909)
Merged from 1.0:
 * avoid streaming empty files with bulk loader if sstablewriter errors out
   (CASSANDRA-3946)


1.1-rc1
 * Include stress tool in binary builds (CASSANDRA-4103)
 * (Hadoop) fix wide row iteration when last row read was deleted
   (CASSANDRA-4154)
 * fix read_repair_chance to really default to 0.1 in the cli (CASSANDRA-4114)
 * Adds caching and bloomFilterFpChange to CQL options (CASSANDRA-4042)
 * Adds posibility to autoconfigure size of the KeyCache (CASSANDRA-4087)
 * fix KEYS index from skipping results (CASSANDRA-3996)
 * Remove sliced_buffer_size_in_kb dead option (CASSANDRA-4076)
 * make loadNewSStable preserve sstable version (CASSANDRA-4077)
 * Respect 1.0 cache settings as much as possible when upgrading 
   (CASSANDRA-4088)
 * relax path length requirement for sstable files when upgrading on 
   non-Windows platforms (CASSANDRA-4110)
 * fix terminination of the stress.java when errors were encountered
   (CASSANDRA-4128)
 * Move CfDef and KsDef validation out of thrift (CASSANDRA-4037)
 * Fix get_paged_slice (CASSANDRA-4136)
 * CQL3: Support slice with exclusive start and stop (CASSANDRA-3785)
Merged from 1.0:
 * support PropertyFileSnitch in bulk loader (CASSANDRA-4145)
 * add auto_snapshot option allowing disabling snapshot before drop/truncate
   (CASSANDRA-3710)
 * allow short snitch names (CASSANDRA-4130)


1.1-beta2
 * rename loaded sstables to avoid conflicts with local snapshots
   (CASSANDRA-3967)
 * start hint replay as soon as FD notifies that the target is back up
   (CASSANDRA-3958)
 * avoid unproductive deserializing of cached rows during compaction
   (CASSANDRA-3921)
 * fix concurrency issues with CQL keyspace creation (CASSANDRA-3903)
 * Show Effective Owership via Nodetool ring <keyspace> (CASSANDRA-3412)
 * Update ORDER BY syntax for CQL3 (CASSANDRA-3925)
 * Fix BulkRecordWriter to not throw NPE if reducer gets no map data from Hadoop (CASSANDRA-3944)
 * Fix bug with counters in super columns (CASSANDRA-3821)
 * Remove deprecated merge_shard_chance (CASSANDRA-3940)
 * add a convenient way to reset a node's schema (CASSANDRA-2963)
 * fix for intermittent SchemaDisagreementException (CASSANDRA-3884)
 * CLI `list <CF>` to limit number of columns and their order (CASSANDRA-3012)
 * ignore deprecated KsDef/CfDef/ColumnDef fields in native schema (CASSANDRA-3963)
 * CLI to report when unsupported column_metadata pair was given (CASSANDRA-3959)
 * reincarnate removed and deprecated KsDef/CfDef attributes (CASSANDRA-3953)
 * Fix race between writes and read for cache (CASSANDRA-3862)
 * perform static initialization of StorageProxy on start-up (CASSANDRA-3797)
 * support trickling fsync() on writes (CASSANDRA-3950)
 * expose counters for unavailable/timeout exceptions given to thrift clients (CASSANDRA-3671)
 * avoid quadratic startup time in LeveledManifest (CASSANDRA-3952)
 * Add type information to new schema_ columnfamilies and remove thrift
   serialization for schema (CASSANDRA-3792)
 * add missing column validator options to the CLI help (CASSANDRA-3926)
 * skip reading saved key cache if CF's caching strategy is NONE or ROWS_ONLY (CASSANDRA-3954)
 * Unify migration code (CASSANDRA-4017)
Merged from 1.0:
 * cqlsh: guess correct version of Python for Arch Linux (CASSANDRA-4090)
 * (CLI) properly handle quotes in create/update keyspace commands (CASSANDRA-4129)
 * Avoids possible deadlock during bootstrap (CASSANDRA-4159)
 * fix stress tool that hangs forever on timeout or error (CASSANDRA-4128)
 * Fix super columns bug where cache is not updated (CASSANDRA-4190)
 * stress tool to return appropriate exit code on failure (CASSANDRA-4188)


1.0.9
 * improve index sampling performance (CASSANDRA-4023)
 * always compact away deleted hints immediately after handoff (CASSANDRA-3955)
 * delete hints from dropped ColumnFamilies on handoff instead of
   erroring out (CASSANDRA-3975)
 * add CompositeType ref to the CLI doc for create/update column family (CASSANDRA-3980)
 * Pig: support Counter ColumnFamilies (CASSANDRA-3973)
 * Pig: Composite column support (CASSANDRA-3684)
 * Avoid NPE during repair when a keyspace has no CFs (CASSANDRA-3988)
 * Fix division-by-zero error on get_slice (CASSANDRA-4000)
 * don't change manifest level for cleanup, scrub, and upgradesstables
   operations under LeveledCompactionStrategy (CASSANDRA-3989, 4112)
 * fix race leading to super columns assertion failure (CASSANDRA-3957)
 * fix NPE on invalid CQL delete command (CASSANDRA-3755)
 * allow custom types in CLI's assume command (CASSANDRA-4081)
 * fix totalBytes count for parallel compactions (CASSANDRA-3758)
 * fix intermittent NPE in get_slice (CASSANDRA-4095)
 * remove unnecessary asserts in native code interfaces (CASSANDRA-4096)
 * Validate blank keys in CQL to avoid assertion errors (CASSANDRA-3612)
 * cqlsh: fix bad decoding of some column names (CASSANDRA-4003)
 * cqlsh: fix incorrect padding with unicode chars (CASSANDRA-4033)
 * Fix EC2 snitch incorrectly reporting region (CASSANDRA-4026)
 * Shut down thrift during decommission (CASSANDRA-4086)
 * Expose nodetool cfhistograms for 2ndary indexes (CASSANDRA-4063)
Merged from 0.8:
 * Fix ConcurrentModificationException in gossiper (CASSANDRA-4019)


1.1-beta1
 * (cqlsh)
   + add SOURCE and CAPTURE commands, and --file option (CASSANDRA-3479)
   + add ALTER COLUMNFAMILY WITH (CASSANDRA-3523)
   + bundle Python dependencies with Cassandra (CASSANDRA-3507)
   + added to Debian package (CASSANDRA-3458)
   + display byte data instead of erroring out on decode failure 
     (CASSANDRA-3874)
 * add nodetool rebuild_index (CASSANDRA-3583)
 * add nodetool rangekeysample (CASSANDRA-2917)
 * Fix streaming too much data during move operations (CASSANDRA-3639)
 * Nodetool and CLI connect to localhost by default (CASSANDRA-3568)
 * Reduce memory used by primary index sample (CASSANDRA-3743)
 * (Hadoop) separate input/output configurations (CASSANDRA-3197, 3765)
 * avoid returning internal Cassandra classes over JMX (CASSANDRA-2805)
 * add row-level isolation via SnapTree (CASSANDRA-2893)
 * Optimize key count estimation when opening sstable on startup
   (CASSANDRA-2988)
 * multi-dc replication optimization supporting CL > ONE (CASSANDRA-3577)
 * add command to stop compactions (CASSANDRA-1740, 3566, 3582)
 * multithreaded streaming (CASSANDRA-3494)
 * removed in-tree redhat spec (CASSANDRA-3567)
 * "defragment" rows for name-based queries under STCS, again (CASSANDRA-2503)
 * Recycle commitlog segments for improved performance 
   (CASSANDRA-3411, 3543, 3557, 3615)
 * update size-tiered compaction to prioritize small tiers (CASSANDRA-2407)
 * add message expiration logic to OutboundTcpConnection (CASSANDRA-3005)
 * off-heap cache to use sun.misc.Unsafe instead of JNA (CASSANDRA-3271)
 * EACH_QUORUM is only supported for writes (CASSANDRA-3272)
 * replace compactionlock use in schema migration by checking CFS.isValid
   (CASSANDRA-3116)
 * recognize that "SELECT first ... *" isn't really "SELECT *" (CASSANDRA-3445)
 * Use faster bytes comparison (CASSANDRA-3434)
 * Bulk loader is no longer a fat client, (HADOOP) bulk load output format
   (CASSANDRA-3045)
 * (Hadoop) add support for KeyRange.filter
 * remove assumption that keys and token are in bijection
   (CASSANDRA-1034, 3574, 3604)
 * always remove endpoints from delevery queue in HH (CASSANDRA-3546)
 * fix race between cf flush and its 2ndary indexes flush (CASSANDRA-3547)
 * fix potential race in AES when a repair fails (CASSANDRA-3548)
 * Remove columns shadowed by a deleted container even when we cannot purge
   (CASSANDRA-3538)
 * Improve memtable slice iteration performance (CASSANDRA-3545)
 * more efficient allocation of small bloom filters (CASSANDRA-3618)
 * Use separate writer thread in SSTableSimpleUnsortedWriter (CASSANDRA-3619)
 * fsync the directory after new sstable or commitlog segment are created (CASSANDRA-3250)
 * fix minor issues reported by FindBugs (CASSANDRA-3658)
 * global key/row caches (CASSANDRA-3143, 3849)
 * optimize memtable iteration during range scan (CASSANDRA-3638)
 * introduce 'crc_check_chance' in CompressionParameters to support
   a checksum percentage checking chance similarly to read-repair (CASSANDRA-3611)
 * a way to deactivate global key/row cache on per-CF basis (CASSANDRA-3667)
 * fix LeveledCompactionStrategy broken because of generation pre-allocation
   in LeveledManifest (CASSANDRA-3691)
 * finer-grained control over data directories (CASSANDRA-2749)
 * Fix ClassCastException during hinted handoff (CASSANDRA-3694)
 * Upgrade Thrift to 0.7 (CASSANDRA-3213)
 * Make stress.java insert operation to use microseconds (CASSANDRA-3725)
 * Allows (internally) doing a range query with a limit of columns instead of
   rows (CASSANDRA-3742)
 * Allow rangeSlice queries to be start/end inclusive/exclusive (CASSANDRA-3749)
 * Fix BulkLoader to support new SSTable layout and add stream
   throttling to prevent an NPE when there is no yaml config (CASSANDRA-3752)
 * Allow concurrent schema migrations (CASSANDRA-1391, 3832)
 * Add SnapshotCommand to trigger snapshot on remote node (CASSANDRA-3721)
 * Make CFMetaData conversions to/from thrift/native schema inverses
   (CASSANDRA_3559)
 * Add initial code for CQL 3.0-beta (CASSANDRA-2474, 3781, 3753)
 * Add wide row support for ColumnFamilyInputFormat (CASSANDRA-3264)
 * Allow extending CompositeType comparator (CASSANDRA-3657)
 * Avoids over-paging during get_count (CASSANDRA-3798)
 * Add new command to rebuild a node without (repair) merkle tree calculations
   (CASSANDRA-3483, 3922)
 * respect not only row cache capacity but caching mode when
   trying to read data (CASSANDRA-3812)
 * fix system tests (CASSANDRA-3827)
 * CQL support for altering row key type in ALTER TABLE (CASSANDRA-3781)
 * turn compression on by default (CASSANDRA-3871)
 * make hexToBytes refuse invalid input (CASSANDRA-2851)
 * Make secondary indexes CF inherit compression and compaction from their
   parent CF (CASSANDRA-3877)
 * Finish cleanup up tombstone purge code (CASSANDRA-3872)
 * Avoid NPE on aboarted stream-out sessions (CASSANDRA-3904)
 * BulkRecordWriter throws NPE for counter columns (CASSANDRA-3906)
 * Support compression using BulkWriter (CASSANDRA-3907)


1.0.8
 * fix race between cleanup and flush on secondary index CFSes (CASSANDRA-3712)
 * avoid including non-queried nodes in rangeslice read repair
   (CASSANDRA-3843)
 * Only snapshot CF being compacted for snapshot_before_compaction 
   (CASSANDRA-3803)
 * Log active compactions in StatusLogger (CASSANDRA-3703)
 * Compute more accurate compaction score per level (CASSANDRA-3790)
 * Return InvalidRequest when using a keyspace that doesn't exist
   (CASSANDRA-3764)
 * disallow user modification of System keyspace (CASSANDRA-3738)
 * allow using sstable2json on secondary index data (CASSANDRA-3738)
 * (cqlsh) add DESCRIBE COLUMNFAMILIES (CASSANDRA-3586)
 * (cqlsh) format blobs correctly and use colors to improve output
   readability (CASSANDRA-3726)
 * synchronize BiMap of bootstrapping tokens (CASSANDRA-3417)
 * show index options in CLI (CASSANDRA-3809)
 * add optional socket timeout for streaming (CASSANDRA-3838)
 * fix truncate not to leave behind non-CFS backed secondary indexes
   (CASSANDRA-3844)
 * make CLI `show schema` to use output stream directly instead
   of StringBuilder (CASSANDRA-3842)
 * remove the wait on hint future during write (CASSANDRA-3870)
 * (cqlsh) ignore missing CfDef opts (CASSANDRA-3933)
 * (cqlsh) look for cqlshlib relative to realpath (CASSANDRA-3767)
 * Fix short read protection (CASSANDRA-3934)
 * Make sure infered and actual schema match (CASSANDRA-3371)
 * Fix NPE during HH delivery (CASSANDRA-3677)
 * Don't put boostrapping node in 'hibernate' status (CASSANDRA-3737)
 * Fix double quotes in windows bat files (CASSANDRA-3744)
 * Fix bad validator lookup (CASSANDRA-3789)
 * Fix soft reset in EC2MultiRegionSnitch (CASSANDRA-3835)
 * Don't leave zombie connections with THSHA thrift server (CASSANDRA-3867)
 * (cqlsh) fix deserialization of data (CASSANDRA-3874)
 * Fix removetoken force causing an inconsistent state (CASSANDRA-3876)
 * Fix ahndling of some types with Pig (CASSANDRA-3886)
 * Don't allow to drop the system keyspace (CASSANDRA-3759)
 * Make Pig deletes disabled by default and configurable (CASSANDRA-3628)
Merged from 0.8:
 * (Pig) fix CassandraStorage to use correct comparator in Super ColumnFamily
   case (CASSANDRA-3251)
 * fix thread safety issues in commitlog replay, primarily affecting
   systems with many (100s) of CF definitions (CASSANDRA-3751)
 * Fix relevant tombstone ignored with super columns (CASSANDRA-3875)


1.0.7
 * fix regression in HH page size calculation (CASSANDRA-3624)
 * retry failed stream on IOException (CASSANDRA-3686)
 * allow configuring bloom_filter_fp_chance (CASSANDRA-3497)
 * attempt hint delivery every ten minutes, or when failure detector
   notifies us that a node is back up, whichever comes first.  hint
   handoff throttle delay default changed to 1ms, from 50 (CASSANDRA-3554)
 * add nodetool setstreamthroughput (CASSANDRA-3571)
 * fix assertion when dropping a columnfamily with no sstables (CASSANDRA-3614)
 * more efficient allocation of small bloom filters (CASSANDRA-3618)
 * CLibrary.createHardLinkWithExec() to check for errors (CASSANDRA-3101)
 * Avoid creating empty and non cleaned writer during compaction (CASSANDRA-3616)
 * stop thrift service in shutdown hook so we can quiesce MessagingService
   (CASSANDRA-3335)
 * (CQL) compaction_strategy_options and compression_parameters for
   CREATE COLUMNFAMILY statement (CASSANDRA-3374)
 * Reset min/max compaction threshold when creating size tiered compaction
   strategy (CASSANDRA-3666)
 * Don't ignore IOException during compaction (CASSANDRA-3655)
 * Fix assertion error for CF with gc_grace=0 (CASSANDRA-3579)
 * Shutdown ParallelCompaction reducer executor after use (CASSANDRA-3711)
 * Avoid < 0 value for pending tasks in leveled compaction (CASSANDRA-3693)
 * (Hadoop) Support TimeUUID in Pig CassandraStorage (CASSANDRA-3327)
 * Check schema is ready before continuing boostrapping (CASSANDRA-3629)
 * Catch overflows during parsing of chunk_length_kb (CASSANDRA-3644)
 * Improve stream protocol mismatch errors (CASSANDRA-3652)
 * Avoid multiple thread doing HH to the same target (CASSANDRA-3681)
 * Add JMX property for rp_timeout_in_ms (CASSANDRA-2940)
 * Allow DynamicCompositeType to compare component of different types
   (CASSANDRA-3625)
 * Flush non-cfs backed secondary indexes (CASSANDRA-3659)
 * Secondary Indexes should report memory consumption (CASSANDRA-3155)
 * fix for SelectStatement start/end key are not set correctly
   when a key alias is involved (CASSANDRA-3700)
 * fix CLI `show schema` command insert of an extra comma in
   column_metadata (CASSANDRA-3714)
Merged from 0.8:
 * avoid logging (harmless) exception when GC takes < 1ms (CASSANDRA-3656)
 * prevent new nodes from thinking down nodes are up forever (CASSANDRA-3626)
 * use correct list of replicas for LOCAL_QUORUM reads when read repair
   is disabled (CASSANDRA-3696)
 * block on flush before compacting hints (may prevent OOM) (CASSANDRA-3733)


1.0.6
 * (CQL) fix cqlsh support for replicate_on_write (CASSANDRA-3596)
 * fix adding to leveled manifest after streaming (CASSANDRA-3536)
 * filter out unavailable cipher suites when using encryption (CASSANDRA-3178)
 * (HADOOP) add old-style api support for CFIF and CFRR (CASSANDRA-2799)
 * Support TimeUUIDType column names in Stress.java tool (CASSANDRA-3541)
 * (CQL) INSERT/UPDATE/DELETE/TRUNCATE commands should allow CF names to
   be qualified by keyspace (CASSANDRA-3419)
 * always remove endpoints from delevery queue in HH (CASSANDRA-3546)
 * fix race between cf flush and its 2ndary indexes flush (CASSANDRA-3547)
 * fix potential race in AES when a repair fails (CASSANDRA-3548)
 * fix default value validation usage in CLI SET command (CASSANDRA-3553)
 * Optimize componentsFor method for compaction and startup time
   (CASSANDRA-3532)
 * (CQL) Proper ColumnFamily metadata validation on CREATE COLUMNFAMILY 
   (CASSANDRA-3565)
 * fix compression "chunk_length_kb" option to set correct kb value for 
   thrift/avro (CASSANDRA-3558)
 * fix missing response during range slice repair (CASSANDRA-3551)
 * 'describe ring' moved from CLI to nodetool and available through JMX (CASSANDRA-3220)
 * add back partitioner to sstable metadata (CASSANDRA-3540)
 * fix NPE in get_count for counters (CASSANDRA-3601)
Merged from 0.8:
 * remove invalid assertion that table was opened before dropping it
   (CASSANDRA-3580)
 * range and index scans now only send requests to enough replicas to
   satisfy requested CL + RR (CASSANDRA-3598)
 * use cannonical host for local node in nodetool info (CASSANDRA-3556)
 * remove nonlocal DC write optimization since it only worked with
   CL.ONE or CL.LOCAL_QUORUM (CASSANDRA-3577, 3585)
 * detect misuses of CounterColumnType (CASSANDRA-3422)
 * turn off string interning in json2sstable, take 2 (CASSANDRA-2189)
 * validate compression parameters on add/update of the ColumnFamily 
   (CASSANDRA-3573)
 * Check for 0.0.0.0 is incorrect in CFIF (CASSANDRA-3584)
 * Increase vm.max_map_count in debian packaging (CASSANDRA-3563)
 * gossiper will never add itself to saved endpoints (CASSANDRA-3485)


1.0.5
 * revert CASSANDRA-3407 (see CASSANDRA-3540)
 * fix assertion error while forwarding writes to local nodes (CASSANDRA-3539)


1.0.4
 * fix self-hinting of timed out read repair updates and make hinted handoff
   less prone to OOMing a coordinator (CASSANDRA-3440)
 * expose bloom filter sizes via JMX (CASSANDRA-3495)
 * enforce RP tokens 0..2**127 (CASSANDRA-3501)
 * canonicalize paths exposed through JMX (CASSANDRA-3504)
 * fix "liveSize" stat when sstables are removed (CASSANDRA-3496)
 * add bloom filter FP rates to nodetool cfstats (CASSANDRA-3347)
 * record partitioner in sstable metadata component (CASSANDRA-3407)
 * add new upgradesstables nodetool command (CASSANDRA-3406)
 * skip --debug requirement to see common exceptions in CLI (CASSANDRA-3508)
 * fix incorrect query results due to invalid max timestamp (CASSANDRA-3510)
 * make sstableloader recognize compressed sstables (CASSANDRA-3521)
 * avoids race in OutboundTcpConnection in multi-DC setups (CASSANDRA-3530)
 * use SETLOCAL in cassandra.bat (CASSANDRA-3506)
 * fix ConcurrentModificationException in Table.all() (CASSANDRA-3529)
Merged from 0.8:
 * fix concurrence issue in the FailureDetector (CASSANDRA-3519)
 * fix array out of bounds error in counter shard removal (CASSANDRA-3514)
 * avoid dropping tombstones when they might still be needed to shadow
   data in a different sstable (CASSANDRA-2786)


1.0.3
 * revert name-based query defragmentation aka CASSANDRA-2503 (CASSANDRA-3491)
 * fix invalidate-related test failures (CASSANDRA-3437)
 * add next-gen cqlsh to bin/ (CASSANDRA-3188, 3131, 3493)
 * (CQL) fix handling of rows with no columns (CASSANDRA-3424, 3473)
 * fix querying supercolumns by name returning only a subset of
   subcolumns or old subcolumn versions (CASSANDRA-3446)
 * automatically compute sha1 sum for uncompressed data files (CASSANDRA-3456)
 * fix reading metadata/statistics component for version < h (CASSANDRA-3474)
 * add sstable forward-compatibility (CASSANDRA-3478)
 * report compression ratio in CFSMBean (CASSANDRA-3393)
 * fix incorrect size exception during streaming of counters (CASSANDRA-3481)
 * (CQL) fix for counter decrement syntax (CASSANDRA-3418)
 * Fix race introduced by CASSANDRA-2503 (CASSANDRA-3482)
 * Fix incomplete deletion of delivered hints (CASSANDRA-3466)
 * Avoid rescheduling compactions when no compaction was executed 
   (CASSANDRA-3484)
 * fix handling of the chunk_length_kb compression options (CASSANDRA-3492)
Merged from 0.8:
 * fix updating CF row_cache_provider (CASSANDRA-3414)
 * CFMetaData.convertToThrift method to set RowCacheProvider (CASSANDRA-3405)
 * acquire compactionlock during truncate (CASSANDRA-3399)
 * fix displaying cfdef entries for super columnfamilies (CASSANDRA-3415)
 * Make counter shard merging thread safe (CASSANDRA-3178)
 * Revert CASSANDRA-2855
 * Fix bug preventing the use of efficient cross-DC writes (CASSANDRA-3472)
 * `describe ring` command for CLI (CASSANDRA-3220)
 * (Hadoop) skip empty rows when entire row is requested, redux (CASSANDRA-2855)


1.0.2
 * "defragment" rows for name-based queries under STCS (CASSANDRA-2503)
 * Add timing information to cassandra-cli GET/SET/LIST queries (CASSANDRA-3326)
 * Only create one CompressionMetadata object per sstable (CASSANDRA-3427)
 * cleanup usage of StorageService.setMode() (CASSANDRA-3388)
 * Avoid large array allocation for compressed chunk offsets (CASSANDRA-3432)
 * fix DecimalType bytebuffer marshalling (CASSANDRA-3421)
 * fix bug that caused first column in per row indexes to be ignored 
   (CASSANDRA-3441)
 * add JMX call to clean (failed) repair sessions (CASSANDRA-3316)
 * fix sstableloader reference acquisition bug (CASSANDRA-3438)
 * fix estimated row size regression (CASSANDRA-3451)
 * make sure we don't return more columns than asked (CASSANDRA-3303, 3395)
Merged from 0.8:
 * acquire compactionlock during truncate (CASSANDRA-3399)
 * fix displaying cfdef entries for super columnfamilies (CASSANDRA-3415)


1.0.1
 * acquire references during index build to prevent delete problems
   on Windows (CASSANDRA-3314)
 * describe_ring should include datacenter/topology information (CASSANDRA-2882)
 * Thrift sockets are not properly buffered (CASSANDRA-3261)
 * performance improvement for bytebufferutil compare function (CASSANDRA-3286)
 * add system.versions ColumnFamily (CASSANDRA-3140)
 * reduce network copies (CASSANDRA-3333, 3373)
 * limit nodetool to 32MB of heap (CASSANDRA-3124)
 * (CQL) update parser to accept "timestamp" instead of "date" (CASSANDRA-3149)
 * Fix CLI `show schema` to include "compression_options" (CASSANDRA-3368)
 * Snapshot to include manifest under LeveledCompactionStrategy (CASSANDRA-3359)
 * (CQL) SELECT query should allow CF name to be qualified by keyspace (CASSANDRA-3130)
 * (CQL) Fix internal application error specifying 'using consistency ...'
   in lower case (CASSANDRA-3366)
 * fix Deflate compression when compression actually makes the data bigger
   (CASSANDRA-3370)
 * optimize UUIDGen to avoid lock contention on InetAddress.getLocalHost 
   (CASSANDRA-3387)
 * tolerate index being dropped mid-mutation (CASSANDRA-3334, 3313)
 * CompactionManager is now responsible for checking for new candidates
   post-task execution, enabling more consistent leveled compaction 
   (CASSANDRA-3391)
 * Cache HSHA threads (CASSANDRA-3372)
 * use CF/KS names as snapshot prefix for drop + truncate operations
   (CASSANDRA-2997)
 * Break bloom filters up to avoid heap fragmentation (CASSANDRA-2466)
 * fix cassandra hanging on jsvc stop (CASSANDRA-3302)
 * Avoid leveled compaction getting blocked on errors (CASSANDRA-3408)
 * Make reloading the compaction strategy safe (CASSANDRA-3409)
 * ignore 0.8 hints even if compaction begins before we try to purge
   them (CASSANDRA-3385)
 * remove procrun (bin\daemon) from Cassandra source tree and 
   artifacts (CASSANDRA-3331)
 * make cassandra compile under JDK7 (CASSANDRA-3275)
 * remove dependency of clientutil.jar to FBUtilities (CASSANDRA-3299)
 * avoid truncation errors by using long math on long values (CASSANDRA-3364)
 * avoid clock drift on some Windows machine (CASSANDRA-3375)
 * display cache provider in cli 'describe keyspace' command (CASSANDRA-3384)
 * fix incomplete topology information in describe_ring (CASSANDRA-3403)
 * expire dead gossip states based on time (CASSANDRA-2961)
 * improve CompactionTask extensibility (CASSANDRA-3330)
 * Allow one leveled compaction task to kick off another (CASSANDRA-3363)
 * allow encryption only between datacenters (CASSANDRA-2802)
Merged from 0.8:
 * fix truncate allowing data to be replayed post-restart (CASSANDRA-3297)
 * make iwriter final in IndexWriter to avoid NPE (CASSANDRA-2863)
 * (CQL) update grammar to require key clause in DELETE statement
   (CASSANDRA-3349)
 * (CQL) allow numeric keyspace names in USE statement (CASSANDRA-3350)
 * (Hadoop) skip empty rows when slicing the entire row (CASSANDRA-2855)
 * Fix handling of tombstone by SSTableExport/Import (CASSANDRA-3357)
 * fix ColumnIndexer to use long offsets (CASSANDRA-3358)
 * Improved CLI exceptions (CASSANDRA-3312)
 * Fix handling of tombstone by SSTableExport/Import (CASSANDRA-3357)
 * Only count compaction as active (for throttling) when they have
   successfully acquired the compaction lock (CASSANDRA-3344)
 * Display CLI version string on startup (CASSANDRA-3196)
 * (Hadoop) make CFIF try rpc_address or fallback to listen_address
   (CASSANDRA-3214)
 * (Hadoop) accept comma delimited lists of initial thrift connections
   (CASSANDRA-3185)
 * ColumnFamily min_compaction_threshold should be >= 2 (CASSANDRA-3342)
 * (Pig) add 0.8+ types and key validation type in schema (CASSANDRA-3280)
 * Fix completely removing column metadata using CLI (CASSANDRA-3126)
 * CLI `describe cluster;` output should be on separate lines for separate versions
   (CASSANDRA-3170)
 * fix changing durable_writes keyspace option during CF creation
   (CASSANDRA-3292)
 * avoid locking on update when no indexes are involved (CASSANDRA-3386)
 * fix assertionError during repair with ordered partitioners (CASSANDRA-3369)
 * correctly serialize key_validation_class for avro (CASSANDRA-3391)
 * don't expire counter tombstone after streaming (CASSANDRA-3394)
 * prevent nodes that failed to join from hanging around forever 
   (CASSANDRA-3351)
 * remove incorrect optimization from slice read path (CASSANDRA-3390)
 * Fix race in AntiEntropyService (CASSANDRA-3400)


1.0.0-final
 * close scrubbed sstable fd before deleting it (CASSANDRA-3318)
 * fix bug preventing obsolete commitlog segments from being removed
   (CASSANDRA-3269)
 * tolerate whitespace in seed CDL (CASSANDRA-3263)
 * Change default heap thresholds to max(min(1/2 ram, 1G), min(1/4 ram, 8GB))
   (CASSANDRA-3295)
 * Fix broken CompressedRandomAccessReaderTest (CASSANDRA-3298)
 * (CQL) fix type information returned for wildcard queries (CASSANDRA-3311)
 * add estimated tasks to LeveledCompactionStrategy (CASSANDRA-3322)
 * avoid including compaction cache-warming in keycache stats (CASSANDRA-3325)
 * run compaction and hinted handoff threads at MIN_PRIORITY (CASSANDRA-3308)
 * default hsha thrift server to cpu core count in rpc pool (CASSANDRA-3329)
 * add bin\daemon to binary tarball for Windows service (CASSANDRA-3331)
 * Fix places where uncompressed size of sstables was use in place of the
   compressed one (CASSANDRA-3338)
 * Fix hsha thrift server (CASSANDRA-3346)
 * Make sure repair only stream needed sstables (CASSANDRA-3345)


1.0.0-rc2
 * Log a meaningful warning when a node receives a message for a repair session
   that doesn't exist anymore (CASSANDRA-3256)
 * test for NUMA policy support as well as numactl presence (CASSANDRA-3245)
 * Fix FD leak when internode encryption is enabled (CASSANDRA-3257)
 * Remove incorrect assertion in mergeIterator (CASSANDRA-3260)
 * FBUtilities.hexToBytes(String) to throw NumberFormatException when string
   contains non-hex characters (CASSANDRA-3231)
 * Keep SimpleSnitch proximity ordering unchanged from what the Strategy
   generates, as intended (CASSANDRA-3262)
 * remove Scrub from compactionstats when finished (CASSANDRA-3255)
 * fix counter entry in jdbc TypesMap (CASSANDRA-3268)
 * fix full queue scenario for ParallelCompactionIterator (CASSANDRA-3270)
 * fix bootstrap process (CASSANDRA-3285)
 * don't try delivering hints if when there isn't any (CASSANDRA-3176)
 * CLI documentation change for ColumnFamily `compression_options` (CASSANDRA-3282)
 * ignore any CF ids sent by client for adding CF/KS (CASSANDRA-3288)
 * remove obsolete hints on first startup (CASSANDRA-3291)
 * use correct ISortedColumns for time-optimized reads (CASSANDRA-3289)
 * Evict gossip state immediately when a token is taken over by a new IP 
   (CASSANDRA-3259)


1.0.0-rc1
 * Update CQL to generate microsecond timestamps by default (CASSANDRA-3227)
 * Fix counting CFMetadata towards Memtable liveRatio (CASSANDRA-3023)
 * Kill server on wrapped OOME such as from FileChannel.map (CASSANDRA-3201)
 * remove unnecessary copy when adding to row cache (CASSANDRA-3223)
 * Log message when a full repair operation completes (CASSANDRA-3207)
 * Fix streamOutSession keeping sstables references forever if the remote end
   dies (CASSANDRA-3216)
 * Remove dynamic_snitch boolean from example configuration (defaulting to 
   true) and set default badness threshold to 0.1 (CASSANDRA-3229)
 * Base choice of random or "balanced" token on bootstrap on whether
   schema definitions were found (CASSANDRA-3219)
 * Fixes for LeveledCompactionStrategy score computation, prioritization,
   scheduling, and performance (CASSANDRA-3224, 3234)
 * parallelize sstable open at server startup (CASSANDRA-2988)
 * fix handling of exceptions writing to OutboundTcpConnection (CASSANDRA-3235)
 * Allow using quotes in "USE <keyspace>;" CLI command (CASSANDRA-3208)
 * Don't allow any cache loading exceptions to halt startup (CASSANDRA-3218)
 * Fix sstableloader --ignores option (CASSANDRA-3247)
 * File descriptor limit increased in packaging (CASSANDRA-3206)
 * Fix deadlock in commit log during flush (CASSANDRA-3253) 


1.0.0-beta1
 * removed binarymemtable (CASSANDRA-2692)
 * add commitlog_total_space_in_mb to prevent fragmented logs (CASSANDRA-2427)
 * removed commitlog_rotation_threshold_in_mb configuration (CASSANDRA-2771)
 * make AbstractBounds.normalize de-overlapp overlapping ranges (CASSANDRA-2641)
 * replace CollatingIterator, ReducingIterator with MergeIterator 
   (CASSANDRA-2062)
 * Fixed the ability to set compaction strategy in cli using create column 
   family command (CASSANDRA-2778)
 * clean up tmp files after failed compaction (CASSANDRA-2468)
 * restrict repair streaming to specific columnfamilies (CASSANDRA-2280)
 * don't bother persisting columns shadowed by a row tombstone (CASSANDRA-2589)
 * reset CF and SC deletion times after gc_grace (CASSANDRA-2317)
 * optimize away seek when compacting wide rows (CASSANDRA-2879)
 * single-pass streaming (CASSANDRA-2677, 2906, 2916, 3003)
 * use reference counting for deleting sstables instead of relying on GC
   (CASSANDRA-2521, 3179)
 * store hints as serialized mutations instead of pointers to data row
   (CASSANDRA-2045)
 * store hints in the coordinator node instead of in the closest replica 
   (CASSANDRA-2914)
 * add row_cache_keys_to_save CF option (CASSANDRA-1966)
 * check column family validity in nodetool repair (CASSANDRA-2933)
 * use lazy initialization instead of class initialization in NodeId
   (CASSANDRA-2953)
 * add paging to get_count (CASSANDRA-2894)
 * fix "short reads" in [multi]get (CASSANDRA-2643, 3157, 3192)
 * add optional compression for sstables (CASSANDRA-47, 2994, 3001, 3128)
 * add scheduler JMX metrics (CASSANDRA-2962)
 * add block level checksum for compressed data (CASSANDRA-1717)
 * make column family backed column map pluggable and introduce unsynchronized
   ArrayList backed one to speedup reads (CASSANDRA-2843, 3165, 3205)
 * refactoring of the secondary index api (CASSANDRA-2982)
 * make CL > ONE reads wait for digest reconciliation before returning
   (CASSANDRA-2494)
 * fix missing logging for some exceptions (CASSANDRA-2061)
 * refactor and optimize ColumnFamilyStore.files(...) and Descriptor.fromFilename(String)
   and few other places responsible for work with SSTable files (CASSANDRA-3040)
 * Stop reading from sstables once we know we have the most recent columns,
   for query-by-name requests (CASSANDRA-2498)
 * Add query-by-column mode to stress.java (CASSANDRA-3064)
 * Add "install" command to cassandra.bat (CASSANDRA-292)
 * clean up KSMetadata, CFMetadata from unnecessary
   Thrift<->Avro conversion methods (CASSANDRA-3032)
 * Add timeouts to client request schedulers (CASSANDRA-3079, 3096)
 * Cli to use hashes rather than array of hashes for strategy options (CASSANDRA-3081)
 * LeveledCompactionStrategy (CASSANDRA-1608, 3085, 3110, 3087, 3145, 3154, 3182)
 * Improvements of the CLI `describe` command (CASSANDRA-2630)
 * reduce window where dropped CF sstables may not be deleted (CASSANDRA-2942)
 * Expose gossip/FD info to JMX (CASSANDRA-2806)
 * Fix streaming over SSL when compressed SSTable involved (CASSANDRA-3051)
 * Add support for pluggable secondary index implementations (CASSANDRA-3078)
 * remove compaction_thread_priority setting (CASSANDRA-3104)
 * generate hints for replicas that timeout, not just replicas that are known
   to be down before starting (CASSANDRA-2034)
 * Add throttling for internode streaming (CASSANDRA-3080)
 * make the repair of a range repair all replica (CASSANDRA-2610, 3194)
 * expose the ability to repair the first range (as returned by the
   partitioner) of a node (CASSANDRA-2606)
 * Streams Compression (CASSANDRA-3015)
 * add ability to use multiple threads during a single compaction
   (CASSANDRA-2901)
 * make AbstractBounds.normalize support overlapping ranges (CASSANDRA-2641)
 * fix of the CQL count() behavior (CASSANDRA-3068)
 * use TreeMap backed column families for the SSTable simple writers
   (CASSANDRA-3148)
 * fix inconsistency of the CLI syntax when {} should be used instead of [{}]
   (CASSANDRA-3119)
 * rename CQL type names to match expected SQL behavior (CASSANDRA-3149, 3031)
 * Arena-based allocation for memtables (CASSANDRA-2252, 3162, 3163, 3168)
 * Default RR chance to 0.1 (CASSANDRA-3169)
 * Add RowLevel support to secondary index API (CASSANDRA-3147)
 * Make SerializingCacheProvider the default if JNA is available (CASSANDRA-3183)
 * Fix backwards compatibilty for CQL memtable properties (CASSANDRA-3190)
 * Add five-minute delay before starting compactions on a restarted server
   (CASSANDRA-3181)
 * Reduce copies done for intra-host messages (CASSANDRA-1788, 3144)
 * support of compaction strategy option for stress.java (CASSANDRA-3204)
 * make memtable throughput and column count thresholds no-ops (CASSANDRA-2449)
 * Return schema information along with the resultSet in CQL (CASSANDRA-2734)
 * Add new DecimalType (CASSANDRA-2883)
 * Fix assertion error in RowRepairResolver (CASSANDRA-3156)
 * Reduce unnecessary high buffer sizes (CASSANDRA-3171)
 * Pluggable compaction strategy (CASSANDRA-1610)
 * Add new broadcast_address config option (CASSANDRA-2491)


0.8.7
 * Kill server on wrapped OOME such as from FileChannel.map (CASSANDRA-3201)
 * Allow using quotes in "USE <keyspace>;" CLI command (CASSANDRA-3208)
 * Log message when a full repair operation completes (CASSANDRA-3207)
 * Don't allow any cache loading exceptions to halt startup (CASSANDRA-3218)
 * Fix sstableloader --ignores option (CASSANDRA-3247)
 * File descriptor limit increased in packaging (CASSANDRA-3206)
 * Log a meaningfull warning when a node receive a message for a repair session
   that doesn't exist anymore (CASSANDRA-3256)
 * Fix FD leak when internode encryption is enabled (CASSANDRA-3257)
 * FBUtilities.hexToBytes(String) to throw NumberFormatException when string
   contains non-hex characters (CASSANDRA-3231)
 * Keep SimpleSnitch proximity ordering unchanged from what the Strategy
   generates, as intended (CASSANDRA-3262)
 * remove Scrub from compactionstats when finished (CASSANDRA-3255)
 * Fix tool .bat files when CASSANDRA_HOME contains spaces (CASSANDRA-3258)
 * Force flush of status table when removing/updating token (CASSANDRA-3243)
 * Evict gossip state immediately when a token is taken over by a new IP (CASSANDRA-3259)
 * Fix bug where the failure detector can take too long to mark a host
   down (CASSANDRA-3273)
 * (Hadoop) allow wrapping ranges in queries (CASSANDRA-3137)
 * (Hadoop) check all interfaces for a match with split location
   before falling back to random replica (CASSANDRA-3211)
 * (Hadoop) Make Pig storage handle implements LoadMetadata (CASSANDRA-2777)
 * (Hadoop) Fix exception during PIG 'dump' (CASSANDRA-2810)
 * Fix stress COUNTER_GET option (CASSANDRA-3301)
 * Fix missing fields in CLI `show schema` output (CASSANDRA-3304)
 * Nodetool no longer leaks threads and closes JMX connections (CASSANDRA-3309)
 * fix truncate allowing data to be replayed post-restart (CASSANDRA-3297)
 * Move SimpleAuthority and SimpleAuthenticator to examples (CASSANDRA-2922)
 * Fix handling of tombstone by SSTableExport/Import (CASSANDRA-3357)
 * Fix transposition in cfHistograms (CASSANDRA-3222)
 * Allow using number as DC name when creating keyspace in CQL (CASSANDRA-3239)
 * Force flush of system table after updating/removing a token (CASSANDRA-3243)


0.8.6
 * revert CASSANDRA-2388
 * change TokenRange.endpoints back to listen/broadcast address to match
   pre-1777 behavior, and add TokenRange.rpc_endpoints instead (CASSANDRA-3187)
 * avoid trying to watch cassandra-topology.properties when loaded from jar
   (CASSANDRA-3138)
 * prevent users from creating keyspaces with LocalStrategy replication
   (CASSANDRA-3139)
 * fix CLI `show schema;` to output correct keyspace definition statement
   (CASSANDRA-3129)
 * CustomTThreadPoolServer to log TTransportException at DEBUG level
   (CASSANDRA-3142)
 * allow topology sort to work with non-unique rack names between 
   datacenters (CASSANDRA-3152)
 * Improve caching of same-version Messages on digest and repair paths
   (CASSANDRA-3158)
 * Randomize choice of first replica for counter increment (CASSANDRA-2890)
 * Fix using read_repair_chance instead of merge_shard_change (CASSANDRA-3202)
 * Avoid streaming data to nodes that already have it, on move as well as
   decommission (CASSANDRA-3041)
 * Fix divide by zero error in GCInspector (CASSANDRA-3164)
 * allow quoting of the ColumnFamily name in CLI `create column family`
   statement (CASSANDRA-3195)
 * Fix rolling upgrade from 0.7 to 0.8 problem (CASSANDRA-3166)
 * Accomodate missing encryption_options in IncomingTcpConnection.stream
   (CASSANDRA-3212)


0.8.5
 * fix NPE when encryption_options is unspecified (CASSANDRA-3007)
 * include column name in validation failure exceptions (CASSANDRA-2849)
 * make sure truncate clears out the commitlog so replay won't re-
   populate with truncated data (CASSANDRA-2950)
 * fix NPE when debug logging is enabled and dropped CF is present
   in a commitlog segment (CASSANDRA-3021)
 * fix cassandra.bat when CASSANDRA_HOME contains spaces (CASSANDRA-2952)
 * fix to SSTableSimpleUnsortedWriter bufferSize calculation (CASSANDRA-3027)
 * make cleanup and normal compaction able to skip empty rows
   (rows containing nothing but expired tombstones) (CASSANDRA-3039)
 * work around native memory leak in com.sun.management.GarbageCollectorMXBean
   (CASSANDRA-2868)
 * validate that column names in column_metadata are not equal to key_alias
   on create/update of the ColumnFamily and CQL 'ALTER' statement (CASSANDRA-3036)
 * return an InvalidRequestException if an indexed column is assigned
   a value larger than 64KB (CASSANDRA-3057)
 * fix of numeric-only and string column names handling in CLI "drop index" 
   (CASSANDRA-3054)
 * prune index scan resultset back to original request for lazy
   resultset expansion case (CASSANDRA-2964)
 * (Hadoop) fail jobs when Cassandra node has failed but TaskTracker
   has not (CASSANDRA-2388)
 * fix dynamic snitch ignoring nodes when read_repair_chance is zero
   (CASSANDRA-2662)
 * avoid retaining references to dropped CFS objects in 
   CompactionManager.estimatedCompactions (CASSANDRA-2708)
 * expose rpc timeouts per host in MessagingServiceMBean (CASSANDRA-2941)
 * avoid including cwd in classpath for deb and rpm packages (CASSANDRA-2881)
 * remove gossip state when a new IP takes over a token (CASSANDRA-3071)
 * allow sstable2json to work on index sstable files (CASSANDRA-3059)
 * always hint counters (CASSANDRA-3099)
 * fix log4j initialization in EmbeddedCassandraService (CASSANDRA-2857)
 * remove gossip state when a new IP takes over a token (CASSANDRA-3071)
 * work around native memory leak in com.sun.management.GarbageCollectorMXBean
    (CASSANDRA-2868)
 * fix UnavailableException with writes at CL.EACH_QUORM (CASSANDRA-3084)
 * fix parsing of the Keyspace and ColumnFamily names in numeric
   and string representations in CLI (CASSANDRA-3075)
 * fix corner cases in Range.differenceToFetch (CASSANDRA-3084)
 * fix ip address String representation in the ring cache (CASSANDRA-3044)
 * fix ring cache compatibility when mixing pre-0.8.4 nodes with post-
   in the same cluster (CASSANDRA-3023)
 * make repair report failure when a node participating dies (instead of
   hanging forever) (CASSANDRA-2433)
 * fix handling of the empty byte buffer by ReversedType (CASSANDRA-3111)
 * Add validation that Keyspace names are case-insensitively unique (CASSANDRA-3066)
 * catch invalid key_validation_class before instantiating UpdateColumnFamily (CASSANDRA-3102)
 * make Range and Bounds objects client-safe (CASSANDRA-3108)
 * optionally skip log4j configuration (CASSANDRA-3061)
 * bundle sstableloader with the debian package (CASSANDRA-3113)
 * don't try to build secondary indexes when there is none (CASSANDRA-3123)
 * improve SSTableSimpleUnsortedWriter speed for large rows (CASSANDRA-3122)
 * handle keyspace arguments correctly in nodetool snapshot (CASSANDRA-3038)
 * Fix SSTableImportTest on windows (CASSANDRA-3043)
 * expose compactionThroughputMbPerSec through JMX (CASSANDRA-3117)
 * log keyspace and CF of large rows being compacted


0.8.4
 * change TokenRing.endpoints to be a list of rpc addresses instead of 
   listen/broadcast addresses (CASSANDRA-1777)
 * include files-to-be-streamed in StreamInSession.getSources (CASSANDRA-2972)
 * use JAVA env var in cassandra-env.sh (CASSANDRA-2785, 2992)
 * avoid doing read for no-op replicate-on-write at CL=1 (CASSANDRA-2892)
 * refuse counter write for CL.ANY (CASSANDRA-2990)
 * switch back to only logging recent dropped messages (CASSANDRA-3004)
 * always deserialize RowMutation for counters (CASSANDRA-3006)
 * ignore saved replication_factor strategy_option for NTS (CASSANDRA-3011)
 * make sure pre-truncate CL segments are discarded (CASSANDRA-2950)


0.8.3
 * add ability to drop local reads/writes that are going to timeout
   (CASSANDRA-2943)
 * revamp token removal process, keep gossip states for 3 days (CASSANDRA-2496)
 * don't accept extra args for 0-arg nodetool commands (CASSANDRA-2740)
 * log unavailableexception details at debug level (CASSANDRA-2856)
 * expose data_dir though jmx (CASSANDRA-2770)
 * don't include tmp files as sstable when create cfs (CASSANDRA-2929)
 * log Java classpath on startup (CASSANDRA-2895)
 * keep gossipped version in sync with actual on migration coordinator 
   (CASSANDRA-2946)
 * use lazy initialization instead of class initialization in NodeId
   (CASSANDRA-2953)
 * check column family validity in nodetool repair (CASSANDRA-2933)
 * speedup bytes to hex conversions dramatically (CASSANDRA-2850)
 * Flush memtables on shutdown when durable writes are disabled 
   (CASSANDRA-2958)
 * improved POSIX compatibility of start scripts (CASsANDRA-2965)
 * add counter support to Hadoop InputFormat (CASSANDRA-2981)
 * fix bug where dirty commitlog segments were removed (and avoid keeping 
   segments with no post-flush activity permanently dirty) (CASSANDRA-2829)
 * fix throwing exception with batch mutation of counter super columns
   (CASSANDRA-2949)
 * ignore system tables during repair (CASSANDRA-2979)
 * throw exception when NTS is given replication_factor as an option
   (CASSANDRA-2960)
 * fix assertion error during compaction of counter CFs (CASSANDRA-2968)
 * avoid trying to create index names, when no index exists (CASSANDRA-2867)
 * don't sample the system table when choosing a bootstrap token
   (CASSANDRA-2825)
 * gossiper notifies of local state changes (CASSANDRA-2948)
 * add asynchronous and half-sync/half-async (hsha) thrift servers 
   (CASSANDRA-1405)
 * fix potential use of free'd native memory in SerializingCache 
   (CASSANDRA-2951)
 * prune index scan resultset back to original request for lazy
   resultset expansion case (CASSANDRA-2964)
 * (Hadoop) fail jobs when Cassandra node has failed but TaskTracker
    has not (CASSANDRA-2388)


0.8.2
 * CQL: 
   - include only one row per unique key for IN queries (CASSANDRA-2717)
   - respect client timestamp on full row deletions (CASSANDRA-2912)
 * improve thread-safety in StreamOutSession (CASSANDRA-2792)
 * allow deleting a row and updating indexed columns in it in the
   same mutation (CASSANDRA-2773)
 * Expose number of threads blocked on submitting memtable to flush
   in JMX (CASSANDRA-2817)
 * add ability to return "endpoints" to nodetool (CASSANDRA-2776)
 * Add support for multiple (comma-delimited) coordinator addresses
   to ColumnFamilyInputFormat (CASSANDRA-2807)
 * fix potential NPE while scheduling read repair for range slice
   (CASSANDRA-2823)
 * Fix race in SystemTable.getCurrentLocalNodeId (CASSANDRA-2824)
 * Correctly set default for replicate_on_write (CASSANDRA-2835)
 * improve nodetool compactionstats formatting (CASSANDRA-2844)
 * fix index-building status display (CASSANDRA-2853)
 * fix CLI perpetuating obsolete KsDef.replication_factor (CASSANDRA-2846)
 * improve cli treatment of multiline comments (CASSANDRA-2852)
 * handle row tombstones correctly in EchoedRow (CASSANDRA-2786)
 * add MessagingService.get[Recently]DroppedMessages and
   StorageService.getExceptionCount (CASSANDRA-2804)
 * fix possibility of spurious UnavailableException for LOCAL_QUORUM
   reads with dynamic snitch + read repair disabled (CASSANDRA-2870)
 * add ant-optional as dependence for the debian package (CASSANDRA-2164)
 * add option to specify limit for get_slice in the CLI (CASSANDRA-2646)
 * decrease HH page size (CASSANDRA-2832)
 * reset cli keyspace after dropping the current one (CASSANDRA-2763)
 * add KeyRange option to Hadoop inputformat (CASSANDRA-1125)
 * fix protocol versioning (CASSANDRA-2818, 2860)
 * support spaces in path to log4j configuration (CASSANDRA-2383)
 * avoid including inferred types in CF update (CASSANDRA-2809)
 * fix JMX bulkload call (CASSANDRA-2908)
 * fix updating KS with durable_writes=false (CASSANDRA-2907)
 * add simplified facade to SSTableWriter for bulk loading use
   (CASSANDRA-2911)
 * fix re-using index CF sstable names after drop/recreate (CASSANDRA-2872)
 * prepend CF to default index names (CASSANDRA-2903)
 * fix hint replay (CASSANDRA-2928)
 * Properly synchronize repair's merkle tree computation (CASSANDRA-2816)


0.8.1
 * CQL:
   - support for insert, delete in BATCH (CASSANDRA-2537)
   - support for IN to SELECT, UPDATE (CASSANDRA-2553)
   - timestamp support for INSERT, UPDATE, and BATCH (CASSANDRA-2555)
   - TTL support (CASSANDRA-2476)
   - counter support (CASSANDRA-2473)
   - ALTER COLUMNFAMILY (CASSANDRA-1709)
   - DROP INDEX (CASSANDRA-2617)
   - add SCHEMA/TABLE as aliases for KS/CF (CASSANDRA-2743)
   - server handles wait-for-schema-agreement (CASSANDRA-2756)
   - key alias support (CASSANDRA-2480)
 * add support for comparator parameters and a generic ReverseType
   (CASSANDRA-2355)
 * add CompositeType and DynamicCompositeType (CASSANDRA-2231)
 * optimize batches containing multiple updates to the same row
   (CASSANDRA-2583)
 * adjust hinted handoff page size to avoid OOM with large columns 
   (CASSANDRA-2652)
 * mark BRAF buffer invalid post-flush so we don't re-flush partial
   buffers again, especially on CL writes (CASSANDRA-2660)
 * add DROP INDEX support to CLI (CASSANDRA-2616)
 * don't perform HH to client-mode [storageproxy] nodes (CASSANDRA-2668)
 * Improve forceDeserialize/getCompactedRow encapsulation (CASSANDRA-2659)
 * Don't write CounterUpdateColumn to disk in tests (CASSANDRA-2650)
 * Add sstable bulk loading utility (CASSANDRA-1278)
 * avoid replaying hints to dropped columnfamilies (CASSANDRA-2685)
 * add placeholders for missing rows in range query pseudo-RR (CASSANDRA-2680)
 * remove no-op HHOM.renameHints (CASSANDRA-2693)
 * clone super columns to avoid modifying them during flush (CASSANDRA-2675)
 * allow writes to bypass the commitlog for certain keyspaces (CASSANDRA-2683)
 * avoid NPE when bypassing commitlog during memtable flush (CASSANDRA-2781)
 * Added support for making bootstrap retry if nodes flap (CASSANDRA-2644)
 * Added statusthrift to nodetool to report if thrift server is running (CASSANDRA-2722)
 * Fixed rows being cached if they do not exist (CASSANDRA-2723)
 * Support passing tableName and cfName to RowCacheProviders (CASSANDRA-2702)
 * close scrub file handles (CASSANDRA-2669)
 * throttle migration replay (CASSANDRA-2714)
 * optimize column serializer creation (CASSANDRA-2716)
 * Added support for making bootstrap retry if nodes flap (CASSANDRA-2644)
 * Added statusthrift to nodetool to report if thrift server is running
   (CASSANDRA-2722)
 * Fixed rows being cached if they do not exist (CASSANDRA-2723)
 * fix truncate/compaction race (CASSANDRA-2673)
 * workaround large resultsets causing large allocation retention
   by nio sockets (CASSANDRA-2654)
 * fix nodetool ring use with Ec2Snitch (CASSANDRA-2733)
 * fix removing columns and subcolumns that are supressed by a row or
   supercolumn tombstone during replica resolution (CASSANDRA-2590)
 * support sstable2json against snapshot sstables (CASSANDRA-2386)
 * remove active-pull schema requests (CASSANDRA-2715)
 * avoid marking entire list of sstables as actively being compacted
   in multithreaded compaction (CASSANDRA-2765)
 * seek back after deserializing a row to update cache with (CASSANDRA-2752)
 * avoid skipping rows in scrub for counter column family (CASSANDRA-2759)
 * fix ConcurrentModificationException in repair when dealing with 0.7 node
   (CASSANDRA-2767)
 * use threadsafe collections for StreamInSession (CASSANDRA-2766)
 * avoid infinite loop when creating merkle tree (CASSANDRA-2758)
 * avoids unmarking compacting sstable prematurely in cleanup (CASSANDRA-2769)
 * fix NPE when the commit log is bypassed (CASSANDRA-2718)
 * don't throw an exception in SS.isRPCServerRunning (CASSANDRA-2721)
 * make stress.jar executable (CASSANDRA-2744)
 * add daemon mode to java stress (CASSANDRA-2267)
 * expose the DC and rack of a node through JMX and nodetool ring (CASSANDRA-2531)
 * fix cache mbean getSize (CASSANDRA-2781)
 * Add Date, Float, Double, and Boolean types (CASSANDRA-2530)
 * Add startup flag to renew counter node id (CASSANDRA-2788)
 * add jamm agent to cassandra.bat (CASSANDRA-2787)
 * fix repair hanging if a neighbor has nothing to send (CASSANDRA-2797)
 * purge tombstone even if row is in only one sstable (CASSANDRA-2801)
 * Fix wrong purge of deleted cf during compaction (CASSANDRA-2786)
 * fix race that could result in Hadoop writer failing to throw an
   exception encountered after close() (CASSANDRA-2755)
 * fix scan wrongly throwing assertion error (CASSANDRA-2653)
 * Always use even distribution for merkle tree with RandomPartitionner
   (CASSANDRA-2841)
 * fix describeOwnership for OPP (CASSANDRA-2800)
 * ensure that string tokens do not contain commas (CASSANDRA-2762)


0.8.0-final
 * fix CQL grammar warning and cqlsh regression from CASSANDRA-2622
 * add ant generate-cql-html target (CASSANDRA-2526)
 * update CQL consistency levels (CASSANDRA-2566)
 * debian packaging fixes (CASSANDRA-2481, 2647)
 * fix UUIDType, IntegerType for direct buffers (CASSANDRA-2682, 2684)
 * switch to native Thrift for Hadoop map/reduce (CASSANDRA-2667)
 * fix StackOverflowError when building from eclipse (CASSANDRA-2687)
 * only provide replication_factor to strategy_options "help" for
   SimpleStrategy, OldNetworkTopologyStrategy (CASSANDRA-2678, 2713)
 * fix exception adding validators to non-string columns (CASSANDRA-2696)
 * avoid instantiating DatabaseDescriptor in JDBC (CASSANDRA-2694)
 * fix potential stack overflow during compaction (CASSANDRA-2626)
 * clone super columns to avoid modifying them during flush (CASSANDRA-2675)
 * reset underlying iterator in EchoedRow constructor (CASSANDRA-2653)


0.8.0-rc1
 * faster flushes and compaction from fixing excessively pessimistic 
   rebuffering in BRAF (CASSANDRA-2581)
 * fix returning null column values in the python cql driver (CASSANDRA-2593)
 * fix merkle tree splitting exiting early (CASSANDRA-2605)
 * snapshot_before_compaction directory name fix (CASSANDRA-2598)
 * Disable compaction throttling during bootstrap (CASSANDRA-2612) 
 * fix CQL treatment of > and < operators in range slices (CASSANDRA-2592)
 * fix potential double-application of counter updates on commitlog replay
   by moving replay position from header to sstable metadata (CASSANDRA-2419)
 * JDBC CQL driver exposes getColumn for access to timestamp
 * JDBC ResultSetMetadata properties added to AbstractType
 * r/m clustertool (CASSANDRA-2607)
 * add support for presenting row key as a column in CQL result sets 
   (CASSANDRA-2622)
 * Don't allow {LOCAL|EACH}_QUORUM unless strategy is NTS (CASSANDRA-2627)
 * validate keyspace strategy_options during CQL create (CASSANDRA-2624)
 * fix empty Result with secondary index when limit=1 (CASSANDRA-2628)
 * Fix regression where bootstrapping a node with no schema fails
   (CASSANDRA-2625)
 * Allow removing LocationInfo sstables (CASSANDRA-2632)
 * avoid attempting to replay mutations from dropped keyspaces (CASSANDRA-2631)
 * avoid using cached position of a key when GT is requested (CASSANDRA-2633)
 * fix counting bloom filter true positives (CASSANDRA-2637)
 * initialize local ep state prior to gossip startup if needed (CASSANDRA-2638)
 * fix counter increment lost after restart (CASSANDRA-2642)
 * add quote-escaping via backslash to CLI (CASSANDRA-2623)
 * fix pig example script (CASSANDRA-2487)
 * fix dynamic snitch race in adding latencies (CASSANDRA-2618)
 * Start/stop cassandra after more important services such as mdadm in
   debian packaging (CASSANDRA-2481)


0.8.0-beta2
 * fix NPE compacting index CFs (CASSANDRA-2528)
 * Remove checking all column families on startup for compaction candidates 
   (CASSANDRA-2444)
 * validate CQL create keyspace options (CASSANDRA-2525)
 * fix nodetool setcompactionthroughput (CASSANDRA-2550)
 * move	gossip heartbeat back to its own thread (CASSANDRA-2554)
 * validate cql TRUNCATE columnfamily before truncating (CASSANDRA-2570)
 * fix batch_mutate for mixed standard-counter mutations (CASSANDRA-2457)
 * disallow making schema changes to system keyspace (CASSANDRA-2563)
 * fix sending mutation messages multiple times (CASSANDRA-2557)
 * fix incorrect use of NBHM.size in ReadCallback that could cause
   reads to time out even when responses were received (CASSANDRA-2552)
 * trigger read repair correctly for LOCAL_QUORUM reads (CASSANDRA-2556)
 * Allow configuring the number of compaction thread (CASSANDRA-2558)
 * forceUserDefinedCompaction will attempt to compact what it is given
   even if the pessimistic estimate is that there is not enough disk space;
   automatic compactions will only compact 2 or more sstables (CASSANDRA-2575)
 * refuse to apply migrations with older timestamps than the current 
   schema (CASSANDRA-2536)
 * remove unframed Thrift transport option
 * include indexes in snapshots (CASSANDRA-2596)
 * improve ignoring of obsolete mutations in index maintenance (CASSANDRA-2401)
 * recognize attempt to drop just the index while leaving the column
   definition alone (CASSANDRA-2619)
  

0.8.0-beta1
 * remove Avro RPC support (CASSANDRA-926)
 * support for columns that act as incr/decr counters 
   (CASSANDRA-1072, 1937, 1944, 1936, 2101, 2093, 2288, 2105, 2384, 2236, 2342,
   2454)
 * CQL (CASSANDRA-1703, 1704, 1705, 1706, 1707, 1708, 1710, 1711, 1940, 
   2124, 2302, 2277, 2493)
 * avoid double RowMutation serialization on write path (CASSANDRA-1800)
 * make NetworkTopologyStrategy the default (CASSANDRA-1960)
 * configurable internode encryption (CASSANDRA-1567, 2152)
 * human readable column names in sstable2json output (CASSANDRA-1933)
 * change default JMX port to 7199 (CASSANDRA-2027)
 * backwards compatible internal messaging (CASSANDRA-1015)
 * atomic switch of memtables and sstables (CASSANDRA-2284)
 * add pluggable SeedProvider (CASSANDRA-1669)
 * Fix clustertool to not throw exception when calling get_endpoints (CASSANDRA-2437)
 * upgrade to thrift 0.6 (CASSANDRA-2412) 
 * repair works on a token range instead of full ring (CASSANDRA-2324)
 * purge tombstones from row cache (CASSANDRA-2305)
 * push replication_factor into strategy_options (CASSANDRA-1263)
 * give snapshots the same name on each node (CASSANDRA-1791)
 * remove "nodetool loadbalance" (CASSANDRA-2448)
 * multithreaded compaction (CASSANDRA-2191)
 * compaction throttling (CASSANDRA-2156)
 * add key type information and alias (CASSANDRA-2311, 2396)
 * cli no longer divides read_repair_chance by 100 (CASSANDRA-2458)
 * made CompactionInfo.getTaskType return an enum (CASSANDRA-2482)
 * add a server-wide cap on measured memtable memory usage and aggressively
   flush to keep under that threshold (CASSANDRA-2006)
 * add unified UUIDType (CASSANDRA-2233)
 * add off-heap row cache support (CASSANDRA-1969)


0.7.5
 * improvements/fixes to PIG driver (CASSANDRA-1618, CASSANDRA-2387,
   CASSANDRA-2465, CASSANDRA-2484)
 * validate index names (CASSANDRA-1761)
 * reduce contention on Table.flusherLock (CASSANDRA-1954)
 * try harder to detect failures during streaming, cleaning up temporary
   files more reliably (CASSANDRA-2088)
 * shut down server for OOM on a Thrift thread (CASSANDRA-2269)
 * fix tombstone handling in repair and sstable2json (CASSANDRA-2279)
 * preserve version when streaming data from old sstables (CASSANDRA-2283)
 * don't start repair if a neighboring node is marked as dead (CASSANDRA-2290)
 * purge tombstones from row cache (CASSANDRA-2305)
 * Avoid seeking when sstable2json exports the entire file (CASSANDRA-2318)
 * clear Built flag in system table when dropping an index (CASSANDRA-2320)
 * don't allow arbitrary argument for stress.java (CASSANDRA-2323)
 * validate values for index predicates in get_indexed_slice (CASSANDRA-2328)
 * queue secondary indexes for flush before the parent (CASSANDRA-2330)
 * allow job configuration to set the CL used in Hadoop jobs (CASSANDRA-2331)
 * add memtable_flush_queue_size defaulting to 4 (CASSANDRA-2333)
 * Allow overriding of initial_token, storage_port and rpc_port from system
   properties (CASSANDRA-2343)
 * fix comparator used for non-indexed secondary expressions in index scan
   (CASSANDRA-2347)
 * ensure size calculation and write phase of large-row compaction use
   the same threshold for TTL expiration (CASSANDRA-2349)
 * fix race when iterating CFs during add/drop (CASSANDRA-2350)
 * add ConsistencyLevel command to CLI (CASSANDRA-2354)
 * allow negative numbers in the cli (CASSANDRA-2358)
 * hard code serialVersionUID for tokens class (CASSANDRA-2361)
 * fix potential infinite loop in ByteBufferUtil.inputStream (CASSANDRA-2365)
 * fix encoding bugs in HintedHandoffManager, SystemTable when default
   charset is not UTF8 (CASSANDRA-2367)
 * avoids having removed node reappearing in Gossip (CASSANDRA-2371)
 * fix incorrect truncation of long to int when reading columns via block
   index (CASSANDRA-2376)
 * fix NPE during stream session (CASSANDRA-2377)
 * fix race condition that could leave orphaned data files when dropping CF or
   KS (CASSANDRA-2381)
 * fsync statistics component on write (CASSANDRA-2382)
 * fix duplicate results from CFS.scan (CASSANDRA-2406)
 * add IntegerType to CLI help (CASSANDRA-2414)
 * avoid caching token-only decoratedkeys (CASSANDRA-2416)
 * convert mmap assertion to if/throw so scrub can catch it (CASSANDRA-2417)
 * don't overwrite gc log (CASSANDR-2418)
 * invalidate row cache for streamed row to avoid inconsitencies
   (CASSANDRA-2420)
 * avoid copies in range/index scans (CASSANDRA-2425)
 * make sure we don't wipe data during cleanup if the node has not join
   the ring (CASSANDRA-2428)
 * Try harder to close files after compaction (CASSANDRA-2431)
 * re-set bootstrapped flag after move finishes (CASSANDRA-2435)
 * display validation_class in CLI 'describe keyspace' (CASSANDRA-2442)
 * make cleanup compactions cleanup the row cache (CASSANDRA-2451)
 * add column fields validation to scrub (CASSANDRA-2460)
 * use 64KB flush buffer instead of in_memory_compaction_limit (CASSANDRA-2463)
 * fix backslash substitutions in CLI (CASSANDRA-2492)
 * disable cache saving for system CFS (CASSANDRA-2502)
 * fixes for verifying destination availability under hinted conditions
   so UE can be thrown intead of timing out (CASSANDRA-2514)
 * fix update of validation class in column metadata (CASSANDRA-2512)
 * support LOCAL_QUORUM, EACH_QUORUM CLs outside of NTS (CASSANDRA-2516)
 * preserve version when streaming data from old sstables (CASSANDRA-2283)
 * fix backslash substitutions in CLI (CASSANDRA-2492)
 * count a row deletion as one operation towards memtable threshold 
   (CASSANDRA-2519)
 * support LOCAL_QUORUM, EACH_QUORUM CLs outside of NTS (CASSANDRA-2516)


0.7.4
 * add nodetool join command (CASSANDRA-2160)
 * fix secondary indexes on pre-existing or streamed data (CASSANDRA-2244)
 * initialize endpoint in gossiper earlier (CASSANDRA-2228)
 * add ability to write to Cassandra from Pig (CASSANDRA-1828)
 * add rpc_[min|max]_threads (CASSANDRA-2176)
 * add CL.TWO, CL.THREE (CASSANDRA-2013)
 * avoid exporting an un-requested row in sstable2json, when exporting 
   a key that does not exist (CASSANDRA-2168)
 * add incremental_backups option (CASSANDRA-1872)
 * add configurable row limit to Pig loadfunc (CASSANDRA-2276)
 * validate column values in batches as well as single-Column inserts
   (CASSANDRA-2259)
 * move sample schema from cassandra.yaml to schema-sample.txt,
   a cli scripts (CASSANDRA-2007)
 * avoid writing empty rows when scrubbing tombstoned rows (CASSANDRA-2296)
 * fix assertion error in range and index scans for CL < ALL
   (CASSANDRA-2282)
 * fix commitlog replay when flush position refers to data that didn't
   get synced before server died (CASSANDRA-2285)
 * fix fd leak in sstable2json with non-mmap'd i/o (CASSANDRA-2304)
 * reduce memory use during streaming of multiple sstables (CASSANDRA-2301)
 * purge tombstoned rows from cache after GCGraceSeconds (CASSANDRA-2305)
 * allow zero replicas in a NTS datacenter (CASSANDRA-1924)
 * make range queries respect snitch for local replicas (CASSANDRA-2286)
 * fix HH delivery when column index is larger than 2GB (CASSANDRA-2297)
 * make 2ary indexes use parent CF flush thresholds during initial build
   (CASSANDRA-2294)
 * update memtable_throughput to be a long (CASSANDRA-2158)


0.7.3
 * Keep endpoint state until aVeryLongTime (CASSANDRA-2115)
 * lower-latency read repair (CASSANDRA-2069)
 * add hinted_handoff_throttle_delay_in_ms option (CASSANDRA-2161)
 * fixes for cache save/load (CASSANDRA-2172, -2174)
 * Handle whole-row deletions in CFOutputFormat (CASSANDRA-2014)
 * Make memtable_flush_writers flush in parallel (CASSANDRA-2178)
 * Add compaction_preheat_key_cache option (CASSANDRA-2175)
 * refactor stress.py to have only one copy of the format string 
   used for creating row keys (CASSANDRA-2108)
 * validate index names for \w+ (CASSANDRA-2196)
 * Fix Cassandra cli to respect timeout if schema does not settle 
   (CASSANDRA-2187)
 * fix for compaction and cleanup writing old-format data into new-version 
   sstable (CASSANDRA-2211, -2216)
 * add nodetool scrub (CASSANDRA-2217, -2240)
 * fix sstable2json large-row pagination (CASSANDRA-2188)
 * fix EOFing on requests for the last bytes in a file (CASSANDRA-2213)
 * fix BufferedRandomAccessFile bugs (CASSANDRA-2218, -2241)
 * check for memtable flush_after_mins exceeded every 10s (CASSANDRA-2183)
 * fix cache saving on Windows (CASSANDRA-2207)
 * add validateSchemaAgreement call + synchronization to schema
   modification operations (CASSANDRA-2222)
 * fix for reversed slice queries on large rows (CASSANDRA-2212)
 * fat clients were writing local data (CASSANDRA-2223)
 * set DEFAULT_MEMTABLE_LIFETIME_IN_MINS to 24h
 * improve detection and cleanup of partially-written sstables 
   (CASSANDRA-2206)
 * fix supercolumn de/serialization when subcolumn comparator is different
   from supercolumn's (CASSANDRA-2104)
 * fix starting up on Windows when CASSANDRA_HOME contains whitespace
   (CASSANDRA-2237)
 * add [get|set][row|key]cacheSavePeriod to JMX (CASSANDRA-2100)
 * fix Hadoop ColumnFamilyOutputFormat dropping of mutations
   when batch fills up (CASSANDRA-2255)
 * move file deletions off of scheduledtasks executor (CASSANDRA-2253)


0.7.2
 * copy DecoratedKey.key when inserting into caches to avoid retaining
   a reference to the underlying buffer (CASSANDRA-2102)
 * format subcolumn names with subcomparator (CASSANDRA-2136)
 * fix column bloom filter deserialization (CASSANDRA-2165)


0.7.1
 * refactor MessageDigest creation code. (CASSANDRA-2107)
 * buffer network stack to avoid inefficient small TCP messages while avoiding
   the nagle/delayed ack problem (CASSANDRA-1896)
 * check log4j configuration for changes every 10s (CASSANDRA-1525, 1907)
 * more-efficient cross-DC replication (CASSANDRA-1530, -2051, -2138)
 * avoid polluting page cache with commitlog or sstable writes
   and seq scan operations (CASSANDRA-1470)
 * add RMI authentication options to nodetool (CASSANDRA-1921)
 * make snitches configurable at runtime (CASSANDRA-1374)
 * retry hadoop split requests on connection failure (CASSANDRA-1927)
 * implement describeOwnership for BOP, COPP (CASSANDRA-1928)
 * make read repair behave as expected for ConsistencyLevel > ONE
   (CASSANDRA-982, 2038)
 * distributed test harness (CASSANDRA-1859, 1964)
 * reduce flush lock contention (CASSANDRA-1930)
 * optimize supercolumn deserialization (CASSANDRA-1891)
 * fix CFMetaData.apply to only compare objects of the same class 
   (CASSANDRA-1962)
 * allow specifying specific SSTables to compact from JMX (CASSANDRA-1963)
 * fix race condition in MessagingService.targets (CASSANDRA-1959, 2094, 2081)
 * refuse to open sstables from a future version (CASSANDRA-1935)
 * zero-copy reads (CASSANDRA-1714)
 * fix copy bounds for word Text in wordcount demo (CASSANDRA-1993)
 * fixes for contrib/javautils (CASSANDRA-1979)
 * check more frequently for memtable expiration (CASSANDRA-2000)
 * fix writing SSTable column count statistics (CASSANDRA-1976)
 * fix streaming of multiple CFs during bootstrap (CASSANDRA-1992)
 * explicitly set JVM GC new generation size with -Xmn (CASSANDRA-1968)
 * add short options for CLI flags (CASSANDRA-1565)
 * make keyspace argument to "describe keyspace" in CLI optional
   when authenticated to keyspace already (CASSANDRA-2029)
 * added option to specify -Dcassandra.join_ring=false on startup
   to allow "warm spare" nodes or performing JMX maintenance before
   joining the ring (CASSANDRA-526)
 * log migrations at INFO (CASSANDRA-2028)
 * add CLI verbose option in file mode (CASSANDRA-2030)
 * add single-line "--" comments to CLI (CASSANDRA-2032)
 * message serialization tests (CASSANDRA-1923)
 * switch from ivy to maven-ant-tasks (CASSANDRA-2017)
 * CLI attempts to block for new schema to propagate (CASSANDRA-2044)
 * fix potential overflow in nodetool cfstats (CASSANDRA-2057)
 * add JVM shutdownhook to sync commitlog (CASSANDRA-1919)
 * allow nodes to be up without being part of  normal traffic (CASSANDRA-1951)
 * fix CLI "show keyspaces" with null options on NTS (CASSANDRA-2049)
 * fix possible ByteBuffer race conditions (CASSANDRA-2066)
 * reduce garbage generated by MessagingService to prevent load spikes
   (CASSANDRA-2058)
 * fix math in RandomPartitioner.describeOwnership (CASSANDRA-2071)
 * fix deletion of sstable non-data components (CASSANDRA-2059)
 * avoid blocking gossip while deleting handoff hints (CASSANDRA-2073)
 * ignore messages from newer versions, keep track of nodes in gossip 
   regardless of version (CASSANDRA-1970)
 * cache writing moved to CompactionManager to reduce i/o contention and
   updated to use non-cache-polluting writes (CASSANDRA-2053)
 * page through large rows when exporting to JSON (CASSANDRA-2041)
 * add flush_largest_memtables_at and reduce_cache_sizes_at options
   (CASSANDRA-2142)
 * add cli 'describe cluster' command (CASSANDRA-2127)
 * add cli support for setting username/password at 'connect' command 
   (CASSANDRA-2111)
 * add -D option to Stress.java to allow reading hosts from a file 
   (CASSANDRA-2149)
 * bound hints CF throughput between 32M and 256M (CASSANDRA-2148)
 * continue starting when invalid saved cache entries are encountered
   (CASSANDRA-2076)
 * add max_hint_window_in_ms option (CASSANDRA-1459)


0.7.0-final
 * fix offsets to ByteBuffer.get (CASSANDRA-1939)


0.7.0-rc4
 * fix cli crash after backgrounding (CASSANDRA-1875)
 * count timeouts in storageproxy latencies, and include latency 
   histograms in StorageProxyMBean (CASSANDRA-1893)
 * fix CLI get recognition of supercolumns (CASSANDRA-1899)
 * enable keepalive on intra-cluster sockets (CASSANDRA-1766)
 * count timeouts towards dynamicsnitch latencies (CASSANDRA-1905)
 * Expose index-building status in JMX + cli schema description
   (CASSANDRA-1871)
 * allow [LOCAL|EACH]_QUORUM to be used with non-NetworkTopology 
   replication Strategies
 * increased amount of index locks for faster commitlog replay
 * collect secondary index tombstones immediately (CASSANDRA-1914)
 * revert commitlog changes from #1780 (CASSANDRA-1917)
 * change RandomPartitioner min token to -1 to avoid collision w/
   tokens on actual nodes (CASSANDRA-1901)
 * examine the right nibble when validating TimeUUID (CASSANDRA-1910)
 * include secondary indexes in cleanup (CASSANDRA-1916)
 * CFS.scrubDataDirectories should also cleanup invalid secondary indexes
   (CASSANDRA-1904)
 * ability to disable/enable gossip on nodes to force them down
   (CASSANDRA-1108)


0.7.0-rc3
 * expose getNaturalEndpoints in StorageServiceMBean taking byte[]
   key; RMI cannot serialize ByteBuffer (CASSANDRA-1833)
 * infer org.apache.cassandra.locator for replication strategy classes
   when not otherwise specified
 * validation that generates less garbage (CASSANDRA-1814)
 * add TTL support to CLI (CASSANDRA-1838)
 * cli defaults to bytestype for subcomparator when creating
   column families (CASSANDRA-1835)
 * unregister index MBeans when index is dropped (CASSANDRA-1843)
 * make ByteBufferUtil.clone thread-safe (CASSANDRA-1847)
 * change exception for read requests during bootstrap from 
   InvalidRequest to Unavailable (CASSANDRA-1862)
 * respect row-level tombstones post-flush in range scans
   (CASSANDRA-1837)
 * ReadResponseResolver check digests against each other (CASSANDRA-1830)
 * return InvalidRequest when remove of subcolumn without supercolumn
   is requested (CASSANDRA-1866)
 * flush before repair (CASSANDRA-1748)
 * SSTableExport validates key order (CASSANDRA-1884)
 * large row support for SSTableExport (CASSANDRA-1867)
 * Re-cache hot keys post-compaction without hitting disk (CASSANDRA-1878)
 * manage read repair in coordinator instead of data source, to
   provide latency information to dynamic snitch (CASSANDRA-1873)


0.7.0-rc2
 * fix live-column-count of slice ranges including tombstoned supercolumn 
   with live subcolumn (CASSANDRA-1591)
 * rename o.a.c.internal.AntientropyStage -> AntiEntropyStage,
   o.a.c.request.Request_responseStage -> RequestResponseStage,
   o.a.c.internal.Internal_responseStage -> InternalResponseStage
 * add AbstractType.fromString (CASSANDRA-1767)
 * require index_type to be present when specifying index_name
   on ColumnDef (CASSANDRA-1759)
 * fix add/remove index bugs in CFMetadata (CASSANDRA-1768)
 * rebuild Strategy during system_update_keyspace (CASSANDRA-1762)
 * cli updates prompt to ... in continuation lines (CASSANDRA-1770)
 * support multiple Mutations per key in hadoop ColumnFamilyOutputFormat
   (CASSANDRA-1774)
 * improvements to Debian init script (CASSANDRA-1772)
 * use local classloader to check for version.properties (CASSANDRA-1778)
 * Validate that column names in column_metadata are valid for the
   defined comparator, and decode properly in cli (CASSANDRA-1773)
 * use cross-platform newlines in cli (CASSANDRA-1786)
 * add ExpiringColumn support to sstable import/export (CASSANDRA-1754)
 * add flush for each append to periodic commitlog mode; added
   periodic_without_flush option to disable this (CASSANDRA-1780)
 * close file handle used for post-flush truncate (CASSANDRA-1790)
 * various code cleanup (CASSANDRA-1793, -1794, -1795)
 * fix range queries against wrapped range (CASSANDRA-1781)
 * fix consistencylevel calculations for NetworkTopologyStrategy
   (CASSANDRA-1804)
 * cli support index type enum names (CASSANDRA-1810)
 * improved validation of column_metadata (CASSANDRA-1813)
 * reads at ConsistencyLevel > 1 throw UnavailableException
   immediately if insufficient live nodes exist (CASSANDRA-1803)
 * copy bytebuffers for local writes to avoid retaining the entire
   Thrift frame (CASSANDRA-1801)
 * fix NPE adding index to column w/o prior metadata (CASSANDRA-1764)
 * reduce fat client timeout (CASSANDRA-1730)
 * fix botched merge of CASSANDRA-1316


0.7.0-rc1
 * fix compaction and flush races with schema updates (CASSANDRA-1715)
 * add clustertool, config-converter, sstablekeys, and schematool 
   Windows .bat files (CASSANDRA-1723)
 * reject range queries received during bootstrap (CASSANDRA-1739)
 * fix wrapping-range queries on non-minimum token (CASSANDRA-1700)
 * add nodetool cfhistogram (CASSANDRA-1698)
 * limit repaired ranges to what the nodes have in common (CASSANDRA-1674)
 * index scan treats missing columns as not matching secondary
   expressions (CASSANDRA-1745)
 * Fix misuse of DataOutputBuffer.getData in AntiEntropyService
   (CASSANDRA-1729)
 * detect and warn when obsolete version of JNA is present (CASSANDRA-1760)
 * reduce fat client timeout (CASSANDRA-1730)
 * cleanup smallest CFs first to increase free temp space for larger ones
   (CASSANDRA-1811)
 * Update windows .bat files to work outside of main Cassandra
   directory (CASSANDRA-1713)
 * fix read repair regression from 0.6.7 (CASSANDRA-1727)
 * more-efficient read repair (CASSANDRA-1719)
 * fix hinted handoff replay (CASSANDRA-1656)
 * log type of dropped messages (CASSANDRA-1677)
 * upgrade to SLF4J 1.6.1
 * fix ByteBuffer bug in ExpiringColumn.updateDigest (CASSANDRA-1679)
 * fix IntegerType.getString (CASSANDRA-1681)
 * make -Djava.net.preferIPv4Stack=true the default (CASSANDRA-628)
 * add INTERNAL_RESPONSE verb to differentiate from responses related
   to client requests (CASSANDRA-1685)
 * log tpstats when dropping messages (CASSANDRA-1660)
 * include unreachable nodes in describeSchemaVersions (CASSANDRA-1678)
 * Avoid dropping messages off the client request path (CASSANDRA-1676)
 * fix jna errno reporting (CASSANDRA-1694)
 * add friendlier error for UnknownHostException on startup (CASSANDRA-1697)
 * include jna dependency in RPM package (CASSANDRA-1690)
 * add --skip-keys option to stress.py (CASSANDRA-1696)
 * improve cli handling of non-string keys and column names 
   (CASSANDRA-1701, -1693)
 * r/m extra subcomparator line in cli keyspaces output (CASSANDRA-1712)
 * add read repair chance to cli "show keyspaces"
 * upgrade to ConcurrentLinkedHashMap 1.1 (CASSANDRA-975)
 * fix index scan routing (CASSANDRA-1722)
 * fix tombstoning of supercolumns in range queries (CASSANDRA-1734)
 * clear endpoint cache after updating keyspace metadata (CASSANDRA-1741)
 * fix wrapping-range queries on non-minimum token (CASSANDRA-1700)
 * truncate includes secondary indexes (CASSANDRA-1747)
 * retain reference to PendingFile sstables (CASSANDRA-1749)
 * fix sstableimport regression (CASSANDRA-1753)
 * fix for bootstrap when no non-system tables are defined (CASSANDRA-1732)
 * handle replica unavailability in index scan (CASSANDRA-1755)
 * fix service initialization order deadlock (CASSANDRA-1756)
 * multi-line cli commands (CASSANDRA-1742)
 * fix race between snapshot and compaction (CASSANDRA-1736)
 * add listEndpointsPendingHints, deleteHintsForEndpoint JMX methods 
   (CASSANDRA-1551)


0.7.0-beta3
 * add strategy options to describe_keyspace output (CASSANDRA-1560)
 * log warning when using randomly generated token (CASSANDRA-1552)
 * re-organize JMX into .db, .net, .internal, .request (CASSANDRA-1217)
 * allow nodes to change IPs between restarts (CASSANDRA-1518)
 * remember ring state between restarts by default (CASSANDRA-1518)
 * flush index built flag so we can read it before log replay (CASSANDRA-1541)
 * lock row cache updates to prevent race condition (CASSANDRA-1293)
 * remove assertion causing rare (and harmless) error messages in
   commitlog (CASSANDRA-1330)
 * fix moving nodes with no keyspaces defined (CASSANDRA-1574)
 * fix unbootstrap when no data is present in a transfer range (CASSANDRA-1573)
 * take advantage of AVRO-495 to simplify our avro IDL (CASSANDRA-1436)
 * extend authorization hierarchy to column family (CASSANDRA-1554)
 * deletion support in secondary indexes (CASSANDRA-1571)
 * meaningful error message for invalid replication strategy class 
   (CASSANDRA-1566)
 * allow keyspace creation with RF > N (CASSANDRA-1428)
 * improve cli error handling (CASSANDRA-1580)
 * add cache save/load ability (CASSANDRA-1417, 1606, 1647)
 * add StorageService.getDrainProgress (CASSANDRA-1588)
 * Disallow bootstrap to an in-use token (CASSANDRA-1561)
 * Allow dynamic secondary index creation and destruction (CASSANDRA-1532)
 * log auto-guessed memtable thresholds (CASSANDRA-1595)
 * add ColumnDef support to cli (CASSANDRA-1583)
 * reduce index sample time by 75% (CASSANDRA-1572)
 * add cli support for column, strategy metadata (CASSANDRA-1578, 1612)
 * add cli support for schema modification (CASSANDRA-1584)
 * delete temp files on failed compactions (CASSANDRA-1596)
 * avoid blocking for dead nodes during removetoken (CASSANDRA-1605)
 * remove ConsistencyLevel.ZERO (CASSANDRA-1607)
 * expose in-progress compaction type in jmx (CASSANDRA-1586)
 * removed IClock & related classes from internals (CASSANDRA-1502)
 * fix removing tokens from SystemTable on decommission and removetoken
   (CASSANDRA-1609)
 * include CF metadata in cli 'show keyspaces' (CASSANDRA-1613)
 * switch from Properties to HashMap in PropertyFileSnitch to
   avoid synchronization bottleneck (CASSANDRA-1481)
 * PropertyFileSnitch configuration file renamed to 
   cassandra-topology.properties
 * add cli support for get_range_slices (CASSANDRA-1088, CASSANDRA-1619)
 * Make memtable flush thresholds per-CF instead of global 
   (CASSANDRA-1007, 1637)
 * add cli support for binary data without CfDef hints (CASSANDRA-1603)
 * fix building SSTable statistics post-stream (CASSANDRA-1620)
 * fix potential infinite loop in 2ary index queries (CASSANDRA-1623)
 * allow creating NTS keyspaces with no replicas configured (CASSANDRA-1626)
 * add jmx histogram of sstables accessed per read (CASSANDRA-1624)
 * remove system_rename_column_family and system_rename_keyspace from the
   client API until races can be fixed (CASSANDRA-1630, CASSANDRA-1585)
 * add cli sanity tests (CASSANDRA-1582)
 * update GC settings in cassandra.bat (CASSANDRA-1636)
 * cli support for index queries (CASSANDRA-1635)
 * cli support for updating schema memtable settings (CASSANDRA-1634)
 * cli --file option (CASSANDRA-1616)
 * reduce automatically chosen memtable sizes by 50% (CASSANDRA-1641)
 * move endpoint cache from snitch to strategy (CASSANDRA-1643)
 * fix commitlog recovery deleting the newly-created segment as well as
   the old ones (CASSANDRA-1644)
 * upgrade to Thrift 0.5 (CASSANDRA-1367)
 * renamed CL.DCQUORUM to LOCAL_QUORUM and DCQUORUMSYNC to EACH_QUORUM
 * cli truncate support (CASSANDRA-1653)
 * update GC settings in cassandra.bat (CASSANDRA-1636)
 * avoid logging when a node's ip/token is gossipped back to it (CASSANDRA-1666)


0.7-beta2
 * always use UTF-8 for hint keys (CASSANDRA-1439)
 * remove cassandra.yaml dependency from Hadoop and Pig (CASSADRA-1322)
 * expose CfDef metadata in describe_keyspaces (CASSANDRA-1363)
 * restore use of mmap_index_only option (CASSANDRA-1241)
 * dropping a keyspace with no column families generated an error 
   (CASSANDRA-1378)
 * rename RackAwareStrategy to OldNetworkTopologyStrategy, RackUnawareStrategy 
   to SimpleStrategy, DatacenterShardStrategy to NetworkTopologyStrategy,
   AbstractRackAwareSnitch to AbstractNetworkTopologySnitch (CASSANDRA-1392)
 * merge StorageProxy.mutate, mutateBlocking (CASSANDRA-1396)
 * faster UUIDType, LongType comparisons (CASSANDRA-1386, 1393)
 * fix setting read_repair_chance from CLI addColumnFamily (CASSANDRA-1399)
 * fix updates to indexed columns (CASSANDRA-1373)
 * fix race condition leaving to FileNotFoundException (CASSANDRA-1382)
 * fix sharded lock hash on index write path (CASSANDRA-1402)
 * add support for GT/E, LT/E in subordinate index clauses (CASSANDRA-1401)
 * cfId counter got out of sync when CFs were added (CASSANDRA-1403)
 * less chatty schema updates (CASSANDRA-1389)
 * rename column family mbeans. 'type' will now include either 
   'IndexColumnFamilies' or 'ColumnFamilies' depending on the CFS type.
   (CASSANDRA-1385)
 * disallow invalid keyspace and column family names. This includes name that
   matches a '^\w+' regex. (CASSANDRA-1377)
 * use JNA, if present, to take snapshots (CASSANDRA-1371)
 * truncate hints if starting 0.7 for the first time (CASSANDRA-1414)
 * fix FD leak in single-row slicepredicate queries (CASSANDRA-1416)
 * allow index expressions against columns that are not part of the 
   SlicePredicate (CASSANDRA-1410)
 * config-converter properly handles snitches and framed support 
   (CASSANDRA-1420)
 * remove keyspace argument from multiget_count (CASSANDRA-1422)
 * allow specifying cassandra.yaml location as (local or remote) URL
   (CASSANDRA-1126)
 * fix using DynamicEndpointSnitch with NetworkTopologyStrategy
   (CASSANDRA-1429)
 * Add CfDef.default_validation_class (CASSANDRA-891)
 * fix EstimatedHistogram.max (CASSANDRA-1413)
 * quorum read optimization (CASSANDRA-1622)
 * handle zero-length (or missing) rows during HH paging (CASSANDRA-1432)
 * include secondary indexes during schema migrations (CASSANDRA-1406)
 * fix commitlog header race during schema change (CASSANDRA-1435)
 * fix ColumnFamilyStoreMBeanIterator to use new type name (CASSANDRA-1433)
 * correct filename generated by xml->yaml converter (CASSANDRA-1419)
 * add CMSInitiatingOccupancyFraction=75 and UseCMSInitiatingOccupancyOnly
   to default JVM options
 * decrease jvm heap for cassandra-cli (CASSANDRA-1446)
 * ability to modify keyspaces and column family definitions on a live cluster
   (CASSANDRA-1285)
 * support for Hadoop Streaming [non-jvm map/reduce via stdin/out]
   (CASSANDRA-1368)
 * Move persistent sstable stats from the system table to an sstable component
   (CASSANDRA-1430)
 * remove failed bootstrap attempt from pending ranges when gossip times
   it out after 1h (CASSANDRA-1463)
 * eager-create tcp connections to other cluster members (CASSANDRA-1465)
 * enumerate stages and derive stage from message type instead of 
   transmitting separately (CASSANDRA-1465)
 * apply reversed flag during collation from different data sources
   (CASSANDRA-1450)
 * make failure to remove commitlog segment non-fatal (CASSANDRA-1348)
 * correct ordering of drain operations so CL.recover is no longer 
   necessary (CASSANDRA-1408)
 * removed keyspace from describe_splits method (CASSANDRA-1425)
 * rename check_schema_agreement to describe_schema_versions
   (CASSANDRA-1478)
 * fix QUORUM calculation for RF > 3 (CASSANDRA-1487)
 * remove tombstones during non-major compactions when bloom filter
   verifies that row does not exist in other sstables (CASSANDRA-1074)
 * nodes that coordinated a loadbalance in the past could not be seen by
   newly added nodes (CASSANDRA-1467)
 * exposed endpoint states (gossip details) via jmx (CASSANDRA-1467)
 * ensure that compacted sstables are not included when new readers are
   instantiated (CASSANDRA-1477)
 * by default, calculate heap size and memtable thresholds at runtime (CASSANDRA-1469)
 * fix races dealing with adding/dropping keyspaces and column families in
   rapid succession (CASSANDRA-1477)
 * clean up of Streaming system (CASSANDRA-1503, 1504, 1506)
 * add options to configure Thrift socket keepalive and buffer sizes (CASSANDRA-1426)
 * make contrib CassandraServiceDataCleaner recursive (CASSANDRA-1509)
 * min, max compaction threshold are configurable and persistent 
   per-ColumnFamily (CASSANDRA-1468)
 * fix replaying the last mutation in a commitlog unnecessarily 
   (CASSANDRA-1512)
 * invoke getDefaultUncaughtExceptionHandler from DTPE with the original
   exception rather than the ExecutionException wrapper (CASSANDRA-1226)
 * remove Clock from the Thrift (and Avro) API (CASSANDRA-1501)
 * Close intra-node sockets when connection is broken (CASSANDRA-1528)
 * RPM packaging spec file (CASSANDRA-786)
 * weighted request scheduler (CASSANDRA-1485)
 * treat expired columns as deleted (CASSANDRA-1539)
 * make IndexInterval configurable (CASSANDRA-1488)
 * add describe_snitch to Thrift API (CASSANDRA-1490)
 * MD5 authenticator compares plain text submitted password with MD5'd
   saved property, instead of vice versa (CASSANDRA-1447)
 * JMX MessagingService pending and completed counts (CASSANDRA-1533)
 * fix race condition processing repair responses (CASSANDRA-1511)
 * make repair blocking (CASSANDRA-1511)
 * create EndpointSnitchInfo and MBean to expose rack and DC (CASSANDRA-1491)
 * added option to contrib/word_count to output results back to Cassandra
   (CASSANDRA-1342)
 * rewrite Hadoop ColumnFamilyRecordWriter to pool connections, retry to
   multiple Cassandra nodes, and smooth impact on the Cassandra cluster
   by using smaller batch sizes (CASSANDRA-1434)
 * fix setting gc_grace_seconds via CLI (CASSANDRA-1549)
 * support TTL'd index values (CASSANDRA-1536)
 * make removetoken work like decommission (CASSANDRA-1216)
 * make cli comparator-aware and improve quote rules (CASSANDRA-1523,-1524)
 * make nodetool compact and cleanup blocking (CASSANDRA-1449)
 * add memtable, cache information to GCInspector logs (CASSANDRA-1558)
 * enable/disable HintedHandoff via JMX (CASSANDRA-1550)
 * Ignore stray files in the commit log directory (CASSANDRA-1547)
 * Disallow bootstrap to an in-use token (CASSANDRA-1561)


0.7-beta1
 * sstable versioning (CASSANDRA-389)
 * switched to slf4j logging (CASSANDRA-625)
 * add (optional) expiration time for column (CASSANDRA-699)
 * access levels for authentication/authorization (CASSANDRA-900)
 * add ReadRepairChance to CF definition (CASSANDRA-930)
 * fix heisenbug in system tests, especially common on OS X (CASSANDRA-944)
 * convert to byte[] keys internally and all public APIs (CASSANDRA-767)
 * ability to alter schema definitions on a live cluster (CASSANDRA-44)
 * renamed configuration file to cassandra.xml, and log4j.properties to
   log4j-server.properties, which must now be loaded from
   the classpath (which is how our scripts in bin/ have always done it)
   (CASSANDRA-971)
 * change get_count to require a SlicePredicate. create multi_get_count
   (CASSANDRA-744)
 * re-organized endpointsnitch implementations and added SimpleSnitch
   (CASSANDRA-994)
 * Added preload_row_cache option (CASSANDRA-946)
 * add CRC to commitlog header (CASSANDRA-999)
 * removed deprecated batch_insert and get_range_slice methods (CASSANDRA-1065)
 * add truncate thrift method (CASSANDRA-531)
 * http mini-interface using mx4j (CASSANDRA-1068)
 * optimize away copy of sliced row on memtable read path (CASSANDRA-1046)
 * replace constant-size 2GB mmaped segments and special casing for index 
   entries spanning segment boundaries, with SegmentedFile that computes 
   segments that always contain entire entries/rows (CASSANDRA-1117)
 * avoid reading large rows into memory during compaction (CASSANDRA-16)
 * added hadoop OutputFormat (CASSANDRA-1101)
 * efficient Streaming (no more anticompaction) (CASSANDRA-579)
 * split commitlog header into separate file and add size checksum to
   mutations (CASSANDRA-1179)
 * avoid allocating a new byte[] for each mutation on replay (CASSANDRA-1219)
 * revise HH schema to be per-endpoint (CASSANDRA-1142)
 * add joining/leaving status to nodetool ring (CASSANDRA-1115)
 * allow multiple repair sessions per node (CASSANDRA-1190)
 * optimize away MessagingService for local range queries (CASSANDRA-1261)
 * make framed transport the default so malformed requests can't OOM the 
   server (CASSANDRA-475)
 * significantly faster reads from row cache (CASSANDRA-1267)
 * take advantage of row cache during range queries (CASSANDRA-1302)
 * make GCGraceSeconds a per-ColumnFamily value (CASSANDRA-1276)
 * keep persistent row size and column count statistics (CASSANDRA-1155)
 * add IntegerType (CASSANDRA-1282)
 * page within a single row during hinted handoff (CASSANDRA-1327)
 * push DatacenterShardStrategy configuration into keyspace definition,
   eliminating datacenter.properties. (CASSANDRA-1066)
 * optimize forward slices starting with '' and single-index-block name 
   queries by skipping the column index (CASSANDRA-1338)
 * streaming refactor (CASSANDRA-1189)
 * faster comparison for UUID types (CASSANDRA-1043)
 * secondary index support (CASSANDRA-749 and subtasks)
 * make compaction buckets deterministic (CASSANDRA-1265)


0.6.6
 * Allow using DynamicEndpointSnitch with RackAwareStrategy (CASSANDRA-1429)
 * remove the remaining vestiges of the unfinished DatacenterShardStrategy 
   (replaced by NetworkTopologyStrategy in 0.7)
   

0.6.5
 * fix key ordering in range query results with RandomPartitioner
   and ConsistencyLevel > ONE (CASSANDRA-1145)
 * fix for range query starting with the wrong token range (CASSANDRA-1042)
 * page within a single row during hinted handoff (CASSANDRA-1327)
 * fix compilation on non-sun JDKs (CASSANDRA-1061)
 * remove String.trim() call on row keys in batch mutations (CASSANDRA-1235)
 * Log summary of dropped messages instead of spamming log (CASSANDRA-1284)
 * add dynamic endpoint snitch (CASSANDRA-981)
 * fix streaming for keyspaces with hyphens in their name (CASSANDRA-1377)
 * fix errors in hard-coded bloom filter optKPerBucket by computing it
   algorithmically (CASSANDRA-1220
 * remove message deserialization stage, and uncap read/write stages
   so slow reads/writes don't block gossip processing (CASSANDRA-1358)
 * add jmx port configuration to Debian package (CASSANDRA-1202)
 * use mlockall via JNA, if present, to prevent Linux from swapping
   out parts of the JVM (CASSANDRA-1214)


0.6.4
 * avoid queuing multiple hint deliveries for the same endpoint
   (CASSANDRA-1229)
 * better performance for and stricter checking of UTF8 column names
   (CASSANDRA-1232)
 * extend option to lower compaction priority to hinted handoff
   as well (CASSANDRA-1260)
 * log errors in gossip instead of re-throwing (CASSANDRA-1289)
 * avoid aborting commitlog replay prematurely if a flushed-but-
   not-removed commitlog segment is encountered (CASSANDRA-1297)
 * fix duplicate rows being read during mapreduce (CASSANDRA-1142)
 * failure detection wasn't closing command sockets (CASSANDRA-1221)
 * cassandra-cli.bat works on windows (CASSANDRA-1236)
 * pre-emptively drop requests that cannot be processed within RPCTimeout
   (CASSANDRA-685)
 * add ack to Binary write verb and update CassandraBulkLoader
   to wait for acks for each row (CASSANDRA-1093)
 * added describe_partitioner Thrift method (CASSANDRA-1047)
 * Hadoop jobs no longer require the Cassandra storage-conf.xml
   (CASSANDRA-1280, CASSANDRA-1047)
 * log thread pool stats when GC is excessive (CASSANDRA-1275)
 * remove gossip message size limit (CASSANDRA-1138)
 * parallelize local and remote reads during multiget, and respect snitch 
   when determining whether to do local read for CL.ONE (CASSANDRA-1317)
 * fix read repair to use requested consistency level on digest mismatch,
   rather than assuming QUORUM (CASSANDRA-1316)
 * process digest mismatch re-reads in parallel (CASSANDRA-1323)
 * switch hints CF comparator to BytesType (CASSANDRA-1274)


0.6.3
 * retry to make streaming connections up to 8 times. (CASSANDRA-1019)
 * reject describe_ring() calls on invalid keyspaces (CASSANDRA-1111)
 * fix cache size calculation for size of 100% (CASSANDRA-1129)
 * fix cache capacity only being recalculated once (CASSANDRA-1129)
 * remove hourly scan of all hints on the off chance that the gossiper
   missed a status change; instead, expose deliverHintsToEndpoint to JMX
   so it can be done manually, if necessary (CASSANDRA-1141)
 * don't reject reads at CL.ALL (CASSANDRA-1152)
 * reject deletions to supercolumns in CFs containing only standard
   columns (CASSANDRA-1139)
 * avoid preserving login information after client disconnects
   (CASSANDRA-1057)
 * prefer sun jdk to openjdk in debian init script (CASSANDRA-1174)
 * detect partioner config changes between restarts and fail fast 
   (CASSANDRA-1146)
 * use generation time to resolve node token reassignment disagreements
   (CASSANDRA-1118)
 * restructure the startup ordering of Gossiper and MessageService to avoid
   timing anomalies (CASSANDRA-1160)
 * detect incomplete commit log hearders (CASSANDRA-1119)
 * force anti-entropy service to stream files on the stream stage to avoid
   sending streams out of order (CASSANDRA-1169)
 * remove inactive stream managers after AES streams files (CASSANDRA-1169)
 * allow removing entire row through batch_mutate Deletion (CASSANDRA-1027)
 * add JMX metrics for row-level bloom filter false positives (CASSANDRA-1212)
 * added a redhat init script to contrib (CASSANDRA-1201)
 * use midpoint when bootstrapping a new machine into range with not
   much data yet instead of random token (CASSANDRA-1112)
 * kill server on OOM in executor stage as well as Thrift (CASSANDRA-1226)
 * remove opportunistic repairs, when two machines with overlapping replica
   responsibilities happen to finish major compactions of the same CF near
   the same time.  repairs are now fully manual (CASSANDRA-1190)
 * add ability to lower compaction priority (default is no change from 0.6.2)
   (CASSANDRA-1181)


0.6.2
 * fix contrib/word_count build. (CASSANDRA-992)
 * split CommitLogExecutorService into BatchCommitLogExecutorService and 
   PeriodicCommitLogExecutorService (CASSANDRA-1014)
 * add latency histograms to CFSMBean (CASSANDRA-1024)
 * make resolving timestamp ties deterministic by using value bytes
   as a tiebreaker (CASSANDRA-1039)
 * Add option to turn off Hinted Handoff (CASSANDRA-894)
 * fix windows startup (CASSANDRA-948)
 * make concurrent_reads, concurrent_writes configurable at runtime via JMX
   (CASSANDRA-1060)
 * disable GCInspector on non-Sun JVMs (CASSANDRA-1061)
 * fix tombstone handling in sstable rows with no other data (CASSANDRA-1063)
 * fix size of row in spanned index entries (CASSANDRA-1056)
 * install json2sstable, sstable2json, and sstablekeys to Debian package
 * StreamingService.StreamDestinations wouldn't empty itself after streaming
   finished (CASSANDRA-1076)
 * added Collections.shuffle(splits) before returning the splits in 
   ColumnFamilyInputFormat (CASSANDRA-1096)
 * do not recalculate cache capacity post-compaction if it's been manually 
   modified (CASSANDRA-1079)
 * better defaults for flush sorter + writer executor queue sizes
   (CASSANDRA-1100)
 * windows scripts for SSTableImport/Export (CASSANDRA-1051)
 * windows script for nodetool (CASSANDRA-1113)
 * expose PhiConvictThreshold (CASSANDRA-1053)
 * make repair of RF==1 a no-op (CASSANDRA-1090)
 * improve default JVM GC options (CASSANDRA-1014)
 * fix SlicePredicate serialization inside Hadoop jobs (CASSANDRA-1049)
 * close Thrift sockets in Hadoop ColumnFamilyRecordReader (CASSANDRA-1081)


0.6.1
 * fix NPE in sstable2json when no excluded keys are given (CASSANDRA-934)
 * keep the replica set constant throughout the read repair process
   (CASSANDRA-937)
 * allow querying getAllRanges with empty token list (CASSANDRA-933)
 * fix command line arguments inversion in clustertool (CASSANDRA-942)
 * fix race condition that could trigger a false-positive assertion
   during post-flush discard of old commitlog segments (CASSANDRA-936)
 * fix neighbor calculation for anti-entropy repair (CASSANDRA-924)
 * perform repair even for small entropy differences (CASSANDRA-924)
 * Use hostnames in CFInputFormat to allow Hadoop's naive string-based
   locality comparisons to work (CASSANDRA-955)
 * cache read-only BufferedRandomAccessFile length to avoid
   3 system calls per invocation (CASSANDRA-950)
 * nodes with IPv6 (and no IPv4) addresses could not join cluster
   (CASSANDRA-969)
 * Retrieve the correct number of undeleted columns, if any, from
   a supercolumn in a row that had been deleted previously (CASSANDRA-920)
 * fix index scans that cross the 2GB mmap boundaries for both mmap
   and standard i/o modes (CASSANDRA-866)
 * expose drain via nodetool (CASSANDRA-978)


0.6.0-RC1
 * JMX drain to flush memtables and run through commit log (CASSANDRA-880)
 * Bootstrapping can skip ranges under the right conditions (CASSANDRA-902)
 * fix merging row versions in range_slice for CL > ONE (CASSANDRA-884)
 * default write ConsistencyLeven chaned from ZERO to ONE
 * fix for index entries spanning mmap buffer boundaries (CASSANDRA-857)
 * use lexical comparison if time part of TimeUUIDs are the same 
   (CASSANDRA-907)
 * bound read, mutation, and response stages to fix possible OOM
   during log replay (CASSANDRA-885)
 * Use microseconds-since-epoch (UTC) in cli, instead of milliseconds
 * Treat batch_mutate Deletion with null supercolumn as "apply this predicate 
   to top level supercolumns" (CASSANDRA-834)
 * Streaming destination nodes do not update their JMX status (CASSANDRA-916)
 * Fix internal RPC timeout calculation (CASSANDRA-911)
 * Added Pig loadfunc to contrib/pig (CASSANDRA-910)


0.6.0-beta3
 * fix compaction bucketing bug (CASSANDRA-814)
 * update windows batch file (CASSANDRA-824)
 * deprecate KeysCachedFraction configuration directive in favor
   of KeysCached; move to unified-per-CF key cache (CASSANDRA-801)
 * add invalidateRowCache to ColumnFamilyStoreMBean (CASSANDRA-761)
 * send Handoff hints to natural locations to reduce load on
   remaining nodes in a failure scenario (CASSANDRA-822)
 * Add RowWarningThresholdInMB configuration option to warn before very 
   large rows get big enough to threaten node stability, and -x option to
   be able to remove them with sstable2json if the warning is unheeded
   until it's too late (CASSANDRA-843)
 * Add logging of GC activity (CASSANDRA-813)
 * fix ConcurrentModificationException in commitlog discard (CASSANDRA-853)
 * Fix hardcoded row count in Hadoop RecordReader (CASSANDRA-837)
 * Add a jmx status to the streaming service and change several DEBUG
   messages to INFO (CASSANDRA-845)
 * fix classpath in cassandra-cli.bat for Windows (CASSANDRA-858)
 * allow re-specifying host, port to cassandra-cli if invalid ones
   are first tried (CASSANDRA-867)
 * fix race condition handling rpc timeout in the coordinator
   (CASSANDRA-864)
 * Remove CalloutLocation and StagingFileDirectory from storage-conf files 
   since those settings are no longer used (CASSANDRA-878)
 * Parse a long from RowWarningThresholdInMB instead of an int (CASSANDRA-882)
 * Remove obsolete ControlPort code from DatabaseDescriptor (CASSANDRA-886)
 * move skipBytes side effect out of assert (CASSANDRA-899)
 * add "double getLoad" to StorageServiceMBean (CASSANDRA-898)
 * track row stats per CF at compaction time (CASSANDRA-870)
 * disallow CommitLogDirectory matching a DataFileDirectory (CASSANDRA-888)
 * default key cache size is 200k entries, changed from 10% (CASSANDRA-863)
 * add -Dcassandra-foreground=yes to cassandra.bat
 * exit if cluster name is changed unexpectedly (CASSANDRA-769)


0.6.0-beta1/beta2
 * add batch_mutate thrift command, deprecating batch_insert (CASSANDRA-336)
 * remove get_key_range Thrift API, deprecated in 0.5 (CASSANDRA-710)
 * add optional login() Thrift call for authentication (CASSANDRA-547)
 * support fat clients using gossiper and StorageProxy to perform
   replication in-process [jvm-only] (CASSANDRA-535)
 * support mmapped I/O for reads, on by default on 64bit JVMs 
   (CASSANDRA-408, CASSANDRA-669)
 * improve insert concurrency, particularly during Hinted Handoff
   (CASSANDRA-658)
 * faster network code (CASSANDRA-675)
 * stress.py moved to contrib (CASSANDRA-635)
 * row caching [must be explicitly enabled per-CF in config] (CASSANDRA-678)
 * present a useful measure of compaction progress in JMX (CASSANDRA-599)
 * add bin/sstablekeys (CASSNADRA-679)
 * add ConsistencyLevel.ANY (CASSANDRA-687)
 * make removetoken remove nodes from gossip entirely (CASSANDRA-644)
 * add ability to set cache sizes at runtime (CASSANDRA-708)
 * report latency and cache hit rate statistics with lifetime totals
   instead of average over the last minute (CASSANDRA-702)
 * support get_range_slice for RandomPartitioner (CASSANDRA-745)
 * per-keyspace replication factory and replication strategy (CASSANDRA-620)
 * track latency in microseconds (CASSANDRA-733)
 * add describe_ Thrift methods, deprecating get_string_property and 
   get_string_list_property
 * jmx interface for tracking operation mode and streams in general.
   (CASSANDRA-709)
 * keep memtables in sorted order to improve range query performance
   (CASSANDRA-799)
 * use while loop instead of recursion when trimming sstables compaction list 
   to avoid blowing stack in pathological cases (CASSANDRA-804)
 * basic Hadoop map/reduce support (CASSANDRA-342)


0.5.1
 * ensure all files for an sstable are streamed to the same directory.
   (CASSANDRA-716)
 * more accurate load estimate for bootstrapping (CASSANDRA-762)
 * tolerate dead or unavailable bootstrap target on write (CASSANDRA-731)
 * allow larger numbers of keys (> 140M) in a sstable bloom filter
   (CASSANDRA-790)
 * include jvm argument improvements from CASSANDRA-504 in debian package
 * change streaming chunk size to 32MB to accomodate Windows XP limitations
   (was 64MB) (CASSANDRA-795)
 * fix get_range_slice returning results in the wrong order (CASSANDRA-781)
 

0.5.0 final
 * avoid attempting to delete temporary bootstrap files twice (CASSANDRA-681)
 * fix bogus NaN in nodeprobe cfstats output (CASSANDRA-646)
 * provide a policy for dealing with single thread executors w/ a full queue
   (CASSANDRA-694)
 * optimize inner read in MessagingService, vastly improving multiple-node
   performance (CASSANDRA-675)
 * wait for table flush before streaming data back to a bootstrapping node.
   (CASSANDRA-696)
 * keep track of bootstrapping sources by table so that bootstrapping doesn't 
   give the indication of finishing early (CASSANDRA-673)


0.5.0 RC3
 * commit the correct version of the patch for CASSANDRA-663


0.5.0 RC2 (unreleased)
 * fix bugs in converting get_range_slice results to Thrift 
   (CASSANDRA-647, CASSANDRA-649)
 * expose java.util.concurrent.TimeoutException in StorageProxy methods
   (CASSANDRA-600)
 * TcpConnectionManager was holding on to disconnected connections, 
   giving the false indication they were being used. (CASSANDRA-651)
 * Remove duplicated write. (CASSANDRA-662)
 * Abort bootstrap if IP is already in the token ring (CASSANDRA-663)
 * increase default commitlog sync period, and wait for last sync to 
   finish before submitting another (CASSANDRA-668)


0.5.0 RC1
 * Fix potential NPE in get_range_slice (CASSANDRA-623)
 * add CRC32 to commitlog entries (CASSANDRA-605)
 * fix data streaming on windows (CASSANDRA-630)
 * GC compacted sstables after cleanup and compaction (CASSANDRA-621)
 * Speed up anti-entropy validation (CASSANDRA-629)
 * Fix anti-entropy assertion error (CASSANDRA-639)
 * Fix pending range conflicts when bootstapping or moving
   multiple nodes at once (CASSANDRA-603)
 * Handle obsolete gossip related to node movement in the case where
   one or more nodes is down when the movement occurs (CASSANDRA-572)
 * Include dead nodes in gossip to avoid a variety of problems
   and fix HH to removed nodes (CASSANDRA-634)
 * return an InvalidRequestException for mal-formed SlicePredicates
   (CASSANDRA-643)
 * fix bug determining closest neighbor for use in multiple datacenters
   (CASSANDRA-648)
 * Vast improvements in anticompaction speed (CASSANDRA-607)
 * Speed up log replay and writes by avoiding redundant serializations
   (CASSANDRA-652)


0.5.0 beta 2
 * Bootstrap improvements (several tickets)
 * add nodeprobe repair anti-entropy feature (CASSANDRA-193, CASSANDRA-520)
 * fix possibility of partition when many nodes restart at once
   in clusters with multiple seeds (CASSANDRA-150)
 * fix NPE in get_range_slice when no data is found (CASSANDRA-578)
 * fix potential NPE in hinted handoff (CASSANDRA-585)
 * fix cleanup of local "system" keyspace (CASSANDRA-576)
 * improve computation of cluster load balance (CASSANDRA-554)
 * added super column read/write, column count, and column/row delete to
   cassandra-cli (CASSANDRA-567, CASSANDRA-594)
 * fix returning live subcolumns of deleted supercolumns (CASSANDRA-583)
 * respect JAVA_HOME in bin/ scripts (several tickets)
 * add StorageService.initClient for fat clients on the JVM (CASSANDRA-535)
   (see contrib/client_only for an example of use)
 * make consistency_level functional in get_range_slice (CASSANDRA-568)
 * optimize key deserialization for RandomPartitioner (CASSANDRA-581)
 * avoid GCing tombstones except on major compaction (CASSANDRA-604)
 * increase failure conviction threshold, resulting in less nodes
   incorrectly (and temporarily) marked as down (CASSANDRA-610)
 * respect memtable thresholds during log replay (CASSANDRA-609)
 * support ConsistencyLevel.ALL on read (CASSANDRA-584)
 * add nodeprobe removetoken command (CASSANDRA-564)


0.5.0 beta
 * Allow multiple simultaneous flushes, improving flush throughput 
   on multicore systems (CASSANDRA-401)
 * Split up locks to improve write and read throughput on multicore systems
   (CASSANDRA-444, CASSANDRA-414)
 * More efficient use of memory during compaction (CASSANDRA-436)
 * autobootstrap option: when enabled, all non-seed nodes will attempt
   to bootstrap when started, until bootstrap successfully
   completes. -b option is removed.  (CASSANDRA-438)
 * Unless a token is manually specified in the configuration xml,
   a bootstraping node will use a token that gives it half the
   keys from the most-heavily-loaded node in the cluster,
   instead of generating a random token. 
   (CASSANDRA-385, CASSANDRA-517)
 * Miscellaneous bootstrap fixes (several tickets)
 * Ability to change a node's token even after it has data on it
   (CASSANDRA-541)
 * Ability to decommission a live node from the ring (CASSANDRA-435)
 * Semi-automatic loadbalancing via nodeprobe (CASSANDRA-192)
 * Add ability to set compaction thresholds at runtime via
   JMX / nodeprobe.  (CASSANDRA-465)
 * Add "comment" field to ColumnFamily definition. (CASSANDRA-481)
 * Additional JMX metrics (CASSANDRA-482)
 * JSON based export and import tools (several tickets)
 * Hinted Handoff fixes (several tickets)
 * Add key cache to improve read performance (CASSANDRA-423)
 * Simplified construction of custom ReplicationStrategy classes
   (CASSANDRA-497)
 * Graphical application (Swing) for ring integrity verification and 
   visualization was added to contrib (CASSANDRA-252)
 * Add DCQUORUM, DCQUORUMSYNC consistency levels and corresponding
   ReplicationStrategy / EndpointSnitch classes.  Experimental.
   (CASSANDRA-492)
 * Web client interface added to contrib (CASSANDRA-457)
 * More-efficient flush for Random, CollatedOPP partitioners 
   for normal writes (CASSANDRA-446) and bulk load (CASSANDRA-420)
 * Add MemtableFlushAfterMinutes, a global replacement for the old 
   per-CF FlushPeriodInMinutes setting (CASSANDRA-463)
 * optimizations to slice reading (CASSANDRA-350) and supercolumn
   queries (CASSANDRA-510)
 * force binding to given listenaddress for nodes with multiple
   interfaces (CASSANDRA-546)
 * stress.py benchmarking tool improvements (several tickets)
 * optimized replica placement code (CASSANDRA-525)
 * faster log replay on restart (CASSANDRA-539, CASSANDRA-540)
 * optimized local-node writes (CASSANDRA-558)
 * added get_range_slice, deprecating get_key_range (CASSANDRA-344)
 * expose TimedOutException to thrift (CASSANDRA-563)
 

0.4.2
 * Add validation disallowing null keys (CASSANDRA-486)
 * Fix race conditions in TCPConnectionManager (CASSANDRA-487)
 * Fix using non-utf8-aware comparison as a sanity check.
   (CASSANDRA-493)
 * Improve default garbage collector options (CASSANDRA-504)
 * Add "nodeprobe flush" (CASSANDRA-505)
 * remove NotFoundException from get_slice throws list (CASSANDRA-518)
 * fix get (not get_slice) of entire supercolumn (CASSANDRA-508)
 * fix null token during bootstrap (CASSANDRA-501)


0.4.1
 * Fix FlushPeriod columnfamily configuration regression
   (CASSANDRA-455)
 * Fix long column name support (CASSANDRA-460)
 * Fix for serializing a row that only contains tombstones
   (CASSANDRA-458)
 * Fix for discarding unneeded commitlog segments (CASSANDRA-459)
 * Add SnapshotBeforeCompaction configuration option (CASSANDRA-426)
 * Fix compaction abort under insufficient disk space (CASSANDRA-473)
 * Fix reading subcolumn slice from tombstoned CF (CASSANDRA-484)
 * Fix race condition in RVH causing occasional NPE (CASSANDRA-478)


0.4.0
 * fix get_key_range problems when a node is down (CASSANDRA-440)
   and add UnavailableException to more Thrift methods
 * Add example EndPointSnitch contrib code (several tickets)


0.4.0 RC2
 * fix SSTable generation clash during compaction (CASSANDRA-418)
 * reject method calls with null parameters (CASSANDRA-308)
 * properly order ranges in nodeprobe output (CASSANDRA-421)
 * fix logging of certain errors on executor threads (CASSANDRA-425)


0.4.0 RC1
 * Bootstrap feature is live; use -b on startup (several tickets)
 * Added multiget api (CASSANDRA-70)
 * fix Deadlock with SelectorManager.doProcess and TcpConnection.write
   (CASSANDRA-392)
 * remove key cache b/c of concurrency bugs in third-party
   CLHM library (CASSANDRA-405)
 * update non-major compaction logic to use two threshold values
   (CASSANDRA-407)
 * add periodic / batch commitlog sync modes (several tickets)
 * inline BatchMutation into batch_insert params (CASSANDRA-403)
 * allow setting the logging level at runtime via mbean (CASSANDRA-402)
 * change default comparator to BytesType (CASSANDRA-400)
 * add forwards-compatible ConsistencyLevel parameter to get_key_range
   (CASSANDRA-322)
 * r/m special case of blocking for local destination when writing with 
   ConsistencyLevel.ZERO (CASSANDRA-399)
 * Fixes to make BinaryMemtable [bulk load interface] useful (CASSANDRA-337);
   see contrib/bmt_example for an example of using it.
 * More JMX properties added (several tickets)
 * Thrift changes (several tickets)
    - Merged _super get methods with the normal ones; return values
      are now of ColumnOrSuperColumn.
    - Similarly, merged batch_insert_super into batch_insert.



0.4.0 beta
 * On-disk data format has changed to allow billions of keys/rows per
   node instead of only millions
 * Multi-keyspace support
 * Scan all sstables for all queries to avoid situations where
   different types of operation on the same ColumnFamily could
   disagree on what data was present
 * Snapshot support via JMX
 * Thrift API has changed a _lot_:
    - removed time-sorted CFs; instead, user-defined comparators
      may be defined on the column names, which are now byte arrays.
      Default comparators are provided for UTF8, Bytes, Ascii, Long (i64),
      and UUID types.
    - removed colon-delimited strings in thrift api in favor of explicit
      structs such as ColumnPath, ColumnParent, etc.  Also normalized
      thrift struct and argument naming.
    - Added columnFamily argument to get_key_range.
    - Change signature of get_slice to accept starting and ending
      columns as well as an offset.  (This allows use of indexes.)
      Added "ascending" flag to allow reasonably-efficient reverse
      scans as well.  Removed get_slice_by_range as redundant.
    - get_key_range operates on one CF at a time
    - changed `block` boolean on insert methods to ConsistencyLevel enum,
      with options of NONE, ONE, QUORUM, and ALL.
    - added similar consistency_level parameter to read methods
    - column-name-set slice with no names given now returns zero columns
      instead of all of them.  ("all" can run your server out of memory.
      use a range-based slice with a high max column count instead.)
 * Removed the web interface. Node information can now be obtained by 
   using the newly introduced nodeprobe utility.
 * More JMX stats
 * Remove magic values from internals (e.g. special key to indicate
   when to flush memtables)
 * Rename configuration "table" to "keyspace"
 * Moved to crash-only design; no more shutdown (just kill the process)
 * Lots of bug fixes

Full list of issues resolved in 0.4 is at https://issues.apache.org/jira/secure/IssueNavigator.jspa?reset=true&&pid=12310865&fixfor=12313862&resolution=1&sorter/field=issuekey&sorter/order=DESC


0.3.0 RC3
 * Fix potential deadlock under load in TCPConnection.
   (CASSANDRA-220)


0.3.0 RC2
 * Fix possible data loss when server is stopped after replaying
   log but before new inserts force memtable flush.
   (CASSANDRA-204)
 * Added BUGS file


0.3.0 RC1
 * Range queries on keys, including user-defined key collation
 * Remove support
 * Workarounds for a weird bug in JDK select/register that seems
   particularly common on VM environments. Cassandra should deploy
   fine on EC2 now
 * Much improved infrastructure: the beginnings of a decent test suite
   ("ant test" for unit tests; "nosetests" for system tests), code
   coverage reporting, etc.
 * Expanded node status reporting via JMX
 * Improved error reporting/logging on both server and client
 * Reduced memory footprint in default configuration
 * Combined blocking and non-blocking versions of insert APIs
 * Added FlushPeriodInMinutes configuration parameter to force
   flushing of infrequently-updated ColumnFamilies<|MERGE_RESOLUTION|>--- conflicted
+++ resolved
@@ -1,11 +1,7 @@
-<<<<<<< HEAD
 DSE 5.0.6
  * Perform repair sync sequentially to avoid overloading coordinator (APOLLO-216)
 Merged from 3.0.X
-=======
-3.0.11
  * Fix assertion for certain legacy range tombstone pattern (CASSANDRA-12203)
->>>>>>> 52bf7acb
  * Set javac encoding to utf-8 (CASSANDRA-11077)
  * Replace empty strings with null values if they cannot be converted (CASSANDRA-12794)
  * Fixed flacky SSTableRewriterTest: check file counts before calling validateCFS (CASSANDRA-12348)
