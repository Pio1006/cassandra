3.11.1
Merged from 3.0:
 * Fix secondary index queries on COMPACT tables (CASSANDRA-13627)
 * Nodetool listsnapshots output is missing a newline, if there are no snapshots (CASSANDRA-13568)


3.11.0
 * Replace string comparison with regex/number checks in MessagingService test (CASSANDRA-13216)
 * Fix formatting of duration columns in CQLSH (CASSANDRA-13549)
 * Fix the problem with duplicated rows when using paging with SASI (CASSANDRA-13302)
 * Allow CONTAINS statements filtering on the partition key and it’s parts (CASSANDRA-13275)
 * Fall back to even ranges calculation in clusters with vnodes when tokens are distributed unevenly (CASSANDRA-13229)
 * Fix duration type validation to prevent overflow (CASSANDRA-13218)
 * Forbid unsupported creation of SASI indexes over partition key columns (CASSANDRA-13228)
 * Reject multiple values for a key in CQL grammar. (CASSANDRA-13369)
 * UDA fails without input rows (CASSANDRA-13399)
 * Fix compaction-stress by using daemonInitialization (CASSANDRA-13188)
 * V5 protocol flags decoding broken (CASSANDRA-13443)
 * Use write lock not read lock for removing sstables from compaction strategies. (CASSANDRA-13422)
 * Use corePoolSize equal to maxPoolSize in JMXEnabledThreadPoolExecutors (CASSANDRA-13329)
 * Avoid rebuilding SASI indexes containing no values (CASSANDRA-12962)
 * Add charset to Analyser input stream (CASSANDRA-13151)
 * Fix testLimitSSTables flake caused by concurrent flush (CASSANDRA-12820)
 * cdc column addition strikes again (CASSANDRA-13382)
 * Fix static column indexes (CASSANDRA-13277)
 * DataOutputBuffer.asNewBuffer broken (CASSANDRA-13298)
 * unittest CipherFactoryTest failed on MacOS (CASSANDRA-13370)
 * Forbid SELECT restrictions and CREATE INDEX over non-frozen UDT columns (CASSANDRA-13247)
 * Default logging we ship will incorrectly print "?:?" for "%F:%L" pattern (CASSANDRA-13317)
 * Possible AssertionError in UnfilteredRowIteratorWithLowerBound (CASSANDRA-13366)
 * Support unaligned memory access for AArch64 (CASSANDRA-13326)
 * Improve SASI range iterator efficiency on intersection with an empty range (CASSANDRA-12915).
 * Fix equality comparisons of columns using the duration type (CASSANDRA-13174)
 * Obfuscate password in stress-graphs (CASSANDRA-12233)
 * Move to FastThreadLocalThread and FastThreadLocal (CASSANDRA-13034)
 * nodetool stopdaemon errors out (CASSANDRA-13030)
 * Tables in system_distributed should not use gcgs of 0 (CASSANDRA-12954)
 * Fix primary index calculation for SASI (CASSANDRA-12910)
 * More fixes to the TokenAllocator (CASSANDRA-12990)
 * NoReplicationTokenAllocator should work with zero replication factor (CASSANDRA-12983)
 * Address message coalescing regression (CASSANDRA-12676)
 * Delete illegal character from StandardTokenizerImpl.jflex (CASSANDRA-13417)
 * Fix cqlsh automatic protocol downgrade regression (CASSANDRA-13307)
 * Tracing payload not passed from QueryMessage to tracing session (CASSANDRA-12835)
Merged from 3.0:
<<<<<<< HEAD
 * Ensure consistent view of partition columns between coordinator and replica in ColumnFilter (CASSANDRA-13004)
=======
 * Ensure int overflow doesn't occur when calculating large partition warning size (CASSANDRA-13172)
 * Ensure consistent view of partition columns between coordinator and replica in ColumnFilter (CASSANDRA-13004)
 * Failed unregistering mbean during drop keyspace (CASSANDRA-13346)
>>>>>>> bb7e522b
 * nodetool scrub/cleanup/upgradesstables exit code is wrong (CASSANDRA-13542)
 * Fix the reported number of sstable data files accessed per read (CASSANDRA-13120)
 * Fix schema digest mismatch during rolling upgrades from versions before 3.0.12 (CASSANDRA-13559)
 * Upgrade JNA version to 4.4.0 (CASSANDRA-13072)
 * Interned ColumnIdentifiers should use minimal ByteBuffers (CASSANDRA-13533)
 * ReverseIndexedReader may drop rows during 2.1 to 3.0 upgrade (CASSANDRA-13525)
 * Fix repair process violating start/end token limits for small ranges (CASSANDRA-13052)
 * Add storage port options to sstableloader (CASSANDRA-13518)
 * Properly handle quoted index names in cqlsh DESCRIBE output (CASSANDRA-12847)
 * Avoid reading static row twice from old format sstables (CASSANDRA-13236)
 * Fix NPE in StorageService.excise() (CASSANDRA-13163)
 * Expire OutboundTcpConnection messages by a single Thread (CASSANDRA-13265)
 * Fail repair if insufficient responses received (CASSANDRA-13397)
 * Fix SSTableLoader fail when the loaded table contains dropped columns (CASSANDRA-13276)
 * Avoid name clashes in CassandraIndexTest (CASSANDRA-13427)
 * Handling partially written hint files (CASSANDRA-12728)
 * Interrupt replaying hints on decommission (CASSANDRA-13308)
 * Handling partially written hint files (CASSANDRA-12728)
 * Fix NPE issue in StorageService (CASSANDRA-13060)
 * Make reading of range tombstones more reliable (CASSANDRA-12811)
 * Fix startup problems due to schema tables not completely flushed (CASSANDRA-12213)
 * Fix view builder bug that can filter out data on restart (CASSANDRA-13405)
 * Fix 2i page size calculation when there are no regular columns (CASSANDRA-13400)
 * Fix the conversion of 2.X expired rows without regular column data (CASSANDRA-13395)
 * Fix hint delivery when using ext+internal IPs with prefer_local enabled (CASSANDRA-13020)
 * Fix possible NPE on upgrade to 3.0/3.X in case of IO errors (CASSANDRA-13389)
 * Legacy deserializer can create empty range tombstones (CASSANDRA-13341)
 * Legacy caching options can prevent 3.0 upgrade (CASSANDRA-13384)
 * Use the Kernel32 library to retrieve the PID on Windows and fix startup checks (CASSANDRA-13333)
 * Fix code to not exchange schema across major versions (CASSANDRA-13274)
 * Dropping column results in "corrupt" SSTable (CASSANDRA-13337)
 * Bugs handling range tombstones in the sstable iterators (CASSANDRA-13340)
 * Fix CONTAINS filtering for null collections (CASSANDRA-13246)
 * Applying: Use a unique metric reservoir per test run when using Cassandra-wide metrics residing in MBeans (CASSANDRA-13216)
 * Propagate row deletions in 2i tables on upgrade (CASSANDRA-13320)
 * Slice.isEmpty() returns false for some empty slices (CASSANDRA-13305)
 * Add formatted row output to assertEmpty in CQL Tester (CASSANDRA-13238)
 * Prevent data loss on upgrade 2.1 - 3.0 by adding component separator to LogRecord absolute path (CASSANDRA-13294)
 * Improve testing on macOS by eliminating sigar logging (CASSANDRA-13233)
 * Cqlsh copy-from should error out when csv contains invalid data for collections (CASSANDRA-13071)
 * Update c.yaml doc for offheap memtables (CASSANDRA-13179)
 * Faster StreamingHistogram (CASSANDRA-13038)
 * Legacy deserializer can create unexpected boundary range tombstones (CASSANDRA-13237)
 * Remove unnecessary assertion from AntiCompactionTest (CASSANDRA-13070)
 * Fix cqlsh COPY for dates before 1900 (CASSANDRA-13185)
 * Use keyspace replication settings on system.size_estimates table (CASSANDRA-9639)
 * Add vm.max_map_count StartupCheck (CASSANDRA-13008)
 * Hint related logging should include the IP address of the destination in addition to
   host ID (CASSANDRA-13205)
 * Reloading logback.xml does not work (CASSANDRA-13173)
 * Lightweight transactions temporarily fail after upgrade from 2.1 to 3.0 (CASSANDRA-13109)
 * Duplicate rows after upgrading from 2.1.16 to 3.0.10/3.9 (CASSANDRA-13125)
 * Fix UPDATE queries with empty IN restrictions (CASSANDRA-13152)
 * Fix handling of partition with partition-level deletion plus
   live rows in sstabledump (CASSANDRA-13177)
 * Provide user workaround when system_schema.columns does not contain entries
   for a table that's in system_schema.tables (CASSANDRA-13180)
 * Nodetool upgradesstables/scrub/compact ignores system tables (CASSANDRA-13410)
 * Fix schema version calculation for rolling upgrades (CASSANDRA-13441)
Merged from 2.2:
 * Nodes started with join_ring=False should be able to serve requests when authentication is enabled (CASSANDRA-11381)
 * cqlsh COPY FROM: increment error count only for failures, not for attempts (CASSANDRA-13209)
 * Avoid starting gossiper in RemoveTest (CASSANDRA-13407)
 * Fix weightedSize() for row-cache reported by JMX and NodeTool (CASSANDRA-13393)
 * Fix JVM metric names (CASSANDRA-13103)
 * Honor truststore-password parameter in cassandra-stress (CASSANDRA-12773)
 * Discard in-flight shadow round responses (CASSANDRA-12653)
 * Don't anti-compact repaired data to avoid inconsistencies (CASSANDRA-13153)
 * Wrong logger name in AnticompactionTask (CASSANDRA-13343)
 * Commitlog replay may fail if last mutation is within 4 bytes of end of segment (CASSANDRA-13282)
 * Fix queries updating multiple time the same list (CASSANDRA-13130)
 * Fix GRANT/REVOKE when keyspace isn't specified (CASSANDRA-13053)
 * Avoid race on receiver by starting streaming sender thread after sending init message (CASSANDRA-12886)
 * Fix "multiple versions of ant detected..." when running ant test (CASSANDRA-13232)
 * Coalescing strategy sleeps too much (CASSANDRA-13090)
 * Fix flaky LongLeveledCompactionStrategyTest (CASSANDRA-12202)
 * Fix failing COPY TO STDOUT (CASSANDRA-12497)
 * Fix ColumnCounter::countAll behaviour for reverse queries (CASSANDRA-13222)
 * Exceptions encountered calling getSeeds() breaks OTC thread (CASSANDRA-13018)
 * Fix negative mean latency metric (CASSANDRA-12876)
 * Use only one file pointer when creating commitlog segments (CASSANDRA-12539)
Merged from 2.1:
 * Fix 2ndary index queries on partition keys for tables with static columns (CASSANDRA-13147)
 * Fix ParseError unhashable type list in cqlsh copy from (CASSANDRA-13364)
 * Remove unused repositories (CASSANDRA-13278)
 * Log stacktrace of uncaught exceptions (CASSANDRA-13108)
 * Use portable stderr for java error in startup (CASSANDRA-13211)
 * Fix Thread Leak in OutboundTcpConnection (CASSANDRA-13204)
 * Coalescing strategy can enter infinite loop (CASSANDRA-13159)


3.10
 * Fix secondary index queries regression (CASSANDRA-13013)
 * Add duration type to the protocol V5 (CASSANDRA-12850)
 * Fix duration type validation (CASSANDRA-13143)
 * Fix flaky GcCompactionTest (CASSANDRA-12664)
 * Fix TestHintedHandoff.hintedhandoff_decom_test (CASSANDRA-13058)
 * Fixed query monitoring for range queries (CASSANDRA-13050)
 * Remove outboundBindAny configuration property (CASSANDRA-12673)
 * Use correct bounds for all-data range when filtering (CASSANDRA-12666)
 * Remove timing window in test case (CASSANDRA-12875)
 * Resolve unit testing without JCE security libraries installed (CASSANDRA-12945)
 * Fix inconsistencies in cassandra-stress load balancing policy (CASSANDRA-12919)
 * Fix validation of non-frozen UDT cells (CASSANDRA-12916)
 * Don't shut down socket input/output on StreamSession (CASSANDRA-12903)
 * Fix Murmur3PartitionerTest (CASSANDRA-12858)
 * Move cqlsh syntax rules into separate module and allow easier customization (CASSANDRA-12897)
 * Fix CommitLogSegmentManagerTest (CASSANDRA-12283)
 * Fix cassandra-stress truncate option (CASSANDRA-12695)
 * Fix crossNode value when receiving messages (CASSANDRA-12791)
 * Don't load MX4J beans twice (CASSANDRA-12869)
 * Extend native protocol request flags, add versions to SUPPORTED, and introduce ProtocolVersion enum (CASSANDRA-12838)
 * Set JOINING mode when running pre-join tasks (CASSANDRA-12836)
 * remove net.mintern.primitive library due to license issue (CASSANDRA-12845)
 * Properly format IPv6 addresses when logging JMX service URL (CASSANDRA-12454)
 * Optimize the vnode allocation for single replica per DC (CASSANDRA-12777)
 * Use non-token restrictions for bounds when token restrictions are overridden (CASSANDRA-12419)
 * Fix CQLSH auto completion for PER PARTITION LIMIT (CASSANDRA-12803)
 * Use different build directories for Eclipse and Ant (CASSANDRA-12466)
 * Avoid potential AttributeError in cqlsh due to no table metadata (CASSANDRA-12815)
 * Fix RandomReplicationAwareTokenAllocatorTest.testExistingCluster (CASSANDRA-12812)
 * Upgrade commons-codec to 1.9 (CASSANDRA-12790)
 * Make the fanout size for LeveledCompactionStrategy to be configurable (CASSANDRA-11550)
 * Add duration data type (CASSANDRA-11873)
 * Fix timeout in ReplicationAwareTokenAllocatorTest (CASSANDRA-12784)
 * Improve sum aggregate functions (CASSANDRA-12417)
 * Make cassandra.yaml docs for batch_size_*_threshold_in_kb reflect changes in CASSANDRA-10876 (CASSANDRA-12761)
 * cqlsh fails to format collections when using aliases (CASSANDRA-11534)
 * Check for hash conflicts in prepared statements (CASSANDRA-12733)
 * Exit query parsing upon first error (CASSANDRA-12598)
 * Fix cassandra-stress to use single seed in UUID generation (CASSANDRA-12729)
 * CQLSSTableWriter does not allow Update statement (CASSANDRA-12450)
 * Config class uses boxed types but DD exposes primitive types (CASSANDRA-12199)
 * Add pre- and post-shutdown hooks to Storage Service (CASSANDRA-12461)
 * Add hint delivery metrics (CASSANDRA-12693)
 * Remove IndexInfo cache from FileIndexInfoRetriever (CASSANDRA-12731)
 * ColumnIndex does not reuse buffer (CASSANDRA-12502)
 * cdc column addition still breaks schema migration tasks (CASSANDRA-12697)
 * Upgrade metrics-reporter dependencies (CASSANDRA-12089)
 * Tune compaction thread count via nodetool (CASSANDRA-12248)
 * Add +=/-= shortcut syntax for update queries (CASSANDRA-12232)
 * Include repair session IDs in repair start message (CASSANDRA-12532)
 * Add a blocking task to Index, run before joining the ring (CASSANDRA-12039)
 * Fix NPE when using CQLSSTableWriter (CASSANDRA-12667)
 * Support optional backpressure strategies at the coordinator (CASSANDRA-9318)
 * Make randompartitioner work with new vnode allocation (CASSANDRA-12647)
 * Fix cassandra-stress graphing (CASSANDRA-12237)
 * Allow filtering on partition key columns for queries without secondary indexes (CASSANDRA-11031)
 * Fix Cassandra Stress reporting thread model and precision (CASSANDRA-12585)
 * Add JMH benchmarks.jar (CASSANDRA-12586)
 * Cleanup uses of AlterTableStatementColumn (CASSANDRA-12567)
 * Add keep-alive to streaming (CASSANDRA-11841)
 * Tracing payload is passed through newSession(..) (CASSANDRA-11706)
 * avoid deleting non existing sstable files and improve related log messages (CASSANDRA-12261)
 * json/yaml output format for nodetool compactionhistory (CASSANDRA-12486)
 * Retry all internode messages once after a connection is
   closed and reopened (CASSANDRA-12192)
 * Add support to rebuild from targeted replica (CASSANDRA-9875)
 * Add sequence distribution type to cassandra stress (CASSANDRA-12490)
 * "SELECT * FROM foo LIMIT ;" does not error out (CASSANDRA-12154)
 * Define executeLocally() at the ReadQuery Level (CASSANDRA-12474)
 * Extend read/write failure messages with a map of replica addresses
   to error codes in the v5 native protocol (CASSANDRA-12311)
 * Fix rebuild of SASI indexes with existing index files (CASSANDRA-12374)
 * Let DatabaseDescriptor not implicitly startup services (CASSANDRA-9054, 12550)
 * Fix clustering indexes in presence of static columns in SASI (CASSANDRA-12378)
 * Fix queries on columns with reversed type on SASI indexes (CASSANDRA-12223)
 * Added slow query log (CASSANDRA-12403)
 * Count full coordinated request against timeout (CASSANDRA-12256)
 * Allow TTL with null value on insert and update (CASSANDRA-12216)
 * Make decommission operation resumable (CASSANDRA-12008)
 * Add support to one-way targeted repair (CASSANDRA-9876)
 * Remove clientutil jar (CASSANDRA-11635)
 * Fix compaction throughput throttle (CASSANDRA-12366, CASSANDRA-12717)
 * Delay releasing Memtable memory on flush until PostFlush has finished running (CASSANDRA-12358)
 * Cassandra stress should dump all setting on startup (CASSANDRA-11914)
 * Make it possible to compact a given token range (CASSANDRA-10643)
 * Allow updating DynamicEndpointSnitch properties via JMX (CASSANDRA-12179)
 * Collect metrics on queries by consistency level (CASSANDRA-7384)
 * Add support for GROUP BY to SELECT statement (CASSANDRA-10707)
 * Deprecate memtable_cleanup_threshold and update default for memtable_flush_writers (CASSANDRA-12228)
 * Upgrade to OHC 0.4.4 (CASSANDRA-12133)
 * Add version command to cassandra-stress (CASSANDRA-12258)
 * Create compaction-stress tool (CASSANDRA-11844)
 * Garbage-collecting compaction operation and schema option (CASSANDRA-7019)
 * Add beta protocol flag for v5 native protocol (CASSANDRA-12142)
 * Support filtering on non-PRIMARY KEY columns in the CREATE
   MATERIALIZED VIEW statement's WHERE clause (CASSANDRA-10368)
 * Unify STDOUT and SYSTEMLOG logback format (CASSANDRA-12004)
 * COPY FROM should raise error for non-existing input files (CASSANDRA-12174)
 * Faster write path (CASSANDRA-12269)
 * Option to leave omitted columns in INSERT JSON unset (CASSANDRA-11424)
 * Support json/yaml output in nodetool tpstats (CASSANDRA-12035)
 * Expose metrics for successful/failed authentication attempts (CASSANDRA-10635)
 * Prepend snapshot name with "truncated" or "dropped" when a snapshot
   is taken before truncating or dropping a table (CASSANDRA-12178)
 * Optimize RestrictionSet (CASSANDRA-12153)
 * cqlsh does not automatically downgrade CQL version (CASSANDRA-12150)
 * Omit (de)serialization of state variable in UDAs (CASSANDRA-9613)
 * Create a system table to expose prepared statements (CASSANDRA-8831)
 * Reuse DataOutputBuffer from ColumnIndex (CASSANDRA-11970)
 * Remove DatabaseDescriptor dependency from SegmentedFile (CASSANDRA-11580)
 * Add supplied username to authentication error messages (CASSANDRA-12076)
 * Remove pre-startup check for open JMX port (CASSANDRA-12074)
 * Remove compaction Severity from DynamicEndpointSnitch (CASSANDRA-11738)
 * Restore resumable hints delivery (CASSANDRA-11960)
 * Properly report LWT contention (CASSANDRA-12626)
Merged from 3.0:
 * Dump threads when unit tests time out (CASSANDRA-13117)
 * Better error when modifying function permissions without explicit keyspace (CASSANDRA-12925)
 * Indexer is not correctly invoked when building indexes over sstables (CASSANDRA-13075)
 * Read repair is not blocking repair to finish in foreground repair (CASSANDRA-13115)
 * Stress daemon help is incorrect(CASSANDRA-12563)
 * Remove ALTER TYPE support (CASSANDRA-12443)
 * Fix assertion for certain legacy range tombstone pattern (CASSANDRA-12203)
 * Replace empty strings with null values if they cannot be converted (CASSANDRA-12794)
 * Fix deserialization of 2.x DeletedCells (CASSANDRA-12620)
 * Add parent repair session id to anticompaction log message (CASSANDRA-12186)
 * Improve contention handling on failure to acquire MV lock for streaming and hints (CASSANDRA-12905)
 * Fix DELETE and UPDATE queries with empty IN restrictions (CASSANDRA-12829)
 * Mark MVs as built after successful bootstrap (CASSANDRA-12984)
 * Estimated TS drop-time histogram updated with Cell.NO_DELETION_TIME (CASSANDRA-13040)
 * Nodetool compactionstats fails with NullPointerException (CASSANDRA-13021)
 * Thread local pools never cleaned up (CASSANDRA-13033)
 * Set RPC_READY to false when draining or if a node is marked as shutdown (CASSANDRA-12781)
 * CQL often queries static columns unnecessarily (CASSANDRA-12768)
 * Make sure sstables only get committed when it's safe to discard commit log records (CASSANDRA-12956)
 * Reject default_time_to_live option when creating or altering MVs (CASSANDRA-12868)
 * Nodetool should use a more sane max heap size (CASSANDRA-12739)
 * LocalToken ensures token values are cloned on heap (CASSANDRA-12651)
 * AnticompactionRequestSerializer serializedSize is incorrect (CASSANDRA-12934)
 * Prevent reloading of logback.xml from UDF sandbox (CASSANDRA-12535)
 * Reenable HeapPool (CASSANDRA-12900)
 * Disallow offheap_buffers memtable allocation (CASSANDRA-11039)
 * Fix CommitLogSegmentManagerTest (CASSANDRA-12283)
 * Pass root cause to CorruptBlockException when uncompression failed (CASSANDRA-12889)
 * Batch with multiple conditional updates for the same partition causes AssertionError (CASSANDRA-12867)
 * Make AbstractReplicationStrategy extendable from outside its package (CASSANDRA-12788)
 * Don't tell users to turn off consistent rangemovements during rebuild. (CASSANDRA-12296)
 * Fix CommitLogTest.testDeleteIfNotDirty (CASSANDRA-12854)
 * Avoid deadlock due to MV lock contention (CASSANDRA-12689)
 * Fix for KeyCacheCqlTest flakiness (CASSANDRA-12801)
 * Include SSTable filename in compacting large row message (CASSANDRA-12384)
 * Fix potential socket leak (CASSANDRA-12329, CASSANDRA-12330)
 * Fix ViewTest.testCompaction (CASSANDRA-12789)
 * Improve avg aggregate functions (CASSANDRA-12417)
 * Preserve quoted reserved keyword column names in MV creation (CASSANDRA-11803)
 * nodetool stopdaemon errors out (CASSANDRA-12646)
 * Split materialized view mutations on build to prevent OOM (CASSANDRA-12268)
 * mx4j does not work in 3.0.8 (CASSANDRA-12274)
 * Abort cqlsh copy-from in case of no answer after prolonged period of time (CASSANDRA-12740)
 * Avoid sstable corrupt exception due to dropped static column (CASSANDRA-12582)
 * Make stress use client mode to avoid checking commit log size on startup (CASSANDRA-12478)
 * Fix exceptions with new vnode allocation (CASSANDRA-12715)
 * Unify drain and shutdown processes (CASSANDRA-12509)
 * Fix NPE in ComponentOfSlice.isEQ() (CASSANDRA-12706)
 * Fix failure in LogTransactionTest (CASSANDRA-12632)
 * Fix potentially incomplete non-frozen UDT values when querying with the
   full primary key specified (CASSANDRA-12605)
 * Make sure repaired tombstones are dropped when only_purge_repaired_tombstones is enabled (CASSANDRA-12703)
 * Skip writing MV mutations to commitlog on mutation.applyUnsafe() (CASSANDRA-11670)
 * Establish consistent distinction between non-existing partition and NULL value for LWTs on static columns (CASSANDRA-12060)
 * Extend ColumnIdentifier.internedInstances key to include the type that generated the byte buffer (CASSANDRA-12516)
 * Handle composite prefixes with final EOC=0 as in 2.x and refactor LegacyLayout.decodeBound (CASSANDRA-12423)
 * select_distinct_with_deletions_test failing on non-vnode environments (CASSANDRA-11126)
 * Stack Overflow returned to queries while upgrading (CASSANDRA-12527)
 * Fix legacy regex for temporary files from 2.2 (CASSANDRA-12565)
 * Add option to state current gc_grace_seconds to tools/bin/sstablemetadata (CASSANDRA-12208)
 * Fix file system race condition that may cause LogAwareFileLister to fail to classify files (CASSANDRA-11889)
 * Fix file handle leaks due to simultaneous compaction/repair and
   listing snapshots, calculating snapshot sizes, or making schema
   changes (CASSANDRA-11594)
 * Fix nodetool repair exits with 0 for some errors (CASSANDRA-12508)
 * Do not shut down BatchlogManager twice during drain (CASSANDRA-12504)
 * Disk failure policy should not be invoked on out of space (CASSANDRA-12385)
 * Calculate last compacted key on startup (CASSANDRA-6216)
 * Add schema to snapshot manifest, add USING TIMESTAMP clause to ALTER TABLE statements (CASSANDRA-7190)
 * If CF has no clustering columns, any row cache is full partition cache (CASSANDRA-12499)
 * Correct log message for statistics of offheap memtable flush (CASSANDRA-12776)
 * Explicitly set locale for string validation (CASSANDRA-12541,CASSANDRA-12542,CASSANDRA-12543,CASSANDRA-12545)
Merged from 2.2:
 * Fix speculative retry bugs (CASSANDRA-13009)
 * Fix handling of nulls and unsets in IN conditions (CASSANDRA-12981)
 * Fix race causing infinite loop if Thrift server is stopped before it starts listening (CASSANDRA-12856)
 * CompactionTasks now correctly drops sstables out of compaction when not enough disk space is available (CASSANDRA-12979)
 * Remove support for non-JavaScript UDFs (CASSANDRA-12883)
 * Fix DynamicEndpointSnitch noop in multi-datacenter situations (CASSANDRA-13074)
 * cqlsh copy-from: encode column names to avoid primary key parsing errors (CASSANDRA-12909)
 * Temporarily fix bug that creates commit log when running offline tools (CASSANDRA-8616)
 * Reduce granuality of OpOrder.Group during index build (CASSANDRA-12796)
 * Test bind parameters and unset parameters in InsertUpdateIfConditionTest (CASSANDRA-12980)
 * Use saved tokens when setting local tokens on StorageService.joinRing (CASSANDRA-12935)
 * cqlsh: fix DESC TYPES errors (CASSANDRA-12914)
 * Fix leak on skipped SSTables in sstableupgrade (CASSANDRA-12899)
 * Avoid blocking gossip during pending range calculation (CASSANDRA-12281)
 * Fix purgeability of tombstones with max timestamp (CASSANDRA-12792)
 * Fail repair if participant dies during sync or anticompaction (CASSANDRA-12901)
 * cqlsh COPY: unprotected pk values before converting them if not using prepared statements (CASSANDRA-12863)
 * Fix Util.spinAssertEquals (CASSANDRA-12283)
 * Fix potential NPE for compactionstats (CASSANDRA-12462)
 * Prepare legacy authenticate statement if credentials table initialised after node startup (CASSANDRA-12813)
 * Change cassandra.wait_for_tracing_events_timeout_secs default to 0 (CASSANDRA-12754)
 * Clean up permissions when a UDA is dropped (CASSANDRA-12720)
 * Limit colUpdateTimeDelta histogram updates to reasonable deltas (CASSANDRA-11117)
 * Fix leak errors and execution rejected exceptions when draining (CASSANDRA-12457)
 * Fix merkle tree depth calculation (CASSANDRA-12580)
 * Make Collections deserialization more robust (CASSANDRA-12618)
 * Better handle invalid system roles table (CASSANDRA-12700)
 * Fix exceptions when enabling gossip on nodes that haven't joined the ring (CASSANDRA-12253)
 * Fix authentication problem when invoking cqlsh copy from a SOURCE command (CASSANDRA-12642)
 * Decrement pending range calculator jobs counter in finally block
 * cqlshlib tests: increase default execute timeout (CASSANDRA-12481)
 * Forward writes to replacement node when replace_address != broadcast_address (CASSANDRA-8523)
 * Fail repair on non-existing table (CASSANDRA-12279)
 * Enable repair -pr and -local together (fix regression of CASSANDRA-7450) (CASSANDRA-12522)
 * Split consistent range movement flag correction (CASSANDRA-12786)
Merged from 2.1:
 * Upgrade netty version to fix memory leak with client encryption (CASSANDRA-13114)
 * cqlsh copy-from: sort user type fields in csv (CASSANDRA-12959)
 * Don't skip sstables based on maxLocalDeletionTime (CASSANDRA-12765)


3.8, 3.9
 * Fix value skipping with counter columns (CASSANDRA-11726)
 * Fix nodetool tablestats miss SSTable count (CASSANDRA-12205)
 * Fixed flacky SSTablesIteratedTest (CASSANDRA-12282)
 * Fixed flacky SSTableRewriterTest: check file counts before calling validateCFS (CASSANDRA-12348)
 * cqlsh: Fix handling of $$-escaped strings (CASSANDRA-12189)
 * Fix SSL JMX requiring truststore containing server cert (CASSANDRA-12109)
 * RTE from new CDC column breaks in flight queries (CASSANDRA-12236)
 * Fix hdr logging for single operation workloads (CASSANDRA-12145)
 * Fix SASI PREFIX search in CONTAINS mode with partial terms (CASSANDRA-12073)
 * Increase size of flushExecutor thread pool (CASSANDRA-12071)
 * Partial revert of CASSANDRA-11971, cannot recycle buffer in SP.sendMessagesToNonlocalDC (CASSANDRA-11950)
 * Upgrade netty to 4.0.39 (CASSANDRA-12032, CASSANDRA-12034)
 * Improve details in compaction log message (CASSANDRA-12080)
 * Allow unset values in CQLSSTableWriter (CASSANDRA-11911)
 * Chunk cache to request compressor-compatible buffers if pool space is exhausted (CASSANDRA-11993)
 * Remove DatabaseDescriptor dependencies from SequentialWriter (CASSANDRA-11579)
 * Move skip_stop_words filter before stemming (CASSANDRA-12078)
 * Support seek() in EncryptedFileSegmentInputStream (CASSANDRA-11957)
 * SSTable tools mishandling LocalPartitioner (CASSANDRA-12002)
 * When SEPWorker assigned work, set thread name to match pool (CASSANDRA-11966)
 * Add cross-DC latency metrics (CASSANDRA-11596)
 * Allow terms in selection clause (CASSANDRA-10783)
 * Add bind variables to trace (CASSANDRA-11719)
 * Switch counter shards' clock to timestamps (CASSANDRA-9811)
 * Introduce HdrHistogram and response/service/wait separation to stress tool (CASSANDRA-11853)
 * entry-weighers in QueryProcessor should respect partitionKeyBindIndexes field (CASSANDRA-11718)
 * Support older ant versions (CASSANDRA-11807)
 * Estimate compressed on disk size when deciding if sstable size limit reached (CASSANDRA-11623)
 * cassandra-stress profiles should support case sensitive schemas (CASSANDRA-11546)
 * Remove DatabaseDescriptor dependency from FileUtils (CASSANDRA-11578)
 * Faster streaming (CASSANDRA-9766)
 * Add prepared query parameter to trace for "Execute CQL3 prepared query" session (CASSANDRA-11425)
 * Add repaired percentage metric (CASSANDRA-11503)
 * Add Change-Data-Capture (CASSANDRA-8844)
Merged from 3.0:
 * Fix paging for 2.x to 3.x upgrades (CASSANDRA-11195)
 * Fix clean interval not sent to commit log for empty memtable flush (CASSANDRA-12436)
 * Fix potential resource leak in RMIServerSocketFactoryImpl (CASSANDRA-12331)
 * Make sure compaction stats are updated when compaction is interrupted (CASSANDRA-12100)
 * Change commitlog and sstables to track dirty and clean intervals (CASSANDRA-11828)
 * NullPointerException during compaction on table with static columns (CASSANDRA-12336)
 * Fixed ConcurrentModificationException when reading metrics in GraphiteReporter (CASSANDRA-11823)
 * Fix upgrade of super columns on thrift (CASSANDRA-12335)
 * Fixed flacky BlacklistingCompactionsTest, switched to fixed size types and increased corruption size (CASSANDRA-12359)
 * Rerun ReplicationAwareTokenAllocatorTest on failure to avoid flakiness (CASSANDRA-12277)
 * Exception when computing read-repair for range tombstones (CASSANDRA-12263)
 * Lost counter writes in compact table and static columns (CASSANDRA-12219)
 * AssertionError with MVs on updating a row that isn't indexed due to a null value (CASSANDRA-12247)
 * Disable RR and speculative retry with EACH_QUORUM reads (CASSANDRA-11980)
 * Add option to override compaction space check (CASSANDRA-12180)
 * Faster startup by only scanning each directory for temporary files once (CASSANDRA-12114)
 * Respond with v1/v2 protocol header when responding to driver that attempts
   to connect with too low of a protocol version (CASSANDRA-11464)
 * NullPointerExpception when reading/compacting table (CASSANDRA-11988)
 * Fix problem with undeleteable rows on upgrade to new sstable format (CASSANDRA-12144)
 * Fix potential bad messaging service message for paged range reads
   within mixed-version 3.x clusters (CASSANDRA-12249)
 * Fix paging logic for deleted partitions with static columns (CASSANDRA-12107)
 * Wait until the message is being send to decide which serializer must be used (CASSANDRA-11393)
 * Fix migration of static thrift column names with non-text comparators (CASSANDRA-12147)
 * Fix upgrading sparse tables that are incorrectly marked as dense (CASSANDRA-11315)
 * Fix reverse queries ignoring range tombstones (CASSANDRA-11733)
 * Avoid potential race when rebuilding CFMetaData (CASSANDRA-12098)
 * Avoid missing sstables when getting the canonical sstables (CASSANDRA-11996)
 * Always select the live sstables when getting sstables in bounds (CASSANDRA-11944)
 * Fix column ordering of results with static columns for Thrift requests in
   a mixed 2.x/3.x cluster, also fix potential non-resolved duplication of
   those static columns in query results (CASSANDRA-12123)
 * Avoid digest mismatch with empty but static rows (CASSANDRA-12090)
 * Fix EOF exception when altering column type (CASSANDRA-11820)
 * Fix potential race in schema during new table creation (CASSANDRA-12083)
 * cqlsh: fix error handling in rare COPY FROM failure scenario (CASSANDRA-12070)
 * Disable autocompaction during drain (CASSANDRA-11878)
 * Add a metrics timer to MemtablePool and use it to track time spent blocked on memory in MemtableAllocator (CASSANDRA-11327)
 * Fix upgrading schema with super columns with non-text subcomparators (CASSANDRA-12023)
 * Add TimeWindowCompactionStrategy (CASSANDRA-9666)
 * Fix JsonTransformer output of partition with deletion info (CASSANDRA-12418)
 * Fix NPE in SSTableLoader when specifying partial directory path (CASSANDRA-12609)
Merged from 2.2:
 * Add local address entry in PropertyFileSnitch (CASSANDRA-11332)
 * cqlsh copy: fix missing counter values (CASSANDRA-12476)
 * Move migration tasks to non-periodic queue, assure flush executor shutdown after non-periodic executor (CASSANDRA-12251)
 * cqlsh copy: fixed possible race in initializing feeding thread (CASSANDRA-11701)
 * Only set broadcast_rpc_address on Ec2MultiRegionSnitch if it's not set (CASSANDRA-11357)
 * Update StorageProxy range metrics for timeouts, failures and unavailables (CASSANDRA-9507)
 * Add Sigar to classes included in clientutil.jar (CASSANDRA-11635)
 * Add decay to histograms and timers used for metrics (CASSANDRA-11752)
 * Fix hanging stream session (CASSANDRA-10992)
 * Fix INSERT JSON, fromJson() support of smallint, tinyint types (CASSANDRA-12371)
 * Restore JVM metric export for metric reporters (CASSANDRA-12312)
 * Release sstables of failed stream sessions only when outgoing transfers are finished (CASSANDRA-11345)
 * Wait for tracing events before returning response and query at same consistency level client side (CASSANDRA-11465)
 * cqlsh copyutil should get host metadata by connected address (CASSANDRA-11979)
 * Fixed cqlshlib.test.remove_test_db (CASSANDRA-12214)
 * Synchronize ThriftServer::stop() (CASSANDRA-12105)
 * Use dedicated thread for JMX notifications (CASSANDRA-12146)
 * Improve streaming synchronization and fault tolerance (CASSANDRA-11414)
 * MemoryUtil.getShort() should return an unsigned short also for architectures not supporting unaligned memory accesses (CASSANDRA-11973)
Merged from 2.1:
 * Fix queries with empty ByteBuffer values in clustering column restrictions (CASSANDRA-12127)
 * Disable passing control to post-flush after flush failure to prevent data loss (CASSANDRA-11828)
 * Allow STCS-in-L0 compactions to reduce scope with LCS (CASSANDRA-12040)
 * cannot use cql since upgrading python to 2.7.11+ (CASSANDRA-11850)
 * Fix filtering on clustering columns when 2i is used (CASSANDRA-11907)


3.0.8
 * Fix potential race in schema during new table creation (CASSANDRA-12083)
 * cqlsh: fix error handling in rare COPY FROM failure scenario (CASSANDRA-12070)
 * Disable autocompaction during drain (CASSANDRA-11878)
 * Add a metrics timer to MemtablePool and use it to track time spent blocked on memory in MemtableAllocator (CASSANDRA-11327)
 * Fix upgrading schema with super columns with non-text subcomparators (CASSANDRA-12023)
 * Add TimeWindowCompactionStrategy (CASSANDRA-9666)
Merged from 2.2:
 * Allow nodetool info to run with readonly JMX access (CASSANDRA-11755)
 * Validate bloom_filter_fp_chance against lowest supported
   value when the table is created (CASSANDRA-11920)
 * Don't send erroneous NEW_NODE notifications on restart (CASSANDRA-11038)
 * StorageService shutdown hook should use a volatile variable (CASSANDRA-11984)
Merged from 2.1:
 * Add system property to set the max number of native transport requests in queue (CASSANDRA-11363)
 * Fix queries with empty ByteBuffer values in clustering column restrictions (CASSANDRA-12127)
 * Disable passing control to post-flush after flush failure to prevent data loss (CASSANDRA-11828)
 * Allow STCS-in-L0 compactions to reduce scope with LCS (CASSANDRA-12040)
 * cannot use cql since upgrading python to 2.7.11+ (CASSANDRA-11850)
 * Fix filtering on clustering columns when 2i is used (CASSANDRA-11907)
 * Avoid stalling paxos when the paxos state expires (CASSANDRA-12043)
 * Remove finished incoming streaming connections from MessagingService (CASSANDRA-11854)
 * Don't try to get sstables for non-repairing column families (CASSANDRA-12077)
 * Avoid marking too many sstables as repaired (CASSANDRA-11696)
 * Prevent select statements with clustering key > 64k (CASSANDRA-11882)
 * Fix clock skew corrupting other nodes with paxos (CASSANDRA-11991)
 * Remove distinction between non-existing static columns and existing but null in LWTs (CASSANDRA-9842)
 * Cache local ranges when calculating repair neighbors (CASSANDRA-11934)
 * Allow LWT operation on static column with only partition keys (CASSANDRA-10532)
 * Create interval tree over canonical sstables to avoid missing sstables during streaming (CASSANDRA-11886)
 * cqlsh COPY FROM: shutdown parent cluster after forking, to avoid corrupting SSL connections (CASSANDRA-11749)


3.7
 * Support multiple folders for user defined compaction tasks (CASSANDRA-11765)
 * Fix race in CompactionStrategyManager's pause/resume (CASSANDRA-11922)
Merged from 3.0:
 * Fix legacy serialization of Thrift-generated non-compound range tombstones
   when communicating with 2.x nodes (CASSANDRA-11930)
 * Fix Directories instantiations where CFS.initialDirectories should be used (CASSANDRA-11849)
 * Avoid referencing DatabaseDescriptor in AbstractType (CASSANDRA-11912)
 * Don't use static dataDirectories field in Directories instances (CASSANDRA-11647)
 * Fix sstables not being protected from removal during index build (CASSANDRA-11905)
 * cqlsh: Suppress stack trace from Read/WriteFailures (CASSANDRA-11032)
 * Remove unneeded code to repair index summaries that have
   been improperly down-sampled (CASSANDRA-11127)
 * Avoid WriteTimeoutExceptions during commit log replay due to materialized
   view lock contention (CASSANDRA-11891)
 * Prevent OOM failures on SSTable corruption, improve tests for corruption detection (CASSANDRA-9530)
 * Use CFS.initialDirectories when clearing snapshots (CASSANDRA-11705)
 * Allow compaction strategies to disable early open (CASSANDRA-11754)
 * Refactor Materialized View code (CASSANDRA-11475)
 * Update Java Driver (CASSANDRA-11615)
Merged from 2.2:
 * Persist local metadata earlier in startup sequence (CASSANDRA-11742)
 * cqlsh: fix tab completion for case-sensitive identifiers (CASSANDRA-11664)
 * Avoid showing estimated key as -1 in tablestats (CASSANDRA-11587)
 * Fix possible race condition in CommitLog.recover (CASSANDRA-11743)
 * Enable client encryption in sstableloader with cli options (CASSANDRA-11708)
 * Possible memory leak in NIODataInputStream (CASSANDRA-11867)
 * Add seconds to cqlsh tracing session duration (CASSANDRA-11753)
 * Fix commit log replay after out-of-order flush completion (CASSANDRA-9669)
 * Prohibit Reversed Counter type as part of the PK (CASSANDRA-9395)
 * cqlsh: correctly handle non-ascii chars in error messages (CASSANDRA-11626)
Merged from 2.1:
 * Run CommitLog tests with different compression settings (CASSANDRA-9039)
 * cqlsh: apply current keyspace to source command (CASSANDRA-11152)
 * Clear out parent repair session if repair coordinator dies (CASSANDRA-11824)
 * Set default streaming_socket_timeout_in_ms to 24 hours (CASSANDRA-11840)
 * Do not consider local node a valid source during replace (CASSANDRA-11848)
 * Add message dropped tasks to nodetool netstats (CASSANDRA-11855)
 * Avoid holding SSTableReaders for duration of incremental repair (CASSANDRA-11739)


3.6
 * Correctly migrate schema for frozen UDTs during 2.x -> 3.x upgrades
   (does not affect any released versions) (CASSANDRA-11613)
 * Allow server startup if JMX is configured directly (CASSANDRA-11725)
 * Prevent direct memory OOM on buffer pool allocations (CASSANDRA-11710)
 * Enhanced Compaction Logging (CASSANDRA-10805)
 * Make prepared statement cache size configurable (CASSANDRA-11555)
 * Integrated JMX authentication and authorization (CASSANDRA-10091)
 * Add units to stress ouput (CASSANDRA-11352)
 * Fix PER PARTITION LIMIT for single and multi partitions queries (CASSANDRA-11603)
 * Add uncompressed chunk cache for RandomAccessReader (CASSANDRA-5863)
 * Clarify ClusteringPrefix hierarchy (CASSANDRA-11213)
 * Always perform collision check before joining ring (CASSANDRA-10134)
 * SSTableWriter output discrepancy (CASSANDRA-11646)
 * Fix potential timeout in NativeTransportService.testConcurrentDestroys (CASSANDRA-10756)
 * Support large partitions on the 3.0 sstable format (CASSANDRA-11206,11763)
 * Add support to rebuild from specific range (CASSANDRA-10406)
 * Optimize the overlapping lookup by calculating all the
   bounds in advance (CASSANDRA-11571)
 * Support json/yaml output in nodetool tablestats (CASSANDRA-5977)
 * (stress) Add datacenter option to -node options (CASSANDRA-11591)
 * Fix handling of empty slices (CASSANDRA-11513)
 * Make number of cores used by cqlsh COPY visible to testing code (CASSANDRA-11437)
 * Allow filtering on clustering columns for queries without secondary indexes (CASSANDRA-11310)
 * Refactor Restriction hierarchy (CASSANDRA-11354)
 * Eliminate allocations in R/W path (CASSANDRA-11421)
 * Update Netty to 4.0.36 (CASSANDRA-11567)
 * Fix PER PARTITION LIMIT for queries requiring post-query ordering (CASSANDRA-11556)
 * Allow instantiation of UDTs and tuples in UDFs (CASSANDRA-10818)
 * Support UDT in CQLSSTableWriter (CASSANDRA-10624)
 * Support for non-frozen user-defined types, updating
   individual fields of user-defined types (CASSANDRA-7423)
 * Make LZ4 compression level configurable (CASSANDRA-11051)
 * Allow per-partition LIMIT clause in CQL (CASSANDRA-7017)
 * Make custom filtering more extensible with UserExpression (CASSANDRA-11295)
 * Improve field-checking and error reporting in cassandra.yaml (CASSANDRA-10649)
 * Print CAS stats in nodetool proxyhistograms (CASSANDRA-11507)
 * More user friendly error when providing an invalid token to nodetool (CASSANDRA-9348)
 * Add static column support to SASI index (CASSANDRA-11183)
 * Support EQ/PREFIX queries in SASI CONTAINS mode without tokenization (CASSANDRA-11434)
 * Support LIKE operator in prepared statements (CASSANDRA-11456)
 * Add a command to see if a Materialized View has finished building (CASSANDRA-9967)
 * Log endpoint and port associated with streaming operation (CASSANDRA-8777)
 * Print sensible units for all log messages (CASSANDRA-9692)
 * Upgrade Netty to version 4.0.34 (CASSANDRA-11096)
 * Break the CQL grammar into separate Parser and Lexer (CASSANDRA-11372)
 * Compress only inter-dc traffic by default (CASSANDRA-8888)
 * Add metrics to track write amplification (CASSANDRA-11420)
 * cassandra-stress: cannot handle "value-less" tables (CASSANDRA-7739)
 * Add/drop multiple columns in one ALTER TABLE statement (CASSANDRA-10411)
 * Add require_endpoint_verification opt for internode encryption (CASSANDRA-9220)
 * Add auto import java.util for UDF code block (CASSANDRA-11392)
 * Add --hex-format option to nodetool getsstables (CASSANDRA-11337)
 * sstablemetadata should print sstable min/max token (CASSANDRA-7159)
 * Do not wrap CassandraException in TriggerExecutor (CASSANDRA-9421)
 * COPY TO should have higher double precision (CASSANDRA-11255)
 * Stress should exit with non-zero status after failure (CASSANDRA-10340)
 * Add client to cqlsh SHOW_SESSION (CASSANDRA-8958)
 * Fix nodetool tablestats keyspace level metrics (CASSANDRA-11226)
 * Store repair options in parent_repair_history (CASSANDRA-11244)
 * Print current leveling in sstableofflinerelevel (CASSANDRA-9588)
 * Change repair message for keyspaces with RF 1 (CASSANDRA-11203)
 * Remove hard-coded SSL cipher suites and protocols (CASSANDRA-10508)
 * Improve concurrency in CompactionStrategyManager (CASSANDRA-10099)
 * (cqlsh) interpret CQL type for formatting blobs (CASSANDRA-11274)
 * Refuse to start and print txn log information in case of disk
   corruption (CASSANDRA-10112)
 * Resolve some eclipse-warnings (CASSANDRA-11086)
 * (cqlsh) Show static columns in a different color (CASSANDRA-11059)
 * Allow to remove TTLs on table with default_time_to_live (CASSANDRA-11207)
Merged from 3.0:
 * Disallow creating view with a static column (CASSANDRA-11602)
 * Reduce the amount of object allocations caused by the getFunctions methods (CASSANDRA-11593)
 * Potential error replaying commitlog with smallint/tinyint/date/time types (CASSANDRA-11618)
 * Fix queries with filtering on counter columns (CASSANDRA-11629)
 * Improve tombstone printing in sstabledump (CASSANDRA-11655)
 * Fix paging for range queries where all clustering columns are specified (CASSANDRA-11669)
 * Don't require HEAP_NEW_SIZE to be set when using G1 (CASSANDRA-11600)
 * Fix sstabledump not showing cells after tombstone marker (CASSANDRA-11654)
 * Ignore all LocalStrategy keyspaces for streaming and other related
   operations (CASSANDRA-11627)
 * Ensure columnfilter covers indexed columns for thrift 2i queries (CASSANDRA-11523)
 * Only open one sstable scanner per sstable (CASSANDRA-11412)
 * Option to specify ProtocolVersion in cassandra-stress (CASSANDRA-11410)
 * ArithmeticException in avgFunctionForDecimal (CASSANDRA-11485)
 * LogAwareFileLister should only use OLD sstable files in current folder to determine disk consistency (CASSANDRA-11470)
 * Notify indexers of expired rows during compaction (CASSANDRA-11329)
 * Properly respond with ProtocolError when a v1/v2 native protocol
   header is received (CASSANDRA-11464)
 * Validate that num_tokens and initial_token are consistent with one another (CASSANDRA-10120)
Merged from 2.2:
 * Exit JVM if JMX server fails to startup (CASSANDRA-11540)
 * Produce a heap dump when exiting on OOM (CASSANDRA-9861)
 * Restore ability to filter on clustering columns when using a 2i (CASSANDRA-11510)
 * JSON datetime formatting needs timezone (CASSANDRA-11137)
 * Fix is_dense recalculation for Thrift-updated tables (CASSANDRA-11502)
 * Remove unnescessary file existence check during anticompaction (CASSANDRA-11660)
 * Add missing files to debian packages (CASSANDRA-11642)
 * Avoid calling Iterables::concat in loops during ModificationStatement::getFunctions (CASSANDRA-11621)
 * cqlsh: COPY FROM should use regular inserts for single statement batches and
   report errors correctly if workers processes crash on initialization (CASSANDRA-11474)
 * Always close cluster with connection in CqlRecordWriter (CASSANDRA-11553)
 * Allow only DISTINCT queries with partition keys restrictions (CASSANDRA-11339)
 * CqlConfigHelper no longer requires both a keystore and truststore to work (CASSANDRA-11532)
 * Make deprecated repair methods backward-compatible with previous notification service (CASSANDRA-11430)
 * IncomingStreamingConnection version check message wrong (CASSANDRA-11462)
Merged from 2.1:
 * Support mlockall on IBM POWER arch (CASSANDRA-11576)
 * Add option to disable use of severity in DynamicEndpointSnitch (CASSANDRA-11737)
 * cqlsh COPY FROM fails for null values with non-prepared statements (CASSANDRA-11631)
 * Make cython optional in pylib/setup.py (CASSANDRA-11630)
 * Change order of directory searching for cassandra.in.sh to favor local one (CASSANDRA-11628)
 * cqlsh COPY FROM fails with []{} chars in UDT/tuple fields/values (CASSANDRA-11633)
 * clqsh: COPY FROM throws TypeError with Cython extensions enabled (CASSANDRA-11574)
 * cqlsh: COPY FROM ignores NULL values in conversion (CASSANDRA-11549)
 * Validate levels when building LeveledScanner to avoid overlaps with orphaned sstables (CASSANDRA-9935)


3.5
 * StaticTokenTreeBuilder should respect posibility of duplicate tokens (CASSANDRA-11525)
 * Correctly fix potential assertion error during compaction (CASSANDRA-11353)
 * Avoid index segment stitching in RAM which lead to OOM on big SSTable files (CASSANDRA-11383)
 * Fix clustering and row filters for LIKE queries on clustering columns (CASSANDRA-11397)
Merged from 3.0:
 * Fix rare NPE on schema upgrade from 2.x to 3.x (CASSANDRA-10943)
 * Improve backoff policy for cqlsh COPY FROM (CASSANDRA-11320)
 * Improve IF NOT EXISTS check in CREATE INDEX (CASSANDRA-11131)
 * Upgrade ohc to 0.4.3
 * Enable SO_REUSEADDR for JMX RMI server sockets (CASSANDRA-11093)
 * Allocate merkletrees with the correct size (CASSANDRA-11390)
 * Support streaming pre-3.0 sstables (CASSANDRA-10990)
 * Add backpressure to compressed or encrypted commit log (CASSANDRA-10971)
 * SSTableExport supports secondary index tables (CASSANDRA-11330)
 * Fix sstabledump to include missing info in debug output (CASSANDRA-11321)
 * Establish and implement canonical bulk reading workload(s) (CASSANDRA-10331)
 * Fix paging for IN queries on tables without clustering columns (CASSANDRA-11208)
 * Remove recursive call from CompositesSearcher (CASSANDRA-11304)
 * Fix filtering on non-primary key columns for queries without index (CASSANDRA-6377)
 * Fix sstableloader fail when using materialized view (CASSANDRA-11275)
Merged from 2.2:
 * DatabaseDescriptor should log stacktrace in case of Eception during seed provider creation (CASSANDRA-11312)
 * Use canonical path for directory in SSTable descriptor (CASSANDRA-10587)
 * Add cassandra-stress keystore option (CASSANDRA-9325)
 * Dont mark sstables as repairing with sub range repairs (CASSANDRA-11451)
 * Notify when sstables change after cancelling compaction (CASSANDRA-11373)
 * cqlsh: COPY FROM should check that explicit column names are valid (CASSANDRA-11333)
 * Add -Dcassandra.start_gossip startup option (CASSANDRA-10809)
 * Fix UTF8Validator.validate() for modified UTF-8 (CASSANDRA-10748)
 * Clarify that now() function is calculated on the coordinator node in CQL documentation (CASSANDRA-10900)
 * Fix bloom filter sizing with LCS (CASSANDRA-11344)
 * (cqlsh) Fix error when result is 0 rows with EXPAND ON (CASSANDRA-11092)
 * Add missing newline at end of bin/cqlsh (CASSANDRA-11325)
 * Unresolved hostname leads to replace being ignored (CASSANDRA-11210)
 * Only log yaml config once, at startup (CASSANDRA-11217)
 * Reference leak with parallel repairs on the same table (CASSANDRA-11215)
Merged from 2.1:
 * Add a -j parameter to scrub/cleanup/upgradesstables to state how
   many threads to use (CASSANDRA-11179)
 * COPY FROM on large datasets: fix progress report and debug performance (CASSANDRA-11053)
 * InvalidateKeys should have a weak ref to key cache (CASSANDRA-11176)


3.4
 * (cqlsh) add cqlshrc option to always connect using ssl (CASSANDRA-10458)
 * Cleanup a few resource warnings (CASSANDRA-11085)
 * Allow custom tracing implementations (CASSANDRA-10392)
 * Extract LoaderOptions to be able to be used from outside (CASSANDRA-10637)
 * fix OnDiskIndexTest to properly treat empty ranges (CASSANDRA-11205)
 * fix TrackerTest to handle new notifications (CASSANDRA-11178)
 * add SASI validation for partitioner and complex columns (CASSANDRA-11169)
 * Add caching of encrypted credentials in PasswordAuthenticator (CASSANDRA-7715)
 * fix SASI memtable switching on flush (CASSANDRA-11159)
 * Remove duplicate offline compaction tracking (CASSANDRA-11148)
 * fix EQ semantics of analyzed SASI indexes (CASSANDRA-11130)
 * Support long name output for nodetool commands (CASSANDRA-7950)
 * Encrypted hints (CASSANDRA-11040)
 * SASI index options validation (CASSANDRA-11136)
 * Optimize disk seek using min/max column name meta data when the LIMIT clause is used
   (CASSANDRA-8180)
 * Add LIKE support to CQL3 (CASSANDRA-11067)
 * Generic Java UDF types (CASSANDRA-10819)
 * cqlsh: Include sub-second precision in timestamps by default (CASSANDRA-10428)
 * Set javac encoding to utf-8 (CASSANDRA-11077)
 * Integrate SASI index into Cassandra (CASSANDRA-10661)
 * Add --skip-flush option to nodetool snapshot
 * Skip values for non-queried columns (CASSANDRA-10657)
 * Add support for secondary indexes on static columns (CASSANDRA-8103)
 * CommitLogUpgradeTestMaker creates broken commit logs (CASSANDRA-11051)
 * Add metric for number of dropped mutations (CASSANDRA-10866)
 * Simplify row cache invalidation code (CASSANDRA-10396)
 * Support user-defined compaction through nodetool (CASSANDRA-10660)
 * Stripe view locks by key and table ID to reduce contention (CASSANDRA-10981)
 * Add nodetool gettimeout and settimeout commands (CASSANDRA-10953)
 * Add 3.0 metadata to sstablemetadata output (CASSANDRA-10838)
Merged from 3.0:
 * MV should only query complex columns included in the view (CASSANDRA-11069)
 * Failed aggregate creation breaks server permanently (CASSANDRA-11064)
 * Add sstabledump tool (CASSANDRA-7464)
 * Introduce backpressure for hints (CASSANDRA-10972)
 * Fix ClusteringPrefix not being able to read tombstone range boundaries (CASSANDRA-11158)
 * Prevent logging in sandboxed state (CASSANDRA-11033)
 * Disallow drop/alter operations of UDTs used by UDAs (CASSANDRA-10721)
 * Add query time validation method on Index (CASSANDRA-11043)
 * Avoid potential AssertionError in mixed version cluster (CASSANDRA-11128)
 * Properly handle hinted handoff after topology changes (CASSANDRA-5902)
 * AssertionError when listing sstable files on inconsistent disk state (CASSANDRA-11156)
 * Fix wrong rack counting and invalid conditions check for TokenAllocation
   (CASSANDRA-11139)
 * Avoid creating empty hint files (CASSANDRA-11090)
 * Fix leak detection strong reference loop using weak reference (CASSANDRA-11120)
 * Configurie BatchlogManager to stop delayed tasks on shutdown (CASSANDRA-11062)
 * Hadoop integration is incompatible with Cassandra Driver 3.0.0 (CASSANDRA-11001)
 * Add dropped_columns to the list of schema table so it gets handled
   properly (CASSANDRA-11050)
 * Fix NPE when using forceRepairRangeAsync without DC (CASSANDRA-11239)
Merged from 2.2:
 * Preserve order for preferred SSL cipher suites (CASSANDRA-11164)
 * Range.compareTo() violates the contract of Comparable (CASSANDRA-11216)
 * Avoid NPE when serializing ErrorMessage with null message (CASSANDRA-11167)
 * Replacing an aggregate with a new version doesn't reset INITCOND (CASSANDRA-10840)
 * (cqlsh) cqlsh cannot be called through symlink (CASSANDRA-11037)
 * fix ohc and java-driver pom dependencies in build.xml (CASSANDRA-10793)
 * Protect from keyspace dropped during repair (CASSANDRA-11065)
 * Handle adding fields to a UDT in SELECT JSON and toJson() (CASSANDRA-11146)
 * Better error message for cleanup (CASSANDRA-10991)
 * cqlsh pg-style-strings broken if line ends with ';' (CASSANDRA-11123)
 * Always persist upsampled index summaries (CASSANDRA-10512)
 * (cqlsh) Fix inconsistent auto-complete (CASSANDRA-10733)
 * Make SELECT JSON and toJson() threadsafe (CASSANDRA-11048)
 * Fix SELECT on tuple relations for mixed ASC/DESC clustering order (CASSANDRA-7281)
 * Use cloned TokenMetadata in size estimates to avoid race against membership check
   (CASSANDRA-10736)
 * (cqlsh) Support utf-8/cp65001 encoding on Windows (CASSANDRA-11030)
 * Fix paging on DISTINCT queries repeats result when first row in partition changes
   (CASSANDRA-10010)
 * (cqlsh) Support timezone conversion using pytz (CASSANDRA-10397)
 * cqlsh: change default encoding to UTF-8 (CASSANDRA-11124)
Merged from 2.1:
 * Checking if an unlogged batch is local is inefficient (CASSANDRA-11529)
 * Fix out-of-space error treatment in memtable flushing (CASSANDRA-11448).
 * Don't do defragmentation if reading from repaired sstables (CASSANDRA-10342)
 * Fix streaming_socket_timeout_in_ms not enforced (CASSANDRA-11286)
 * Avoid dropping message too quickly due to missing unit conversion (CASSANDRA-11302)
 * Don't remove FailureDetector history on removeEndpoint (CASSANDRA-10371)
 * Only notify if repair status changed (CASSANDRA-11172)
 * Use logback setting for 'cassandra -v' command (CASSANDRA-10767)
 * Fix sstableloader to unthrottle streaming by default (CASSANDRA-9714)
 * Fix incorrect warning in 'nodetool status' (CASSANDRA-10176)
 * Properly release sstable ref when doing offline scrub (CASSANDRA-10697)
 * Improve nodetool status performance for large cluster (CASSANDRA-7238)
 * Gossiper#isEnabled is not thread safe (CASSANDRA-11116)
 * Avoid major compaction mixing repaired and unrepaired sstables in DTCS (CASSANDRA-11113)
 * Make it clear what DTCS timestamp_resolution is used for (CASSANDRA-11041)
 * (cqlsh) Display milliseconds when datetime overflows (CASSANDRA-10625)


3.3
 * Avoid infinite loop if owned range is smaller than number of
   data dirs (CASSANDRA-11034)
 * Avoid bootstrap hanging when existing nodes have no data to stream (CASSANDRA-11010)
Merged from 3.0:
 * Remove double initialization of newly added tables (CASSANDRA-11027)
 * Filter keys searcher results by target range (CASSANDRA-11104)
 * Fix deserialization of legacy read commands (CASSANDRA-11087)
 * Fix incorrect computation of deletion time in sstable metadata (CASSANDRA-11102)
 * Avoid memory leak when collecting sstable metadata (CASSANDRA-11026)
 * Mutations do not block for completion under view lock contention (CASSANDRA-10779)
 * Invalidate legacy schema tables when unloading them (CASSANDRA-11071)
 * (cqlsh) handle INSERT and UPDATE statements with LWT conditions correctly
   (CASSANDRA-11003)
 * Fix DISTINCT queries in mixed version clusters (CASSANDRA-10762)
 * Migrate build status for indexes along with legacy schema (CASSANDRA-11046)
 * Ensure SSTables for legacy KEYS indexes can be read (CASSANDRA-11045)
 * Added support for IBM zSystems architecture (CASSANDRA-11054)
 * Update CQL documentation (CASSANDRA-10899)
 * Check the column name, not cell name, for dropped columns when reading
   legacy sstables (CASSANDRA-11018)
 * Don't attempt to index clustering values of static rows (CASSANDRA-11021)
 * Remove checksum files after replaying hints (CASSANDRA-10947)
 * Support passing base table metadata to custom 2i validation (CASSANDRA-10924)
 * Ensure stale index entries are purged during reads (CASSANDRA-11013)
 * (cqlsh) Also apply --connect-timeout to control connection
   timeout (CASSANDRA-10959)
 * Fix AssertionError when removing from list using UPDATE (CASSANDRA-10954)
 * Fix UnsupportedOperationException when reading old sstable with range
   tombstone (CASSANDRA-10743)
 * MV should use the maximum timestamp of the primary key (CASSANDRA-10910)
 * Fix potential assertion error during compaction (CASSANDRA-10944)
Merged from 2.2:
 * maxPurgeableTimestamp needs to check memtables too (CASSANDRA-9949)
 * Apply change to compaction throughput in real time (CASSANDRA-10025)
 * (cqlsh) encode input correctly when saving history
 * Fix potential NPE on ORDER BY queries with IN (CASSANDRA-10955)
 * Start L0 STCS-compactions even if there is a L0 -> L1 compaction
   going (CASSANDRA-10979)
 * Make UUID LSB unique per process (CASSANDRA-7925)
 * Avoid NPE when performing sstable tasks (scrub etc.) (CASSANDRA-10980)
 * Make sure client gets tombstone overwhelmed warning (CASSANDRA-9465)
 * Fix error streaming section more than 2GB (CASSANDRA-10961)
 * Histogram buckets exposed in jmx are sorted incorrectly (CASSANDRA-10975)
 * Enable GC logging by default (CASSANDRA-10140)
 * Optimize pending range computation (CASSANDRA-9258)
 * Skip commit log and saved cache directories in SSTable version startup check (CASSANDRA-10902)
 * drop/alter user should be case sensitive (CASSANDRA-10817)
Merged from 2.1:
 * test_bulk_round_trip_blogposts is failing occasionally (CASSANDRA-10938)
 * Fix isJoined return true only after becoming cluster member (CASANDRA-11007)
 * Fix bad gossip generation seen in long-running clusters (CASSANDRA-10969)
 * Avoid NPE when incremental repair fails (CASSANDRA-10909)
 * Unmark sstables compacting once they are done in cleanup/scrub/upgradesstables (CASSANDRA-10829)
 * Allow simultaneous bootstrapping with strict consistency when no vnodes are used (CASSANDRA-11005)
 * Log a message when major compaction does not result in a single file (CASSANDRA-10847)
 * (cqlsh) fix cqlsh_copy_tests when vnodes are disabled (CASSANDRA-10997)
 * (cqlsh) Add request timeout option to cqlsh (CASSANDRA-10686)
 * Avoid AssertionError while submitting hint with LWT (CASSANDRA-10477)
 * If CompactionMetadata is not in stats file, use index summary instead (CASSANDRA-10676)
 * Retry sending gossip syn multiple times during shadow round (CASSANDRA-8072)
 * Fix pending range calculation during moves (CASSANDRA-10887)
 * Sane default (200Mbps) for inter-DC streaming througput (CASSANDRA-8708)



3.2
 * Make sure tokens don't exist in several data directories (CASSANDRA-6696)
 * Add requireAuthorization method to IAuthorizer (CASSANDRA-10852)
 * Move static JVM options to conf/jvm.options file (CASSANDRA-10494)
 * Fix CassandraVersion to accept x.y version string (CASSANDRA-10931)
 * Add forceUserDefinedCleanup to allow more flexible cleanup (CASSANDRA-10708)
 * (cqlsh) allow setting TTL with COPY (CASSANDRA-9494)
 * Fix counting of received sstables in streaming (CASSANDRA-10949)
 * Implement hints compression (CASSANDRA-9428)
 * Fix potential assertion error when reading static columns (CASSANDRA-10903)
 * Fix EstimatedHistogram creation in nodetool tablehistograms (CASSANDRA-10859)
 * Establish bootstrap stream sessions sequentially (CASSANDRA-6992)
 * Sort compactionhistory output by timestamp (CASSANDRA-10464)
 * More efficient BTree removal (CASSANDRA-9991)
 * Make tablehistograms accept the same syntax as tablestats (CASSANDRA-10149)
 * Group pending compactions based on table (CASSANDRA-10718)
 * Add compressor name in sstablemetadata output (CASSANDRA-9879)
 * Fix type casting for counter columns (CASSANDRA-10824)
 * Prevent running Cassandra as root (CASSANDRA-8142)
 * bound maximum in-flight commit log replay mutation bytes to 64 megabytes (CASSANDRA-8639)
 * Normalize all scripts (CASSANDRA-10679)
 * Make compression ratio much more accurate (CASSANDRA-10225)
 * Optimize building of Clustering object when only one is created (CASSANDRA-10409)
 * Make index building pluggable (CASSANDRA-10681)
 * Add sstable flush observer (CASSANDRA-10678)
 * Improve NTS endpoints calculation (CASSANDRA-10200)
 * Improve performance of the folderSize function (CASSANDRA-10677)
 * Add support for type casting in selection clause (CASSANDRA-10310)
 * Added graphing option to cassandra-stress (CASSANDRA-7918)
 * Abort in-progress queries that time out (CASSANDRA-7392)
 * Add transparent data encryption core classes (CASSANDRA-9945)
Merged from 3.0:
 * Better handling of SSL connection errors inter-node (CASSANDRA-10816)
 * Avoid NoSuchElementException when executing empty batch (CASSANDRA-10711)
 * Avoid building PartitionUpdate in toString (CASSANDRA-10897)
 * Reduce heap spent when receiving many SSTables (CASSANDRA-10797)
 * Add back support for 3rd party auth providers to bulk loader (CASSANDRA-10873)
 * Eliminate the dependency on jgrapht for UDT resolution (CASSANDRA-10653)
 * (Hadoop) Close Clusters and Sessions in Hadoop Input/Output classes (CASSANDRA-10837)
 * Fix sstableloader not working with upper case keyspace name (CASSANDRA-10806)
Merged from 2.2:
 * jemalloc detection fails due to quoting issues in regexv (CASSANDRA-10946)
 * (cqlsh) show correct column names for empty result sets (CASSANDRA-9813)
 * Add new types to Stress (CASSANDRA-9556)
 * Add property to allow listening on broadcast interface (CASSANDRA-9748)
Merged from 2.1:
 * Match cassandra-loader options in COPY FROM (CASSANDRA-9303)
 * Fix binding to any address in CqlBulkRecordWriter (CASSANDRA-9309)
 * cqlsh fails to decode utf-8 characters for text typed columns (CASSANDRA-10875)
 * Log error when stream session fails (CASSANDRA-9294)
 * Fix bugs in commit log archiving startup behavior (CASSANDRA-10593)
 * (cqlsh) further optimise COPY FROM (CASSANDRA-9302)
 * Allow CREATE TABLE WITH ID (CASSANDRA-9179)
 * Make Stress compiles within eclipse (CASSANDRA-10807)
 * Cassandra Daemon should print JVM arguments (CASSANDRA-10764)
 * Allow cancellation of index summary redistribution (CASSANDRA-8805)


3.1.1
Merged from 3.0:
  * Fix upgrade data loss due to range tombstone deleting more data than then should
    (CASSANDRA-10822)


3.1
Merged from 3.0:
 * Avoid MV race during node decommission (CASSANDRA-10674)
 * Disable reloading of GossipingPropertyFileSnitch (CASSANDRA-9474)
 * Handle single-column deletions correction in materialized views
   when the column is part of the view primary key (CASSANDRA-10796)
 * Fix issue with datadir migration on upgrade (CASSANDRA-10788)
 * Fix bug with range tombstones on reverse queries and test coverage for
   AbstractBTreePartition (CASSANDRA-10059)
 * Remove 64k limit on collection elements (CASSANDRA-10374)
 * Remove unclear Indexer.indexes() method (CASSANDRA-10690)
 * Fix NPE on stream read error (CASSANDRA-10771)
 * Normalize cqlsh DESC output (CASSANDRA-10431)
 * Rejects partition range deletions when columns are specified (CASSANDRA-10739)
 * Fix error when saving cached key for old format sstable (CASSANDRA-10778)
 * Invalidate prepared statements on DROP INDEX (CASSANDRA-10758)
 * Fix SELECT statement with IN restrictions on partition key,
   ORDER BY and LIMIT (CASSANDRA-10729)
 * Improve stress performance over 1k threads (CASSANDRA-7217)
 * Wait for migration responses to complete before bootstrapping (CASSANDRA-10731)
 * Unable to create a function with argument of type Inet (CASSANDRA-10741)
 * Fix backward incompatibiliy in CqlInputFormat (CASSANDRA-10717)
 * Correctly preserve deletion info on updated rows when notifying indexers
   of single-row deletions (CASSANDRA-10694)
 * Notify indexers of partition delete during cleanup (CASSANDRA-10685)
 * Keep the file open in trySkipCache (CASSANDRA-10669)
 * Updated trigger example (CASSANDRA-10257)
Merged from 2.2:
 * Verify tables in pseudo-system keyspaces at startup (CASSANDRA-10761)
 * Fix IllegalArgumentException in DataOutputBuffer.reallocate for large buffers (CASSANDRA-10592)
 * Show CQL help in cqlsh in web browser (CASSANDRA-7225)
 * Serialize on disk the proper SSTable compression ratio (CASSANDRA-10775)
 * Reject index queries while the index is building (CASSANDRA-8505)
 * CQL.textile syntax incorrectly includes optional keyspace for aggregate SFUNC and FINALFUNC (CASSANDRA-10747)
 * Fix JSON update with prepared statements (CASSANDRA-10631)
 * Don't do anticompaction after subrange repair (CASSANDRA-10422)
 * Fix SimpleDateType type compatibility (CASSANDRA-10027)
 * (Hadoop) fix splits calculation (CASSANDRA-10640)
 * (Hadoop) ensure that Cluster instances are always closed (CASSANDRA-10058)
Merged from 2.1:
 * Fix Stress profile parsing on Windows (CASSANDRA-10808)
 * Fix incremental repair hang when replica is down (CASSANDRA-10288)
 * Optimize the way we check if a token is repaired in anticompaction (CASSANDRA-10768)
 * Add proper error handling to stream receiver (CASSANDRA-10774)
 * Warn or fail when changing cluster topology live (CASSANDRA-10243)
 * Status command in debian/ubuntu init script doesn't work (CASSANDRA-10213)
 * Some DROP ... IF EXISTS incorrectly result in exceptions on non-existing KS (CASSANDRA-10658)
 * DeletionTime.compareTo wrong in rare cases (CASSANDRA-10749)
 * Force encoding when computing statement ids (CASSANDRA-10755)
 * Properly reject counters as map keys (CASSANDRA-10760)
 * Fix the sstable-needs-cleanup check (CASSANDRA-10740)
 * (cqlsh) Print column names before COPY operation (CASSANDRA-8935)
 * Fix CompressedInputStream for proper cleanup (CASSANDRA-10012)
 * (cqlsh) Support counters in COPY commands (CASSANDRA-9043)
 * Try next replica if not possible to connect to primary replica on
   ColumnFamilyRecordReader (CASSANDRA-2388)
 * Limit window size in DTCS (CASSANDRA-10280)
 * sstableloader does not use MAX_HEAP_SIZE env parameter (CASSANDRA-10188)
 * (cqlsh) Improve COPY TO performance and error handling (CASSANDRA-9304)
 * Create compression chunk for sending file only (CASSANDRA-10680)
 * Forbid compact clustering column type changes in ALTER TABLE (CASSANDRA-8879)
 * Reject incremental repair with subrange repair (CASSANDRA-10422)
 * Add a nodetool command to refresh size_estimates (CASSANDRA-9579)
 * Invalidate cache after stream receive task is completed (CASSANDRA-10341)
 * Reject counter writes in CQLSSTableWriter (CASSANDRA-10258)
 * Remove superfluous COUNTER_MUTATION stage mapping (CASSANDRA-10605)


3.0
 * Fix AssertionError while flushing memtable due to materialized views
   incorrectly inserting empty rows (CASSANDRA-10614)
 * Store UDA initcond as CQL literal in the schema table, instead of a blob (CASSANDRA-10650)
 * Don't use -1 for the position of partition key in schema (CASSANDRA-10491)
 * Fix distinct queries in mixed version cluster (CASSANDRA-10573)
 * Skip sstable on clustering in names query (CASSANDRA-10571)
 * Remove value skipping as it breaks read-repair (CASSANDRA-10655)
 * Fix bootstrapping with MVs (CASSANDRA-10621)
 * Make sure EACH_QUORUM reads are using NTS (CASSANDRA-10584)
 * Fix MV replica filtering for non-NetworkTopologyStrategy (CASSANDRA-10634)
 * (Hadoop) fix CIF describeSplits() not handling 0 size estimates (CASSANDRA-10600)
 * Fix reading of legacy sstables (CASSANDRA-10590)
 * Use CQL type names in schema metadata tables (CASSANDRA-10365)
 * Guard batchlog replay against integer division by zero (CASSANDRA-9223)
 * Fix bug when adding a column to thrift with the same name than a primary key (CASSANDRA-10608)
 * Add client address argument to IAuthenticator::newSaslNegotiator (CASSANDRA-8068)
 * Fix implementation of LegacyLayout.LegacyBoundComparator (CASSANDRA-10602)
 * Don't use 'names query' read path for counters (CASSANDRA-10572)
 * Fix backward compatibility for counters (CASSANDRA-10470)
 * Remove memory_allocator paramter from cassandra.yaml (CASSANDRA-10581,10628)
 * Execute the metadata reload task of all registered indexes on CFS::reload (CASSANDRA-10604)
 * Fix thrift cas operations with defined columns (CASSANDRA-10576)
 * Fix PartitionUpdate.operationCount()for updates with static column operations (CASSANDRA-10606)
 * Fix thrift get() queries with defined columns (CASSANDRA-10586)
 * Fix marking of indexes as built and removed (CASSANDRA-10601)
 * Skip initialization of non-registered 2i instances, remove Index::getIndexName (CASSANDRA-10595)
 * Fix batches on multiple tables (CASSANDRA-10554)
 * Ensure compaction options are validated when updating KeyspaceMetadata (CASSANDRA-10569)
 * Flatten Iterator Transformation Hierarchy (CASSANDRA-9975)
 * Remove token generator (CASSANDRA-5261)
 * RolesCache should not be created for any authenticator that does not requireAuthentication (CASSANDRA-10562)
 * Fix LogTransaction checking only a single directory for files (CASSANDRA-10421)
 * Fix handling of range tombstones when reading old format sstables (CASSANDRA-10360)
 * Aggregate with Initial Condition fails with C* 3.0 (CASSANDRA-10367)
Merged from 2.2:
 * (cqlsh) show partial trace if incomplete after max_trace_wait (CASSANDRA-7645)
 * Use most up-to-date version of schema for system tables (CASSANDRA-10652)
 * Deprecate memory_allocator in cassandra.yaml (CASSANDRA-10581,10628)
 * Expose phi values from failure detector via JMX and tweak debug
   and trace logging (CASSANDRA-9526)
 * Fix IllegalArgumentException in DataOutputBuffer.reallocate for large buffers (CASSANDRA-10592)
Merged from 2.1:
 * Shutdown compaction in drain to prevent leak (CASSANDRA-10079)
 * (cqlsh) fix COPY using wrong variable name for time_format (CASSANDRA-10633)
 * Do not run SizeEstimatesRecorder if a node is not a member of the ring (CASSANDRA-9912)
 * Improve handling of dead nodes in gossip (CASSANDRA-10298)
 * Fix logback-tools.xml incorrectly configured for outputing to System.err
   (CASSANDRA-9937)
 * Fix streaming to catch exception so retry not fail (CASSANDRA-10557)
 * Add validation method to PerRowSecondaryIndex (CASSANDRA-10092)
 * Support encrypted and plain traffic on the same port (CASSANDRA-10559)
 * Do STCS in DTCS windows (CASSANDRA-10276)
 * Avoid repetition of JVM_OPTS in debian package (CASSANDRA-10251)
 * Fix potential NPE from handling result of SIM.highestSelectivityIndex (CASSANDRA-10550)
 * Fix paging issues with partitions containing only static columns data (CASSANDRA-10381)
 * Fix conditions on static columns (CASSANDRA-10264)
 * AssertionError: attempted to delete non-existing file CommitLog (CASSANDRA-10377)
 * Fix sorting for queries with an IN condition on partition key columns (CASSANDRA-10363)


3.0-rc2
 * Fix SELECT DISTINCT queries between 2.2.2 nodes and 3.0 nodes (CASSANDRA-10473)
 * Remove circular references in SegmentedFile (CASSANDRA-10543)
 * Ensure validation of indexed values only occurs once per-partition (CASSANDRA-10536)
 * Fix handling of static columns for range tombstones in thrift (CASSANDRA-10174)
 * Support empty ColumnFilter for backward compatility on empty IN (CASSANDRA-10471)
 * Remove Pig support (CASSANDRA-10542)
 * Fix LogFile throws Exception when assertion is disabled (CASSANDRA-10522)
 * Revert CASSANDRA-7486, make CMS default GC, move GC config to
   conf/jvm.options (CASSANDRA-10403)
 * Fix TeeingAppender causing some logs to be truncated/empty (CASSANDRA-10447)
 * Allow EACH_QUORUM for reads (CASSANDRA-9602)
 * Fix potential ClassCastException while upgrading (CASSANDRA-10468)
 * Fix NPE in MVs on update (CASSANDRA-10503)
 * Only include modified cell data in indexing deltas (CASSANDRA-10438)
 * Do not load keyspace when creating sstable writer (CASSANDRA-10443)
 * If node is not yet gossiping write all MV updates to batchlog only (CASSANDRA-10413)
 * Re-populate token metadata after commit log recovery (CASSANDRA-10293)
 * Provide additional metrics for materialized views (CASSANDRA-10323)
 * Flush system schema tables after local schema changes (CASSANDRA-10429)
Merged from 2.2:
 * Reduce contention getting instances of CompositeType (CASSANDRA-10433)
 * Fix the regression when using LIMIT with aggregates (CASSANDRA-10487)
 * Avoid NoClassDefFoundError during DataDescriptor initialization on windows (CASSANDRA-10412)
 * Preserve case of quoted Role & User names (CASSANDRA-10394)
 * cqlsh pg-style-strings broken (CASSANDRA-10484)
 * cqlsh prompt includes name of keyspace after failed `use` statement (CASSANDRA-10369)
Merged from 2.1:
 * (cqlsh) Distinguish negative and positive infinity in output (CASSANDRA-10523)
 * (cqlsh) allow custom time_format for COPY TO (CASSANDRA-8970)
 * Don't allow startup if the node's rack has changed (CASSANDRA-10242)
 * (cqlsh) show partial trace if incomplete after max_trace_wait (CASSANDRA-7645)
 * Allow LOCAL_JMX to be easily overridden (CASSANDRA-10275)
 * Mark nodes as dead even if they've already left (CASSANDRA-10205)


3.0.0-rc1
 * Fix mixed version read request compatibility for compact static tables
   (CASSANDRA-10373)
 * Fix paging of DISTINCT with static and IN (CASSANDRA-10354)
 * Allow MATERIALIZED VIEW's SELECT statement to restrict primary key
   columns (CASSANDRA-9664)
 * Move crc_check_chance out of compression options (CASSANDRA-9839)
 * Fix descending iteration past end of BTreeSearchIterator (CASSANDRA-10301)
 * Transfer hints to a different node on decommission (CASSANDRA-10198)
 * Check partition keys for CAS operations during stmt validation (CASSANDRA-10338)
 * Add custom query expressions to SELECT (CASSANDRA-10217)
 * Fix minor bugs in MV handling (CASSANDRA-10362)
 * Allow custom indexes with 0,1 or multiple target columns (CASSANDRA-10124)
 * Improve MV schema representation (CASSANDRA-9921)
 * Add flag to enable/disable coordinator batchlog for MV writes (CASSANDRA-10230)
 * Update cqlsh COPY for new internal driver serialization interface (CASSANDRA-10318)
 * Give index implementations more control over rebuild operations (CASSANDRA-10312)
 * Update index file format (CASSANDRA-10314)
 * Add "shadowable" row tombstones to deal with mv timestamp issues (CASSANDRA-10261)
 * CFS.loadNewSSTables() broken for pre-3.0 sstables
 * Cache selected index in read command to reduce lookups (CASSANDRA-10215)
 * Small optimizations of sstable index serialization (CASSANDRA-10232)
 * Support for both encrypted and unencrypted native transport connections (CASSANDRA-9590)
Merged from 2.2:
 * Configurable page size in cqlsh (CASSANDRA-9855)
 * Defer default role manager setup until all nodes are on 2.2+ (CASSANDRA-9761)
 * Handle missing RoleManager in config after upgrade to 2.2 (CASSANDRA-10209)
Merged from 2.1:
 * Bulk Loader API could not tolerate even node failure (CASSANDRA-10347)
 * Avoid misleading pushed notifications when multiple nodes
   share an rpc_address (CASSANDRA-10052)
 * Fix dropping undroppable when message queue is full (CASSANDRA-10113)
 * Fix potential ClassCastException during paging (CASSANDRA-10352)
 * Prevent ALTER TYPE from creating circular references (CASSANDRA-10339)
 * Fix cache handling of 2i and base tables (CASSANDRA-10155, 10359)
 * Fix NPE in nodetool compactionhistory (CASSANDRA-9758)
 * (Pig) support BulkOutputFormat as a URL parameter (CASSANDRA-7410)
 * BATCH statement is broken in cqlsh (CASSANDRA-10272)
 * (cqlsh) Make cqlsh PEP8 Compliant (CASSANDRA-10066)
 * (cqlsh) Fix error when starting cqlsh with --debug (CASSANDRA-10282)
 * Scrub, Cleanup and Upgrade do not unmark compacting until all operations
   have completed, regardless of the occurence of exceptions (CASSANDRA-10274)


3.0.0-beta2
 * Fix columns returned by AbstractBtreePartitions (CASSANDRA-10220)
 * Fix backward compatibility issue due to AbstractBounds serialization bug (CASSANDRA-9857)
 * Fix startup error when upgrading nodes (CASSANDRA-10136)
 * Base table PRIMARY KEY can be assumed to be NOT NULL in MV creation (CASSANDRA-10147)
 * Improve batchlog write patch (CASSANDRA-9673)
 * Re-apply MaterializedView updates on commitlog replay (CASSANDRA-10164)
 * Require AbstractType.isByteOrderComparable declaration in constructor (CASSANDRA-9901)
 * Avoid digest mismatch on upgrade to 3.0 (CASSANDRA-9554)
 * Fix Materialized View builder when adding multiple MVs (CASSANDRA-10156)
 * Choose better poolingOptions for protocol v4 in cassandra-stress (CASSANDRA-10182)
 * Fix LWW bug affecting Materialized Views (CASSANDRA-10197)
 * Ensures frozen sets and maps are always sorted (CASSANDRA-10162)
 * Don't deadlock when flushing CFS backed custom indexes (CASSANDRA-10181)
 * Fix double flushing of secondary index tables (CASSANDRA-10180)
 * Fix incorrect handling of range tombstones in thrift (CASSANDRA-10046)
 * Only use batchlog when paired materialized view replica is remote (CASSANDRA-10061)
 * Reuse TemporalRow when updating multiple MaterializedViews (CASSANDRA-10060)
 * Validate gc_grace_seconds for batchlog writes and MVs (CASSANDRA-9917)
 * Fix sstablerepairedset (CASSANDRA-10132)
Merged from 2.2:
 * Cancel transaction for sstables we wont redistribute index summary
   for (CASSANDRA-10270)
 * Retry snapshot deletion after compaction and gc on Windows (CASSANDRA-10222)
 * Fix failure to start with space in directory path on Windows (CASSANDRA-10239)
 * Fix repair hang when snapshot failed (CASSANDRA-10057)
 * Fall back to 1/4 commitlog volume for commitlog_total_space on small disks
   (CASSANDRA-10199)
Merged from 2.1:
 * Added configurable warning threshold for GC duration (CASSANDRA-8907)
 * Fix handling of streaming EOF (CASSANDRA-10206)
 * Only check KeyCache when it is enabled
 * Change streaming_socket_timeout_in_ms default to 1 hour (CASSANDRA-8611)
 * (cqlsh) update list of CQL keywords (CASSANDRA-9232)
 * Add nodetool gettraceprobability command (CASSANDRA-10234)
Merged from 2.0:
 * Fix rare race where older gossip states can be shadowed (CASSANDRA-10366)
 * Fix consolidating racks violating the RF contract (CASSANDRA-10238)
 * Disallow decommission when node is in drained state (CASSANDRA-8741)


2.2.1
 * Fix race during construction of commit log (CASSANDRA-10049)
 * Fix LeveledCompactionStrategyTest (CASSANDRA-9757)
 * Fix broken UnbufferedDataOutputStreamPlus.writeUTF (CASSANDRA-10203)
 * (cqlsh) default load-from-file encoding to utf-8 (CASSANDRA-9898)
 * Avoid returning Permission.NONE when failing to query users table (CASSANDRA-10168)
 * (cqlsh) add CLEAR command (CASSANDRA-10086)
 * Support string literals as Role names for compatibility (CASSANDRA-10135)
Merged from 2.1:
 * Only check KeyCache when it is enabled
 * Change streaming_socket_timeout_in_ms default to 1 hour (CASSANDRA-8611)
 * (cqlsh) update list of CQL keywords (CASSANDRA-9232)


3.0.0-beta1
 * Redesign secondary index API (CASSANDRA-9459, 7771, 9041)
 * Fix throwing ReadFailure instead of ReadTimeout on range queries (CASSANDRA-10125)
 * Rewrite hinted handoff (CASSANDRA-6230)
 * Fix query on static compact tables (CASSANDRA-10093)
 * Fix race during construction of commit log (CASSANDRA-10049)
 * Add option to only purge repaired tombstones (CASSANDRA-6434)
 * Change authorization handling for MVs (CASSANDRA-9927)
 * Add custom JMX enabled executor for UDF sandbox (CASSANDRA-10026)
 * Fix row deletion bug for Materialized Views (CASSANDRA-10014)
 * Support mixed-version clusters with Cassandra 2.1 and 2.2 (CASSANDRA-9704)
 * Fix multiple slices on RowSearchers (CASSANDRA-10002)
 * Fix bug in merging of collections (CASSANDRA-10001)
 * Optimize batchlog replay to avoid full scans (CASSANDRA-7237)
 * Repair improvements when using vnodes (CASSANDRA-5220)
 * Disable scripted UDFs by default (CASSANDRA-9889)
 * Bytecode inspection for Java-UDFs (CASSANDRA-9890)
 * Use byte to serialize MT hash length (CASSANDRA-9792)
 * Replace usage of Adler32 with CRC32 (CASSANDRA-8684)
 * Fix migration to new format from 2.1 SSTable (CASSANDRA-10006)
 * SequentialWriter should extend BufferedDataOutputStreamPlus (CASSANDRA-9500)
 * Use the same repairedAt timestamp within incremental repair session (CASSANDRA-9111)
Merged from 2.2:
 * Allow count(*) and count(1) to be use as normal aggregation (CASSANDRA-10114)
 * An NPE is thrown if the column name is unknown for an IN relation (CASSANDRA-10043)
 * Apply commit_failure_policy to more errors on startup (CASSANDRA-9749)
 * Fix histogram overflow exception (CASSANDRA-9973)
 * Route gossip messages over dedicated socket (CASSANDRA-9237)
 * Add checksum to saved cache files (CASSANDRA-9265)
 * Log warning when using an aggregate without partition key (CASSANDRA-9737)
Merged from 2.1:
 * (cqlsh) Allow encoding to be set through command line (CASSANDRA-10004)
 * Add new JMX methods to change local compaction strategy (CASSANDRA-9965)
 * Write hints for paxos commits (CASSANDRA-7342)
 * (cqlsh) Fix timestamps before 1970 on Windows, always
   use UTC for timestamp display (CASSANDRA-10000)
 * (cqlsh) Avoid overwriting new config file with old config
   when both exist (CASSANDRA-9777)
 * Release snapshot selfRef when doing snapshot repair (CASSANDRA-9998)
 * Cannot replace token does not exist - DN node removed as Fat Client (CASSANDRA-9871)
Merged from 2.0:
 * Don't cast expected bf size to an int (CASSANDRA-9959)
 * Make getFullyExpiredSSTables less expensive (CASSANDRA-9882)


3.0.0-alpha1
 * Implement proper sandboxing for UDFs (CASSANDRA-9402)
 * Simplify (and unify) cleanup of compaction leftovers (CASSANDRA-7066)
 * Allow extra schema definitions in cassandra-stress yaml (CASSANDRA-9850)
 * Metrics should use up to date nomenclature (CASSANDRA-9448)
 * Change CREATE/ALTER TABLE syntax for compression (CASSANDRA-8384)
 * Cleanup crc and adler code for java 8 (CASSANDRA-9650)
 * Storage engine refactor (CASSANDRA-8099, 9743, 9746, 9759, 9781, 9808, 9825,
   9848, 9705, 9859, 9867, 9874, 9828, 9801)
 * Update Guava to 18.0 (CASSANDRA-9653)
 * Bloom filter false positive ratio is not honoured (CASSANDRA-8413)
 * New option for cassandra-stress to leave a ratio of columns null (CASSANDRA-9522)
 * Change hinted_handoff_enabled yaml setting, JMX (CASSANDRA-9035)
 * Add algorithmic token allocation (CASSANDRA-7032)
 * Add nodetool command to replay batchlog (CASSANDRA-9547)
 * Make file buffer cache independent of paths being read (CASSANDRA-8897)
 * Remove deprecated legacy Hadoop code (CASSANDRA-9353)
 * Decommissioned nodes will not rejoin the cluster (CASSANDRA-8801)
 * Change gossip stabilization to use endpoit size (CASSANDRA-9401)
 * Change default garbage collector to G1 (CASSANDRA-7486)
 * Populate TokenMetadata early during startup (CASSANDRA-9317)
 * Undeprecate cache recentHitRate (CASSANDRA-6591)
 * Add support for selectively varint encoding fields (CASSANDRA-9499, 9865)
 * Materialized Views (CASSANDRA-6477)
Merged from 2.2:
 * Avoid grouping sstables for anticompaction with DTCS (CASSANDRA-9900)
 * UDF / UDA execution time in trace (CASSANDRA-9723)
 * Fix broken internode SSL (CASSANDRA-9884)
Merged from 2.1:
 * Add new JMX methods to change local compaction strategy (CASSANDRA-9965)
 * Fix handling of enable/disable autocompaction (CASSANDRA-9899)
 * Add consistency level to tracing ouput (CASSANDRA-9827)
 * Remove repair snapshot leftover on startup (CASSANDRA-7357)
 * Use random nodes for batch log when only 2 racks (CASSANDRA-8735)
 * Ensure atomicity inside thrift and stream session (CASSANDRA-7757)
 * Fix nodetool info error when the node is not joined (CASSANDRA-9031)
Merged from 2.0:
 * Log when messages are dropped due to cross_node_timeout (CASSANDRA-9793)
 * Don't track hotness when opening from snapshot for validation (CASSANDRA-9382)


2.2.0
 * Allow the selection of columns together with aggregates (CASSANDRA-9767)
 * Fix cqlsh copy methods and other windows specific issues (CASSANDRA-9795)
 * Don't wrap byte arrays in SequentialWriter (CASSANDRA-9797)
 * sum() and avg() functions missing for smallint and tinyint types (CASSANDRA-9671)
 * Revert CASSANDRA-9542 (allow native functions in UDA) (CASSANDRA-9771)
Merged from 2.1:
 * Fix MarshalException when upgrading superColumn family (CASSANDRA-9582)
 * Fix broken logging for "empty" flushes in Memtable (CASSANDRA-9837)
 * Handle corrupt files on startup (CASSANDRA-9686)
 * Fix clientutil jar and tests (CASSANDRA-9760)
 * (cqlsh) Allow the SSL protocol version to be specified through the
    config file or environment variables (CASSANDRA-9544)
Merged from 2.0:
 * Add tool to find why expired sstables are not getting dropped (CASSANDRA-10015)
 * Remove erroneous pending HH tasks from tpstats/jmx (CASSANDRA-9129)
 * Don't cast expected bf size to an int (CASSANDRA-9959)
 * checkForEndpointCollision fails for legitimate collisions (CASSANDRA-9765)
 * Complete CASSANDRA-8448 fix (CASSANDRA-9519)
 * Don't include auth credentials in debug log (CASSANDRA-9682)
 * Can't transition from write survey to normal mode (CASSANDRA-9740)
 * Scrub (recover) sstables even when -Index.db is missing (CASSANDRA-9591)
 * Fix growing pending background compaction (CASSANDRA-9662)


2.2.0-rc2
 * Re-enable memory-mapped I/O on Windows (CASSANDRA-9658)
 * Warn when an extra-large partition is compacted (CASSANDRA-9643)
 * (cqlsh) Allow setting the initial connection timeout (CASSANDRA-9601)
 * BulkLoader has --transport-factory option but does not use it (CASSANDRA-9675)
 * Allow JMX over SSL directly from nodetool (CASSANDRA-9090)
 * Update cqlsh for UDFs (CASSANDRA-7556)
 * Change Windows kernel default timer resolution (CASSANDRA-9634)
 * Deprected sstable2json and json2sstable (CASSANDRA-9618)
 * Allow native functions in user-defined aggregates (CASSANDRA-9542)
 * Don't repair system_distributed by default (CASSANDRA-9621)
 * Fix mixing min, max, and count aggregates for blob type (CASSANRA-9622)
 * Rename class for DATE type in Java driver (CASSANDRA-9563)
 * Duplicate compilation of UDFs on coordinator (CASSANDRA-9475)
 * Fix connection leak in CqlRecordWriter (CASSANDRA-9576)
 * Mlockall before opening system sstables & remove boot_without_jna option (CASSANDRA-9573)
 * Add functions to convert timeuuid to date or time, deprecate dateOf and unixTimestampOf (CASSANDRA-9229)
 * Make sure we cancel non-compacting sstables from LifecycleTransaction (CASSANDRA-9566)
 * Fix deprecated repair JMX API (CASSANDRA-9570)
 * Add logback metrics (CASSANDRA-9378)
 * Update and refactor ant test/test-compression to run the tests in parallel (CASSANDRA-9583)
 * Fix upgrading to new directory for secondary index (CASSANDRA-9687)
Merged from 2.1:
 * (cqlsh) Fix bad check for CQL compatibility when DESCRIBE'ing
   COMPACT STORAGE tables with no clustering columns
 * Eliminate strong self-reference chains in sstable ref tidiers (CASSANDRA-9656)
 * Ensure StreamSession uses canonical sstable reader instances (CASSANDRA-9700)
 * Ensure memtable book keeping is not corrupted in the event we shrink usage (CASSANDRA-9681)
 * Update internal python driver for cqlsh (CASSANDRA-9064)
 * Fix IndexOutOfBoundsException when inserting tuple with too many
   elements using the string literal notation (CASSANDRA-9559)
 * Enable describe on indices (CASSANDRA-7814)
 * Fix incorrect result for IN queries where column not found (CASSANDRA-9540)
 * ColumnFamilyStore.selectAndReference may block during compaction (CASSANDRA-9637)
 * Fix bug in cardinality check when compacting (CASSANDRA-9580)
 * Fix memory leak in Ref due to ConcurrentLinkedQueue.remove() behaviour (CASSANDRA-9549)
 * Make rebuild only run one at a time (CASSANDRA-9119)
Merged from 2.0:
 * Avoid NPE in AuthSuccess#decode (CASSANDRA-9727)
 * Add listen_address to system.local (CASSANDRA-9603)
 * Bug fixes to resultset metadata construction (CASSANDRA-9636)
 * Fix setting 'durable_writes' in ALTER KEYSPACE (CASSANDRA-9560)
 * Avoids ballot clash in Paxos (CASSANDRA-9649)
 * Improve trace messages for RR (CASSANDRA-9479)
 * Fix suboptimal secondary index selection when restricted
   clustering column is also indexed (CASSANDRA-9631)
 * (cqlsh) Add min_threshold to DTCS option autocomplete (CASSANDRA-9385)
 * Fix error message when attempting to create an index on a column
   in a COMPACT STORAGE table with clustering columns (CASSANDRA-9527)
 * 'WITH WITH' in alter keyspace statements causes NPE (CASSANDRA-9565)
 * Expose some internals of SelectStatement for inspection (CASSANDRA-9532)
 * ArrivalWindow should use primitives (CASSANDRA-9496)
 * Periodically submit background compaction tasks (CASSANDRA-9592)
 * Set HAS_MORE_PAGES flag to false when PagingState is null (CASSANDRA-9571)


2.2.0-rc1
 * Compressed commit log should measure compressed space used (CASSANDRA-9095)
 * Fix comparison bug in CassandraRoleManager#collectRoles (CASSANDRA-9551)
 * Add tinyint,smallint,time,date support for UDFs (CASSANDRA-9400)
 * Deprecates SSTableSimpleWriter and SSTableSimpleUnsortedWriter (CASSANDRA-9546)
 * Empty INITCOND treated as null in aggregate (CASSANDRA-9457)
 * Remove use of Cell in Thrift MapReduce classes (CASSANDRA-8609)
 * Integrate pre-release Java Driver 2.2-rc1, custom build (CASSANDRA-9493)
 * Clean up gossiper logic for old versions (CASSANDRA-9370)
 * Fix custom payload coding/decoding to match the spec (CASSANDRA-9515)
 * ant test-all results incomplete when parsed (CASSANDRA-9463)
 * Disallow frozen<> types in function arguments and return types for
   clarity (CASSANDRA-9411)
 * Static Analysis to warn on unsafe use of Autocloseable instances (CASSANDRA-9431)
 * Update commitlog archiving examples now that commitlog segments are
   not recycled (CASSANDRA-9350)
 * Extend Transactional API to sstable lifecycle management (CASSANDRA-8568)
 * (cqlsh) Add support for native protocol 4 (CASSANDRA-9399)
 * Ensure that UDF and UDAs are keyspace-isolated (CASSANDRA-9409)
 * Revert CASSANDRA-7807 (tracing completion client notifications) (CASSANDRA-9429)
 * Add ability to stop compaction by ID (CASSANDRA-7207)
 * Let CassandraVersion handle SNAPSHOT version (CASSANDRA-9438)
Merged from 2.1:
 * (cqlsh) Fix using COPY through SOURCE or -f (CASSANDRA-9083)
 * Fix occasional lack of `system` keyspace in schema tables (CASSANDRA-8487)
 * Use ProtocolError code instead of ServerError code for native protocol
   error responses to unsupported protocol versions (CASSANDRA-9451)
 * Default commitlog_sync_batch_window_in_ms changed to 2ms (CASSANDRA-9504)
 * Fix empty partition assertion in unsorted sstable writing tools (CASSANDRA-9071)
 * Ensure truncate without snapshot cannot produce corrupt responses (CASSANDRA-9388)
 * Consistent error message when a table mixes counter and non-counter
   columns (CASSANDRA-9492)
 * Avoid getting unreadable keys during anticompaction (CASSANDRA-9508)
 * (cqlsh) Better float precision by default (CASSANDRA-9224)
 * Improve estimated row count (CASSANDRA-9107)
 * Optimize range tombstone memory footprint (CASSANDRA-8603)
 * Use configured gcgs in anticompaction (CASSANDRA-9397)
Merged from 2.0:
 * Don't accumulate more range than necessary in RangeTombstone.Tracker (CASSANDRA-9486)
 * Add broadcast and rpc addresses to system.local (CASSANDRA-9436)
 * Always mark sstable suspect when corrupted (CASSANDRA-9478)
 * Add database users and permissions to CQL3 documentation (CASSANDRA-7558)
 * Allow JVM_OPTS to be passed to standalone tools (CASSANDRA-5969)
 * Fix bad condition in RangeTombstoneList (CASSANDRA-9485)
 * Fix potential StackOverflow when setting CrcCheckChance over JMX (CASSANDRA-9488)
 * Fix null static columns in pages after the first, paged reversed
   queries (CASSANDRA-8502)
 * Fix counting cache serialization in request metrics (CASSANDRA-9466)
 * Add option not to validate atoms during scrub (CASSANDRA-9406)


2.2.0-beta1
 * Introduce Transactional API for internal state changes (CASSANDRA-8984)
 * Add a flag in cassandra.yaml to enable UDFs (CASSANDRA-9404)
 * Better support of null for UDF (CASSANDRA-8374)
 * Use ecj instead of javassist for UDFs (CASSANDRA-8241)
 * faster async logback configuration for tests (CASSANDRA-9376)
 * Add `smallint` and `tinyint` data types (CASSANDRA-8951)
 * Avoid thrift schema creation when native driver is used in stress tool (CASSANDRA-9374)
 * Make Functions.declared thread-safe
 * Add client warnings to native protocol v4 (CASSANDRA-8930)
 * Allow roles cache to be invalidated (CASSANDRA-8967)
 * Upgrade Snappy (CASSANDRA-9063)
 * Don't start Thrift rpc by default (CASSANDRA-9319)
 * Only stream from unrepaired sstables with incremental repair (CASSANDRA-8267)
 * Aggregate UDFs allow SFUNC return type to differ from STYPE if FFUNC specified (CASSANDRA-9321)
 * Remove Thrift dependencies in bundled tools (CASSANDRA-8358)
 * Disable memory mapping of hsperfdata file for JVM statistics (CASSANDRA-9242)
 * Add pre-startup checks to detect potential incompatibilities (CASSANDRA-8049)
 * Distinguish between null and unset in protocol v4 (CASSANDRA-7304)
 * Add user/role permissions for user-defined functions (CASSANDRA-7557)
 * Allow cassandra config to be updated to restart daemon without unloading classes (CASSANDRA-9046)
 * Don't initialize compaction writer before checking if iter is empty (CASSANDRA-9117)
 * Don't execute any functions at prepare-time (CASSANDRA-9037)
 * Share file handles between all instances of a SegmentedFile (CASSANDRA-8893)
 * Make it possible to major compact LCS (CASSANDRA-7272)
 * Make FunctionExecutionException extend RequestExecutionException
   (CASSANDRA-9055)
 * Add support for SELECT JSON, INSERT JSON syntax and new toJson(), fromJson()
   functions (CASSANDRA-7970)
 * Optimise max purgeable timestamp calculation in compaction (CASSANDRA-8920)
 * Constrain internode message buffer sizes, and improve IO class hierarchy (CASSANDRA-8670)
 * New tool added to validate all sstables in a node (CASSANDRA-5791)
 * Push notification when tracing completes for an operation (CASSANDRA-7807)
 * Delay "node up" and "node added" notifications until native protocol server is started (CASSANDRA-8236)
 * Compressed Commit Log (CASSANDRA-6809)
 * Optimise IntervalTree (CASSANDRA-8988)
 * Add a key-value payload for third party usage (CASSANDRA-8553, 9212)
 * Bump metrics-reporter-config dependency for metrics 3.0 (CASSANDRA-8149)
 * Partition intra-cluster message streams by size, not type (CASSANDRA-8789)
 * Add WriteFailureException to native protocol, notify coordinator of
   write failures (CASSANDRA-8592)
 * Convert SequentialWriter to nio (CASSANDRA-8709)
 * Add role based access control (CASSANDRA-7653, 8650, 7216, 8760, 8849, 8761, 8850)
 * Record client ip address in tracing sessions (CASSANDRA-8162)
 * Indicate partition key columns in response metadata for prepared
   statements (CASSANDRA-7660)
 * Merge UUIDType and TimeUUIDType parse logic (CASSANDRA-8759)
 * Avoid memory allocation when searching index summary (CASSANDRA-8793)
 * Optimise (Time)?UUIDType Comparisons (CASSANDRA-8730)
 * Make CRC32Ex into a separate maven dependency (CASSANDRA-8836)
 * Use preloaded jemalloc w/ Unsafe (CASSANDRA-8714, 9197)
 * Avoid accessing partitioner through StorageProxy (CASSANDRA-8244, 8268)
 * Upgrade Metrics library and remove depricated metrics (CASSANDRA-5657)
 * Serializing Row cache alternative, fully off heap (CASSANDRA-7438)
 * Duplicate rows returned when in clause has repeated values (CASSANDRA-6706)
 * Make CassandraException unchecked, extend RuntimeException (CASSANDRA-8560)
 * Support direct buffer decompression for reads (CASSANDRA-8464)
 * DirectByteBuffer compatible LZ4 methods (CASSANDRA-7039)
 * Group sstables for anticompaction correctly (CASSANDRA-8578)
 * Add ReadFailureException to native protocol, respond
   immediately when replicas encounter errors while handling
   a read request (CASSANDRA-7886)
 * Switch CommitLogSegment from RandomAccessFile to nio (CASSANDRA-8308)
 * Allow mixing token and partition key restrictions (CASSANDRA-7016)
 * Support index key/value entries on map collections (CASSANDRA-8473)
 * Modernize schema tables (CASSANDRA-8261)
 * Support for user-defined aggregation functions (CASSANDRA-8053)
 * Fix NPE in SelectStatement with empty IN values (CASSANDRA-8419)
 * Refactor SelectStatement, return IN results in natural order instead
   of IN value list order and ignore duplicate values in partition key IN restrictions (CASSANDRA-7981)
 * Support UDTs, tuples, and collections in user-defined
   functions (CASSANDRA-7563)
 * Fix aggregate fn results on empty selection, result column name,
   and cqlsh parsing (CASSANDRA-8229)
 * Mark sstables as repaired after full repair (CASSANDRA-7586)
 * Extend Descriptor to include a format value and refactor reader/writer
   APIs (CASSANDRA-7443)
 * Integrate JMH for microbenchmarks (CASSANDRA-8151)
 * Keep sstable levels when bootstrapping (CASSANDRA-7460)
 * Add Sigar library and perform basic OS settings check on startup (CASSANDRA-7838)
 * Support for aggregation functions (CASSANDRA-4914)
 * Remove cassandra-cli (CASSANDRA-7920)
 * Accept dollar quoted strings in CQL (CASSANDRA-7769)
 * Make assassinate a first class command (CASSANDRA-7935)
 * Support IN clause on any partition key column (CASSANDRA-7855)
 * Support IN clause on any clustering column (CASSANDRA-4762)
 * Improve compaction logging (CASSANDRA-7818)
 * Remove YamlFileNetworkTopologySnitch (CASSANDRA-7917)
 * Do anticompaction in groups (CASSANDRA-6851)
 * Support user-defined functions (CASSANDRA-7395, 7526, 7562, 7740, 7781, 7929,
   7924, 7812, 8063, 7813, 7708)
 * Permit configurable timestamps with cassandra-stress (CASSANDRA-7416)
 * Move sstable RandomAccessReader to nio2, which allows using the
   FILE_SHARE_DELETE flag on Windows (CASSANDRA-4050)
 * Remove CQL2 (CASSANDRA-5918)
 * Optimize fetching multiple cells by name (CASSANDRA-6933)
 * Allow compilation in java 8 (CASSANDRA-7028)
 * Make incremental repair default (CASSANDRA-7250)
 * Enable code coverage thru JaCoCo (CASSANDRA-7226)
 * Switch external naming of 'column families' to 'tables' (CASSANDRA-4369)
 * Shorten SSTable path (CASSANDRA-6962)
 * Use unsafe mutations for most unit tests (CASSANDRA-6969)
 * Fix race condition during calculation of pending ranges (CASSANDRA-7390)
 * Fail on very large batch sizes (CASSANDRA-8011)
 * Improve concurrency of repair (CASSANDRA-6455, 8208, 9145)
 * Select optimal CRC32 implementation at runtime (CASSANDRA-8614)
 * Evaluate MurmurHash of Token once per query (CASSANDRA-7096)
 * Generalize progress reporting (CASSANDRA-8901)
 * Resumable bootstrap streaming (CASSANDRA-8838, CASSANDRA-8942)
 * Allow scrub for secondary index (CASSANDRA-5174)
 * Save repair data to system table (CASSANDRA-5839)
 * fix nodetool names that reference column families (CASSANDRA-8872)
 Merged from 2.1:
 * Warn on misuse of unlogged batches (CASSANDRA-9282)
 * Failure detector detects and ignores local pauses (CASSANDRA-9183)
 * Add utility class to support for rate limiting a given log statement (CASSANDRA-9029)
 * Add missing consistency levels to cassandra-stess (CASSANDRA-9361)
 * Fix commitlog getCompletedTasks to not increment (CASSANDRA-9339)
 * Fix for harmless exceptions logged as ERROR (CASSANDRA-8564)
 * Delete processed sstables in sstablesplit/sstableupgrade (CASSANDRA-8606)
 * Improve sstable exclusion from partition tombstones (CASSANDRA-9298)
 * Validate the indexed column rather than the cell's contents for 2i (CASSANDRA-9057)
 * Add support for top-k custom 2i queries (CASSANDRA-8717)
 * Fix error when dropping table during compaction (CASSANDRA-9251)
 * cassandra-stress supports validation operations over user profiles (CASSANDRA-8773)
 * Add support for rate limiting log messages (CASSANDRA-9029)
 * Log the partition key with tombstone warnings (CASSANDRA-8561)
 * Reduce runWithCompactionsDisabled poll interval to 1ms (CASSANDRA-9271)
 * Fix PITR commitlog replay (CASSANDRA-9195)
 * GCInspector logs very different times (CASSANDRA-9124)
 * Fix deleting from an empty list (CASSANDRA-9198)
 * Update tuple and collection types that use a user-defined type when that UDT
   is modified (CASSANDRA-9148, CASSANDRA-9192)
 * Use higher timeout for prepair and snapshot in repair (CASSANDRA-9261)
 * Fix anticompaction blocking ANTI_ENTROPY stage (CASSANDRA-9151)
 * Repair waits for anticompaction to finish (CASSANDRA-9097)
 * Fix streaming not holding ref when stream error (CASSANDRA-9295)
 * Fix canonical view returning early opened SSTables (CASSANDRA-9396)
Merged from 2.0:
 * (cqlsh) Add LOGIN command to switch users (CASSANDRA-7212)
 * Clone SliceQueryFilter in AbstractReadCommand implementations (CASSANDRA-8940)
 * Push correct protocol notification for DROP INDEX (CASSANDRA-9310)
 * token-generator - generated tokens too long (CASSANDRA-9300)
 * Fix counting of tombstones for TombstoneOverwhelmingException (CASSANDRA-9299)
 * Fix ReconnectableSnitch reconnecting to peers during upgrade (CASSANDRA-6702)
 * Include keyspace and table name in error log for collections over the size
   limit (CASSANDRA-9286)
 * Avoid potential overlap in LCS with single-partition sstables (CASSANDRA-9322)
 * Log warning message when a table is queried before the schema has fully
   propagated (CASSANDRA-9136)
 * Overload SecondaryIndex#indexes to accept the column definition (CASSANDRA-9314)
 * (cqlsh) Add SERIAL and LOCAL_SERIAL consistency levels (CASSANDRA-8051)
 * Fix index selection during rebuild with certain table layouts (CASSANDRA-9281)
 * Fix partition-level-delete-only workload accounting (CASSANDRA-9194)
 * Allow scrub to handle corrupted compressed chunks (CASSANDRA-9140)
 * Fix assertion error when resetlocalschema is run during repair (CASSANDRA-9249)
 * Disable single sstable tombstone compactions for DTCS by default (CASSANDRA-9234)
 * IncomingTcpConnection thread is not named (CASSANDRA-9262)
 * Close incoming connections when MessagingService is stopped (CASSANDRA-9238)
 * Fix streaming hang when retrying (CASSANDRA-9132)


2.1.5
 * Re-add deprecated cold_reads_to_omit param for backwards compat (CASSANDRA-9203)
 * Make anticompaction visible in compactionstats (CASSANDRA-9098)
 * Improve nodetool getendpoints documentation about the partition
   key parameter (CASSANDRA-6458)
 * Don't check other keyspaces for schema changes when an user-defined
   type is altered (CASSANDRA-9187)
 * Add generate-idea-files target to build.xml (CASSANDRA-9123)
 * Allow takeColumnFamilySnapshot to take a list of tables (CASSANDRA-8348)
 * Limit major sstable operations to their canonical representation (CASSANDRA-8669)
 * cqlsh: Add tests for INSERT and UPDATE tab completion (CASSANDRA-9125)
 * cqlsh: quote column names when needed in COPY FROM inserts (CASSANDRA-9080)
 * Do not load read meter for offline operations (CASSANDRA-9082)
 * cqlsh: Make CompositeType data readable (CASSANDRA-8919)
 * cqlsh: Fix display of triggers (CASSANDRA-9081)
 * Fix NullPointerException when deleting or setting an element by index on
   a null list collection (CASSANDRA-9077)
 * Buffer bloom filter serialization (CASSANDRA-9066)
 * Fix anti-compaction target bloom filter size (CASSANDRA-9060)
 * Make FROZEN and TUPLE unreserved keywords in CQL (CASSANDRA-9047)
 * Prevent AssertionError from SizeEstimatesRecorder (CASSANDRA-9034)
 * Avoid overwriting index summaries for sstables with an older format that
   does not support downsampling; rebuild summaries on startup when this
   is detected (CASSANDRA-8993)
 * Fix potential data loss in CompressedSequentialWriter (CASSANDRA-8949)
 * Make PasswordAuthenticator number of hashing rounds configurable (CASSANDRA-8085)
 * Fix AssertionError when binding nested collections in DELETE (CASSANDRA-8900)
 * Check for overlap with non-early sstables in LCS (CASSANDRA-8739)
 * Only calculate max purgable timestamp if we have to (CASSANDRA-8914)
 * (cqlsh) Greatly improve performance of COPY FROM (CASSANDRA-8225)
 * IndexSummary effectiveIndexInterval is now a guideline, not a rule (CASSANDRA-8993)
 * Use correct bounds for page cache eviction of compressed files (CASSANDRA-8746)
 * SSTableScanner enforces its bounds (CASSANDRA-8946)
 * Cleanup cell equality (CASSANDRA-8947)
 * Introduce intra-cluster message coalescing (CASSANDRA-8692)
 * DatabaseDescriptor throws NPE when rpc_interface is used (CASSANDRA-8839)
 * Don't check if an sstable is live for offline compactions (CASSANDRA-8841)
 * Don't set clientMode in SSTableLoader (CASSANDRA-8238)
 * Fix SSTableRewriter with disabled early open (CASSANDRA-8535)
 * Fix cassandra-stress so it respects the CL passed in user mode (CASSANDRA-8948)
 * Fix rare NPE in ColumnDefinition#hasIndexOption() (CASSANDRA-8786)
 * cassandra-stress reports per-operation statistics, plus misc (CASSANDRA-8769)
 * Add SimpleDate (cql date) and Time (cql time) types (CASSANDRA-7523)
 * Use long for key count in cfstats (CASSANDRA-8913)
 * Make SSTableRewriter.abort() more robust to failure (CASSANDRA-8832)
 * Remove cold_reads_to_omit from STCS (CASSANDRA-8860)
 * Make EstimatedHistogram#percentile() use ceil instead of floor (CASSANDRA-8883)
 * Fix top partitions reporting wrong cardinality (CASSANDRA-8834)
 * Fix rare NPE in KeyCacheSerializer (CASSANDRA-8067)
 * Pick sstables for validation as late as possible inc repairs (CASSANDRA-8366)
 * Fix commitlog getPendingTasks to not increment (CASSANDRA-8862)
 * Fix parallelism adjustment in range and secondary index queries
   when the first fetch does not satisfy the limit (CASSANDRA-8856)
 * Check if the filtered sstables is non-empty in STCS (CASSANDRA-8843)
 * Upgrade java-driver used for cassandra-stress (CASSANDRA-8842)
 * Fix CommitLog.forceRecycleAllSegments() memory access error (CASSANDRA-8812)
 * Improve assertions in Memory (CASSANDRA-8792)
 * Fix SSTableRewriter cleanup (CASSANDRA-8802)
 * Introduce SafeMemory for CompressionMetadata.Writer (CASSANDRA-8758)
 * 'nodetool info' prints exception against older node (CASSANDRA-8796)
 * Ensure SSTableReader.last corresponds exactly with the file end (CASSANDRA-8750)
 * Make SSTableWriter.openEarly more robust and obvious (CASSANDRA-8747)
 * Enforce SSTableReader.first/last (CASSANDRA-8744)
 * Cleanup SegmentedFile API (CASSANDRA-8749)
 * Avoid overlap with early compaction replacement (CASSANDRA-8683)
 * Safer Resource Management++ (CASSANDRA-8707)
 * Write partition size estimates into a system table (CASSANDRA-7688)
 * cqlsh: Fix keys() and full() collection indexes in DESCRIBE output
   (CASSANDRA-8154)
 * Show progress of streaming in nodetool netstats (CASSANDRA-8886)
 * IndexSummaryBuilder utilises offheap memory, and shares data between
   each IndexSummary opened from it (CASSANDRA-8757)
 * markCompacting only succeeds if the exact SSTableReader instances being
   marked are in the live set (CASSANDRA-8689)
 * cassandra-stress support for varint (CASSANDRA-8882)
 * Fix Adler32 digest for compressed sstables (CASSANDRA-8778)
 * Add nodetool statushandoff/statusbackup (CASSANDRA-8912)
 * Use stdout for progress and stats in sstableloader (CASSANDRA-8982)
 * Correctly identify 2i datadir from older versions (CASSANDRA-9116)
Merged from 2.0:
 * Ignore gossip SYNs after shutdown (CASSANDRA-9238)
 * Avoid overflow when calculating max sstable size in LCS (CASSANDRA-9235)
 * Make sstable blacklisting work with compression (CASSANDRA-9138)
 * Do not attempt to rebuild indexes if no index accepts any column (CASSANDRA-9196)
 * Don't initiate snitch reconnection for dead states (CASSANDRA-7292)
 * Fix ArrayIndexOutOfBoundsException in CQLSSTableWriter (CASSANDRA-8978)
 * Add shutdown gossip state to prevent timeouts during rolling restarts (CASSANDRA-8336)
 * Fix running with java.net.preferIPv6Addresses=true (CASSANDRA-9137)
 * Fix failed bootstrap/replace attempts being persisted in system.peers (CASSANDRA-9180)
 * Flush system.IndexInfo after marking index built (CASSANDRA-9128)
 * Fix updates to min/max_compaction_threshold through cassandra-cli
   (CASSANDRA-8102)
 * Don't include tmp files when doing offline relevel (CASSANDRA-9088)
 * Use the proper CAS WriteType when finishing a previous round during Paxos
   preparation (CASSANDRA-8672)
 * Avoid race in cancelling compactions (CASSANDRA-9070)
 * More aggressive check for expired sstables in DTCS (CASSANDRA-8359)
 * Fix ignored index_interval change in ALTER TABLE statements (CASSANDRA-7976)
 * Do more aggressive compaction in old time windows in DTCS (CASSANDRA-8360)
 * java.lang.AssertionError when reading saved cache (CASSANDRA-8740)
 * "disk full" when running cleanup (CASSANDRA-9036)
 * Lower logging level from ERROR to DEBUG when a scheduled schema pull
   cannot be completed due to a node being down (CASSANDRA-9032)
 * Fix MOVED_NODE client event (CASSANDRA-8516)
 * Allow overriding MAX_OUTSTANDING_REPLAY_COUNT (CASSANDRA-7533)
 * Fix malformed JMX ObjectName containing IPv6 addresses (CASSANDRA-9027)
 * (cqlsh) Allow increasing CSV field size limit through
   cqlshrc config option (CASSANDRA-8934)
 * Stop logging range tombstones when exceeding the threshold
   (CASSANDRA-8559)
 * Fix NullPointerException when nodetool getendpoints is run
   against invalid keyspaces or tables (CASSANDRA-8950)
 * Allow specifying the tmp dir (CASSANDRA-7712)
 * Improve compaction estimated tasks estimation (CASSANDRA-8904)
 * Fix duplicate up/down messages sent to native clients (CASSANDRA-7816)
 * Expose commit log archive status via JMX (CASSANDRA-8734)
 * Provide better exceptions for invalid replication strategy parameters
   (CASSANDRA-8909)
 * Fix regression in mixed single and multi-column relation support for
   SELECT statements (CASSANDRA-8613)
 * Add ability to limit number of native connections (CASSANDRA-8086)
 * Fix CQLSSTableWriter throwing exception and spawning threads
   (CASSANDRA-8808)
 * Fix MT mismatch between empty and GC-able data (CASSANDRA-8979)
 * Fix incorrect validation when snapshotting single table (CASSANDRA-8056)
 * Add offline tool to relevel sstables (CASSANDRA-8301)
 * Preserve stream ID for more protocol errors (CASSANDRA-8848)
 * Fix combining token() function with multi-column relations on
   clustering columns (CASSANDRA-8797)
 * Make CFS.markReferenced() resistant to bad refcounting (CASSANDRA-8829)
 * Fix StreamTransferTask abort/complete bad refcounting (CASSANDRA-8815)
 * Fix AssertionError when querying a DESC clustering ordered
   table with ASC ordering and paging (CASSANDRA-8767)
 * AssertionError: "Memory was freed" when running cleanup (CASSANDRA-8716)
 * Make it possible to set max_sstable_age to fractional days (CASSANDRA-8406)
 * Fix some multi-column relations with indexes on some clustering
   columns (CASSANDRA-8275)
 * Fix memory leak in SSTableSimple*Writer and SSTableReader.validate()
   (CASSANDRA-8748)
 * Throw OOM if allocating memory fails to return a valid pointer (CASSANDRA-8726)
 * Fix SSTableSimpleUnsortedWriter ConcurrentModificationException (CASSANDRA-8619)
 * 'nodetool info' prints exception against older node (CASSANDRA-8796)
 * Ensure SSTableSimpleUnsortedWriter.close() terminates if
   disk writer has crashed (CASSANDRA-8807)


2.1.4
 * Bind JMX to localhost unless explicitly configured otherwise (CASSANDRA-9085)


2.1.3
 * Fix HSHA/offheap_objects corruption (CASSANDRA-8719)
 * Upgrade libthrift to 0.9.2 (CASSANDRA-8685)
 * Don't use the shared ref in sstableloader (CASSANDRA-8704)
 * Purge internal prepared statements if related tables or
   keyspaces are dropped (CASSANDRA-8693)
 * (cqlsh) Handle unicode BOM at start of files (CASSANDRA-8638)
 * Stop compactions before exiting offline tools (CASSANDRA-8623)
 * Update tools/stress/README.txt to match current behaviour (CASSANDRA-7933)
 * Fix schema from Thrift conversion with empty metadata (CASSANDRA-8695)
 * Safer Resource Management (CASSANDRA-7705)
 * Make sure we compact highly overlapping cold sstables with
   STCS (CASSANDRA-8635)
 * rpc_interface and listen_interface generate NPE on startup when specified
   interface doesn't exist (CASSANDRA-8677)
 * Fix ArrayIndexOutOfBoundsException in nodetool cfhistograms (CASSANDRA-8514)
 * Switch from yammer metrics for nodetool cf/proxy histograms (CASSANDRA-8662)
 * Make sure we don't add tmplink files to the compaction
   strategy (CASSANDRA-8580)
 * (cqlsh) Handle maps with blob keys (CASSANDRA-8372)
 * (cqlsh) Handle DynamicCompositeType schemas correctly (CASSANDRA-8563)
 * Duplicate rows returned when in clause has repeated values (CASSANDRA-6706)
 * Add tooling to detect hot partitions (CASSANDRA-7974)
 * Fix cassandra-stress user-mode truncation of partition generation (CASSANDRA-8608)
 * Only stream from unrepaired sstables during inc repair (CASSANDRA-8267)
 * Don't allow starting multiple inc repairs on the same sstables (CASSANDRA-8316)
 * Invalidate prepared BATCH statements when related tables
   or keyspaces are dropped (CASSANDRA-8652)
 * Fix missing results in secondary index queries on collections
   with ALLOW FILTERING (CASSANDRA-8421)
 * Expose EstimatedHistogram metrics for range slices (CASSANDRA-8627)
 * (cqlsh) Escape clqshrc passwords properly (CASSANDRA-8618)
 * Fix NPE when passing wrong argument in ALTER TABLE statement (CASSANDRA-8355)
 * Pig: Refactor and deprecate CqlStorage (CASSANDRA-8599)
 * Don't reuse the same cleanup strategy for all sstables (CASSANDRA-8537)
 * Fix case-sensitivity of index name on CREATE and DROP INDEX
   statements (CASSANDRA-8365)
 * Better detection/logging for corruption in compressed sstables (CASSANDRA-8192)
 * Use the correct repairedAt value when closing writer (CASSANDRA-8570)
 * (cqlsh) Handle a schema mismatch being detected on startup (CASSANDRA-8512)
 * Properly calculate expected write size during compaction (CASSANDRA-8532)
 * Invalidate affected prepared statements when a table's columns
   are altered (CASSANDRA-7910)
 * Stress - user defined writes should populate sequentally (CASSANDRA-8524)
 * Fix regression in SSTableRewriter causing some rows to become unreadable
   during compaction (CASSANDRA-8429)
 * Run major compactions for repaired/unrepaired in parallel (CASSANDRA-8510)
 * (cqlsh) Fix compression options in DESCRIBE TABLE output when compression
   is disabled (CASSANDRA-8288)
 * (cqlsh) Fix DESCRIBE output after keyspaces are altered (CASSANDRA-7623)
 * Make sure we set lastCompactedKey correctly (CASSANDRA-8463)
 * (cqlsh) Fix output of CONSISTENCY command (CASSANDRA-8507)
 * (cqlsh) Fixed the handling of LIST statements (CASSANDRA-8370)
 * Make sstablescrub check leveled manifest again (CASSANDRA-8432)
 * Check first/last keys in sstable when giving out positions (CASSANDRA-8458)
 * Disable mmap on Windows (CASSANDRA-6993)
 * Add missing ConsistencyLevels to cassandra-stress (CASSANDRA-8253)
 * Add auth support to cassandra-stress (CASSANDRA-7985)
 * Fix ArrayIndexOutOfBoundsException when generating error message
   for some CQL syntax errors (CASSANDRA-8455)
 * Scale memtable slab allocation logarithmically (CASSANDRA-7882)
 * cassandra-stress simultaneous inserts over same seed (CASSANDRA-7964)
 * Reduce cassandra-stress sampling memory requirements (CASSANDRA-7926)
 * Ensure memtable flush cannot expire commit log entries from its future (CASSANDRA-8383)
 * Make read "defrag" async to reclaim memtables (CASSANDRA-8459)
 * Remove tmplink files for offline compactions (CASSANDRA-8321)
 * Reduce maxHintsInProgress (CASSANDRA-8415)
 * BTree updates may call provided update function twice (CASSANDRA-8018)
 * Release sstable references after anticompaction (CASSANDRA-8386)
 * Handle abort() in SSTableRewriter properly (CASSANDRA-8320)
 * Centralize shared executors (CASSANDRA-8055)
 * Fix filtering for CONTAINS (KEY) relations on frozen collection
   clustering columns when the query is restricted to a single
   partition (CASSANDRA-8203)
 * Do more aggressive entire-sstable TTL expiry checks (CASSANDRA-8243)
 * Add more log info if readMeter is null (CASSANDRA-8238)
 * add check of the system wall clock time at startup (CASSANDRA-8305)
 * Support for frozen collections (CASSANDRA-7859)
 * Fix overflow on histogram computation (CASSANDRA-8028)
 * Have paxos reuse the timestamp generation of normal queries (CASSANDRA-7801)
 * Fix incremental repair not remove parent session on remote (CASSANDRA-8291)
 * Improve JBOD disk utilization (CASSANDRA-7386)
 * Log failed host when preparing incremental repair (CASSANDRA-8228)
 * Force config client mode in CQLSSTableWriter (CASSANDRA-8281)
 * Fix sstableupgrade throws exception (CASSANDRA-8688)
 * Fix hang when repairing empty keyspace (CASSANDRA-8694)
Merged from 2.0:
 * Fix IllegalArgumentException in dynamic snitch (CASSANDRA-8448)
 * Add support for UPDATE ... IF EXISTS (CASSANDRA-8610)
 * Fix reversal of list prepends (CASSANDRA-8733)
 * Prevent non-zero default_time_to_live on tables with counters
   (CASSANDRA-8678)
 * Fix SSTableSimpleUnsortedWriter ConcurrentModificationException
   (CASSANDRA-8619)
 * Round up time deltas lower than 1ms in BulkLoader (CASSANDRA-8645)
 * Add batch remove iterator to ABSC (CASSANDRA-8414, 8666)
 * Round up time deltas lower than 1ms in BulkLoader (CASSANDRA-8645)
 * Fix isClientMode check in Keyspace (CASSANDRA-8687)
 * Use more efficient slice size for querying internal secondary
   index tables (CASSANDRA-8550)
 * Fix potentially returning deleted rows with range tombstone (CASSANDRA-8558)
 * Check for available disk space before starting a compaction (CASSANDRA-8562)
 * Fix DISTINCT queries with LIMITs or paging when some partitions
   contain only tombstones (CASSANDRA-8490)
 * Introduce background cache refreshing to permissions cache
   (CASSANDRA-8194)
 * Fix race condition in StreamTransferTask that could lead to
   infinite loops and premature sstable deletion (CASSANDRA-7704)
 * Add an extra version check to MigrationTask (CASSANDRA-8462)
 * Ensure SSTableWriter cleans up properly after failure (CASSANDRA-8499)
 * Increase bf true positive count on key cache hit (CASSANDRA-8525)
 * Move MeteredFlusher to its own thread (CASSANDRA-8485)
 * Fix non-distinct results in DISTNCT queries on static columns when
   paging is enabled (CASSANDRA-8087)
 * Move all hints related tasks to hints internal executor (CASSANDRA-8285)
 * Fix paging for multi-partition IN queries (CASSANDRA-8408)
 * Fix MOVED_NODE topology event never being emitted when a node
   moves its token (CASSANDRA-8373)
 * Fix validation of indexes in COMPACT tables (CASSANDRA-8156)
 * Avoid StackOverflowError when a large list of IN values
   is used for a clustering column (CASSANDRA-8410)
 * Fix NPE when writetime() or ttl() calls are wrapped by
   another function call (CASSANDRA-8451)
 * Fix NPE after dropping a keyspace (CASSANDRA-8332)
 * Fix error message on read repair timeouts (CASSANDRA-7947)
 * Default DTCS base_time_seconds changed to 60 (CASSANDRA-8417)
 * Refuse Paxos operation with more than one pending endpoint (CASSANDRA-8346, 8640)
 * Throw correct exception when trying to bind a keyspace or table
   name (CASSANDRA-6952)
 * Make HHOM.compact synchronized (CASSANDRA-8416)
 * cancel latency-sampling task when CF is dropped (CASSANDRA-8401)
 * don't block SocketThread for MessagingService (CASSANDRA-8188)
 * Increase quarantine delay on replacement (CASSANDRA-8260)
 * Expose off-heap memory usage stats (CASSANDRA-7897)
 * Ignore Paxos commits for truncated tables (CASSANDRA-7538)
 * Validate size of indexed column values (CASSANDRA-8280)
 * Make LCS split compaction results over all data directories (CASSANDRA-8329)
 * Fix some failing queries that use multi-column relations
   on COMPACT STORAGE tables (CASSANDRA-8264)
 * Fix InvalidRequestException with ORDER BY (CASSANDRA-8286)
 * Disable SSLv3 for POODLE (CASSANDRA-8265)
 * Fix millisecond timestamps in Tracing (CASSANDRA-8297)
 * Include keyspace name in error message when there are insufficient
   live nodes to stream from (CASSANDRA-8221)
 * Avoid overlap in L1 when L0 contains many nonoverlapping
   sstables (CASSANDRA-8211)
 * Improve PropertyFileSnitch logging (CASSANDRA-8183)
 * Add DC-aware sequential repair (CASSANDRA-8193)
 * Use live sstables in snapshot repair if possible (CASSANDRA-8312)
 * Fix hints serialized size calculation (CASSANDRA-8587)


2.1.2
 * (cqlsh) parse_for_table_meta errors out on queries with undefined
   grammars (CASSANDRA-8262)
 * (cqlsh) Fix SELECT ... TOKEN() function broken in C* 2.1.1 (CASSANDRA-8258)
 * Fix Cassandra crash when running on JDK8 update 40 (CASSANDRA-8209)
 * Optimize partitioner tokens (CASSANDRA-8230)
 * Improve compaction of repaired/unrepaired sstables (CASSANDRA-8004)
 * Make cache serializers pluggable (CASSANDRA-8096)
 * Fix issues with CONTAINS (KEY) queries on secondary indexes
   (CASSANDRA-8147)
 * Fix read-rate tracking of sstables for some queries (CASSANDRA-8239)
 * Fix default timestamp in QueryOptions (CASSANDRA-8246)
 * Set socket timeout when reading remote version (CASSANDRA-8188)
 * Refactor how we track live size (CASSANDRA-7852)
 * Make sure unfinished compaction files are removed (CASSANDRA-8124)
 * Fix shutdown when run as Windows service (CASSANDRA-8136)
 * Fix DESCRIBE TABLE with custom indexes (CASSANDRA-8031)
 * Fix race in RecoveryManagerTest (CASSANDRA-8176)
 * Avoid IllegalArgumentException while sorting sstables in
   IndexSummaryManager (CASSANDRA-8182)
 * Shutdown JVM on file descriptor exhaustion (CASSANDRA-7579)
 * Add 'die' policy for commit log and disk failure (CASSANDRA-7927)
 * Fix installing as service on Windows (CASSANDRA-8115)
 * Fix CREATE TABLE for CQL2 (CASSANDRA-8144)
 * Avoid boxing in ColumnStats min/max trackers (CASSANDRA-8109)
Merged from 2.0:
 * Correctly handle non-text column names in cql3 (CASSANDRA-8178)
 * Fix deletion for indexes on primary key columns (CASSANDRA-8206)
 * Add 'nodetool statusgossip' (CASSANDRA-8125)
 * Improve client notification that nodes are ready for requests (CASSANDRA-7510)
 * Handle negative timestamp in writetime method (CASSANDRA-8139)
 * Pig: Remove errant LIMIT clause in CqlNativeStorage (CASSANDRA-8166)
 * Throw ConfigurationException when hsha is used with the default
   rpc_max_threads setting of 'unlimited' (CASSANDRA-8116)
 * Allow concurrent writing of the same table in the same JVM using
   CQLSSTableWriter (CASSANDRA-7463)
 * Fix totalDiskSpaceUsed calculation (CASSANDRA-8205)


2.1.1
 * Fix spin loop in AtomicSortedColumns (CASSANDRA-7546)
 * Dont notify when replacing tmplink files (CASSANDRA-8157)
 * Fix validation with multiple CONTAINS clause (CASSANDRA-8131)
 * Fix validation of collections in TriggerExecutor (CASSANDRA-8146)
 * Fix IllegalArgumentException when a list of IN values containing tuples
   is passed as a single arg to a prepared statement with the v1 or v2
   protocol (CASSANDRA-8062)
 * Fix ClassCastException in DISTINCT query on static columns with
   query paging (CASSANDRA-8108)
 * Fix NPE on null nested UDT inside a set (CASSANDRA-8105)
 * Fix exception when querying secondary index on set items or map keys
   when some clustering columns are specified (CASSANDRA-8073)
 * Send proper error response when there is an error during native
   protocol message decode (CASSANDRA-8118)
 * Gossip should ignore generation numbers too far in the future (CASSANDRA-8113)
 * Fix NPE when creating a table with frozen sets, lists (CASSANDRA-8104)
 * Fix high memory use due to tracking reads on incrementally opened sstable
   readers (CASSANDRA-8066)
 * Fix EXECUTE request with skipMetadata=false returning no metadata
   (CASSANDRA-8054)
 * Allow concurrent use of CQLBulkOutputFormat (CASSANDRA-7776)
 * Shutdown JVM on OOM (CASSANDRA-7507)
 * Upgrade netty version and enable epoll event loop (CASSANDRA-7761)
 * Don't duplicate sstables smaller than split size when using
   the sstablesplitter tool (CASSANDRA-7616)
 * Avoid re-parsing already prepared statements (CASSANDRA-7923)
 * Fix some Thrift slice deletions and updates of COMPACT STORAGE
   tables with some clustering columns omitted (CASSANDRA-7990)
 * Fix filtering for CONTAINS on sets (CASSANDRA-8033)
 * Properly track added size (CASSANDRA-7239)
 * Allow compilation in java 8 (CASSANDRA-7208)
 * Fix Assertion error on RangeTombstoneList diff (CASSANDRA-8013)
 * Release references to overlapping sstables during compaction (CASSANDRA-7819)
 * Send notification when opening compaction results early (CASSANDRA-8034)
 * Make native server start block until properly bound (CASSANDRA-7885)
 * (cqlsh) Fix IPv6 support (CASSANDRA-7988)
 * Ignore fat clients when checking for endpoint collision (CASSANDRA-7939)
 * Make sstablerepairedset take a list of files (CASSANDRA-7995)
 * (cqlsh) Tab completeion for indexes on map keys (CASSANDRA-7972)
 * (cqlsh) Fix UDT field selection in select clause (CASSANDRA-7891)
 * Fix resource leak in event of corrupt sstable
 * (cqlsh) Add command line option for cqlshrc file path (CASSANDRA-7131)
 * Provide visibility into prepared statements churn (CASSANDRA-7921, CASSANDRA-7930)
 * Invalidate prepared statements when their keyspace or table is
   dropped (CASSANDRA-7566)
 * cassandra-stress: fix support for NetworkTopologyStrategy (CASSANDRA-7945)
 * Fix saving caches when a table is dropped (CASSANDRA-7784)
 * Add better error checking of new stress profile (CASSANDRA-7716)
 * Use ThreadLocalRandom and remove FBUtilities.threadLocalRandom (CASSANDRA-7934)
 * Prevent operator mistakes due to simultaneous bootstrap (CASSANDRA-7069)
 * cassandra-stress supports whitelist mode for node config (CASSANDRA-7658)
 * GCInspector more closely tracks GC; cassandra-stress and nodetool report it (CASSANDRA-7916)
 * nodetool won't output bogus ownership info without a keyspace (CASSANDRA-7173)
 * Add human readable option to nodetool commands (CASSANDRA-5433)
 * Don't try to set repairedAt on old sstables (CASSANDRA-7913)
 * Add metrics for tracking PreparedStatement use (CASSANDRA-7719)
 * (cqlsh) tab-completion for triggers (CASSANDRA-7824)
 * (cqlsh) Support for query paging (CASSANDRA-7514)
 * (cqlsh) Show progress of COPY operations (CASSANDRA-7789)
 * Add syntax to remove multiple elements from a map (CASSANDRA-6599)
 * Support non-equals conditions in lightweight transactions (CASSANDRA-6839)
 * Add IF [NOT] EXISTS to create/drop triggers (CASSANDRA-7606)
 * (cqlsh) Display the current logged-in user (CASSANDRA-7785)
 * (cqlsh) Don't ignore CTRL-C during COPY FROM execution (CASSANDRA-7815)
 * (cqlsh) Order UDTs according to cross-type dependencies in DESCRIBE
   output (CASSANDRA-7659)
 * (cqlsh) Fix handling of CAS statement results (CASSANDRA-7671)
 * (cqlsh) COPY TO/FROM improvements (CASSANDRA-7405)
 * Support list index operations with conditions (CASSANDRA-7499)
 * Add max live/tombstoned cells to nodetool cfstats output (CASSANDRA-7731)
 * Validate IPv6 wildcard addresses properly (CASSANDRA-7680)
 * (cqlsh) Error when tracing query (CASSANDRA-7613)
 * Avoid IOOBE when building SyntaxError message snippet (CASSANDRA-7569)
 * SSTableExport uses correct validator to create string representation of partition
   keys (CASSANDRA-7498)
 * Avoid NPEs when receiving type changes for an unknown keyspace (CASSANDRA-7689)
 * Add support for custom 2i validation (CASSANDRA-7575)
 * Pig support for hadoop CqlInputFormat (CASSANDRA-6454)
 * Add duration mode to cassandra-stress (CASSANDRA-7468)
 * Add listen_interface and rpc_interface options (CASSANDRA-7417)
 * Improve schema merge performance (CASSANDRA-7444)
 * Adjust MT depth based on # of partition validating (CASSANDRA-5263)
 * Optimise NativeCell comparisons (CASSANDRA-6755)
 * Configurable client timeout for cqlsh (CASSANDRA-7516)
 * Include snippet of CQL query near syntax error in messages (CASSANDRA-7111)
 * Make repair -pr work with -local (CASSANDRA-7450)
 * Fix error in sstableloader with -cph > 1 (CASSANDRA-8007)
 * Fix snapshot repair error on indexed tables (CASSANDRA-8020)
 * Do not exit nodetool repair when receiving JMX NOTIF_LOST (CASSANDRA-7909)
 * Stream to private IP when available (CASSANDRA-8084)
Merged from 2.0:
 * Reject conditions on DELETE unless full PK is given (CASSANDRA-6430)
 * Properly reject the token function DELETE (CASSANDRA-7747)
 * Force batchlog replay before decommissioning a node (CASSANDRA-7446)
 * Fix hint replay with many accumulated expired hints (CASSANDRA-6998)
 * Fix duplicate results in DISTINCT queries on static columns with query
   paging (CASSANDRA-8108)
 * Add DateTieredCompactionStrategy (CASSANDRA-6602)
 * Properly validate ascii and utf8 string literals in CQL queries (CASSANDRA-8101)
 * (cqlsh) Fix autocompletion for alter keyspace (CASSANDRA-8021)
 * Create backup directories for commitlog archiving during startup (CASSANDRA-8111)
 * Reduce totalBlockFor() for LOCAL_* consistency levels (CASSANDRA-8058)
 * Fix merging schemas with re-dropped keyspaces (CASSANDRA-7256)
 * Fix counters in supercolumns during live upgrades from 1.2 (CASSANDRA-7188)
 * Notify DT subscribers when a column family is truncated (CASSANDRA-8088)
 * Add sanity check of $JAVA on startup (CASSANDRA-7676)
 * Schedule fat client schema pull on join (CASSANDRA-7993)
 * Don't reset nodes' versions when closing IncomingTcpConnections
   (CASSANDRA-7734)
 * Record the real messaging version in all cases in OutboundTcpConnection
   (CASSANDRA-8057)
 * SSL does not work in cassandra-cli (CASSANDRA-7899)
 * Fix potential exception when using ReversedType in DynamicCompositeType
   (CASSANDRA-7898)
 * Better validation of collection values (CASSANDRA-7833)
 * Track min/max timestamps correctly (CASSANDRA-7969)
 * Fix possible overflow while sorting CL segments for replay (CASSANDRA-7992)
 * Increase nodetool Xmx (CASSANDRA-7956)
 * Archive any commitlog segments present at startup (CASSANDRA-6904)
 * CrcCheckChance should adjust based on live CFMetadata not
   sstable metadata (CASSANDRA-7978)
 * token() should only accept columns in the partitioning
   key order (CASSANDRA-6075)
 * Add method to invalidate permission cache via JMX (CASSANDRA-7977)
 * Allow propagating multiple gossip states atomically (CASSANDRA-6125)
 * Log exceptions related to unclean native protocol client disconnects
   at DEBUG or INFO (CASSANDRA-7849)
 * Allow permissions cache to be set via JMX (CASSANDRA-7698)
 * Include schema_triggers CF in readable system resources (CASSANDRA-7967)
 * Fix RowIndexEntry to report correct serializedSize (CASSANDRA-7948)
 * Make CQLSSTableWriter sync within partitions (CASSANDRA-7360)
 * Potentially use non-local replicas in CqlConfigHelper (CASSANDRA-7906)
 * Explicitly disallow mixing multi-column and single-column
   relations on clustering columns (CASSANDRA-7711)
 * Better error message when condition is set on PK column (CASSANDRA-7804)
 * Don't send schema change responses and events for no-op DDL
   statements (CASSANDRA-7600)
 * (Hadoop) fix cluster initialisation for a split fetching (CASSANDRA-7774)
 * Throw InvalidRequestException when queries contain relations on entire
   collection columns (CASSANDRA-7506)
 * (cqlsh) enable CTRL-R history search with libedit (CASSANDRA-7577)
 * (Hadoop) allow ACFRW to limit nodes to local DC (CASSANDRA-7252)
 * (cqlsh) cqlsh should automatically disable tracing when selecting
   from system_traces (CASSANDRA-7641)
 * (Hadoop) Add CqlOutputFormat (CASSANDRA-6927)
 * Don't depend on cassandra config for nodetool ring (CASSANDRA-7508)
 * (cqlsh) Fix failing cqlsh formatting tests (CASSANDRA-7703)
 * Fix IncompatibleClassChangeError from hadoop2 (CASSANDRA-7229)
 * Add 'nodetool sethintedhandoffthrottlekb' (CASSANDRA-7635)
 * (cqlsh) Add tab-completion for CREATE/DROP USER IF [NOT] EXISTS (CASSANDRA-7611)
 * Catch errors when the JVM pulls the rug out from GCInspector (CASSANDRA-5345)
 * cqlsh fails when version number parts are not int (CASSANDRA-7524)
 * Fix NPE when table dropped during streaming (CASSANDRA-7946)
 * Fix wrong progress when streaming uncompressed (CASSANDRA-7878)
 * Fix possible infinite loop in creating repair range (CASSANDRA-7983)
 * Fix unit in nodetool for streaming throughput (CASSANDRA-7375)
Merged from 1.2:
 * Don't index tombstones (CASSANDRA-7828)
 * Improve PasswordAuthenticator default super user setup (CASSANDRA-7788)


2.1.0
 * (cqlsh) Removed "ALTER TYPE <name> RENAME TO <name>" from tab-completion
   (CASSANDRA-7895)
 * Fixed IllegalStateException in anticompaction (CASSANDRA-7892)
 * cqlsh: DESCRIBE support for frozen UDTs, tuples (CASSANDRA-7863)
 * Avoid exposing internal classes over JMX (CASSANDRA-7879)
 * Add null check for keys when freezing collection (CASSANDRA-7869)
 * Improve stress workload realism (CASSANDRA-7519)
Merged from 2.0:
 * Configure system.paxos with LeveledCompactionStrategy (CASSANDRA-7753)
 * Fix ALTER clustering column type from DateType to TimestampType when
   using DESC clustering order (CASSANRDA-7797)
 * Throw EOFException if we run out of chunks in compressed datafile
   (CASSANDRA-7664)
 * Fix PRSI handling of CQL3 row markers for row cleanup (CASSANDRA-7787)
 * Fix dropping collection when it's the last regular column (CASSANDRA-7744)
 * Make StreamReceiveTask thread safe and gc friendly (CASSANDRA-7795)
 * Validate empty cell names from counter updates (CASSANDRA-7798)
Merged from 1.2:
 * Don't allow compacted sstables to be marked as compacting (CASSANDRA-7145)
 * Track expired tombstones (CASSANDRA-7810)


2.1.0-rc7
 * Add frozen keyword and require UDT to be frozen (CASSANDRA-7857)
 * Track added sstable size correctly (CASSANDRA-7239)
 * (cqlsh) Fix case insensitivity (CASSANDRA-7834)
 * Fix failure to stream ranges when moving (CASSANDRA-7836)
 * Correctly remove tmplink files (CASSANDRA-7803)
 * (cqlsh) Fix column name formatting for functions, CAS operations,
   and UDT field selections (CASSANDRA-7806)
 * (cqlsh) Fix COPY FROM handling of null/empty primary key
   values (CASSANDRA-7792)
 * Fix ordering of static cells (CASSANDRA-7763)
Merged from 2.0:
 * Forbid re-adding dropped counter columns (CASSANDRA-7831)
 * Fix CFMetaData#isThriftCompatible() for PK-only tables (CASSANDRA-7832)
 * Always reject inequality on the partition key without token()
   (CASSANDRA-7722)
 * Always send Paxos commit to all replicas (CASSANDRA-7479)
 * Make disruptor_thrift_server invocation pool configurable (CASSANDRA-7594)
 * Make repair no-op when RF=1 (CASSANDRA-7864)


2.1.0-rc6
 * Fix OOM issue from netty caching over time (CASSANDRA-7743)
 * json2sstable couldn't import JSON for CQL table (CASSANDRA-7477)
 * Invalidate all caches on table drop (CASSANDRA-7561)
 * Skip strict endpoint selection for ranges if RF == nodes (CASSANRA-7765)
 * Fix Thrift range filtering without 2ary index lookups (CASSANDRA-7741)
 * Add tracing entries about concurrent range requests (CASSANDRA-7599)
 * (cqlsh) Fix DESCRIBE for NTS keyspaces (CASSANDRA-7729)
 * Remove netty buffer ref-counting (CASSANDRA-7735)
 * Pass mutated cf to index updater for use by PRSI (CASSANDRA-7742)
 * Include stress yaml example in release and deb (CASSANDRA-7717)
 * workaround for netty issue causing corrupted data off the wire (CASSANDRA-7695)
 * cqlsh DESC CLUSTER fails retrieving ring information (CASSANDRA-7687)
 * Fix binding null values inside UDT (CASSANDRA-7685)
 * Fix UDT field selection with empty fields (CASSANDRA-7670)
 * Bogus deserialization of static cells from sstable (CASSANDRA-7684)
 * Fix NPE on compaction leftover cleanup for dropped table (CASSANDRA-7770)
Merged from 2.0:
 * Fix race condition in StreamTransferTask that could lead to
   infinite loops and premature sstable deletion (CASSANDRA-7704)
 * (cqlsh) Wait up to 10 sec for a tracing session (CASSANDRA-7222)
 * Fix NPE in FileCacheService.sizeInBytes (CASSANDRA-7756)
 * Remove duplicates from StorageService.getJoiningNodes (CASSANDRA-7478)
 * Clone token map outside of hot gossip loops (CASSANDRA-7758)
 * Fix MS expiring map timeout for Paxos messages (CASSANDRA-7752)
 * Do not flush on truncate if durable_writes is false (CASSANDRA-7750)
 * Give CRR a default input_cql Statement (CASSANDRA-7226)
 * Better error message when adding a collection with the same name
   than a previously dropped one (CASSANDRA-6276)
 * Fix validation when adding static columns (CASSANDRA-7730)
 * (Thrift) fix range deletion of supercolumns (CASSANDRA-7733)
 * Fix potential AssertionError in RangeTombstoneList (CASSANDRA-7700)
 * Validate arguments of blobAs* functions (CASSANDRA-7707)
 * Fix potential AssertionError with 2ndary indexes (CASSANDRA-6612)
 * Avoid logging CompactionInterrupted at ERROR (CASSANDRA-7694)
 * Minor leak in sstable2jon (CASSANDRA-7709)
 * Add cassandra.auto_bootstrap system property (CASSANDRA-7650)
 * Update java driver (for hadoop) (CASSANDRA-7618)
 * Remove CqlPagingRecordReader/CqlPagingInputFormat (CASSANDRA-7570)
 * Support connecting to ipv6 jmx with nodetool (CASSANDRA-7669)


2.1.0-rc5
 * Reject counters inside user types (CASSANDRA-7672)
 * Switch to notification-based GCInspector (CASSANDRA-7638)
 * (cqlsh) Handle nulls in UDTs and tuples correctly (CASSANDRA-7656)
 * Don't use strict consistency when replacing (CASSANDRA-7568)
 * Fix min/max cell name collection on 2.0 SSTables with range
   tombstones (CASSANDRA-7593)
 * Tolerate min/max cell names of different lengths (CASSANDRA-7651)
 * Filter cached results correctly (CASSANDRA-7636)
 * Fix tracing on the new SEPExecutor (CASSANDRA-7644)
 * Remove shuffle and taketoken (CASSANDRA-7601)
 * Clean up Windows batch scripts (CASSANDRA-7619)
 * Fix native protocol drop user type notification (CASSANDRA-7571)
 * Give read access to system.schema_usertypes to all authenticated users
   (CASSANDRA-7578)
 * (cqlsh) Fix cqlsh display when zero rows are returned (CASSANDRA-7580)
 * Get java version correctly when JAVA_TOOL_OPTIONS is set (CASSANDRA-7572)
 * Fix NPE when dropping index from non-existent keyspace, AssertionError when
   dropping non-existent index with IF EXISTS (CASSANDRA-7590)
 * Fix sstablelevelresetter hang (CASSANDRA-7614)
 * (cqlsh) Fix deserialization of blobs (CASSANDRA-7603)
 * Use "keyspace updated" schema change message for UDT changes in v1 and
   v2 protocols (CASSANDRA-7617)
 * Fix tracing of range slices and secondary index lookups that are local
   to the coordinator (CASSANDRA-7599)
 * Set -Dcassandra.storagedir for all tool shell scripts (CASSANDRA-7587)
 * Don't swap max/min col names when mutating sstable metadata (CASSANDRA-7596)
 * (cqlsh) Correctly handle paged result sets (CASSANDRA-7625)
 * (cqlsh) Improve waiting for a trace to complete (CASSANDRA-7626)
 * Fix tracing of concurrent range slices and 2ary index queries (CASSANDRA-7626)
 * Fix scrub against collection type (CASSANDRA-7665)
Merged from 2.0:
 * Set gc_grace_seconds to seven days for system schema tables (CASSANDRA-7668)
 * SimpleSeedProvider no longer caches seeds forever (CASSANDRA-7663)
 * Always flush on truncate (CASSANDRA-7511)
 * Fix ReversedType(DateType) mapping to native protocol (CASSANDRA-7576)
 * Always merge ranges owned by a single node (CASSANDRA-6930)
 * Track max/min timestamps for range tombstones (CASSANDRA-7647)
 * Fix NPE when listing saved caches dir (CASSANDRA-7632)


2.1.0-rc4
 * Fix word count hadoop example (CASSANDRA-7200)
 * Updated memtable_cleanup_threshold and memtable_flush_writers defaults
   (CASSANDRA-7551)
 * (Windows) fix startup when WMI memory query fails (CASSANDRA-7505)
 * Anti-compaction proceeds if any part of the repair failed (CASSANDRA-7521)
 * Add missing table name to DROP INDEX responses and notifications (CASSANDRA-7539)
 * Bump CQL version to 3.2.0 and update CQL documentation (CASSANDRA-7527)
 * Fix configuration error message when running nodetool ring (CASSANDRA-7508)
 * Support conditional updates, tuple type, and the v3 protocol in cqlsh (CASSANDRA-7509)
 * Handle queries on multiple secondary index types (CASSANDRA-7525)
 * Fix cqlsh authentication with v3 native protocol (CASSANDRA-7564)
 * Fix NPE when unknown prepared statement ID is used (CASSANDRA-7454)
Merged from 2.0:
 * (Windows) force range-based repair to non-sequential mode (CASSANDRA-7541)
 * Fix range merging when DES scores are zero (CASSANDRA-7535)
 * Warn when SSL certificates have expired (CASSANDRA-7528)
 * Fix error when doing reversed queries with static columns (CASSANDRA-7490)
Merged from 1.2:
 * Set correct stream ID on responses when non-Exception Throwables
   are thrown while handling native protocol messages (CASSANDRA-7470)


2.1.0-rc3
 * Consider expiry when reconciling otherwise equal cells (CASSANDRA-7403)
 * Introduce CQL support for stress tool (CASSANDRA-6146)
 * Fix ClassCastException processing expired messages (CASSANDRA-7496)
 * Fix prepared marker for collections inside UDT (CASSANDRA-7472)
 * Remove left-over populate_io_cache_on_flush and replicate_on_write
   uses (CASSANDRA-7493)
 * (Windows) handle spaces in path names (CASSANDRA-7451)
 * Ensure writes have completed after dropping a table, before recycling
   commit log segments (CASSANDRA-7437)
 * Remove left-over rows_per_partition_to_cache (CASSANDRA-7493)
 * Fix error when CONTAINS is used with a bind marker (CASSANDRA-7502)
 * Properly reject unknown UDT field (CASSANDRA-7484)
Merged from 2.0:
 * Fix CC#collectTimeOrderedData() tombstone optimisations (CASSANDRA-7394)
 * Support DISTINCT for static columns and fix behaviour when DISTINC is
   not use (CASSANDRA-7305).
 * Workaround JVM NPE on JMX bind failure (CASSANDRA-7254)
 * Fix race in FileCacheService RemovalListener (CASSANDRA-7278)
 * Fix inconsistent use of consistencyForCommit that allowed LOCAL_QUORUM
   operations to incorrect become full QUORUM (CASSANDRA-7345)
 * Properly handle unrecognized opcodes and flags (CASSANDRA-7440)
 * (Hadoop) close CqlRecordWriter clients when finished (CASSANDRA-7459)
 * Commit disk failure policy (CASSANDRA-7429)
 * Make sure high level sstables get compacted (CASSANDRA-7414)
 * Fix AssertionError when using empty clustering columns and static columns
   (CASSANDRA-7455)
 * Add option to disable STCS in L0 (CASSANDRA-6621)
 * Upgrade to snappy-java 1.0.5.2 (CASSANDRA-7476)


2.1.0-rc2
 * Fix heap size calculation for CompoundSparseCellName and
   CompoundSparseCellName.WithCollection (CASSANDRA-7421)
 * Allow counter mutations in UNLOGGED batches (CASSANDRA-7351)
 * Modify reconcile logic to always pick a tombstone over a counter cell
   (CASSANDRA-7346)
 * Avoid incremental compaction on Windows (CASSANDRA-7365)
 * Fix exception when querying a composite-keyed table with a collection index
   (CASSANDRA-7372)
 * Use node's host id in place of counter ids (CASSANDRA-7366)
 * Fix error when doing reversed queries with static columns (CASSANDRA-7490)
 * Backport CASSANDRA-6747 (CASSANDRA-7560)
 * Track max/min timestamps for range tombstones (CASSANDRA-7647)
 * Fix NPE when listing saved caches dir (CASSANDRA-7632)
 * Fix sstableloader unable to connect encrypted node (CASSANDRA-7585)
Merged from 1.2:
 * Clone token map outside of hot gossip loops (CASSANDRA-7758)
 * Add stop method to EmbeddedCassandraService (CASSANDRA-7595)
 * Support connecting to ipv6 jmx with nodetool (CASSANDRA-7669)
 * Set gc_grace_seconds to seven days for system schema tables (CASSANDRA-7668)
 * SimpleSeedProvider no longer caches seeds forever (CASSANDRA-7663)
 * Set correct stream ID on responses when non-Exception Throwables
   are thrown while handling native protocol messages (CASSANDRA-7470)
 * Fix row size miscalculation in LazilyCompactedRow (CASSANDRA-7543)
 * Fix race in background compaction check (CASSANDRA-7745)
 * Don't clear out range tombstones during compaction (CASSANDRA-7808)


2.1.0-rc1
 * Revert flush directory (CASSANDRA-6357)
 * More efficient executor service for fast operations (CASSANDRA-4718)
 * Move less common tools into a new cassandra-tools package (CASSANDRA-7160)
 * Support more concurrent requests in native protocol (CASSANDRA-7231)
 * Add tab-completion to debian nodetool packaging (CASSANDRA-6421)
 * Change concurrent_compactors defaults (CASSANDRA-7139)
 * Add PowerShell Windows launch scripts (CASSANDRA-7001)
 * Make commitlog archive+restore more robust (CASSANDRA-6974)
 * Fix marking commitlogsegments clean (CASSANDRA-6959)
 * Add snapshot "manifest" describing files included (CASSANDRA-6326)
 * Parallel streaming for sstableloader (CASSANDRA-3668)
 * Fix bugs in supercolumns handling (CASSANDRA-7138)
 * Fix ClassClassException on composite dense tables (CASSANDRA-7112)
 * Cleanup and optimize collation and slice iterators (CASSANDRA-7107)
 * Upgrade NBHM lib (CASSANDRA-7128)
 * Optimize netty server (CASSANDRA-6861)
 * Fix repair hang when given CF does not exist (CASSANDRA-7189)
 * Allow c* to be shutdown in an embedded mode (CASSANDRA-5635)
 * Add server side batching to native transport (CASSANDRA-5663)
 * Make batchlog replay asynchronous (CASSANDRA-6134)
 * remove unused classes (CASSANDRA-7197)
 * Limit user types to the keyspace they are defined in (CASSANDRA-6643)
 * Add validate method to CollectionType (CASSANDRA-7208)
 * New serialization format for UDT values (CASSANDRA-7209, CASSANDRA-7261)
 * Fix nodetool netstats (CASSANDRA-7270)
 * Fix potential ClassCastException in HintedHandoffManager (CASSANDRA-7284)
 * Use prepared statements internally (CASSANDRA-6975)
 * Fix broken paging state with prepared statement (CASSANDRA-7120)
 * Fix IllegalArgumentException in CqlStorage (CASSANDRA-7287)
 * Allow nulls/non-existant fields in UDT (CASSANDRA-7206)
 * Add Thrift MultiSliceRequest (CASSANDRA-6757, CASSANDRA-7027)
 * Handle overlapping MultiSlices (CASSANDRA-7279)
 * Fix DataOutputTest on Windows (CASSANDRA-7265)
 * Embedded sets in user defined data-types are not updating (CASSANDRA-7267)
 * Add tuple type to CQL/native protocol (CASSANDRA-7248)
 * Fix CqlPagingRecordReader on tables with few rows (CASSANDRA-7322)
Merged from 2.0:
 * Copy compaction options to make sure they are reloaded (CASSANDRA-7290)
 * Add option to do more aggressive tombstone compactions (CASSANDRA-6563)
 * Don't try to compact already-compacting files in HHOM (CASSANDRA-7288)
 * Always reallocate buffers in HSHA (CASSANDRA-6285)
 * (Hadoop) support authentication in CqlRecordReader (CASSANDRA-7221)
 * (Hadoop) Close java driver Cluster in CQLRR.close (CASSANDRA-7228)
 * Warn when 'USING TIMESTAMP' is used on a CAS BATCH (CASSANDRA-7067)
 * return all cpu values from BackgroundActivityMonitor.readAndCompute (CASSANDRA-7183)
 * Correctly delete scheduled range xfers (CASSANDRA-7143)
 * return all cpu values from BackgroundActivityMonitor.readAndCompute (CASSANDRA-7183)
 * reduce garbage creation in calculatePendingRanges (CASSANDRA-7191)
 * fix c* launch issues on Russian os's due to output of linux 'free' cmd (CASSANDRA-6162)
 * Fix disabling autocompaction (CASSANDRA-7187)
 * Fix potential NumberFormatException when deserializing IntegerType (CASSANDRA-7088)
 * cqlsh can't tab-complete disabling compaction (CASSANDRA-7185)
 * cqlsh: Accept and execute CQL statement(s) from command-line parameter (CASSANDRA-7172)
 * Fix IllegalStateException in CqlPagingRecordReader (CASSANDRA-7198)
 * Fix the InvertedIndex trigger example (CASSANDRA-7211)
 * Add --resolve-ip option to 'nodetool ring' (CASSANDRA-7210)
 * reduce garbage on codec flag deserialization (CASSANDRA-7244)
 * Fix duplicated error messages on directory creation error at startup (CASSANDRA-5818)
 * Proper null handle for IF with map element access (CASSANDRA-7155)
 * Improve compaction visibility (CASSANDRA-7242)
 * Correctly delete scheduled range xfers (CASSANDRA-7143)
 * Make batchlog replica selection rack-aware (CASSANDRA-6551)
 * Fix CFMetaData#getColumnDefinitionFromColumnName() (CASSANDRA-7074)
 * Fix writetime/ttl functions for static columns (CASSANDRA-7081)
 * Suggest CTRL-C or semicolon after three blank lines in cqlsh (CASSANDRA-7142)
 * Fix 2ndary index queries with DESC clustering order (CASSANDRA-6950)
 * Invalid key cache entries on DROP (CASSANDRA-6525)
 * Fix flapping RecoveryManagerTest (CASSANDRA-7084)
 * Add missing iso8601 patterns for date strings (CASSANDRA-6973)
 * Support selecting multiple rows in a partition using IN (CASSANDRA-6875)
 * Add authentication support to shuffle (CASSANDRA-6484)
 * Swap local and global default read repair chances (CASSANDRA-7320)
 * Add conditional CREATE/DROP USER support (CASSANDRA-7264)
 * Cqlsh counts non-empty lines for "Blank lines" warning (CASSANDRA-7325)
Merged from 1.2:
 * Add Cloudstack snitch (CASSANDRA-7147)
 * Update system.peers correctly when relocating tokens (CASSANDRA-7126)
 * Add Google Compute Engine snitch (CASSANDRA-7132)
 * remove duplicate query for local tokens (CASSANDRA-7182)
 * exit CQLSH with error status code if script fails (CASSANDRA-6344)
 * Fix bug with some IN queries missig results (CASSANDRA-7105)
 * Fix availability validation for LOCAL_ONE CL (CASSANDRA-7319)
 * Hint streaming can cause decommission to fail (CASSANDRA-7219)


2.1.0-beta2
 * Increase default CL space to 8GB (CASSANDRA-7031)
 * Add range tombstones to read repair digests (CASSANDRA-6863)
 * Fix BTree.clear for large updates (CASSANDRA-6943)
 * Fail write instead of logging a warning when unable to append to CL
   (CASSANDRA-6764)
 * Eliminate possibility of CL segment appearing twice in active list
   (CASSANDRA-6557)
 * Apply DONTNEED fadvise to commitlog segments (CASSANDRA-6759)
 * Switch CRC component to Adler and include it for compressed sstables
   (CASSANDRA-4165)
 * Allow cassandra-stress to set compaction strategy options (CASSANDRA-6451)
 * Add broadcast_rpc_address option to cassandra.yaml (CASSANDRA-5899)
 * Auto reload GossipingPropertyFileSnitch config (CASSANDRA-5897)
 * Fix overflow of memtable_total_space_in_mb (CASSANDRA-6573)
 * Fix ABTC NPE and apply update function correctly (CASSANDRA-6692)
 * Allow nodetool to use a file or prompt for password (CASSANDRA-6660)
 * Fix AIOOBE when concurrently accessing ABSC (CASSANDRA-6742)
 * Fix assertion error in ALTER TYPE RENAME (CASSANDRA-6705)
 * Scrub should not always clear out repaired status (CASSANDRA-5351)
 * Improve handling of range tombstone for wide partitions (CASSANDRA-6446)
 * Fix ClassCastException for compact table with composites (CASSANDRA-6738)
 * Fix potentially repairing with wrong nodes (CASSANDRA-6808)
 * Change caching option syntax (CASSANDRA-6745)
 * Fix stress to do proper counter reads (CASSANDRA-6835)
 * Fix help message for stress counter_write (CASSANDRA-6824)
 * Fix stress smart Thrift client to pick servers correctly (CASSANDRA-6848)
 * Add logging levels (minimal, normal or verbose) to stress tool (CASSANDRA-6849)
 * Fix race condition in Batch CLE (CASSANDRA-6860)
 * Improve cleanup/scrub/upgradesstables failure handling (CASSANDRA-6774)
 * ByteBuffer write() methods for serializing sstables (CASSANDRA-6781)
 * Proper compare function for CollectionType (CASSANDRA-6783)
 * Update native server to Netty 4 (CASSANDRA-6236)
 * Fix off-by-one error in stress (CASSANDRA-6883)
 * Make OpOrder AutoCloseable (CASSANDRA-6901)
 * Remove sync repair JMX interface (CASSANDRA-6900)
 * Add multiple memory allocation options for memtables (CASSANDRA-6689, 6694)
 * Remove adjusted op rate from stress output (CASSANDRA-6921)
 * Add optimized CF.hasColumns() implementations (CASSANDRA-6941)
 * Serialize batchlog mutations with the version of the target node
   (CASSANDRA-6931)
 * Optimize CounterColumn#reconcile() (CASSANDRA-6953)
 * Properly remove 1.2 sstable support in 2.1 (CASSANDRA-6869)
 * Lock counter cells, not partitions (CASSANDRA-6880)
 * Track presence of legacy counter shards in sstables (CASSANDRA-6888)
 * Ensure safe resource cleanup when replacing sstables (CASSANDRA-6912)
 * Add failure handler to async callback (CASSANDRA-6747)
 * Fix AE when closing SSTable without releasing reference (CASSANDRA-7000)
 * Clean up IndexInfo on keyspace/table drops (CASSANDRA-6924)
 * Only snapshot relative SSTables when sequential repair (CASSANDRA-7024)
 * Require nodetool rebuild_index to specify index names (CASSANDRA-7038)
 * fix cassandra stress errors on reads with native protocol (CASSANDRA-7033)
 * Use OpOrder to guard sstable references for reads (CASSANDRA-6919)
 * Preemptive opening of compaction result (CASSANDRA-6916)
 * Multi-threaded scrub/cleanup/upgradesstables (CASSANDRA-5547)
 * Optimize cellname comparison (CASSANDRA-6934)
 * Native protocol v3 (CASSANDRA-6855)
 * Optimize Cell liveness checks and clean up Cell (CASSANDRA-7119)
 * Support consistent range movements (CASSANDRA-2434)
 * Display min timestamp in sstablemetadata viewer (CASSANDRA-6767)
Merged from 2.0:
 * Avoid race-prone second "scrub" of system keyspace (CASSANDRA-6797)
 * Pool CqlRecordWriter clients by inetaddress rather than Range
   (CASSANDRA-6665)
 * Fix compaction_history timestamps (CASSANDRA-6784)
 * Compare scores of full replica ordering in DES (CASSANDRA-6683)
 * fix CME in SessionInfo updateProgress affecting netstats (CASSANDRA-6577)
 * Allow repairing between specific replicas (CASSANDRA-6440)
 * Allow per-dc enabling of hints (CASSANDRA-6157)
 * Add compatibility for Hadoop 0.2.x (CASSANDRA-5201)
 * Fix EstimatedHistogram races (CASSANDRA-6682)
 * Failure detector correctly converts initial value to nanos (CASSANDRA-6658)
 * Add nodetool taketoken to relocate vnodes (CASSANDRA-4445)
 * Expose bulk loading progress over JMX (CASSANDRA-4757)
 * Correctly handle null with IF conditions and TTL (CASSANDRA-6623)
 * Account for range/row tombstones in tombstone drop
   time histogram (CASSANDRA-6522)
 * Stop CommitLogSegment.close() from calling sync() (CASSANDRA-6652)
 * Make commitlog failure handling configurable (CASSANDRA-6364)
 * Avoid overlaps in LCS (CASSANDRA-6688)
 * Improve support for paginating over composites (CASSANDRA-4851)
 * Fix count(*) queries in a mixed cluster (CASSANDRA-6707)
 * Improve repair tasks(snapshot, differencing) concurrency (CASSANDRA-6566)
 * Fix replaying pre-2.0 commit logs (CASSANDRA-6714)
 * Add static columns to CQL3 (CASSANDRA-6561)
 * Optimize single partition batch statements (CASSANDRA-6737)
 * Disallow post-query re-ordering when paging (CASSANDRA-6722)
 * Fix potential paging bug with deleted columns (CASSANDRA-6748)
 * Fix NPE on BulkLoader caused by losing StreamEvent (CASSANDRA-6636)
 * Fix truncating compression metadata (CASSANDRA-6791)
 * Add CMSClassUnloadingEnabled JVM option (CASSANDRA-6541)
 * Catch memtable flush exceptions during shutdown (CASSANDRA-6735)
 * Fix upgradesstables NPE for non-CF-based indexes (CASSANDRA-6645)
 * Fix UPDATE updating PRIMARY KEY columns implicitly (CASSANDRA-6782)
 * Fix IllegalArgumentException when updating from 1.2 with SuperColumns
   (CASSANDRA-6733)
 * FBUtilities.singleton() should use the CF comparator (CASSANDRA-6778)
 * Fix CQLSStableWriter.addRow(Map<String, Object>) (CASSANDRA-6526)
 * Fix HSHA server introducing corrupt data (CASSANDRA-6285)
 * Fix CAS conditions for COMPACT STORAGE tables (CASSANDRA-6813)
 * Starting threads in OutboundTcpConnectionPool constructor causes race conditions (CASSANDRA-7177)
 * Allow overriding cassandra-rackdc.properties file (CASSANDRA-7072)
 * Set JMX RMI port to 7199 (CASSANDRA-7087)
 * Use LOCAL_QUORUM for data reads at LOCAL_SERIAL (CASSANDRA-6939)
 * Log a warning for large batches (CASSANDRA-6487)
 * Put nodes in hibernate when join_ring is false (CASSANDRA-6961)
 * Avoid early loading of non-system keyspaces before compaction-leftovers
   cleanup at startup (CASSANDRA-6913)
 * Restrict Windows to parallel repairs (CASSANDRA-6907)
 * (Hadoop) Allow manually specifying start/end tokens in CFIF (CASSANDRA-6436)
 * Fix NPE in MeteredFlusher (CASSANDRA-6820)
 * Fix race processing range scan responses (CASSANDRA-6820)
 * Allow deleting snapshots from dropped keyspaces (CASSANDRA-6821)
 * Add uuid() function (CASSANDRA-6473)
 * Omit tombstones from schema digests (CASSANDRA-6862)
 * Include correct consistencyLevel in LWT timeout (CASSANDRA-6884)
 * Lower chances for losing new SSTables during nodetool refresh and
   ColumnFamilyStore.loadNewSSTables (CASSANDRA-6514)
 * Add support for DELETE ... IF EXISTS to CQL3 (CASSANDRA-5708)
 * Update hadoop_cql3_word_count example (CASSANDRA-6793)
 * Fix handling of RejectedExecution in sync Thrift server (CASSANDRA-6788)
 * Log more information when exceeding tombstone_warn_threshold (CASSANDRA-6865)
 * Fix truncate to not abort due to unreachable fat clients (CASSANDRA-6864)
 * Fix schema concurrency exceptions (CASSANDRA-6841)
 * Fix leaking validator FH in StreamWriter (CASSANDRA-6832)
 * Fix saving triggers to schema (CASSANDRA-6789)
 * Fix trigger mutations when base mutation list is immutable (CASSANDRA-6790)
 * Fix accounting in FileCacheService to allow re-using RAR (CASSANDRA-6838)
 * Fix static counter columns (CASSANDRA-6827)
 * Restore expiring->deleted (cell) compaction optimization (CASSANDRA-6844)
 * Fix CompactionManager.needsCleanup (CASSANDRA-6845)
 * Correctly compare BooleanType values other than 0 and 1 (CASSANDRA-6779)
 * Read message id as string from earlier versions (CASSANDRA-6840)
 * Properly use the Paxos consistency for (non-protocol) batch (CASSANDRA-6837)
 * Add paranoid disk failure option (CASSANDRA-6646)
 * Improve PerRowSecondaryIndex performance (CASSANDRA-6876)
 * Extend triggers to support CAS updates (CASSANDRA-6882)
 * Static columns with IF NOT EXISTS don't always work as expected (CASSANDRA-6873)
 * Fix paging with SELECT DISTINCT (CASSANDRA-6857)
 * Fix UnsupportedOperationException on CAS timeout (CASSANDRA-6923)
 * Improve MeteredFlusher handling of MF-unaffected column families
   (CASSANDRA-6867)
 * Add CqlRecordReader using native pagination (CASSANDRA-6311)
 * Add QueryHandler interface (CASSANDRA-6659)
 * Track liveRatio per-memtable, not per-CF (CASSANDRA-6945)
 * Make sure upgradesstables keeps sstable level (CASSANDRA-6958)
 * Fix LIMIT with static columns (CASSANDRA-6956)
 * Fix clash with CQL column name in thrift validation (CASSANDRA-6892)
 * Fix error with super columns in mixed 1.2-2.0 clusters (CASSANDRA-6966)
 * Fix bad skip of sstables on slice query with composite start/finish (CASSANDRA-6825)
 * Fix unintended update with conditional statement (CASSANDRA-6893)
 * Fix map element access in IF (CASSANDRA-6914)
 * Avoid costly range calculations for range queries on system keyspaces
   (CASSANDRA-6906)
 * Fix SSTable not released if stream session fails (CASSANDRA-6818)
 * Avoid build failure due to ANTLR timeout (CASSANDRA-6991)
 * Queries on compact tables can return more rows that requested (CASSANDRA-7052)
 * USING TIMESTAMP for batches does not work (CASSANDRA-7053)
 * Fix performance regression from CASSANDRA-5614 (CASSANDRA-6949)
 * Ensure that batchlog and hint timeouts do not produce hints (CASSANDRA-7058)
 * Merge groupable mutations in TriggerExecutor#execute() (CASSANDRA-7047)
 * Plug holes in resource release when wiring up StreamSession (CASSANDRA-7073)
 * Re-add parameter columns to tracing session (CASSANDRA-6942)
 * Preserves CQL metadata when updating table from thrift (CASSANDRA-6831)
Merged from 1.2:
 * Fix nodetool display with vnodes (CASSANDRA-7082)
 * Add UNLOGGED, COUNTER options to BATCH documentation (CASSANDRA-6816)
 * add extra SSL cipher suites (CASSANDRA-6613)
 * fix nodetool getsstables for blob PK (CASSANDRA-6803)
 * Fix BatchlogManager#deleteBatch() use of millisecond timestamps
   (CASSANDRA-6822)
 * Continue assassinating even if the endpoint vanishes (CASSANDRA-6787)
 * Schedule schema pulls on change (CASSANDRA-6971)
 * Non-droppable verbs shouldn't be dropped from OTC (CASSANDRA-6980)
 * Shutdown batchlog executor in SS#drain() (CASSANDRA-7025)
 * Fix batchlog to account for CF truncation records (CASSANDRA-6999)
 * Fix CQLSH parsing of functions and BLOB literals (CASSANDRA-7018)
 * Properly load trustore in the native protocol (CASSANDRA-6847)
 * Always clean up references in SerializingCache (CASSANDRA-6994)
 * Don't shut MessagingService down when replacing a node (CASSANDRA-6476)
 * fix npe when doing -Dcassandra.fd_initial_value_ms (CASSANDRA-6751)


2.1.0-beta1
 * Add flush directory distinct from compaction directories (CASSANDRA-6357)
 * Require JNA by default (CASSANDRA-6575)
 * add listsnapshots command to nodetool (CASSANDRA-5742)
 * Introduce AtomicBTreeColumns (CASSANDRA-6271, 6692)
 * Multithreaded commitlog (CASSANDRA-3578)
 * allocate fixed index summary memory pool and resample cold index summaries
   to use less memory (CASSANDRA-5519)
 * Removed multithreaded compaction (CASSANDRA-6142)
 * Parallelize fetching rows for low-cardinality indexes (CASSANDRA-1337)
 * change logging from log4j to logback (CASSANDRA-5883)
 * switch to LZ4 compression for internode communication (CASSANDRA-5887)
 * Stop using Thrift-generated Index* classes internally (CASSANDRA-5971)
 * Remove 1.2 network compatibility code (CASSANDRA-5960)
 * Remove leveled json manifest migration code (CASSANDRA-5996)
 * Remove CFDefinition (CASSANDRA-6253)
 * Use AtomicIntegerFieldUpdater in RefCountedMemory (CASSANDRA-6278)
 * User-defined types for CQL3 (CASSANDRA-5590)
 * Use of o.a.c.metrics in nodetool (CASSANDRA-5871, 6406)
 * Batch read from OTC's queue and cleanup (CASSANDRA-1632)
 * Secondary index support for collections (CASSANDRA-4511, 6383)
 * SSTable metadata(Stats.db) format change (CASSANDRA-6356)
 * Push composites support in the storage engine
   (CASSANDRA-5417, CASSANDRA-6520)
 * Add snapshot space used to cfstats (CASSANDRA-6231)
 * Add cardinality estimator for key count estimation (CASSANDRA-5906)
 * CF id is changed to be non-deterministic. Data dir/key cache are created
   uniquely for CF id (CASSANDRA-5202)
 * New counters implementation (CASSANDRA-6504)
 * Replace UnsortedColumns, EmptyColumns, TreeMapBackedSortedColumns with new
   ArrayBackedSortedColumns (CASSANDRA-6630, CASSANDRA-6662, CASSANDRA-6690)
 * Add option to use row cache with a given amount of rows (CASSANDRA-5357)
 * Avoid repairing already repaired data (CASSANDRA-5351)
 * Reject counter updates with USING TTL/TIMESTAMP (CASSANDRA-6649)
 * Replace index_interval with min/max_index_interval (CASSANDRA-6379)
 * Lift limitation that order by columns must be selected for IN queries (CASSANDRA-4911)


2.0.5
 * Reduce garbage generated by bloom filter lookups (CASSANDRA-6609)
 * Add ks.cf names to tombstone logging (CASSANDRA-6597)
 * Use LOCAL_QUORUM for LWT operations at LOCAL_SERIAL (CASSANDRA-6495)
 * Wait for gossip to settle before accepting client connections (CASSANDRA-4288)
 * Delete unfinished compaction incrementally (CASSANDRA-6086)
 * Allow specifying custom secondary index options in CQL3 (CASSANDRA-6480)
 * Improve replica pinning for cache efficiency in DES (CASSANDRA-6485)
 * Fix LOCAL_SERIAL from thrift (CASSANDRA-6584)
 * Don't special case received counts in CAS timeout exceptions (CASSANDRA-6595)
 * Add support for 2.1 global counter shards (CASSANDRA-6505)
 * Fix NPE when streaming connection is not yet established (CASSANDRA-6210)
 * Avoid rare duplicate read repair triggering (CASSANDRA-6606)
 * Fix paging discardFirst (CASSANDRA-6555)
 * Fix ArrayIndexOutOfBoundsException in 2ndary index query (CASSANDRA-6470)
 * Release sstables upon rebuilding 2i (CASSANDRA-6635)
 * Add AbstractCompactionStrategy.startup() method (CASSANDRA-6637)
 * SSTableScanner may skip rows during cleanup (CASSANDRA-6638)
 * sstables from stalled repair sessions can resurrect deleted data (CASSANDRA-6503)
 * Switch stress to use ITransportFactory (CASSANDRA-6641)
 * Fix IllegalArgumentException during prepare (CASSANDRA-6592)
 * Fix possible loss of 2ndary index entries during compaction (CASSANDRA-6517)
 * Fix direct Memory on architectures that do not support unaligned long access
   (CASSANDRA-6628)
 * Let scrub optionally skip broken counter partitions (CASSANDRA-5930)
Merged from 1.2:
 * fsync compression metadata (CASSANDRA-6531)
 * Validate CF existence on execution for prepared statement (CASSANDRA-6535)
 * Add ability to throttle batchlog replay (CASSANDRA-6550)
 * Fix executing LOCAL_QUORUM with SimpleStrategy (CASSANDRA-6545)
 * Avoid StackOverflow when using large IN queries (CASSANDRA-6567)
 * Nodetool upgradesstables includes secondary indexes (CASSANDRA-6598)
 * Paginate batchlog replay (CASSANDRA-6569)
 * skip blocking on streaming during drain (CASSANDRA-6603)
 * Improve error message when schema doesn't match loaded sstable (CASSANDRA-6262)
 * Add properties to adjust FD initial value and max interval (CASSANDRA-4375)
 * Fix preparing with batch and delete from collection (CASSANDRA-6607)
 * Fix ABSC reverse iterator's remove() method (CASSANDRA-6629)
 * Handle host ID conflicts properly (CASSANDRA-6615)
 * Move handling of migration event source to solve bootstrap race. (CASSANDRA-6648)
 * Make sure compaction throughput value doesn't overflow with int math (CASSANDRA-6647)


2.0.4
 * Allow removing snapshots of no-longer-existing CFs (CASSANDRA-6418)
 * add StorageService.stopDaemon() (CASSANDRA-4268)
 * add IRE for invalid CF supplied to get_count (CASSANDRA-5701)
 * add client encryption support to sstableloader (CASSANDRA-6378)
 * Fix accept() loop for SSL sockets post-shutdown (CASSANDRA-6468)
 * Fix size-tiered compaction in LCS L0 (CASSANDRA-6496)
 * Fix assertion failure in filterColdSSTables (CASSANDRA-6483)
 * Fix row tombstones in larger-than-memory compactions (CASSANDRA-6008)
 * Fix cleanup ClassCastException (CASSANDRA-6462)
 * Reduce gossip memory use by interning VersionedValue strings (CASSANDRA-6410)
 * Allow specifying datacenters to participate in a repair (CASSANDRA-6218)
 * Fix divide-by-zero in PCI (CASSANDRA-6403)
 * Fix setting last compacted key in the wrong level for LCS (CASSANDRA-6284)
 * Add millisecond precision formats to the timestamp parser (CASSANDRA-6395)
 * Expose a total memtable size metric for a CF (CASSANDRA-6391)
 * cqlsh: handle symlinks properly (CASSANDRA-6425)
 * Fix potential infinite loop when paging query with IN (CASSANDRA-6464)
 * Fix assertion error in AbstractQueryPager.discardFirst (CASSANDRA-6447)
 * Fix streaming older SSTable yields unnecessary tombstones (CASSANDRA-6527)
Merged from 1.2:
 * Improved error message on bad properties in DDL queries (CASSANDRA-6453)
 * Randomize batchlog candidates selection (CASSANDRA-6481)
 * Fix thundering herd on endpoint cache invalidation (CASSANDRA-6345, 6485)
 * Improve batchlog write performance with vnodes (CASSANDRA-6488)
 * cqlsh: quote single quotes in strings inside collections (CASSANDRA-6172)
 * Improve gossip performance for typical messages (CASSANDRA-6409)
 * Throw IRE if a prepared statement has more markers than supported
   (CASSANDRA-5598)
 * Expose Thread metrics for the native protocol server (CASSANDRA-6234)
 * Change snapshot response message verb to INTERNAL to avoid dropping it
   (CASSANDRA-6415)
 * Warn when collection read has > 65K elements (CASSANDRA-5428)
 * Fix cache persistence when both row and key cache are enabled
   (CASSANDRA-6413)
 * (Hadoop) add describe_local_ring (CASSANDRA-6268)
 * Fix handling of concurrent directory creation failure (CASSANDRA-6459)
 * Allow executing CREATE statements multiple times (CASSANDRA-6471)
 * Don't send confusing info with timeouts (CASSANDRA-6491)
 * Don't resubmit counter mutation runnables internally (CASSANDRA-6427)
 * Don't drop local mutations without a hint (CASSANDRA-6510)
 * Don't allow null max_hint_window_in_ms (CASSANDRA-6419)
 * Validate SliceRange start and finish lengths (CASSANDRA-6521)


2.0.3
 * Fix FD leak on slice read path (CASSANDRA-6275)
 * Cancel read meter task when closing SSTR (CASSANDRA-6358)
 * free off-heap IndexSummary during bulk (CASSANDRA-6359)
 * Recover from IOException in accept() thread (CASSANDRA-6349)
 * Improve Gossip tolerance of abnormally slow tasks (CASSANDRA-6338)
 * Fix trying to hint timed out counter writes (CASSANDRA-6322)
 * Allow restoring specific columnfamilies from archived CL (CASSANDRA-4809)
 * Avoid flushing compaction_history after each operation (CASSANDRA-6287)
 * Fix repair assertion error when tombstones expire (CASSANDRA-6277)
 * Skip loading corrupt key cache (CASSANDRA-6260)
 * Fixes for compacting larger-than-memory rows (CASSANDRA-6274)
 * Compact hottest sstables first and optionally omit coldest from
   compaction entirely (CASSANDRA-6109)
 * Fix modifying column_metadata from thrift (CASSANDRA-6182)
 * cqlsh: fix LIST USERS output (CASSANDRA-6242)
 * Add IRequestSink interface (CASSANDRA-6248)
 * Update memtable size while flushing (CASSANDRA-6249)
 * Provide hooks around CQL2/CQL3 statement execution (CASSANDRA-6252)
 * Require Permission.SELECT for CAS updates (CASSANDRA-6247)
 * New CQL-aware SSTableWriter (CASSANDRA-5894)
 * Reject CAS operation when the protocol v1 is used (CASSANDRA-6270)
 * Correctly throw error when frame too large (CASSANDRA-5981)
 * Fix serialization bug in PagedRange with 2ndary indexes (CASSANDRA-6299)
 * Fix CQL3 table validation in Thrift (CASSANDRA-6140)
 * Fix bug missing results with IN clauses (CASSANDRA-6327)
 * Fix paging with reversed slices (CASSANDRA-6343)
 * Set minTimestamp correctly to be able to drop expired sstables (CASSANDRA-6337)
 * Support NaN and Infinity as float literals (CASSANDRA-6003)
 * Remove RF from nodetool ring output (CASSANDRA-6289)
 * Fix attempting to flush empty rows (CASSANDRA-6374)
 * Fix potential out of bounds exception when paging (CASSANDRA-6333)
Merged from 1.2:
 * Optimize FD phi calculation (CASSANDRA-6386)
 * Improve initial FD phi estimate when starting up (CASSANDRA-6385)
 * Don't list CQL3 table in CLI describe even if named explicitely
   (CASSANDRA-5750)
 * Invalidate row cache when dropping CF (CASSANDRA-6351)
 * add non-jamm path for cached statements (CASSANDRA-6293)
 * add windows bat files for shell commands (CASSANDRA-6145)
 * Require logging in for Thrift CQL2/3 statement preparation (CASSANDRA-6254)
 * restrict max_num_tokens to 1536 (CASSANDRA-6267)
 * Nodetool gets default JMX port from cassandra-env.sh (CASSANDRA-6273)
 * make calculatePendingRanges asynchronous (CASSANDRA-6244)
 * Remove blocking flushes in gossip thread (CASSANDRA-6297)
 * Fix potential socket leak in connectionpool creation (CASSANDRA-6308)
 * Allow LOCAL_ONE/LOCAL_QUORUM to work with SimpleStrategy (CASSANDRA-6238)
 * cqlsh: handle 'null' as session duration (CASSANDRA-6317)
 * Fix json2sstable handling of range tombstones (CASSANDRA-6316)
 * Fix missing one row in reverse query (CASSANDRA-6330)
 * Fix reading expired row value from row cache (CASSANDRA-6325)
 * Fix AssertionError when doing set element deletion (CASSANDRA-6341)
 * Make CL code for the native protocol match the one in C* 2.0
   (CASSANDRA-6347)
 * Disallow altering CQL3 table from thrift (CASSANDRA-6370)
 * Fix size computation of prepared statement (CASSANDRA-6369)


2.0.2
 * Update FailureDetector to use nanontime (CASSANDRA-4925)
 * Fix FileCacheService regressions (CASSANDRA-6149)
 * Never return WriteTimeout for CL.ANY (CASSANDRA-6132)
 * Fix race conditions in bulk loader (CASSANDRA-6129)
 * Add configurable metrics reporting (CASSANDRA-4430)
 * drop queries exceeding a configurable number of tombstones (CASSANDRA-6117)
 * Track and persist sstable read activity (CASSANDRA-5515)
 * Fixes for speculative retry (CASSANDRA-5932, CASSANDRA-6194)
 * Improve memory usage of metadata min/max column names (CASSANDRA-6077)
 * Fix thrift validation refusing row markers on CQL3 tables (CASSANDRA-6081)
 * Fix insertion of collections with CAS (CASSANDRA-6069)
 * Correctly send metadata on SELECT COUNT (CASSANDRA-6080)
 * Track clients' remote addresses in ClientState (CASSANDRA-6070)
 * Create snapshot dir if it does not exist when migrating
   leveled manifest (CASSANDRA-6093)
 * make sequential nodetool repair the default (CASSANDRA-5950)
 * Add more hooks for compaction strategy implementations (CASSANDRA-6111)
 * Fix potential NPE on composite 2ndary indexes (CASSANDRA-6098)
 * Delete can potentially be skipped in batch (CASSANDRA-6115)
 * Allow alter keyspace on system_traces (CASSANDRA-6016)
 * Disallow empty column names in cql (CASSANDRA-6136)
 * Use Java7 file-handling APIs and fix file moving on Windows (CASSANDRA-5383)
 * Save compaction history to system keyspace (CASSANDRA-5078)
 * Fix NPE if StorageService.getOperationMode() is executed before full startup (CASSANDRA-6166)
 * CQL3: support pre-epoch longs for TimestampType (CASSANDRA-6212)
 * Add reloadtriggers command to nodetool (CASSANDRA-4949)
 * cqlsh: ignore empty 'value alias' in DESCRIBE (CASSANDRA-6139)
 * Fix sstable loader (CASSANDRA-6205)
 * Reject bootstrapping if the node already exists in gossip (CASSANDRA-5571)
 * Fix NPE while loading paxos state (CASSANDRA-6211)
 * cqlsh: add SHOW SESSION <tracing-session> command (CASSANDRA-6228)
Merged from 1.2:
 * (Hadoop) Require CFRR batchSize to be at least 2 (CASSANDRA-6114)
 * Add a warning for small LCS sstable size (CASSANDRA-6191)
 * Add ability to list specific KS/CF combinations in nodetool cfstats (CASSANDRA-4191)
 * Mark CF clean if a mutation raced the drop and got it marked dirty (CASSANDRA-5946)
 * Add a LOCAL_ONE consistency level (CASSANDRA-6202)
 * Limit CQL prepared statement cache by size instead of count (CASSANDRA-6107)
 * Tracing should log write failure rather than raw exceptions (CASSANDRA-6133)
 * lock access to TM.endpointToHostIdMap (CASSANDRA-6103)
 * Allow estimated memtable size to exceed slab allocator size (CASSANDRA-6078)
 * Start MeteredFlusher earlier to prevent OOM during CL replay (CASSANDRA-6087)
 * Avoid sending Truncate command to fat clients (CASSANDRA-6088)
 * Allow where clause conditions to be in parenthesis (CASSANDRA-6037)
 * Do not open non-ssl storage port if encryption option is all (CASSANDRA-3916)
 * Move batchlog replay to its own executor (CASSANDRA-6079)
 * Add tombstone debug threshold and histogram (CASSANDRA-6042, 6057)
 * Enable tcp keepalive on incoming connections (CASSANDRA-4053)
 * Fix fat client schema pull NPE (CASSANDRA-6089)
 * Fix memtable flushing for indexed tables (CASSANDRA-6112)
 * Fix skipping columns with multiple slices (CASSANDRA-6119)
 * Expose connected thrift + native client counts (CASSANDRA-5084)
 * Optimize auth setup (CASSANDRA-6122)
 * Trace index selection (CASSANDRA-6001)
 * Update sstablesPerReadHistogram to use biased sampling (CASSANDRA-6164)
 * Log UnknownColumnfamilyException when closing socket (CASSANDRA-5725)
 * Properly error out on CREATE INDEX for counters table (CASSANDRA-6160)
 * Handle JMX notification failure for repair (CASSANDRA-6097)
 * (Hadoop) Fetch no more than 128 splits in parallel (CASSANDRA-6169)
 * stress: add username/password authentication support (CASSANDRA-6068)
 * Fix indexed queries with row cache enabled on parent table (CASSANDRA-5732)
 * Fix compaction race during columnfamily drop (CASSANDRA-5957)
 * Fix validation of empty column names for compact tables (CASSANDRA-6152)
 * Skip replaying mutations that pass CRC but fail to deserialize (CASSANDRA-6183)
 * Rework token replacement to use replace_address (CASSANDRA-5916)
 * Fix altering column types (CASSANDRA-6185)
 * cqlsh: fix CREATE/ALTER WITH completion (CASSANDRA-6196)
 * add windows bat files for shell commands (CASSANDRA-6145)
 * Fix potential stack overflow during range tombstones insertion (CASSANDRA-6181)
 * (Hadoop) Make LOCAL_ONE the default consistency level (CASSANDRA-6214)


2.0.1
 * Fix bug that could allow reading deleted data temporarily (CASSANDRA-6025)
 * Improve memory use defaults (CASSANDRA-6059)
 * Make ThriftServer more easlly extensible (CASSANDRA-6058)
 * Remove Hadoop dependency from ITransportFactory (CASSANDRA-6062)
 * add file_cache_size_in_mb setting (CASSANDRA-5661)
 * Improve error message when yaml contains invalid properties (CASSANDRA-5958)
 * Improve leveled compaction's ability to find non-overlapping L0 compactions
   to work on concurrently (CASSANDRA-5921)
 * Notify indexer of columns shadowed by range tombstones (CASSANDRA-5614)
 * Log Merkle tree stats (CASSANDRA-2698)
 * Switch from crc32 to adler32 for compressed sstable checksums (CASSANDRA-5862)
 * Improve offheap memcpy performance (CASSANDRA-5884)
 * Use a range aware scanner for cleanup (CASSANDRA-2524)
 * Cleanup doesn't need to inspect sstables that contain only local data
   (CASSANDRA-5722)
 * Add ability for CQL3 to list partition keys (CASSANDRA-4536)
 * Improve native protocol serialization (CASSANDRA-5664)
 * Upgrade Thrift to 0.9.1 (CASSANDRA-5923)
 * Require superuser status for adding triggers (CASSANDRA-5963)
 * Make standalone scrubber handle old and new style leveled manifest
   (CASSANDRA-6005)
 * Fix paxos bugs (CASSANDRA-6012, 6013, 6023)
 * Fix paged ranges with multiple replicas (CASSANDRA-6004)
 * Fix potential AssertionError during tracing (CASSANDRA-6041)
 * Fix NPE in sstablesplit (CASSANDRA-6027)
 * Migrate pre-2.0 key/value/column aliases to system.schema_columns
   (CASSANDRA-6009)
 * Paging filter empty rows too agressively (CASSANDRA-6040)
 * Support variadic parameters for IN clauses (CASSANDRA-4210)
 * cqlsh: return the result of CAS writes (CASSANDRA-5796)
 * Fix validation of IN clauses with 2ndary indexes (CASSANDRA-6050)
 * Support named bind variables in CQL (CASSANDRA-6033)
Merged from 1.2:
 * Allow cache-keys-to-save to be set at runtime (CASSANDRA-5980)
 * Avoid second-guessing out-of-space state (CASSANDRA-5605)
 * Tuning knobs for dealing with large blobs and many CFs (CASSANDRA-5982)
 * (Hadoop) Fix CQLRW for thrift tables (CASSANDRA-6002)
 * Fix possible divide-by-zero in HHOM (CASSANDRA-5990)
 * Allow local batchlog writes for CL.ANY (CASSANDRA-5967)
 * Upgrade metrics-core to version 2.2.0 (CASSANDRA-5947)
 * Fix CqlRecordWriter with composite keys (CASSANDRA-5949)
 * Add snitch, schema version, cluster, partitioner to JMX (CASSANDRA-5881)
 * Allow disabling SlabAllocator (CASSANDRA-5935)
 * Make user-defined compaction JMX blocking (CASSANDRA-4952)
 * Fix streaming does not transfer wrapped range (CASSANDRA-5948)
 * Fix loading index summary containing empty key (CASSANDRA-5965)
 * Correctly handle limits in CompositesSearcher (CASSANDRA-5975)
 * Pig: handle CQL collections (CASSANDRA-5867)
 * Pass the updated cf to the PRSI index() method (CASSANDRA-5999)
 * Allow empty CQL3 batches (as no-op) (CASSANDRA-5994)
 * Support null in CQL3 functions (CASSANDRA-5910)
 * Replace the deprecated MapMaker with CacheLoader (CASSANDRA-6007)
 * Add SSTableDeletingNotification to DataTracker (CASSANDRA-6010)
 * Fix snapshots in use get deleted during snapshot repair (CASSANDRA-6011)
 * Move hints and exception count to o.a.c.metrics (CASSANDRA-6017)
 * Fix memory leak in snapshot repair (CASSANDRA-6047)
 * Fix sstable2sjon for CQL3 tables (CASSANDRA-5852)


2.0.0
 * Fix thrift validation when inserting into CQL3 tables (CASSANDRA-5138)
 * Fix periodic memtable flushing behavior with clean memtables (CASSANDRA-5931)
 * Fix dateOf() function for pre-2.0 timestamp columns (CASSANDRA-5928)
 * Fix SSTable unintentionally loads BF when opened for batch (CASSANDRA-5938)
 * Add stream session progress to JMX (CASSANDRA-4757)
 * Fix NPE during CAS operation (CASSANDRA-5925)
Merged from 1.2:
 * Fix getBloomFilterDiskSpaceUsed for AlwaysPresentFilter (CASSANDRA-5900)
 * Don't announce schema version until we've loaded the changes locally
   (CASSANDRA-5904)
 * Fix to support off heap bloom filters size greater than 2 GB (CASSANDRA-5903)
 * Properly handle parsing huge map and set literals (CASSANDRA-5893)


2.0.0-rc2
 * enable vnodes by default (CASSANDRA-5869)
 * fix CAS contention timeout (CASSANDRA-5830)
 * fix HsHa to respect max frame size (CASSANDRA-4573)
 * Fix (some) 2i on composite components omissions (CASSANDRA-5851)
 * cqlsh: add DESCRIBE FULL SCHEMA variant (CASSANDRA-5880)
Merged from 1.2:
 * Correctly validate sparse composite cells in scrub (CASSANDRA-5855)
 * Add KeyCacheHitRate metric to CF metrics (CASSANDRA-5868)
 * cqlsh: add support for multiline comments (CASSANDRA-5798)
 * Handle CQL3 SELECT duplicate IN restrictions on clustering columns
   (CASSANDRA-5856)


2.0.0-rc1
 * improve DecimalSerializer performance (CASSANDRA-5837)
 * fix potential spurious wakeup in AsyncOneResponse (CASSANDRA-5690)
 * fix schema-related trigger issues (CASSANDRA-5774)
 * Better validation when accessing CQL3 table from thrift (CASSANDRA-5138)
 * Fix assertion error during repair (CASSANDRA-5801)
 * Fix range tombstone bug (CASSANDRA-5805)
 * DC-local CAS (CASSANDRA-5797)
 * Add a native_protocol_version column to the system.local table (CASSANRDA-5819)
 * Use index_interval from cassandra.yaml when upgraded (CASSANDRA-5822)
 * Fix buffer underflow on socket close (CASSANDRA-5792)
Merged from 1.2:
 * Fix reading DeletionTime from 1.1-format sstables (CASSANDRA-5814)
 * cqlsh: add collections support to COPY (CASSANDRA-5698)
 * retry important messages for any IOException (CASSANDRA-5804)
 * Allow empty IN relations in SELECT/UPDATE/DELETE statements (CASSANDRA-5626)
 * cqlsh: fix crashing on Windows due to libedit detection (CASSANDRA-5812)
 * fix bulk-loading compressed sstables (CASSANDRA-5820)
 * (Hadoop) fix quoting in CqlPagingRecordReader and CqlRecordWriter
   (CASSANDRA-5824)
 * update default LCS sstable size to 160MB (CASSANDRA-5727)
 * Allow compacting 2Is via nodetool (CASSANDRA-5670)
 * Hex-encode non-String keys in OPP (CASSANDRA-5793)
 * nodetool history logging (CASSANDRA-5823)
 * (Hadoop) fix support for Thrift tables in CqlPagingRecordReader
   (CASSANDRA-5752)
 * add "all time blocked" to StatusLogger output (CASSANDRA-5825)
 * Future-proof inter-major-version schema migrations (CASSANDRA-5845)
 * (Hadoop) add CqlPagingRecordReader support for ReversedType in Thrift table
   (CASSANDRA-5718)
 * Add -no-snapshot option to scrub (CASSANDRA-5891)
 * Fix to support off heap bloom filters size greater than 2 GB (CASSANDRA-5903)
 * Properly handle parsing huge map and set literals (CASSANDRA-5893)
 * Fix LCS L0 compaction may overlap in L1 (CASSANDRA-5907)
 * New sstablesplit tool to split large sstables offline (CASSANDRA-4766)
 * Fix potential deadlock in native protocol server (CASSANDRA-5926)
 * Disallow incompatible type change in CQL3 (CASSANDRA-5882)
Merged from 1.1:
 * Correctly validate sparse composite cells in scrub (CASSANDRA-5855)


2.0.0-beta2
 * Replace countPendingHints with Hints Created metric (CASSANDRA-5746)
 * Allow nodetool with no args, and with help to run without a server (CASSANDRA-5734)
 * Cleanup AbstractType/TypeSerializer classes (CASSANDRA-5744)
 * Remove unimplemented cli option schema-mwt (CASSANDRA-5754)
 * Support range tombstones in thrift (CASSANDRA-5435)
 * Normalize table-manipulating CQL3 statements' class names (CASSANDRA-5759)
 * cqlsh: add missing table options to DESCRIBE output (CASSANDRA-5749)
 * Fix assertion error during repair (CASSANDRA-5757)
 * Fix bulkloader (CASSANDRA-5542)
 * Add LZ4 compression to the native protocol (CASSANDRA-5765)
 * Fix bugs in the native protocol v2 (CASSANDRA-5770)
 * CAS on 'primary key only' table (CASSANDRA-5715)
 * Support streaming SSTables of old versions (CASSANDRA-5772)
 * Always respect protocol version in native protocol (CASSANDRA-5778)
 * Fix ConcurrentModificationException during streaming (CASSANDRA-5782)
 * Update deletion timestamp in Commit#updatesWithPaxosTime (CASSANDRA-5787)
 * Thrift cas() method crashes if input columns are not sorted (CASSANDRA-5786)
 * Order columns names correctly when querying for CAS (CASSANDRA-5788)
 * Fix streaming retry (CASSANDRA-5775)
Merged from 1.2:
 * if no seeds can be a reached a node won't start in a ring by itself (CASSANDRA-5768)
 * add cassandra.unsafesystem property (CASSANDRA-5704)
 * (Hadoop) quote identifiers in CqlPagingRecordReader (CASSANDRA-5763)
 * Add replace_node functionality for vnodes (CASSANDRA-5337)
 * Add timeout events to query traces (CASSANDRA-5520)
 * Fix serialization of the LEFT gossip value (CASSANDRA-5696)
 * Pig: support for cql3 tables (CASSANDRA-5234)
 * Fix skipping range tombstones with reverse queries (CASSANDRA-5712)
 * Expire entries out of ThriftSessionManager (CASSANDRA-5719)
 * Don't keep ancestor information in memory (CASSANDRA-5342)
 * Expose native protocol server status in nodetool info (CASSANDRA-5735)
 * Fix pathetic performance of range tombstones (CASSANDRA-5677)
 * Fix querying with an empty (impossible) range (CASSANDRA-5573)
 * cqlsh: handle CUSTOM 2i in DESCRIBE output (CASSANDRA-5760)
 * Fix minor bug in Range.intersects(Bound) (CASSANDRA-5771)
 * cqlsh: handle disabled compression in DESCRIBE output (CASSANDRA-5766)
 * Ensure all UP events are notified on the native protocol (CASSANDRA-5769)
 * Fix formatting of sstable2json with multiple -k arguments (CASSANDRA-5781)
 * Don't rely on row marker for queries in general to hide lost markers
   after TTL expires (CASSANDRA-5762)
 * Sort nodetool help output (CASSANDRA-5776)
 * Fix column expiring during 2 phases compaction (CASSANDRA-5799)
 * now() is being rejected in INSERTs when inside collections (CASSANDRA-5795)


2.0.0-beta1
 * Add support for indexing clustered columns (CASSANDRA-5125)
 * Removed on-heap row cache (CASSANDRA-5348)
 * use nanotime consistently for node-local timeouts (CASSANDRA-5581)
 * Avoid unnecessary second pass on name-based queries (CASSANDRA-5577)
 * Experimental triggers (CASSANDRA-1311)
 * JEMalloc support for off-heap allocation (CASSANDRA-3997)
 * Single-pass compaction (CASSANDRA-4180)
 * Removed token range bisection (CASSANDRA-5518)
 * Removed compatibility with pre-1.2.5 sstables and network messages
   (CASSANDRA-5511)
 * removed PBSPredictor (CASSANDRA-5455)
 * CAS support (CASSANDRA-5062, 5441, 5442, 5443, 5619, 5667)
 * Leveled compaction performs size-tiered compactions in L0
   (CASSANDRA-5371, 5439)
 * Add yaml network topology snitch for mixed ec2/other envs (CASSANDRA-5339)
 * Log when a node is down longer than the hint window (CASSANDRA-4554)
 * Optimize tombstone creation for ExpiringColumns (CASSANDRA-4917)
 * Improve LeveledScanner work estimation (CASSANDRA-5250, 5407)
 * Replace compaction lock with runWithCompactionsDisabled (CASSANDRA-3430)
 * Change Message IDs to ints (CASSANDRA-5307)
 * Move sstable level information into the Stats component, removing the
   need for a separate Manifest file (CASSANDRA-4872)
 * avoid serializing to byte[] on commitlog append (CASSANDRA-5199)
 * make index_interval configurable per columnfamily (CASSANDRA-3961, CASSANDRA-5650)
 * add default_time_to_live (CASSANDRA-3974)
 * add memtable_flush_period_in_ms (CASSANDRA-4237)
 * replace supercolumns internally by composites (CASSANDRA-3237, 5123)
 * upgrade thrift to 0.9.0 (CASSANDRA-3719)
 * drop unnecessary keyspace parameter from user-defined compaction API
   (CASSANDRA-5139)
 * more robust solution to incomplete compactions + counters (CASSANDRA-5151)
 * Change order of directory searching for c*.in.sh (CASSANDRA-3983)
 * Add tool to reset SSTable compaction level for LCS (CASSANDRA-5271)
 * Allow custom configuration loader (CASSANDRA-5045)
 * Remove memory emergency pressure valve logic (CASSANDRA-3534)
 * Reduce request latency with eager retry (CASSANDRA-4705)
 * cqlsh: Remove ASSUME command (CASSANDRA-5331)
 * Rebuild BF when loading sstables if bloom_filter_fp_chance
   has changed since compaction (CASSANDRA-5015)
 * remove row-level bloom filters (CASSANDRA-4885)
 * Change Kernel Page Cache skipping into row preheating (disabled by default)
   (CASSANDRA-4937)
 * Improve repair by deciding on a gcBefore before sending
   out TreeRequests (CASSANDRA-4932)
 * Add an official way to disable compactions (CASSANDRA-5074)
 * Reenable ALTER TABLE DROP with new semantics (CASSANDRA-3919)
 * Add binary protocol versioning (CASSANDRA-5436)
 * Swap THshaServer for TThreadedSelectorServer (CASSANDRA-5530)
 * Add alias support to SELECT statement (CASSANDRA-5075)
 * Don't create empty RowMutations in CommitLogReplayer (CASSANDRA-5541)
 * Use range tombstones when dropping cfs/columns from schema (CASSANDRA-5579)
 * cqlsh: drop CQL2/CQL3-beta support (CASSANDRA-5585)
 * Track max/min column names in sstables to be able to optimize slice
   queries (CASSANDRA-5514, CASSANDRA-5595, CASSANDRA-5600)
 * Binary protocol: allow batching already prepared statements (CASSANDRA-4693)
 * Allow preparing timestamp, ttl and limit in CQL3 queries (CASSANDRA-4450)
 * Support native link w/o JNA in Java7 (CASSANDRA-3734)
 * Use SASL authentication in binary protocol v2 (CASSANDRA-5545)
 * Replace Thrift HsHa with LMAX Disruptor based implementation (CASSANDRA-5582)
 * cqlsh: Add row count to SELECT output (CASSANDRA-5636)
 * Include a timestamp with all read commands to determine column expiration
   (CASSANDRA-5149)
 * Streaming 2.0 (CASSANDRA-5286, 5699)
 * Conditional create/drop ks/table/index statements in CQL3 (CASSANDRA-2737)
 * more pre-table creation property validation (CASSANDRA-5693)
 * Redesign repair messages (CASSANDRA-5426)
 * Fix ALTER RENAME post-5125 (CASSANDRA-5702)
 * Disallow renaming a 2ndary indexed column (CASSANDRA-5705)
 * Rename Table to Keyspace (CASSANDRA-5613)
 * Ensure changing column_index_size_in_kb on different nodes don't corrupt the
   sstable (CASSANDRA-5454)
 * Move resultset type information into prepare, not execute (CASSANDRA-5649)
 * Auto paging in binary protocol (CASSANDRA-4415, 5714)
 * Don't tie client side use of AbstractType to JDBC (CASSANDRA-4495)
 * Adds new TimestampType to replace DateType (CASSANDRA-5723, CASSANDRA-5729)
Merged from 1.2:
 * make starting native protocol server idempotent (CASSANDRA-5728)
 * Fix loading key cache when a saved entry is no longer valid (CASSANDRA-5706)
 * Fix serialization of the LEFT gossip value (CASSANDRA-5696)
 * cqlsh: Don't show 'null' in place of empty values (CASSANDRA-5675)
 * Race condition in detecting version on a mixed 1.1/1.2 cluster
   (CASSANDRA-5692)
 * Fix skipping range tombstones with reverse queries (CASSANDRA-5712)
 * Expire entries out of ThriftSessionManager (CASSANRDA-5719)
 * Don't keep ancestor information in memory (CASSANDRA-5342)
 * cqlsh: fix handling of semicolons inside BATCH queries (CASSANDRA-5697)


1.2.6
 * Fix tracing when operation completes before all responses arrive
   (CASSANDRA-5668)
 * Fix cross-DC mutation forwarding (CASSANDRA-5632)
 * Reduce SSTableLoader memory usage (CASSANDRA-5555)
 * Scale hinted_handoff_throttle_in_kb to cluster size (CASSANDRA-5272)
 * (Hadoop) Add CQL3 input/output formats (CASSANDRA-4421, 5622)
 * (Hadoop) Fix InputKeyRange in CFIF (CASSANDRA-5536)
 * Fix dealing with ridiculously large max sstable sizes in LCS (CASSANDRA-5589)
 * Ignore pre-truncate hints (CASSANDRA-4655)
 * Move System.exit on OOM into a separate thread (CASSANDRA-5273)
 * Write row markers when serializing schema (CASSANDRA-5572)
 * Check only SSTables for the requested range when streaming (CASSANDRA-5569)
 * Improve batchlog replay behavior and hint ttl handling (CASSANDRA-5314)
 * Exclude localTimestamp from validation for tombstones (CASSANDRA-5398)
 * cqlsh: add custom prompt support (CASSANDRA-5539)
 * Reuse prepared statements in hot auth queries (CASSANDRA-5594)
 * cqlsh: add vertical output option (see EXPAND) (CASSANDRA-5597)
 * Add a rate limit option to stress (CASSANDRA-5004)
 * have BulkLoader ignore snapshots directories (CASSANDRA-5587)
 * fix SnitchProperties logging context (CASSANDRA-5602)
 * Expose whether jna is enabled and memory is locked via JMX (CASSANDRA-5508)
 * cqlsh: fix COPY FROM with ReversedType (CASSANDRA-5610)
 * Allow creating CUSTOM indexes on collections (CASSANDRA-5615)
 * Evaluate now() function at execution time (CASSANDRA-5616)
 * Expose detailed read repair metrics (CASSANDRA-5618)
 * Correct blob literal + ReversedType parsing (CASSANDRA-5629)
 * Allow GPFS to prefer the internal IP like EC2MRS (CASSANDRA-5630)
 * fix help text for -tspw cassandra-cli (CASSANDRA-5643)
 * don't throw away initial causes exceptions for internode encryption issues
   (CASSANDRA-5644)
 * Fix message spelling errors for cql select statements (CASSANDRA-5647)
 * Suppress custom exceptions thru jmx (CASSANDRA-5652)
 * Update CREATE CUSTOM INDEX syntax (CASSANDRA-5639)
 * Fix PermissionDetails.equals() method (CASSANDRA-5655)
 * Never allow partition key ranges in CQL3 without token() (CASSANDRA-5666)
 * Gossiper incorrectly drops AppState for an upgrading node (CASSANDRA-5660)
 * Connection thrashing during multi-region ec2 during upgrade, due to
   messaging version (CASSANDRA-5669)
 * Avoid over reconnecting in EC2MRS (CASSANDRA-5678)
 * Fix ReadResponseSerializer.serializedSize() for digest reads (CASSANDRA-5476)
 * allow sstable2json on 2i CFs (CASSANDRA-5694)
Merged from 1.1:
 * Remove buggy thrift max message length option (CASSANDRA-5529)
 * Fix NPE in Pig's widerow mode (CASSANDRA-5488)
 * Add split size parameter to Pig and disable split combination (CASSANDRA-5544)


1.2.5
 * make BytesToken.toString only return hex bytes (CASSANDRA-5566)
 * Ensure that submitBackground enqueues at least one task (CASSANDRA-5554)
 * fix 2i updates with identical values and timestamps (CASSANDRA-5540)
 * fix compaction throttling bursty-ness (CASSANDRA-4316)
 * reduce memory consumption of IndexSummary (CASSANDRA-5506)
 * remove per-row column name bloom filters (CASSANDRA-5492)
 * Include fatal errors in trace events (CASSANDRA-5447)
 * Ensure that PerRowSecondaryIndex is notified of row-level deletes
   (CASSANDRA-5445)
 * Allow empty blob literals in CQL3 (CASSANDRA-5452)
 * Fix streaming RangeTombstones at column index boundary (CASSANDRA-5418)
 * Fix preparing statements when current keyspace is not set (CASSANDRA-5468)
 * Fix SemanticVersion.isSupportedBy minor/patch handling (CASSANDRA-5496)
 * Don't provide oldCfId for post-1.1 system cfs (CASSANDRA-5490)
 * Fix primary range ignores replication strategy (CASSANDRA-5424)
 * Fix shutdown of binary protocol server (CASSANDRA-5507)
 * Fix repair -snapshot not working (CASSANDRA-5512)
 * Set isRunning flag later in binary protocol server (CASSANDRA-5467)
 * Fix use of CQL3 functions with descending clustering order (CASSANDRA-5472)
 * Disallow renaming columns one at a time for thrift table in CQL3
   (CASSANDRA-5531)
 * cqlsh: add CLUSTERING ORDER BY support to DESCRIBE (CASSANDRA-5528)
 * Add custom secondary index support to CQL3 (CASSANDRA-5484)
 * Fix repair hanging silently on unexpected error (CASSANDRA-5229)
 * Fix Ec2Snitch regression introduced by CASSANDRA-5171 (CASSANDRA-5432)
 * Add nodetool enablebackup/disablebackup (CASSANDRA-5556)
 * cqlsh: fix DESCRIBE after case insensitive USE (CASSANDRA-5567)
Merged from 1.1
 * Add retry mechanism to OTC for non-droppable_verbs (CASSANDRA-5393)
 * Use allocator information to improve memtable memory usage estimate
   (CASSANDRA-5497)
 * Fix trying to load deleted row into row cache on startup (CASSANDRA-4463)
 * fsync leveled manifest to avoid corruption (CASSANDRA-5535)
 * Fix Bound intersection computation (CASSANDRA-5551)
 * sstablescrub now respects max memory size in cassandra.in.sh (CASSANDRA-5562)


1.2.4
 * Ensure that PerRowSecondaryIndex updates see the most recent values
   (CASSANDRA-5397)
 * avoid duplicate index entries ind PrecompactedRow and
   ParallelCompactionIterable (CASSANDRA-5395)
 * remove the index entry on oldColumn when new column is a tombstone
   (CASSANDRA-5395)
 * Change default stream throughput from 400 to 200 mbps (CASSANDRA-5036)
 * Gossiper logs DOWN for symmetry with UP (CASSANDRA-5187)
 * Fix mixing prepared statements between keyspaces (CASSANDRA-5352)
 * Fix consistency level during bootstrap - strike 3 (CASSANDRA-5354)
 * Fix transposed arguments in AlreadyExistsException (CASSANDRA-5362)
 * Improve asynchronous hint delivery (CASSANDRA-5179)
 * Fix Guava dependency version (12.0 -> 13.0.1) for Maven (CASSANDRA-5364)
 * Validate that provided CQL3 collection value are < 64K (CASSANDRA-5355)
 * Make upgradeSSTable skip current version sstables by default (CASSANDRA-5366)
 * Optimize min/max timestamp collection (CASSANDRA-5373)
 * Invalid streamId in cql binary protocol when using invalid CL
   (CASSANDRA-5164)
 * Fix validation for IN where clauses with collections (CASSANDRA-5376)
 * Copy resultSet on count query to avoid ConcurrentModificationException
   (CASSANDRA-5382)
 * Correctly typecheck in CQL3 even with ReversedType (CASSANDRA-5386)
 * Fix streaming compressed files when using encryption (CASSANDRA-5391)
 * cassandra-all 1.2.0 pom missing netty dependency (CASSANDRA-5392)
 * Fix writetime/ttl functions on null values (CASSANDRA-5341)
 * Fix NPE during cql3 select with token() (CASSANDRA-5404)
 * IndexHelper.skipBloomFilters won't skip non-SHA filters (CASSANDRA-5385)
 * cqlsh: Print maps ordered by key, sort sets (CASSANDRA-5413)
 * Add null syntax support in CQL3 for inserts (CASSANDRA-3783)
 * Allow unauthenticated set_keyspace() calls (CASSANDRA-5423)
 * Fix potential incremental backups race (CASSANDRA-5410)
 * Fix prepared BATCH statements with batch-level timestamps (CASSANDRA-5415)
 * Allow overriding superuser setup delay (CASSANDRA-5430)
 * cassandra-shuffle with JMX usernames and passwords (CASSANDRA-5431)
Merged from 1.1:
 * cli: Quote ks and cf names in schema output when needed (CASSANDRA-5052)
 * Fix bad default for min/max timestamp in SSTableMetadata (CASSANDRA-5372)
 * Fix cf name extraction from manifest in Directories.migrateFile()
   (CASSANDRA-5242)
 * Support pluggable internode authentication (CASSANDRA-5401)


1.2.3
 * add check for sstable overlap within a level on startup (CASSANDRA-5327)
 * replace ipv6 colons in jmx object names (CASSANDRA-5298, 5328)
 * Avoid allocating SSTableBoundedScanner during repair when the range does
   not intersect the sstable (CASSANDRA-5249)
 * Don't lowercase property map keys (this breaks NTS) (CASSANDRA-5292)
 * Fix composite comparator with super columns (CASSANDRA-5287)
 * Fix insufficient validation of UPDATE queries against counter cfs
   (CASSANDRA-5300)
 * Fix PropertyFileSnitch default DC/Rack behavior (CASSANDRA-5285)
 * Handle null values when executing prepared statement (CASSANDRA-5081)
 * Add netty to pom dependencies (CASSANDRA-5181)
 * Include type arguments in Thrift CQLPreparedResult (CASSANDRA-5311)
 * Fix compaction not removing columns when bf_fp_ratio is 1 (CASSANDRA-5182)
 * cli: Warn about missing CQL3 tables in schema descriptions (CASSANDRA-5309)
 * Re-enable unknown option in replication/compaction strategies option for
   backward compatibility (CASSANDRA-4795)
 * Add binary protocol support to stress (CASSANDRA-4993)
 * cqlsh: Fix COPY FROM value quoting and null handling (CASSANDRA-5305)
 * Fix repair -pr for vnodes (CASSANDRA-5329)
 * Relax CL for auth queries for non-default users (CASSANDRA-5310)
 * Fix AssertionError during repair (CASSANDRA-5245)
 * Don't announce migrations to pre-1.2 nodes (CASSANDRA-5334)
Merged from 1.1:
 * Update offline scrub for 1.0 -> 1.1 directory structure (CASSANDRA-5195)
 * add tmp flag to Descriptor hashcode (CASSANDRA-4021)
 * fix logging of "Found table data in data directories" when only system tables
   are present (CASSANDRA-5289)
 * cli: Add JMX authentication support (CASSANDRA-5080)
 * nodetool: ability to repair specific range (CASSANDRA-5280)
 * Fix possible assertion triggered in SliceFromReadCommand (CASSANDRA-5284)
 * cqlsh: Add inet type support on Windows (ipv4-only) (CASSANDRA-4801)
 * Fix race when initializing ColumnFamilyStore (CASSANDRA-5350)
 * Add UseTLAB JVM flag (CASSANDRA-5361)


1.2.2
 * fix potential for multiple concurrent compactions of the same sstables
   (CASSANDRA-5256)
 * avoid no-op caching of byte[] on commitlog append (CASSANDRA-5199)
 * fix symlinks under data dir not working (CASSANDRA-5185)
 * fix bug in compact storage metadata handling (CASSANDRA-5189)
 * Validate login for USE queries (CASSANDRA-5207)
 * cli: remove default username and password (CASSANDRA-5208)
 * configure populate_io_cache_on_flush per-CF (CASSANDRA-4694)
 * allow configuration of internode socket buffer (CASSANDRA-3378)
 * Make sstable directory picking blacklist-aware again (CASSANDRA-5193)
 * Correctly expire gossip states for edge cases (CASSANDRA-5216)
 * Improve handling of directory creation failures (CASSANDRA-5196)
 * Expose secondary indicies to the rest of nodetool (CASSANDRA-4464)
 * Binary protocol: avoid sending notification for 0.0.0.0 (CASSANDRA-5227)
 * add UseCondCardMark XX jvm settings on jdk 1.7 (CASSANDRA-4366)
 * CQL3 refactor to allow conversion function (CASSANDRA-5226)
 * Fix drop of sstables in some circumstance (CASSANDRA-5232)
 * Implement caching of authorization results (CASSANDRA-4295)
 * Add support for LZ4 compression (CASSANDRA-5038)
 * Fix missing columns in wide rows queries (CASSANDRA-5225)
 * Simplify auth setup and make system_auth ks alterable (CASSANDRA-5112)
 * Stop compactions from hanging during bootstrap (CASSANDRA-5244)
 * fix compressed streaming sending extra chunk (CASSANDRA-5105)
 * Add CQL3-based implementations of IAuthenticator and IAuthorizer
   (CASSANDRA-4898)
 * Fix timestamp-based tomstone removal logic (CASSANDRA-5248)
 * cli: Add JMX authentication support (CASSANDRA-5080)
 * Fix forceFlush behavior (CASSANDRA-5241)
 * cqlsh: Add username autocompletion (CASSANDRA-5231)
 * Fix CQL3 composite partition key error (CASSANDRA-5240)
 * Allow IN clause on last clustering key (CASSANDRA-5230)
Merged from 1.1:
 * fix start key/end token validation for wide row iteration (CASSANDRA-5168)
 * add ConfigHelper support for Thrift frame and max message sizes (CASSANDRA-5188)
 * fix nodetool repair not fail on node down (CASSANDRA-5203)
 * always collect tombstone hints (CASSANDRA-5068)
 * Fix error when sourcing file in cqlsh (CASSANDRA-5235)


1.2.1
 * stream undelivered hints on decommission (CASSANDRA-5128)
 * GossipingPropertyFileSnitch loads saved dc/rack info if needed (CASSANDRA-5133)
 * drain should flush system CFs too (CASSANDRA-4446)
 * add inter_dc_tcp_nodelay setting (CASSANDRA-5148)
 * re-allow wrapping ranges for start_token/end_token range pairitspwng (CASSANDRA-5106)
 * fix validation compaction of empty rows (CASSANDRA-5136)
 * nodetool methods to enable/disable hint storage/delivery (CASSANDRA-4750)
 * disallow bloom filter false positive chance of 0 (CASSANDRA-5013)
 * add threadpool size adjustment methods to JMXEnabledThreadPoolExecutor and
   CompactionManagerMBean (CASSANDRA-5044)
 * fix hinting for dropped local writes (CASSANDRA-4753)
 * off-heap cache doesn't need mutable column container (CASSANDRA-5057)
 * apply disk_failure_policy to bad disks on initial directory creation
   (CASSANDRA-4847)
 * Optimize name-based queries to use ArrayBackedSortedColumns (CASSANDRA-5043)
 * Fall back to old manifest if most recent is unparseable (CASSANDRA-5041)
 * pool [Compressed]RandomAccessReader objects on the partitioned read path
   (CASSANDRA-4942)
 * Add debug logging to list filenames processed by Directories.migrateFile
   method (CASSANDRA-4939)
 * Expose black-listed directories via JMX (CASSANDRA-4848)
 * Log compaction merge counts (CASSANDRA-4894)
 * Minimize byte array allocation by AbstractData{Input,Output} (CASSANDRA-5090)
 * Add SSL support for the binary protocol (CASSANDRA-5031)
 * Allow non-schema system ks modification for shuffle to work (CASSANDRA-5097)
 * cqlsh: Add default limit to SELECT statements (CASSANDRA-4972)
 * cqlsh: fix DESCRIBE for 1.1 cfs in CQL3 (CASSANDRA-5101)
 * Correctly gossip with nodes >= 1.1.7 (CASSANDRA-5102)
 * Ensure CL guarantees on digest mismatch (CASSANDRA-5113)
 * Validate correctly selects on composite partition key (CASSANDRA-5122)
 * Fix exception when adding collection (CASSANDRA-5117)
 * Handle states for non-vnode clusters correctly (CASSANDRA-5127)
 * Refuse unrecognized replication and compaction strategy options (CASSANDRA-4795)
 * Pick the correct value validator in sstable2json for cql3 tables (CASSANDRA-5134)
 * Validate login for describe_keyspace, describe_keyspaces and set_keyspace
   (CASSANDRA-5144)
 * Fix inserting empty maps (CASSANDRA-5141)
 * Don't remove tokens from System table for node we know (CASSANDRA-5121)
 * fix streaming progress report for compresed files (CASSANDRA-5130)
 * Coverage analysis for low-CL queries (CASSANDRA-4858)
 * Stop interpreting dates as valid timeUUID value (CASSANDRA-4936)
 * Adds E notation for floating point numbers (CASSANDRA-4927)
 * Detect (and warn) unintentional use of the cql2 thrift methods when cql3 was
   intended (CASSANDRA-5172)
 * cli: Quote ks and cf names in schema output when needed (CASSANDRA-5052)
 * Fix cf name extraction from manifest in Directories.migrateFile() (CASSANDRA-5242)
 * Replace mistaken usage of commons-logging with slf4j (CASSANDRA-5464)
 * Ensure Jackson dependency matches lib (CASSANDRA-5126)
 * Expose droppable tombstone ratio stats over JMX (CASSANDRA-5159)
Merged from 1.1:
 * Simplify CompressedRandomAccessReader to work around JDK FD bug (CASSANDRA-5088)
 * Improve handling a changing target throttle rate mid-compaction (CASSANDRA-5087)
 * Pig: correctly decode row keys in widerow mode (CASSANDRA-5098)
 * nodetool repair command now prints progress (CASSANDRA-4767)
 * fix user defined compaction to run against 1.1 data directory (CASSANDRA-5118)
 * Fix CQL3 BATCH authorization caching (CASSANDRA-5145)
 * fix get_count returns incorrect value with TTL (CASSANDRA-5099)
 * better handling for mid-compaction failure (CASSANDRA-5137)
 * convert default marshallers list to map for better readability (CASSANDRA-5109)
 * fix ConcurrentModificationException in getBootstrapSource (CASSANDRA-5170)
 * fix sstable maxtimestamp for row deletes and pre-1.1.1 sstables (CASSANDRA-5153)
 * Fix thread growth on node removal (CASSANDRA-5175)
 * Make Ec2Region's datacenter name configurable (CASSANDRA-5155)


1.2.0
 * Disallow counters in collections (CASSANDRA-5082)
 * cqlsh: add unit tests (CASSANDRA-3920)
 * fix default bloom_filter_fp_chance for LeveledCompactionStrategy (CASSANDRA-5093)
Merged from 1.1:
 * add validation for get_range_slices with start_key and end_token (CASSANDRA-5089)


1.2.0-rc2
 * fix nodetool ownership display with vnodes (CASSANDRA-5065)
 * cqlsh: add DESCRIBE KEYSPACES command (CASSANDRA-5060)
 * Fix potential infinite loop when reloading CFS (CASSANDRA-5064)
 * Fix SimpleAuthorizer example (CASSANDRA-5072)
 * cqlsh: force CL.ONE for tracing and system.schema* queries (CASSANDRA-5070)
 * Includes cassandra-shuffle in the debian package (CASSANDRA-5058)
Merged from 1.1:
 * fix multithreaded compaction deadlock (CASSANDRA-4492)
 * fix temporarily missing schema after upgrade from pre-1.1.5 (CASSANDRA-5061)
 * Fix ALTER TABLE overriding compression options with defaults
   (CASSANDRA-4996, 5066)
 * fix specifying and altering crc_check_chance (CASSANDRA-5053)
 * fix Murmur3Partitioner ownership% calculation (CASSANDRA-5076)
 * Don't expire columns sooner than they should in 2ndary indexes (CASSANDRA-5079)


1.2-rc1
 * rename rpc_timeout settings to request_timeout (CASSANDRA-5027)
 * add BF with 0.1 FP to LCS by default (CASSANDRA-5029)
 * Fix preparing insert queries (CASSANDRA-5016)
 * Fix preparing queries with counter increment (CASSANDRA-5022)
 * Fix preparing updates with collections (CASSANDRA-5017)
 * Don't generate UUID based on other node address (CASSANDRA-5002)
 * Fix message when trying to alter a clustering key type (CASSANDRA-5012)
 * Update IAuthenticator to match the new IAuthorizer (CASSANDRA-5003)
 * Fix inserting only a key in CQL3 (CASSANDRA-5040)
 * Fix CQL3 token() function when used with strings (CASSANDRA-5050)
Merged from 1.1:
 * reduce log spam from invalid counter shards (CASSANDRA-5026)
 * Improve schema propagation performance (CASSANDRA-5025)
 * Fix for IndexHelper.IndexFor throws OOB Exception (CASSANDRA-5030)
 * cqlsh: make it possible to describe thrift CFs (CASSANDRA-4827)
 * cqlsh: fix timestamp formatting on some platforms (CASSANDRA-5046)


1.2-beta3
 * make consistency level configurable in cqlsh (CASSANDRA-4829)
 * fix cqlsh rendering of blob fields (CASSANDRA-4970)
 * fix cqlsh DESCRIBE command (CASSANDRA-4913)
 * save truncation position in system table (CASSANDRA-4906)
 * Move CompressionMetadata off-heap (CASSANDRA-4937)
 * allow CLI to GET cql3 columnfamily data (CASSANDRA-4924)
 * Fix rare race condition in getExpireTimeForEndpoint (CASSANDRA-4402)
 * acquire references to overlapping sstables during compaction so bloom filter
   doesn't get free'd prematurely (CASSANDRA-4934)
 * Don't share slice query filter in CQL3 SelectStatement (CASSANDRA-4928)
 * Separate tracing from Log4J (CASSANDRA-4861)
 * Exclude gcable tombstones from merkle-tree computation (CASSANDRA-4905)
 * Better printing of AbstractBounds for tracing (CASSANDRA-4931)
 * Optimize mostRecentTombstone check in CC.collectAllData (CASSANDRA-4883)
 * Change stream session ID to UUID to avoid collision from same node (CASSANDRA-4813)
 * Use Stats.db when bulk loading if present (CASSANDRA-4957)
 * Skip repair on system_trace and keyspaces with RF=1 (CASSANDRA-4956)
 * (cql3) Remove arbitrary SELECT limit (CASSANDRA-4918)
 * Correctly handle prepared operation on collections (CASSANDRA-4945)
 * Fix CQL3 LIMIT (CASSANDRA-4877)
 * Fix Stress for CQL3 (CASSANDRA-4979)
 * Remove cassandra specific exceptions from JMX interface (CASSANDRA-4893)
 * (CQL3) Force using ALLOW FILTERING on potentially inefficient queries (CASSANDRA-4915)
 * (cql3) Fix adding column when the table has collections (CASSANDRA-4982)
 * (cql3) Fix allowing collections with compact storage (CASSANDRA-4990)
 * (cql3) Refuse ttl/writetime function on collections (CASSANDRA-4992)
 * Replace IAuthority with new IAuthorizer (CASSANDRA-4874)
 * clqsh: fix KEY pseudocolumn escaping when describing Thrift tables
   in CQL3 mode (CASSANDRA-4955)
 * add basic authentication support for Pig CassandraStorage (CASSANDRA-3042)
 * fix CQL2 ALTER TABLE compaction_strategy_class altering (CASSANDRA-4965)
Merged from 1.1:
 * Fall back to old describe_splits if d_s_ex is not available (CASSANDRA-4803)
 * Improve error reporting when streaming ranges fail (CASSANDRA-5009)
 * Fix cqlsh timestamp formatting of timezone info (CASSANDRA-4746)
 * Fix assertion failure with leveled compaction (CASSANDRA-4799)
 * Check for null end_token in get_range_slice (CASSANDRA-4804)
 * Remove all remnants of removed nodes (CASSANDRA-4840)
 * Add aut-reloading of the log4j file in debian package (CASSANDRA-4855)
 * Fix estimated row cache entry size (CASSANDRA-4860)
 * reset getRangeSlice filter after finishing a row for get_paged_slice
   (CASSANDRA-4919)
 * expunge row cache post-truncate (CASSANDRA-4940)
 * Allow static CF definition with compact storage (CASSANDRA-4910)
 * Fix endless loop/compaction of schema_* CFs due to broken timestamps (CASSANDRA-4880)
 * Fix 'wrong class type' assertion in CounterColumn (CASSANDRA-4976)


1.2-beta2
 * fp rate of 1.0 disables BF entirely; LCS defaults to 1.0 (CASSANDRA-4876)
 * off-heap bloom filters for row keys (CASSANDRA_4865)
 * add extension point for sstable components (CASSANDRA-4049)
 * improve tracing output (CASSANDRA-4852, 4862)
 * make TRACE verb droppable (CASSANDRA-4672)
 * fix BulkLoader recognition of CQL3 columnfamilies (CASSANDRA-4755)
 * Sort commitlog segments for replay by id instead of mtime (CASSANDRA-4793)
 * Make hint delivery asynchronous (CASSANDRA-4761)
 * Pluggable Thrift transport factories for CLI and cqlsh (CASSANDRA-4609, 4610)
 * cassandra-cli: allow Double value type to be inserted to a column (CASSANDRA-4661)
 * Add ability to use custom TServerFactory implementations (CASSANDRA-4608)
 * optimize batchlog flushing to skip successful batches (CASSANDRA-4667)
 * include metadata for system keyspace itself in schema tables (CASSANDRA-4416)
 * add check to PropertyFileSnitch to verify presence of location for
   local node (CASSANDRA-4728)
 * add PBSPredictor consistency modeler (CASSANDRA-4261)
 * remove vestiges of Thrift unframed mode (CASSANDRA-4729)
 * optimize single-row PK lookups (CASSANDRA-4710)
 * adjust blockFor calculation to account for pending ranges due to node
   movement (CASSANDRA-833)
 * Change CQL version to 3.0.0 and stop accepting 3.0.0-beta1 (CASSANDRA-4649)
 * (CQL3) Make prepared statement global instead of per connection
   (CASSANDRA-4449)
 * Fix scrubbing of CQL3 created tables (CASSANDRA-4685)
 * (CQL3) Fix validation when using counter and regular columns in the same
   table (CASSANDRA-4706)
 * Fix bug starting Cassandra with simple authentication (CASSANDRA-4648)
 * Add support for batchlog in CQL3 (CASSANDRA-4545, 4738)
 * Add support for multiple column family outputs in CFOF (CASSANDRA-4208)
 * Support repairing only the local DC nodes (CASSANDRA-4747)
 * Use rpc_address for binary protocol and change default port (CASSANDRA-4751)
 * Fix use of collections in prepared statements (CASSANDRA-4739)
 * Store more information into peers table (CASSANDRA-4351, 4814)
 * Configurable bucket size for size tiered compaction (CASSANDRA-4704)
 * Run leveled compaction in parallel (CASSANDRA-4310)
 * Fix potential NPE during CFS reload (CASSANDRA-4786)
 * Composite indexes may miss results (CASSANDRA-4796)
 * Move consistency level to the protocol level (CASSANDRA-4734, 4824)
 * Fix Subcolumn slice ends not respected (CASSANDRA-4826)
 * Fix Assertion error in cql3 select (CASSANDRA-4783)
 * Fix list prepend logic (CQL3) (CASSANDRA-4835)
 * Add booleans as literals in CQL3 (CASSANDRA-4776)
 * Allow renaming PK columns in CQL3 (CASSANDRA-4822)
 * Fix binary protocol NEW_NODE event (CASSANDRA-4679)
 * Fix potential infinite loop in tombstone compaction (CASSANDRA-4781)
 * Remove system tables accounting from schema (CASSANDRA-4850)
 * (cql3) Force provided columns in clustering key order in
   'CLUSTERING ORDER BY' (CASSANDRA-4881)
 * Fix composite index bug (CASSANDRA-4884)
 * Fix short read protection for CQL3 (CASSANDRA-4882)
 * Add tracing support to the binary protocol (CASSANDRA-4699)
 * (cql3) Don't allow prepared marker inside collections (CASSANDRA-4890)
 * Re-allow order by on non-selected columns (CASSANDRA-4645)
 * Bug when composite index is created in a table having collections (CASSANDRA-4909)
 * log index scan subject in CompositesSearcher (CASSANDRA-4904)
Merged from 1.1:
 * add get[Row|Key]CacheEntries to CacheServiceMBean (CASSANDRA-4859)
 * fix get_paged_slice to wrap to next row correctly (CASSANDRA-4816)
 * fix indexing empty column values (CASSANDRA-4832)
 * allow JdbcDate to compose null Date objects (CASSANDRA-4830)
 * fix possible stackoverflow when compacting 1000s of sstables
   (CASSANDRA-4765)
 * fix wrong leveled compaction progress calculation (CASSANDRA-4807)
 * add a close() method to CRAR to prevent leaking file descriptors (CASSANDRA-4820)
 * fix potential infinite loop in get_count (CASSANDRA-4833)
 * fix compositeType.{get/from}String methods (CASSANDRA-4842)
 * (CQL) fix CREATE COLUMNFAMILY permissions check (CASSANDRA-4864)
 * Fix DynamicCompositeType same type comparison (CASSANDRA-4711)
 * Fix duplicate SSTable reference when stream session failed (CASSANDRA-3306)
 * Allow static CF definition with compact storage (CASSANDRA-4910)
 * Fix endless loop/compaction of schema_* CFs due to broken timestamps (CASSANDRA-4880)
 * Fix 'wrong class type' assertion in CounterColumn (CASSANDRA-4976)


1.2-beta1
 * add atomic_batch_mutate (CASSANDRA-4542, -4635)
 * increase default max_hint_window_in_ms to 3h (CASSANDRA-4632)
 * include message initiation time to replicas so they can more
   accurately drop timed-out requests (CASSANDRA-2858)
 * fix clientutil.jar dependencies (CASSANDRA-4566)
 * optimize WriteResponse (CASSANDRA-4548)
 * new metrics (CASSANDRA-4009)
 * redesign KEYS indexes to avoid read-before-write (CASSANDRA-2897)
 * debug tracing (CASSANDRA-1123)
 * parallelize row cache loading (CASSANDRA-4282)
 * Make compaction, flush JBOD-aware (CASSANDRA-4292)
 * run local range scans on the read stage (CASSANDRA-3687)
 * clean up ioexceptions (CASSANDRA-2116)
 * add disk_failure_policy (CASSANDRA-2118)
 * Introduce new json format with row level deletion (CASSANDRA-4054)
 * remove redundant "name" column from schema_keyspaces (CASSANDRA-4433)
 * improve "nodetool ring" handling of multi-dc clusters (CASSANDRA-3047)
 * update NTS calculateNaturalEndpoints to be O(N log N) (CASSANDRA-3881)
 * split up rpc timeout by operation type (CASSANDRA-2819)
 * rewrite key cache save/load to use only sequential i/o (CASSANDRA-3762)
 * update MS protocol with a version handshake + broadcast address id
   (CASSANDRA-4311)
 * multithreaded hint replay (CASSANDRA-4189)
 * add inter-node message compression (CASSANDRA-3127)
 * remove COPP (CASSANDRA-2479)
 * Track tombstone expiration and compact when tombstone content is
   higher than a configurable threshold, default 20% (CASSANDRA-3442, 4234)
 * update MurmurHash to version 3 (CASSANDRA-2975)
 * (CLI) track elapsed time for `delete' operation (CASSANDRA-4060)
 * (CLI) jline version is bumped to 1.0 to properly  support
   'delete' key function (CASSANDRA-4132)
 * Save IndexSummary into new SSTable 'Summary' component (CASSANDRA-2392, 4289)
 * Add support for range tombstones (CASSANDRA-3708)
 * Improve MessagingService efficiency (CASSANDRA-3617)
 * Avoid ID conflicts from concurrent schema changes (CASSANDRA-3794)
 * Set thrift HSHA server thread limit to unlimited by default (CASSANDRA-4277)
 * Avoids double serialization of CF id in RowMutation messages
   (CASSANDRA-4293)
 * stream compressed sstables directly with java nio (CASSANDRA-4297)
 * Support multiple ranges in SliceQueryFilter (CASSANDRA-3885)
 * Add column metadata to system column families (CASSANDRA-4018)
 * (cql3) Always use composite types by default (CASSANDRA-4329)
 * (cql3) Add support for set, map and list (CASSANDRA-3647)
 * Validate date type correctly (CASSANDRA-4441)
 * (cql3) Allow definitions with only a PK (CASSANDRA-4361)
 * (cql3) Add support for row key composites (CASSANDRA-4179)
 * improve DynamicEndpointSnitch by using reservoir sampling (CASSANDRA-4038)
 * (cql3) Add support for 2ndary indexes (CASSANDRA-3680)
 * (cql3) fix defining more than one PK to be invalid (CASSANDRA-4477)
 * remove schema agreement checking from all external APIs (Thrift, CQL and CQL3) (CASSANDRA-4487)
 * add Murmur3Partitioner and make it default for new installations (CASSANDRA-3772, 4621)
 * (cql3) update pseudo-map syntax to use map syntax (CASSANDRA-4497)
 * Finer grained exceptions hierarchy and provides error code with exceptions (CASSANDRA-3979)
 * Adds events push to binary protocol (CASSANDRA-4480)
 * Rewrite nodetool help (CASSANDRA-2293)
 * Make CQL3 the default for CQL (CASSANDRA-4640)
 * update stress tool to be able to use CQL3 (CASSANDRA-4406)
 * Accept all thrift update on CQL3 cf but don't expose their metadata (CASSANDRA-4377)
 * Replace Throttle with Guava's RateLimiter for HintedHandOff (CASSANDRA-4541)
 * fix counter add/get using CQL2 and CQL3 in stress tool (CASSANDRA-4633)
 * Add sstable count per level to cfstats (CASSANDRA-4537)
 * (cql3) Add ALTER KEYSPACE statement (CASSANDRA-4611)
 * (cql3) Allow defining default consistency levels (CASSANDRA-4448)
 * (cql3) Fix queries using LIMIT missing results (CASSANDRA-4579)
 * fix cross-version gossip messaging (CASSANDRA-4576)
 * added inet data type (CASSANDRA-4627)


1.1.6
 * Wait for writes on synchronous read digest mismatch (CASSANDRA-4792)
 * fix commitlog replay for nanotime-infected sstables (CASSANDRA-4782)
 * preflight check ttl for maximum of 20 years (CASSANDRA-4771)
 * (Pig) fix widerow input with single column rows (CASSANDRA-4789)
 * Fix HH to compact with correct gcBefore, which avoids wiping out
   undelivered hints (CASSANDRA-4772)
 * LCS will merge up to 32 L0 sstables as intended (CASSANDRA-4778)
 * NTS will default unconfigured DC replicas to zero (CASSANDRA-4675)
 * use default consistency level in counter validation if none is
   explicitly provide (CASSANDRA-4700)
 * Improve IAuthority interface by introducing fine-grained
   access permissions and grant/revoke commands (CASSANDRA-4490, 4644)
 * fix assumption error in CLI when updating/describing keyspace
   (CASSANDRA-4322)
 * Adds offline sstablescrub to debian packaging (CASSANDRA-4642)
 * Automatic fixing of overlapping leveled sstables (CASSANDRA-4644)
 * fix error when using ORDER BY with extended selections (CASSANDRA-4689)
 * (CQL3) Fix validation for IN queries for non-PK cols (CASSANDRA-4709)
 * fix re-created keyspace disappering after 1.1.5 upgrade
   (CASSANDRA-4698, 4752)
 * (CLI) display elapsed time in 2 fraction digits (CASSANDRA-3460)
 * add authentication support to sstableloader (CASSANDRA-4712)
 * Fix CQL3 'is reversed' logic (CASSANDRA-4716, 4759)
 * (CQL3) Don't return ReversedType in result set metadata (CASSANDRA-4717)
 * Backport adding AlterKeyspace statement (CASSANDRA-4611)
 * (CQL3) Correcty accept upper-case data types (CASSANDRA-4770)
 * Add binary protocol events for schema changes (CASSANDRA-4684)
Merged from 1.0:
 * Switch from NBHM to CHM in MessagingService's callback map, which
   prevents OOM in long-running instances (CASSANDRA-4708)


1.1.5
 * add SecondaryIndex.reload API (CASSANDRA-4581)
 * use millis + atomicint for commitlog segment creation instead of
   nanotime, which has issues under some hypervisors (CASSANDRA-4601)
 * fix FD leak in slice queries (CASSANDRA-4571)
 * avoid recursion in leveled compaction (CASSANDRA-4587)
 * increase stack size under Java7 to 180K
 * Log(info) schema changes (CASSANDRA-4547)
 * Change nodetool setcachecapcity to manipulate global caches (CASSANDRA-4563)
 * (cql3) fix setting compaction strategy (CASSANDRA-4597)
 * fix broken system.schema_* timestamps on system startup (CASSANDRA-4561)
 * fix wrong skip of cache saving (CASSANDRA-4533)
 * Avoid NPE when lost+found is in data dir (CASSANDRA-4572)
 * Respect five-minute flush moratorium after initial CL replay (CASSANDRA-4474)
 * Adds ntp as recommended in debian packaging (CASSANDRA-4606)
 * Configurable transport in CF Record{Reader|Writer} (CASSANDRA-4558)
 * (cql3) fix potential NPE with both equal and unequal restriction (CASSANDRA-4532)
 * (cql3) improves ORDER BY validation (CASSANDRA-4624)
 * Fix potential deadlock during counter writes (CASSANDRA-4578)
 * Fix cql error with ORDER BY when using IN (CASSANDRA-4612)
Merged from 1.0:
 * increase Xss to 160k to accomodate latest 1.6 JVMs (CASSANDRA-4602)
 * fix toString of hint destination tokens (CASSANDRA-4568)
 * Fix multiple values for CurrentLocal NodeID (CASSANDRA-4626)


1.1.4
 * fix offline scrub to catch >= out of order rows (CASSANDRA-4411)
 * fix cassandra-env.sh on RHEL and other non-dash-based systems
   (CASSANDRA-4494)
Merged from 1.0:
 * (Hadoop) fix setting key length for old-style mapred api (CASSANDRA-4534)
 * (Hadoop) fix iterating through a resultset consisting entirely
   of tombstoned rows (CASSANDRA-4466)


1.1.3
 * (cqlsh) add COPY TO (CASSANDRA-4434)
 * munmap commitlog segments before rename (CASSANDRA-4337)
 * (JMX) rename getRangeKeySample to sampleKeyRange to avoid returning
   multi-MB results as an attribute (CASSANDRA-4452)
 * flush based on data size, not throughput; overwritten columns no
   longer artificially inflate liveRatio (CASSANDRA-4399)
 * update default commitlog segment size to 32MB and total commitlog
   size to 32/1024 MB for 32/64 bit JVMs, respectively (CASSANDRA-4422)
 * avoid using global partitioner to estimate ranges in index sstables
   (CASSANDRA-4403)
 * restore pre-CASSANDRA-3862 approach to removing expired tombstones
   from row cache during compaction (CASSANDRA-4364)
 * (stress) support for CQL prepared statements (CASSANDRA-3633)
 * Correctly catch exception when Snappy cannot be loaded (CASSANDRA-4400)
 * (cql3) Support ORDER BY when IN condition is given in WHERE clause (CASSANDRA-4327)
 * (cql3) delete "component_index" column on DROP TABLE call (CASSANDRA-4420)
 * change nanoTime() to currentTimeInMillis() in schema related code (CASSANDRA-4432)
 * add a token generation tool (CASSANDRA-3709)
 * Fix LCS bug with sstable containing only 1 row (CASSANDRA-4411)
 * fix "Can't Modify Index Name" problem on CF update (CASSANDRA-4439)
 * Fix assertion error in getOverlappingSSTables during repair (CASSANDRA-4456)
 * fix nodetool's setcompactionthreshold command (CASSANDRA-4455)
 * Ensure compacted files are never used, to avoid counter overcount (CASSANDRA-4436)
Merged from 1.0:
 * Push the validation of secondary index values to the SecondaryIndexManager (CASSANDRA-4240)
 * allow dropping columns shadowed by not-yet-expired supercolumn or row
   tombstones in PrecompactedRow (CASSANDRA-4396)


1.1.2
 * Fix cleanup not deleting index entries (CASSANDRA-4379)
 * Use correct partitioner when saving + loading caches (CASSANDRA-4331)
 * Check schema before trying to export sstable (CASSANDRA-2760)
 * Raise a meaningful exception instead of NPE when PFS encounters
   an unconfigured node + no default (CASSANDRA-4349)
 * fix bug in sstable blacklisting with LCS (CASSANDRA-4343)
 * LCS no longer promotes tiny sstables out of L0 (CASSANDRA-4341)
 * skip tombstones during hint replay (CASSANDRA-4320)
 * fix NPE in compactionstats (CASSANDRA-4318)
 * enforce 1m min keycache for auto (CASSANDRA-4306)
 * Have DeletedColumn.isMFD always return true (CASSANDRA-4307)
 * (cql3) exeption message for ORDER BY constraints said primary filter can be
    an IN clause, which is misleading (CASSANDRA-4319)
 * (cql3) Reject (not yet supported) creation of 2ndardy indexes on tables with
   composite primary keys (CASSANDRA-4328)
 * Set JVM stack size to 160k for java 7 (CASSANDRA-4275)
 * cqlsh: add COPY command to load data from CSV flat files (CASSANDRA-4012)
 * CFMetaData.fromThrift to throw ConfigurationException upon error (CASSANDRA-4353)
 * Use CF comparator to sort indexed columns in SecondaryIndexManager
   (CASSANDRA-4365)
 * add strategy_options to the KSMetaData.toString() output (CASSANDRA-4248)
 * (cql3) fix range queries containing unqueried results (CASSANDRA-4372)
 * (cql3) allow updating column_alias types (CASSANDRA-4041)
 * (cql3) Fix deletion bug (CASSANDRA-4193)
 * Fix computation of overlapping sstable for leveled compaction (CASSANDRA-4321)
 * Improve scrub and allow to run it offline (CASSANDRA-4321)
 * Fix assertionError in StorageService.bulkLoad (CASSANDRA-4368)
 * (cqlsh) add option to authenticate to a keyspace at startup (CASSANDRA-4108)
 * (cqlsh) fix ASSUME functionality (CASSANDRA-4352)
 * Fix ColumnFamilyRecordReader to not return progress > 100% (CASSANDRA-3942)
Merged from 1.0:
 * Set gc_grace on index CF to 0 (CASSANDRA-4314)


1.1.1
 * add populate_io_cache_on_flush option (CASSANDRA-2635)
 * allow larger cache capacities than 2GB (CASSANDRA-4150)
 * add getsstables command to nodetool (CASSANDRA-4199)
 * apply parent CF compaction settings to secondary index CFs (CASSANDRA-4280)
 * preserve commitlog size cap when recycling segments at startup
   (CASSANDRA-4201)
 * (Hadoop) fix split generation regression (CASSANDRA-4259)
 * ignore min/max compactions settings in LCS, while preserving
   behavior that min=max=0 disables autocompaction (CASSANDRA-4233)
 * log number of rows read from saved cache (CASSANDRA-4249)
 * calculate exact size required for cleanup operations (CASSANDRA-1404)
 * avoid blocking additional writes during flush when the commitlog
   gets behind temporarily (CASSANDRA-1991)
 * enable caching on index CFs based on data CF cache setting (CASSANDRA-4197)
 * warn on invalid replication strategy creation options (CASSANDRA-4046)
 * remove [Freeable]Memory finalizers (CASSANDRA-4222)
 * include tombstone size in ColumnFamily.size, which can prevent OOM
   during sudden mass delete operations by yielding a nonzero liveRatio
   (CASSANDRA-3741)
 * Open 1 sstableScanner per level for leveled compaction (CASSANDRA-4142)
 * Optimize reads when row deletion timestamps allow us to restrict
   the set of sstables we check (CASSANDRA-4116)
 * add support for commitlog archiving and point-in-time recovery
   (CASSANDRA-3690)
 * avoid generating redundant compaction tasks during streaming
   (CASSANDRA-4174)
 * add -cf option to nodetool snapshot, and takeColumnFamilySnapshot to
   StorageService mbean (CASSANDRA-556)
 * optimize cleanup to drop entire sstables where possible (CASSANDRA-4079)
 * optimize truncate when autosnapshot is disabled (CASSANDRA-4153)
 * update caches to use byte[] keys to reduce memory overhead (CASSANDRA-3966)
 * add column limit to cli (CASSANDRA-3012, 4098)
 * clean up and optimize DataOutputBuffer, used by CQL compression and
   CompositeType (CASSANDRA-4072)
 * optimize commitlog checksumming (CASSANDRA-3610)
 * identify and blacklist corrupted SSTables from future compactions
   (CASSANDRA-2261)
 * Move CfDef and KsDef validation out of thrift (CASSANDRA-4037)
 * Expose API to repair a user provided range (CASSANDRA-3912)
 * Add way to force the cassandra-cli to refresh its schema (CASSANDRA-4052)
 * Avoid having replicate on write tasks stacking up at CL.ONE (CASSANDRA-2889)
 * (cql3) Backwards compatibility for composite comparators in non-cql3-aware
   clients (CASSANDRA-4093)
 * (cql3) Fix order by for reversed queries (CASSANDRA-4160)
 * (cql3) Add ReversedType support (CASSANDRA-4004)
 * (cql3) Add timeuuid type (CASSANDRA-4194)
 * (cql3) Minor fixes (CASSANDRA-4185)
 * (cql3) Fix prepared statement in BATCH (CASSANDRA-4202)
 * (cql3) Reduce the list of reserved keywords (CASSANDRA-4186)
 * (cql3) Move max/min compaction thresholds to compaction strategy options
   (CASSANDRA-4187)
 * Fix exception during move when localhost is the only source (CASSANDRA-4200)
 * (cql3) Allow paging through non-ordered partitioner results (CASSANDRA-3771)
 * (cql3) Fix drop index (CASSANDRA-4192)
 * (cql3) Don't return range ghosts anymore (CASSANDRA-3982)
 * fix re-creating Keyspaces/ColumnFamilies with the same name as dropped
   ones (CASSANDRA-4219)
 * fix SecondaryIndex LeveledManifest save upon snapshot (CASSANDRA-4230)
 * fix missing arrayOffset in FBUtilities.hash (CASSANDRA-4250)
 * (cql3) Add name of parameters in CqlResultSet (CASSANDRA-4242)
 * (cql3) Correctly validate order by queries (CASSANDRA-4246)
 * rename stress to cassandra-stress for saner packaging (CASSANDRA-4256)
 * Fix exception on colum metadata with non-string comparator (CASSANDRA-4269)
 * Check for unknown/invalid compression options (CASSANDRA-4266)
 * (cql3) Adds simple access to column timestamp and ttl (CASSANDRA-4217)
 * (cql3) Fix range queries with secondary indexes (CASSANDRA-4257)
 * Better error messages from improper input in cli (CASSANDRA-3865)
 * Try to stop all compaction upon Keyspace or ColumnFamily drop (CASSANDRA-4221)
 * (cql3) Allow keyspace properties to contain hyphens (CASSANDRA-4278)
 * (cql3) Correctly validate keyspace access in create table (CASSANDRA-4296)
 * Avoid deadlock in migration stage (CASSANDRA-3882)
 * Take supercolumn names and deletion info into account in memtable throughput
   (CASSANDRA-4264)
 * Add back backward compatibility for old style replication factor (CASSANDRA-4294)
 * Preserve compatibility with pre-1.1 index queries (CASSANDRA-4262)
Merged from 1.0:
 * Fix super columns bug where cache is not updated (CASSANDRA-4190)
 * fix maxTimestamp to include row tombstones (CASSANDRA-4116)
 * (CLI) properly handle quotes in create/update keyspace commands (CASSANDRA-4129)
 * Avoids possible deadlock during bootstrap (CASSANDRA-4159)
 * fix stress tool that hangs forever on timeout or error (CASSANDRA-4128)
 * stress tool to return appropriate exit code on failure (CASSANDRA-4188)
 * fix compaction NPE when out of disk space and assertions disabled
   (CASSANDRA-3985)
 * synchronize LCS getEstimatedTasks to avoid CME (CASSANDRA-4255)
 * ensure unique streaming session id's (CASSANDRA-4223)
 * kick off background compaction when min/max thresholds change
   (CASSANDRA-4279)
 * improve ability of STCS.getBuckets to deal with 100s of 1000s of
   sstables, such as when convertinb back from LCS (CASSANDRA-4287)
 * Oversize integer in CQL throws NumberFormatException (CASSANDRA-4291)
 * fix 1.0.x node join to mixed version cluster, other nodes >= 1.1 (CASSANDRA-4195)
 * Fix LCS splitting sstable base on uncompressed size (CASSANDRA-4419)
 * Push the validation of secondary index values to the SecondaryIndexManager (CASSANDRA-4240)
 * Don't purge columns during upgradesstables (CASSANDRA-4462)
 * Make cqlsh work with piping (CASSANDRA-4113)
 * Validate arguments for nodetool decommission (CASSANDRA-4061)
 * Report thrift status in nodetool info (CASSANDRA-4010)


1.1.0-final
 * average a reduced liveRatio estimate with the previous one (CASSANDRA-4065)
 * Allow KS and CF names up to 48 characters (CASSANDRA-4157)
 * fix stress build (CASSANDRA-4140)
 * add time remaining estimate to nodetool compactionstats (CASSANDRA-4167)
 * (cql) fix NPE in cql3 ALTER TABLE (CASSANDRA-4163)
 * (cql) Add support for CL.TWO and CL.THREE in CQL (CASSANDRA-4156)
 * (cql) Fix type in CQL3 ALTER TABLE preventing update (CASSANDRA-4170)
 * (cql) Throw invalid exception from CQL3 on obsolete options (CASSANDRA-4171)
 * (cqlsh) fix recognizing uppercase SELECT keyword (CASSANDRA-4161)
 * Pig: wide row support (CASSANDRA-3909)
Merged from 1.0:
 * avoid streaming empty files with bulk loader if sstablewriter errors out
   (CASSANDRA-3946)


1.1-rc1
 * Include stress tool in binary builds (CASSANDRA-4103)
 * (Hadoop) fix wide row iteration when last row read was deleted
   (CASSANDRA-4154)
 * fix read_repair_chance to really default to 0.1 in the cli (CASSANDRA-4114)
 * Adds caching and bloomFilterFpChange to CQL options (CASSANDRA-4042)
 * Adds posibility to autoconfigure size of the KeyCache (CASSANDRA-4087)
 * fix KEYS index from skipping results (CASSANDRA-3996)
 * Remove sliced_buffer_size_in_kb dead option (CASSANDRA-4076)
 * make loadNewSStable preserve sstable version (CASSANDRA-4077)
 * Respect 1.0 cache settings as much as possible when upgrading
   (CASSANDRA-4088)
 * relax path length requirement for sstable files when upgrading on
   non-Windows platforms (CASSANDRA-4110)
 * fix terminination of the stress.java when errors were encountered
   (CASSANDRA-4128)
 * Move CfDef and KsDef validation out of thrift (CASSANDRA-4037)
 * Fix get_paged_slice (CASSANDRA-4136)
 * CQL3: Support slice with exclusive start and stop (CASSANDRA-3785)
Merged from 1.0:
 * support PropertyFileSnitch in bulk loader (CASSANDRA-4145)
 * add auto_snapshot option allowing disabling snapshot before drop/truncate
   (CASSANDRA-3710)
 * allow short snitch names (CASSANDRA-4130)


1.1-beta2
 * rename loaded sstables to avoid conflicts with local snapshots
   (CASSANDRA-3967)
 * start hint replay as soon as FD notifies that the target is back up
   (CASSANDRA-3958)
 * avoid unproductive deserializing of cached rows during compaction
   (CASSANDRA-3921)
 * fix concurrency issues with CQL keyspace creation (CASSANDRA-3903)
 * Show Effective Owership via Nodetool ring <keyspace> (CASSANDRA-3412)
 * Update ORDER BY syntax for CQL3 (CASSANDRA-3925)
 * Fix BulkRecordWriter to not throw NPE if reducer gets no map data from Hadoop (CASSANDRA-3944)
 * Fix bug with counters in super columns (CASSANDRA-3821)
 * Remove deprecated merge_shard_chance (CASSANDRA-3940)
 * add a convenient way to reset a node's schema (CASSANDRA-2963)
 * fix for intermittent SchemaDisagreementException (CASSANDRA-3884)
 * CLI `list <CF>` to limit number of columns and their order (CASSANDRA-3012)
 * ignore deprecated KsDef/CfDef/ColumnDef fields in native schema (CASSANDRA-3963)
 * CLI to report when unsupported column_metadata pair was given (CASSANDRA-3959)
 * reincarnate removed and deprecated KsDef/CfDef attributes (CASSANDRA-3953)
 * Fix race between writes and read for cache (CASSANDRA-3862)
 * perform static initialization of StorageProxy on start-up (CASSANDRA-3797)
 * support trickling fsync() on writes (CASSANDRA-3950)
 * expose counters for unavailable/timeout exceptions given to thrift clients (CASSANDRA-3671)
 * avoid quadratic startup time in LeveledManifest (CASSANDRA-3952)
 * Add type information to new schema_ columnfamilies and remove thrift
   serialization for schema (CASSANDRA-3792)
 * add missing column validator options to the CLI help (CASSANDRA-3926)
 * skip reading saved key cache if CF's caching strategy is NONE or ROWS_ONLY (CASSANDRA-3954)
 * Unify migration code (CASSANDRA-4017)
Merged from 1.0:
 * cqlsh: guess correct version of Python for Arch Linux (CASSANDRA-4090)
 * (CLI) properly handle quotes in create/update keyspace commands (CASSANDRA-4129)
 * Avoids possible deadlock during bootstrap (CASSANDRA-4159)
 * fix stress tool that hangs forever on timeout or error (CASSANDRA-4128)
 * Fix super columns bug where cache is not updated (CASSANDRA-4190)
 * stress tool to return appropriate exit code on failure (CASSANDRA-4188)


1.0.9
 * improve index sampling performance (CASSANDRA-4023)
 * always compact away deleted hints immediately after handoff (CASSANDRA-3955)
 * delete hints from dropped ColumnFamilies on handoff instead of
   erroring out (CASSANDRA-3975)
 * add CompositeType ref to the CLI doc for create/update column family (CASSANDRA-3980)
 * Pig: support Counter ColumnFamilies (CASSANDRA-3973)
 * Pig: Composite column support (CASSANDRA-3684)
 * Avoid NPE during repair when a keyspace has no CFs (CASSANDRA-3988)
 * Fix division-by-zero error on get_slice (CASSANDRA-4000)
 * don't change manifest level for cleanup, scrub, and upgradesstables
   operations under LeveledCompactionStrategy (CASSANDRA-3989, 4112)
 * fix race leading to super columns assertion failure (CASSANDRA-3957)
 * fix NPE on invalid CQL delete command (CASSANDRA-3755)
 * allow custom types in CLI's assume command (CASSANDRA-4081)
 * fix totalBytes count for parallel compactions (CASSANDRA-3758)
 * fix intermittent NPE in get_slice (CASSANDRA-4095)
 * remove unnecessary asserts in native code interfaces (CASSANDRA-4096)
 * Validate blank keys in CQL to avoid assertion errors (CASSANDRA-3612)
 * cqlsh: fix bad decoding of some column names (CASSANDRA-4003)
 * cqlsh: fix incorrect padding with unicode chars (CASSANDRA-4033)
 * Fix EC2 snitch incorrectly reporting region (CASSANDRA-4026)
 * Shut down thrift during decommission (CASSANDRA-4086)
 * Expose nodetool cfhistograms for 2ndary indexes (CASSANDRA-4063)
Merged from 0.8:
 * Fix ConcurrentModificationException in gossiper (CASSANDRA-4019)


1.1-beta1
 * (cqlsh)
   + add SOURCE and CAPTURE commands, and --file option (CASSANDRA-3479)
   + add ALTER COLUMNFAMILY WITH (CASSANDRA-3523)
   + bundle Python dependencies with Cassandra (CASSANDRA-3507)
   + added to Debian package (CASSANDRA-3458)
   + display byte data instead of erroring out on decode failure
     (CASSANDRA-3874)
 * add nodetool rebuild_index (CASSANDRA-3583)
 * add nodetool rangekeysample (CASSANDRA-2917)
 * Fix streaming too much data during move operations (CASSANDRA-3639)
 * Nodetool and CLI connect to localhost by default (CASSANDRA-3568)
 * Reduce memory used by primary index sample (CASSANDRA-3743)
 * (Hadoop) separate input/output configurations (CASSANDRA-3197, 3765)
 * avoid returning internal Cassandra classes over JMX (CASSANDRA-2805)
 * add row-level isolation via SnapTree (CASSANDRA-2893)
 * Optimize key count estimation when opening sstable on startup
   (CASSANDRA-2988)
 * multi-dc replication optimization supporting CL > ONE (CASSANDRA-3577)
 * add command to stop compactions (CASSANDRA-1740, 3566, 3582)
 * multithreaded streaming (CASSANDRA-3494)
 * removed in-tree redhat spec (CASSANDRA-3567)
 * "defragment" rows for name-based queries under STCS, again (CASSANDRA-2503)
 * Recycle commitlog segments for improved performance
   (CASSANDRA-3411, 3543, 3557, 3615)
 * update size-tiered compaction to prioritize small tiers (CASSANDRA-2407)
 * add message expiration logic to OutboundTcpConnection (CASSANDRA-3005)
 * off-heap cache to use sun.misc.Unsafe instead of JNA (CASSANDRA-3271)
 * EACH_QUORUM is only supported for writes (CASSANDRA-3272)
 * replace compactionlock use in schema migration by checking CFS.isValid
   (CASSANDRA-3116)
 * recognize that "SELECT first ... *" isn't really "SELECT *" (CASSANDRA-3445)
 * Use faster bytes comparison (CASSANDRA-3434)
 * Bulk loader is no longer a fat client, (HADOOP) bulk load output format
   (CASSANDRA-3045)
 * (Hadoop) add support for KeyRange.filter
 * remove assumption that keys and token are in bijection
   (CASSANDRA-1034, 3574, 3604)
 * always remove endpoints from delevery queue in HH (CASSANDRA-3546)
 * fix race between cf flush and its 2ndary indexes flush (CASSANDRA-3547)
 * fix potential race in AES when a repair fails (CASSANDRA-3548)
 * Remove columns shadowed by a deleted container even when we cannot purge
   (CASSANDRA-3538)
 * Improve memtable slice iteration performance (CASSANDRA-3545)
 * more efficient allocation of small bloom filters (CASSANDRA-3618)
 * Use separate writer thread in SSTableSimpleUnsortedWriter (CASSANDRA-3619)
 * fsync the directory after new sstable or commitlog segment are created (CASSANDRA-3250)
 * fix minor issues reported by FindBugs (CASSANDRA-3658)
 * global key/row caches (CASSANDRA-3143, 3849)
 * optimize memtable iteration during range scan (CASSANDRA-3638)
 * introduce 'crc_check_chance' in CompressionParameters to support
   a checksum percentage checking chance similarly to read-repair (CASSANDRA-3611)
 * a way to deactivate global key/row cache on per-CF basis (CASSANDRA-3667)
 * fix LeveledCompactionStrategy broken because of generation pre-allocation
   in LeveledManifest (CASSANDRA-3691)
 * finer-grained control over data directories (CASSANDRA-2749)
 * Fix ClassCastException during hinted handoff (CASSANDRA-3694)
 * Upgrade Thrift to 0.7 (CASSANDRA-3213)
 * Make stress.java insert operation to use microseconds (CASSANDRA-3725)
 * Allows (internally) doing a range query with a limit of columns instead of
   rows (CASSANDRA-3742)
 * Allow rangeSlice queries to be start/end inclusive/exclusive (CASSANDRA-3749)
 * Fix BulkLoader to support new SSTable layout and add stream
   throttling to prevent an NPE when there is no yaml config (CASSANDRA-3752)
 * Allow concurrent schema migrations (CASSANDRA-1391, 3832)
 * Add SnapshotCommand to trigger snapshot on remote node (CASSANDRA-3721)
 * Make CFMetaData conversions to/from thrift/native schema inverses
   (CASSANDRA_3559)
 * Add initial code for CQL 3.0-beta (CASSANDRA-2474, 3781, 3753)
 * Add wide row support for ColumnFamilyInputFormat (CASSANDRA-3264)
 * Allow extending CompositeType comparator (CASSANDRA-3657)
 * Avoids over-paging during get_count (CASSANDRA-3798)
 * Add new command to rebuild a node without (repair) merkle tree calculations
   (CASSANDRA-3483, 3922)
 * respect not only row cache capacity but caching mode when
   trying to read data (CASSANDRA-3812)
 * fix system tests (CASSANDRA-3827)
 * CQL support for altering row key type in ALTER TABLE (CASSANDRA-3781)
 * turn compression on by default (CASSANDRA-3871)
 * make hexToBytes refuse invalid input (CASSANDRA-2851)
 * Make secondary indexes CF inherit compression and compaction from their
   parent CF (CASSANDRA-3877)
 * Finish cleanup up tombstone purge code (CASSANDRA-3872)
 * Avoid NPE on aboarted stream-out sessions (CASSANDRA-3904)
 * BulkRecordWriter throws NPE for counter columns (CASSANDRA-3906)
 * Support compression using BulkWriter (CASSANDRA-3907)


1.0.8
 * fix race between cleanup and flush on secondary index CFSes (CASSANDRA-3712)
 * avoid including non-queried nodes in rangeslice read repair
   (CASSANDRA-3843)
 * Only snapshot CF being compacted for snapshot_before_compaction
   (CASSANDRA-3803)
 * Log active compactions in StatusLogger (CASSANDRA-3703)
 * Compute more accurate compaction score per level (CASSANDRA-3790)
 * Return InvalidRequest when using a keyspace that doesn't exist
   (CASSANDRA-3764)
 * disallow user modification of System keyspace (CASSANDRA-3738)
 * allow using sstable2json on secondary index data (CASSANDRA-3738)
 * (cqlsh) add DESCRIBE COLUMNFAMILIES (CASSANDRA-3586)
 * (cqlsh) format blobs correctly and use colors to improve output
   readability (CASSANDRA-3726)
 * synchronize BiMap of bootstrapping tokens (CASSANDRA-3417)
 * show index options in CLI (CASSANDRA-3809)
 * add optional socket timeout for streaming (CASSANDRA-3838)
 * fix truncate not to leave behind non-CFS backed secondary indexes
   (CASSANDRA-3844)
 * make CLI `show schema` to use output stream directly instead
   of StringBuilder (CASSANDRA-3842)
 * remove the wait on hint future during write (CASSANDRA-3870)
 * (cqlsh) ignore missing CfDef opts (CASSANDRA-3933)
 * (cqlsh) look for cqlshlib relative to realpath (CASSANDRA-3767)
 * Fix short read protection (CASSANDRA-3934)
 * Make sure infered and actual schema match (CASSANDRA-3371)
 * Fix NPE during HH delivery (CASSANDRA-3677)
 * Don't put boostrapping node in 'hibernate' status (CASSANDRA-3737)
 * Fix double quotes in windows bat files (CASSANDRA-3744)
 * Fix bad validator lookup (CASSANDRA-3789)
 * Fix soft reset in EC2MultiRegionSnitch (CASSANDRA-3835)
 * Don't leave zombie connections with THSHA thrift server (CASSANDRA-3867)
 * (cqlsh) fix deserialization of data (CASSANDRA-3874)
 * Fix removetoken force causing an inconsistent state (CASSANDRA-3876)
 * Fix ahndling of some types with Pig (CASSANDRA-3886)
 * Don't allow to drop the system keyspace (CASSANDRA-3759)
 * Make Pig deletes disabled by default and configurable (CASSANDRA-3628)
Merged from 0.8:
 * (Pig) fix CassandraStorage to use correct comparator in Super ColumnFamily
   case (CASSANDRA-3251)
 * fix thread safety issues in commitlog replay, primarily affecting
   systems with many (100s) of CF definitions (CASSANDRA-3751)
 * Fix relevant tombstone ignored with super columns (CASSANDRA-3875)


1.0.7
 * fix regression in HH page size calculation (CASSANDRA-3624)
 * retry failed stream on IOException (CASSANDRA-3686)
 * allow configuring bloom_filter_fp_chance (CASSANDRA-3497)
 * attempt hint delivery every ten minutes, or when failure detector
   notifies us that a node is back up, whichever comes first.  hint
   handoff throttle delay default changed to 1ms, from 50 (CASSANDRA-3554)
 * add nodetool setstreamthroughput (CASSANDRA-3571)
 * fix assertion when dropping a columnfamily with no sstables (CASSANDRA-3614)
 * more efficient allocation of small bloom filters (CASSANDRA-3618)
 * CLibrary.createHardLinkWithExec() to check for errors (CASSANDRA-3101)
 * Avoid creating empty and non cleaned writer during compaction (CASSANDRA-3616)
 * stop thrift service in shutdown hook so we can quiesce MessagingService
   (CASSANDRA-3335)
 * (CQL) compaction_strategy_options and compression_parameters for
   CREATE COLUMNFAMILY statement (CASSANDRA-3374)
 * Reset min/max compaction threshold when creating size tiered compaction
   strategy (CASSANDRA-3666)
 * Don't ignore IOException during compaction (CASSANDRA-3655)
 * Fix assertion error for CF with gc_grace=0 (CASSANDRA-3579)
 * Shutdown ParallelCompaction reducer executor after use (CASSANDRA-3711)
 * Avoid < 0 value for pending tasks in leveled compaction (CASSANDRA-3693)
 * (Hadoop) Support TimeUUID in Pig CassandraStorage (CASSANDRA-3327)
 * Check schema is ready before continuing boostrapping (CASSANDRA-3629)
 * Catch overflows during parsing of chunk_length_kb (CASSANDRA-3644)
 * Improve stream protocol mismatch errors (CASSANDRA-3652)
 * Avoid multiple thread doing HH to the same target (CASSANDRA-3681)
 * Add JMX property for rp_timeout_in_ms (CASSANDRA-2940)
 * Allow DynamicCompositeType to compare component of different types
   (CASSANDRA-3625)
 * Flush non-cfs backed secondary indexes (CASSANDRA-3659)
 * Secondary Indexes should report memory consumption (CASSANDRA-3155)
 * fix for SelectStatement start/end key are not set correctly
   when a key alias is involved (CASSANDRA-3700)
 * fix CLI `show schema` command insert of an extra comma in
   column_metadata (CASSANDRA-3714)
Merged from 0.8:
 * avoid logging (harmless) exception when GC takes < 1ms (CASSANDRA-3656)
 * prevent new nodes from thinking down nodes are up forever (CASSANDRA-3626)
 * use correct list of replicas for LOCAL_QUORUM reads when read repair
   is disabled (CASSANDRA-3696)
 * block on flush before compacting hints (may prevent OOM) (CASSANDRA-3733)


1.0.6
 * (CQL) fix cqlsh support for replicate_on_write (CASSANDRA-3596)
 * fix adding to leveled manifest after streaming (CASSANDRA-3536)
 * filter out unavailable cipher suites when using encryption (CASSANDRA-3178)
 * (HADOOP) add old-style api support for CFIF and CFRR (CASSANDRA-2799)
 * Support TimeUUIDType column names in Stress.java tool (CASSANDRA-3541)
 * (CQL) INSERT/UPDATE/DELETE/TRUNCATE commands should allow CF names to
   be qualified by keyspace (CASSANDRA-3419)
 * always remove endpoints from delevery queue in HH (CASSANDRA-3546)
 * fix race between cf flush and its 2ndary indexes flush (CASSANDRA-3547)
 * fix potential race in AES when a repair fails (CASSANDRA-3548)
 * fix default value validation usage in CLI SET command (CASSANDRA-3553)
 * Optimize componentsFor method for compaction and startup time
   (CASSANDRA-3532)
 * (CQL) Proper ColumnFamily metadata validation on CREATE COLUMNFAMILY
   (CASSANDRA-3565)
 * fix compression "chunk_length_kb" option to set correct kb value for
   thrift/avro (CASSANDRA-3558)
 * fix missing response during range slice repair (CASSANDRA-3551)
 * 'describe ring' moved from CLI to nodetool and available through JMX (CASSANDRA-3220)
 * add back partitioner to sstable metadata (CASSANDRA-3540)
 * fix NPE in get_count for counters (CASSANDRA-3601)
Merged from 0.8:
 * remove invalid assertion that table was opened before dropping it
   (CASSANDRA-3580)
 * range and index scans now only send requests to enough replicas to
   satisfy requested CL + RR (CASSANDRA-3598)
 * use cannonical host for local node in nodetool info (CASSANDRA-3556)
 * remove nonlocal DC write optimization since it only worked with
   CL.ONE or CL.LOCAL_QUORUM (CASSANDRA-3577, 3585)
 * detect misuses of CounterColumnType (CASSANDRA-3422)
 * turn off string interning in json2sstable, take 2 (CASSANDRA-2189)
 * validate compression parameters on add/update of the ColumnFamily
   (CASSANDRA-3573)
 * Check for 0.0.0.0 is incorrect in CFIF (CASSANDRA-3584)
 * Increase vm.max_map_count in debian packaging (CASSANDRA-3563)
 * gossiper will never add itself to saved endpoints (CASSANDRA-3485)


1.0.5
 * revert CASSANDRA-3407 (see CASSANDRA-3540)
 * fix assertion error while forwarding writes to local nodes (CASSANDRA-3539)


1.0.4
 * fix self-hinting of timed out read repair updates and make hinted handoff
   less prone to OOMing a coordinator (CASSANDRA-3440)
 * expose bloom filter sizes via JMX (CASSANDRA-3495)
 * enforce RP tokens 0..2**127 (CASSANDRA-3501)
 * canonicalize paths exposed through JMX (CASSANDRA-3504)
 * fix "liveSize" stat when sstables are removed (CASSANDRA-3496)
 * add bloom filter FP rates to nodetool cfstats (CASSANDRA-3347)
 * record partitioner in sstable metadata component (CASSANDRA-3407)
 * add new upgradesstables nodetool command (CASSANDRA-3406)
 * skip --debug requirement to see common exceptions in CLI (CASSANDRA-3508)
 * fix incorrect query results due to invalid max timestamp (CASSANDRA-3510)
 * make sstableloader recognize compressed sstables (CASSANDRA-3521)
 * avoids race in OutboundTcpConnection in multi-DC setups (CASSANDRA-3530)
 * use SETLOCAL in cassandra.bat (CASSANDRA-3506)
 * fix ConcurrentModificationException in Table.all() (CASSANDRA-3529)
Merged from 0.8:
 * fix concurrence issue in the FailureDetector (CASSANDRA-3519)
 * fix array out of bounds error in counter shard removal (CASSANDRA-3514)
 * avoid dropping tombstones when they might still be needed to shadow
   data in a different sstable (CASSANDRA-2786)


1.0.3
 * revert name-based query defragmentation aka CASSANDRA-2503 (CASSANDRA-3491)
 * fix invalidate-related test failures (CASSANDRA-3437)
 * add next-gen cqlsh to bin/ (CASSANDRA-3188, 3131, 3493)
 * (CQL) fix handling of rows with no columns (CASSANDRA-3424, 3473)
 * fix querying supercolumns by name returning only a subset of
   subcolumns or old subcolumn versions (CASSANDRA-3446)
 * automatically compute sha1 sum for uncompressed data files (CASSANDRA-3456)
 * fix reading metadata/statistics component for version < h (CASSANDRA-3474)
 * add sstable forward-compatibility (CASSANDRA-3478)
 * report compression ratio in CFSMBean (CASSANDRA-3393)
 * fix incorrect size exception during streaming of counters (CASSANDRA-3481)
 * (CQL) fix for counter decrement syntax (CASSANDRA-3418)
 * Fix race introduced by CASSANDRA-2503 (CASSANDRA-3482)
 * Fix incomplete deletion of delivered hints (CASSANDRA-3466)
 * Avoid rescheduling compactions when no compaction was executed
   (CASSANDRA-3484)
 * fix handling of the chunk_length_kb compression options (CASSANDRA-3492)
Merged from 0.8:
 * fix updating CF row_cache_provider (CASSANDRA-3414)
 * CFMetaData.convertToThrift method to set RowCacheProvider (CASSANDRA-3405)
 * acquire compactionlock during truncate (CASSANDRA-3399)
 * fix displaying cfdef entries for super columnfamilies (CASSANDRA-3415)
 * Make counter shard merging thread safe (CASSANDRA-3178)
 * Revert CASSANDRA-2855
 * Fix bug preventing the use of efficient cross-DC writes (CASSANDRA-3472)
 * `describe ring` command for CLI (CASSANDRA-3220)
 * (Hadoop) skip empty rows when entire row is requested, redux (CASSANDRA-2855)


1.0.2
 * "defragment" rows for name-based queries under STCS (CASSANDRA-2503)
 * Add timing information to cassandra-cli GET/SET/LIST queries (CASSANDRA-3326)
 * Only create one CompressionMetadata object per sstable (CASSANDRA-3427)
 * cleanup usage of StorageService.setMode() (CASSANDRA-3388)
 * Avoid large array allocation for compressed chunk offsets (CASSANDRA-3432)
 * fix DecimalType bytebuffer marshalling (CASSANDRA-3421)
 * fix bug that caused first column in per row indexes to be ignored
   (CASSANDRA-3441)
 * add JMX call to clean (failed) repair sessions (CASSANDRA-3316)
 * fix sstableloader reference acquisition bug (CASSANDRA-3438)
 * fix estimated row size regression (CASSANDRA-3451)
 * make sure we don't return more columns than asked (CASSANDRA-3303, 3395)
Merged from 0.8:
 * acquire compactionlock during truncate (CASSANDRA-3399)
 * fix displaying cfdef entries for super columnfamilies (CASSANDRA-3415)


1.0.1
 * acquire references during index build to prevent delete problems
   on Windows (CASSANDRA-3314)
 * describe_ring should include datacenter/topology information (CASSANDRA-2882)
 * Thrift sockets are not properly buffered (CASSANDRA-3261)
 * performance improvement for bytebufferutil compare function (CASSANDRA-3286)
 * add system.versions ColumnFamily (CASSANDRA-3140)
 * reduce network copies (CASSANDRA-3333, 3373)
 * limit nodetool to 32MB of heap (CASSANDRA-3124)
 * (CQL) update parser to accept "timestamp" instead of "date" (CASSANDRA-3149)
 * Fix CLI `show schema` to include "compression_options" (CASSANDRA-3368)
 * Snapshot to include manifest under LeveledCompactionStrategy (CASSANDRA-3359)
 * (CQL) SELECT query should allow CF name to be qualified by keyspace (CASSANDRA-3130)
 * (CQL) Fix internal application error specifying 'using consistency ...'
   in lower case (CASSANDRA-3366)
 * fix Deflate compression when compression actually makes the data bigger
   (CASSANDRA-3370)
 * optimize UUIDGen to avoid lock contention on InetAddress.getLocalHost
   (CASSANDRA-3387)
 * tolerate index being dropped mid-mutation (CASSANDRA-3334, 3313)
 * CompactionManager is now responsible for checking for new candidates
   post-task execution, enabling more consistent leveled compaction
   (CASSANDRA-3391)
 * Cache HSHA threads (CASSANDRA-3372)
 * use CF/KS names as snapshot prefix for drop + truncate operations
   (CASSANDRA-2997)
 * Break bloom filters up to avoid heap fragmentation (CASSANDRA-2466)
 * fix cassandra hanging on jsvc stop (CASSANDRA-3302)
 * Avoid leveled compaction getting blocked on errors (CASSANDRA-3408)
 * Make reloading the compaction strategy safe (CASSANDRA-3409)
 * ignore 0.8 hints even if compaction begins before we try to purge
   them (CASSANDRA-3385)
 * remove procrun (bin\daemon) from Cassandra source tree and
   artifacts (CASSANDRA-3331)
 * make cassandra compile under JDK7 (CASSANDRA-3275)
 * remove dependency of clientutil.jar to FBUtilities (CASSANDRA-3299)
 * avoid truncation errors by using long math on long values (CASSANDRA-3364)
 * avoid clock drift on some Windows machine (CASSANDRA-3375)
 * display cache provider in cli 'describe keyspace' command (CASSANDRA-3384)
 * fix incomplete topology information in describe_ring (CASSANDRA-3403)
 * expire dead gossip states based on time (CASSANDRA-2961)
 * improve CompactionTask extensibility (CASSANDRA-3330)
 * Allow one leveled compaction task to kick off another (CASSANDRA-3363)
 * allow encryption only between datacenters (CASSANDRA-2802)
Merged from 0.8:
 * fix truncate allowing data to be replayed post-restart (CASSANDRA-3297)
 * make iwriter final in IndexWriter to avoid NPE (CASSANDRA-2863)
 * (CQL) update grammar to require key clause in DELETE statement
   (CASSANDRA-3349)
 * (CQL) allow numeric keyspace names in USE statement (CASSANDRA-3350)
 * (Hadoop) skip empty rows when slicing the entire row (CASSANDRA-2855)
 * Fix handling of tombstone by SSTableExport/Import (CASSANDRA-3357)
 * fix ColumnIndexer to use long offsets (CASSANDRA-3358)
 * Improved CLI exceptions (CASSANDRA-3312)
 * Fix handling of tombstone by SSTableExport/Import (CASSANDRA-3357)
 * Only count compaction as active (for throttling) when they have
   successfully acquired the compaction lock (CASSANDRA-3344)
 * Display CLI version string on startup (CASSANDRA-3196)
 * (Hadoop) make CFIF try rpc_address or fallback to listen_address
   (CASSANDRA-3214)
 * (Hadoop) accept comma delimited lists of initial thrift connections
   (CASSANDRA-3185)
 * ColumnFamily min_compaction_threshold should be >= 2 (CASSANDRA-3342)
 * (Pig) add 0.8+ types and key validation type in schema (CASSANDRA-3280)
 * Fix completely removing column metadata using CLI (CASSANDRA-3126)
 * CLI `describe cluster;` output should be on separate lines for separate versions
   (CASSANDRA-3170)
 * fix changing durable_writes keyspace option during CF creation
   (CASSANDRA-3292)
 * avoid locking on update when no indexes are involved (CASSANDRA-3386)
 * fix assertionError during repair with ordered partitioners (CASSANDRA-3369)
 * correctly serialize key_validation_class for avro (CASSANDRA-3391)
 * don't expire counter tombstone after streaming (CASSANDRA-3394)
 * prevent nodes that failed to join from hanging around forever
   (CASSANDRA-3351)
 * remove incorrect optimization from slice read path (CASSANDRA-3390)
 * Fix race in AntiEntropyService (CASSANDRA-3400)


1.0.0-final
 * close scrubbed sstable fd before deleting it (CASSANDRA-3318)
 * fix bug preventing obsolete commitlog segments from being removed
   (CASSANDRA-3269)
 * tolerate whitespace in seed CDL (CASSANDRA-3263)
 * Change default heap thresholds to max(min(1/2 ram, 1G), min(1/4 ram, 8GB))
   (CASSANDRA-3295)
 * Fix broken CompressedRandomAccessReaderTest (CASSANDRA-3298)
 * (CQL) fix type information returned for wildcard queries (CASSANDRA-3311)
 * add estimated tasks to LeveledCompactionStrategy (CASSANDRA-3322)
 * avoid including compaction cache-warming in keycache stats (CASSANDRA-3325)
 * run compaction and hinted handoff threads at MIN_PRIORITY (CASSANDRA-3308)
 * default hsha thrift server to cpu core count in rpc pool (CASSANDRA-3329)
 * add bin\daemon to binary tarball for Windows service (CASSANDRA-3331)
 * Fix places where uncompressed size of sstables was use in place of the
   compressed one (CASSANDRA-3338)
 * Fix hsha thrift server (CASSANDRA-3346)
 * Make sure repair only stream needed sstables (CASSANDRA-3345)


1.0.0-rc2
 * Log a meaningful warning when a node receives a message for a repair session
   that doesn't exist anymore (CASSANDRA-3256)
 * test for NUMA policy support as well as numactl presence (CASSANDRA-3245)
 * Fix FD leak when internode encryption is enabled (CASSANDRA-3257)
 * Remove incorrect assertion in mergeIterator (CASSANDRA-3260)
 * FBUtilities.hexToBytes(String) to throw NumberFormatException when string
   contains non-hex characters (CASSANDRA-3231)
 * Keep SimpleSnitch proximity ordering unchanged from what the Strategy
   generates, as intended (CASSANDRA-3262)
 * remove Scrub from compactionstats when finished (CASSANDRA-3255)
 * fix counter entry in jdbc TypesMap (CASSANDRA-3268)
 * fix full queue scenario for ParallelCompactionIterator (CASSANDRA-3270)
 * fix bootstrap process (CASSANDRA-3285)
 * don't try delivering hints if when there isn't any (CASSANDRA-3176)
 * CLI documentation change for ColumnFamily `compression_options` (CASSANDRA-3282)
 * ignore any CF ids sent by client for adding CF/KS (CASSANDRA-3288)
 * remove obsolete hints on first startup (CASSANDRA-3291)
 * use correct ISortedColumns for time-optimized reads (CASSANDRA-3289)
 * Evict gossip state immediately when a token is taken over by a new IP
   (CASSANDRA-3259)


1.0.0-rc1
 * Update CQL to generate microsecond timestamps by default (CASSANDRA-3227)
 * Fix counting CFMetadata towards Memtable liveRatio (CASSANDRA-3023)
 * Kill server on wrapped OOME such as from FileChannel.map (CASSANDRA-3201)
 * remove unnecessary copy when adding to row cache (CASSANDRA-3223)
 * Log message when a full repair operation completes (CASSANDRA-3207)
 * Fix streamOutSession keeping sstables references forever if the remote end
   dies (CASSANDRA-3216)
 * Remove dynamic_snitch boolean from example configuration (defaulting to
   true) and set default badness threshold to 0.1 (CASSANDRA-3229)
 * Base choice of random or "balanced" token on bootstrap on whether
   schema definitions were found (CASSANDRA-3219)
 * Fixes for LeveledCompactionStrategy score computation, prioritization,
   scheduling, and performance (CASSANDRA-3224, 3234)
 * parallelize sstable open at server startup (CASSANDRA-2988)
 * fix handling of exceptions writing to OutboundTcpConnection (CASSANDRA-3235)
 * Allow using quotes in "USE <keyspace>;" CLI command (CASSANDRA-3208)
 * Don't allow any cache loading exceptions to halt startup (CASSANDRA-3218)
 * Fix sstableloader --ignores option (CASSANDRA-3247)
 * File descriptor limit increased in packaging (CASSANDRA-3206)
 * Fix deadlock in commit log during flush (CASSANDRA-3253)


1.0.0-beta1
 * removed binarymemtable (CASSANDRA-2692)
 * add commitlog_total_space_in_mb to prevent fragmented logs (CASSANDRA-2427)
 * removed commitlog_rotation_threshold_in_mb configuration (CASSANDRA-2771)
 * make AbstractBounds.normalize de-overlapp overlapping ranges (CASSANDRA-2641)
 * replace CollatingIterator, ReducingIterator with MergeIterator
   (CASSANDRA-2062)
 * Fixed the ability to set compaction strategy in cli using create column
   family command (CASSANDRA-2778)
 * clean up tmp files after failed compaction (CASSANDRA-2468)
 * restrict repair streaming to specific columnfamilies (CASSANDRA-2280)
 * don't bother persisting columns shadowed by a row tombstone (CASSANDRA-2589)
 * reset CF and SC deletion times after gc_grace (CASSANDRA-2317)
 * optimize away seek when compacting wide rows (CASSANDRA-2879)
 * single-pass streaming (CASSANDRA-2677, 2906, 2916, 3003)
 * use reference counting for deleting sstables instead of relying on GC
   (CASSANDRA-2521, 3179)
 * store hints as serialized mutations instead of pointers to data row
   (CASSANDRA-2045)
 * store hints in the coordinator node instead of in the closest replica
   (CASSANDRA-2914)
 * add row_cache_keys_to_save CF option (CASSANDRA-1966)
 * check column family validity in nodetool repair (CASSANDRA-2933)
 * use lazy initialization instead of class initialization in NodeId
   (CASSANDRA-2953)
 * add paging to get_count (CASSANDRA-2894)
 * fix "short reads" in [multi]get (CASSANDRA-2643, 3157, 3192)
 * add optional compression for sstables (CASSANDRA-47, 2994, 3001, 3128)
 * add scheduler JMX metrics (CASSANDRA-2962)
 * add block level checksum for compressed data (CASSANDRA-1717)
 * make column family backed column map pluggable and introduce unsynchronized
   ArrayList backed one to speedup reads (CASSANDRA-2843, 3165, 3205)
 * refactoring of the secondary index api (CASSANDRA-2982)
 * make CL > ONE reads wait for digest reconciliation before returning
   (CASSANDRA-2494)
 * fix missing logging for some exceptions (CASSANDRA-2061)
 * refactor and optimize ColumnFamilyStore.files(...) and Descriptor.fromFilename(String)
   and few other places responsible for work with SSTable files (CASSANDRA-3040)
 * Stop reading from sstables once we know we have the most recent columns,
   for query-by-name requests (CASSANDRA-2498)
 * Add query-by-column mode to stress.java (CASSANDRA-3064)
 * Add "install" command to cassandra.bat (CASSANDRA-292)
 * clean up KSMetadata, CFMetadata from unnecessary
   Thrift<->Avro conversion methods (CASSANDRA-3032)
 * Add timeouts to client request schedulers (CASSANDRA-3079, 3096)
 * Cli to use hashes rather than array of hashes for strategy options (CASSANDRA-3081)
 * LeveledCompactionStrategy (CASSANDRA-1608, 3085, 3110, 3087, 3145, 3154, 3182)
 * Improvements of the CLI `describe` command (CASSANDRA-2630)
 * reduce window where dropped CF sstables may not be deleted (CASSANDRA-2942)
 * Expose gossip/FD info to JMX (CASSANDRA-2806)
 * Fix streaming over SSL when compressed SSTable involved (CASSANDRA-3051)
 * Add support for pluggable secondary index implementations (CASSANDRA-3078)
 * remove compaction_thread_priority setting (CASSANDRA-3104)
 * generate hints for replicas that timeout, not just replicas that are known
   to be down before starting (CASSANDRA-2034)
 * Add throttling for internode streaming (CASSANDRA-3080)
 * make the repair of a range repair all replica (CASSANDRA-2610, 3194)
 * expose the ability to repair the first range (as returned by the
   partitioner) of a node (CASSANDRA-2606)
 * Streams Compression (CASSANDRA-3015)
 * add ability to use multiple threads during a single compaction
   (CASSANDRA-2901)
 * make AbstractBounds.normalize support overlapping ranges (CASSANDRA-2641)
 * fix of the CQL count() behavior (CASSANDRA-3068)
 * use TreeMap backed column families for the SSTable simple writers
   (CASSANDRA-3148)
 * fix inconsistency of the CLI syntax when {} should be used instead of [{}]
   (CASSANDRA-3119)
 * rename CQL type names to match expected SQL behavior (CASSANDRA-3149, 3031)
 * Arena-based allocation for memtables (CASSANDRA-2252, 3162, 3163, 3168)
 * Default RR chance to 0.1 (CASSANDRA-3169)
 * Add RowLevel support to secondary index API (CASSANDRA-3147)
 * Make SerializingCacheProvider the default if JNA is available (CASSANDRA-3183)
 * Fix backwards compatibilty for CQL memtable properties (CASSANDRA-3190)
 * Add five-minute delay before starting compactions on a restarted server
   (CASSANDRA-3181)
 * Reduce copies done for intra-host messages (CASSANDRA-1788, 3144)
 * support of compaction strategy option for stress.java (CASSANDRA-3204)
 * make memtable throughput and column count thresholds no-ops (CASSANDRA-2449)
 * Return schema information along with the resultSet in CQL (CASSANDRA-2734)
 * Add new DecimalType (CASSANDRA-2883)
 * Fix assertion error in RowRepairResolver (CASSANDRA-3156)
 * Reduce unnecessary high buffer sizes (CASSANDRA-3171)
 * Pluggable compaction strategy (CASSANDRA-1610)
 * Add new broadcast_address config option (CASSANDRA-2491)


0.8.7
 * Kill server on wrapped OOME such as from FileChannel.map (CASSANDRA-3201)
 * Allow using quotes in "USE <keyspace>;" CLI command (CASSANDRA-3208)
 * Log message when a full repair operation completes (CASSANDRA-3207)
 * Don't allow any cache loading exceptions to halt startup (CASSANDRA-3218)
 * Fix sstableloader --ignores option (CASSANDRA-3247)
 * File descriptor limit increased in packaging (CASSANDRA-3206)
 * Log a meaningfull warning when a node receive a message for a repair session
   that doesn't exist anymore (CASSANDRA-3256)
 * Fix FD leak when internode encryption is enabled (CASSANDRA-3257)
 * FBUtilities.hexToBytes(String) to throw NumberFormatException when string
   contains non-hex characters (CASSANDRA-3231)
 * Keep SimpleSnitch proximity ordering unchanged from what the Strategy
   generates, as intended (CASSANDRA-3262)
 * remove Scrub from compactionstats when finished (CASSANDRA-3255)
 * Fix tool .bat files when CASSANDRA_HOME contains spaces (CASSANDRA-3258)
 * Force flush of status table when removing/updating token (CASSANDRA-3243)
 * Evict gossip state immediately when a token is taken over by a new IP (CASSANDRA-3259)
 * Fix bug where the failure detector can take too long to mark a host
   down (CASSANDRA-3273)
 * (Hadoop) allow wrapping ranges in queries (CASSANDRA-3137)
 * (Hadoop) check all interfaces for a match with split location
   before falling back to random replica (CASSANDRA-3211)
 * (Hadoop) Make Pig storage handle implements LoadMetadata (CASSANDRA-2777)
 * (Hadoop) Fix exception during PIG 'dump' (CASSANDRA-2810)
 * Fix stress COUNTER_GET option (CASSANDRA-3301)
 * Fix missing fields in CLI `show schema` output (CASSANDRA-3304)
 * Nodetool no longer leaks threads and closes JMX connections (CASSANDRA-3309)
 * fix truncate allowing data to be replayed post-restart (CASSANDRA-3297)
 * Move SimpleAuthority and SimpleAuthenticator to examples (CASSANDRA-2922)
 * Fix handling of tombstone by SSTableExport/Import (CASSANDRA-3357)
 * Fix transposition in cfHistograms (CASSANDRA-3222)
 * Allow using number as DC name when creating keyspace in CQL (CASSANDRA-3239)
 * Force flush of system table after updating/removing a token (CASSANDRA-3243)


0.8.6
 * revert CASSANDRA-2388
 * change TokenRange.endpoints back to listen/broadcast address to match
   pre-1777 behavior, and add TokenRange.rpc_endpoints instead (CASSANDRA-3187)
 * avoid trying to watch cassandra-topology.properties when loaded from jar
   (CASSANDRA-3138)
 * prevent users from creating keyspaces with LocalStrategy replication
   (CASSANDRA-3139)
 * fix CLI `show schema;` to output correct keyspace definition statement
   (CASSANDRA-3129)
 * CustomTThreadPoolServer to log TTransportException at DEBUG level
   (CASSANDRA-3142)
 * allow topology sort to work with non-unique rack names between
   datacenters (CASSANDRA-3152)
 * Improve caching of same-version Messages on digest and repair paths
   (CASSANDRA-3158)
 * Randomize choice of first replica for counter increment (CASSANDRA-2890)
 * Fix using read_repair_chance instead of merge_shard_change (CASSANDRA-3202)
 * Avoid streaming data to nodes that already have it, on move as well as
   decommission (CASSANDRA-3041)
 * Fix divide by zero error in GCInspector (CASSANDRA-3164)
 * allow quoting of the ColumnFamily name in CLI `create column family`
   statement (CASSANDRA-3195)
 * Fix rolling upgrade from 0.7 to 0.8 problem (CASSANDRA-3166)
 * Accomodate missing encryption_options in IncomingTcpConnection.stream
   (CASSANDRA-3212)


0.8.5
 * fix NPE when encryption_options is unspecified (CASSANDRA-3007)
 * include column name in validation failure exceptions (CASSANDRA-2849)
 * make sure truncate clears out the commitlog so replay won't re-
   populate with truncated data (CASSANDRA-2950)
 * fix NPE when debug logging is enabled and dropped CF is present
   in a commitlog segment (CASSANDRA-3021)
 * fix cassandra.bat when CASSANDRA_HOME contains spaces (CASSANDRA-2952)
 * fix to SSTableSimpleUnsortedWriter bufferSize calculation (CASSANDRA-3027)
 * make cleanup and normal compaction able to skip empty rows
   (rows containing nothing but expired tombstones) (CASSANDRA-3039)
 * work around native memory leak in com.sun.management.GarbageCollectorMXBean
   (CASSANDRA-2868)
 * validate that column names in column_metadata are not equal to key_alias
   on create/update of the ColumnFamily and CQL 'ALTER' statement (CASSANDRA-3036)
 * return an InvalidRequestException if an indexed column is assigned
   a value larger than 64KB (CASSANDRA-3057)
 * fix of numeric-only and string column names handling in CLI "drop index"
   (CASSANDRA-3054)
 * prune index scan resultset back to original request for lazy
   resultset expansion case (CASSANDRA-2964)
 * (Hadoop) fail jobs when Cassandra node has failed but TaskTracker
   has not (CASSANDRA-2388)
 * fix dynamic snitch ignoring nodes when read_repair_chance is zero
   (CASSANDRA-2662)
 * avoid retaining references to dropped CFS objects in
   CompactionManager.estimatedCompactions (CASSANDRA-2708)
 * expose rpc timeouts per host in MessagingServiceMBean (CASSANDRA-2941)
 * avoid including cwd in classpath for deb and rpm packages (CASSANDRA-2881)
 * remove gossip state when a new IP takes over a token (CASSANDRA-3071)
 * allow sstable2json to work on index sstable files (CASSANDRA-3059)
 * always hint counters (CASSANDRA-3099)
 * fix log4j initialization in EmbeddedCassandraService (CASSANDRA-2857)
 * remove gossip state when a new IP takes over a token (CASSANDRA-3071)
 * work around native memory leak in com.sun.management.GarbageCollectorMXBean
    (CASSANDRA-2868)
 * fix UnavailableException with writes at CL.EACH_QUORM (CASSANDRA-3084)
 * fix parsing of the Keyspace and ColumnFamily names in numeric
   and string representations in CLI (CASSANDRA-3075)
 * fix corner cases in Range.differenceToFetch (CASSANDRA-3084)
 * fix ip address String representation in the ring cache (CASSANDRA-3044)
 * fix ring cache compatibility when mixing pre-0.8.4 nodes with post-
   in the same cluster (CASSANDRA-3023)
 * make repair report failure when a node participating dies (instead of
   hanging forever) (CASSANDRA-2433)
 * fix handling of the empty byte buffer by ReversedType (CASSANDRA-3111)
 * Add validation that Keyspace names are case-insensitively unique (CASSANDRA-3066)
 * catch invalid key_validation_class before instantiating UpdateColumnFamily (CASSANDRA-3102)
 * make Range and Bounds objects client-safe (CASSANDRA-3108)
 * optionally skip log4j configuration (CASSANDRA-3061)
 * bundle sstableloader with the debian package (CASSANDRA-3113)
 * don't try to build secondary indexes when there is none (CASSANDRA-3123)
 * improve SSTableSimpleUnsortedWriter speed for large rows (CASSANDRA-3122)
 * handle keyspace arguments correctly in nodetool snapshot (CASSANDRA-3038)
 * Fix SSTableImportTest on windows (CASSANDRA-3043)
 * expose compactionThroughputMbPerSec through JMX (CASSANDRA-3117)
 * log keyspace and CF of large rows being compacted


0.8.4
 * change TokenRing.endpoints to be a list of rpc addresses instead of
   listen/broadcast addresses (CASSANDRA-1777)
 * include files-to-be-streamed in StreamInSession.getSources (CASSANDRA-2972)
 * use JAVA env var in cassandra-env.sh (CASSANDRA-2785, 2992)
 * avoid doing read for no-op replicate-on-write at CL=1 (CASSANDRA-2892)
 * refuse counter write for CL.ANY (CASSANDRA-2990)
 * switch back to only logging recent dropped messages (CASSANDRA-3004)
 * always deserialize RowMutation for counters (CASSANDRA-3006)
 * ignore saved replication_factor strategy_option for NTS (CASSANDRA-3011)
 * make sure pre-truncate CL segments are discarded (CASSANDRA-2950)


0.8.3
 * add ability to drop local reads/writes that are going to timeout
   (CASSANDRA-2943)
 * revamp token removal process, keep gossip states for 3 days (CASSANDRA-2496)
 * don't accept extra args for 0-arg nodetool commands (CASSANDRA-2740)
 * log unavailableexception details at debug level (CASSANDRA-2856)
 * expose data_dir though jmx (CASSANDRA-2770)
 * don't include tmp files as sstable when create cfs (CASSANDRA-2929)
 * log Java classpath on startup (CASSANDRA-2895)
 * keep gossipped version in sync with actual on migration coordinator
   (CASSANDRA-2946)
 * use lazy initialization instead of class initialization in NodeId
   (CASSANDRA-2953)
 * check column family validity in nodetool repair (CASSANDRA-2933)
 * speedup bytes to hex conversions dramatically (CASSANDRA-2850)
 * Flush memtables on shutdown when durable writes are disabled
   (CASSANDRA-2958)
 * improved POSIX compatibility of start scripts (CASsANDRA-2965)
 * add counter support to Hadoop InputFormat (CASSANDRA-2981)
 * fix bug where dirty commitlog segments were removed (and avoid keeping
   segments with no post-flush activity permanently dirty) (CASSANDRA-2829)
 * fix throwing exception with batch mutation of counter super columns
   (CASSANDRA-2949)
 * ignore system tables during repair (CASSANDRA-2979)
 * throw exception when NTS is given replication_factor as an option
   (CASSANDRA-2960)
 * fix assertion error during compaction of counter CFs (CASSANDRA-2968)
 * avoid trying to create index names, when no index exists (CASSANDRA-2867)
 * don't sample the system table when choosing a bootstrap token
   (CASSANDRA-2825)
 * gossiper notifies of local state changes (CASSANDRA-2948)
 * add asynchronous and half-sync/half-async (hsha) thrift servers
   (CASSANDRA-1405)
 * fix potential use of free'd native memory in SerializingCache
   (CASSANDRA-2951)
 * prune index scan resultset back to original request for lazy
   resultset expansion case (CASSANDRA-2964)
 * (Hadoop) fail jobs when Cassandra node has failed but TaskTracker
    has not (CASSANDRA-2388)


0.8.2
 * CQL:
   - include only one row per unique key for IN queries (CASSANDRA-2717)
   - respect client timestamp on full row deletions (CASSANDRA-2912)
 * improve thread-safety in StreamOutSession (CASSANDRA-2792)
 * allow deleting a row and updating indexed columns in it in the
   same mutation (CASSANDRA-2773)
 * Expose number of threads blocked on submitting memtable to flush
   in JMX (CASSANDRA-2817)
 * add ability to return "endpoints" to nodetool (CASSANDRA-2776)
 * Add support for multiple (comma-delimited) coordinator addresses
   to ColumnFamilyInputFormat (CASSANDRA-2807)
 * fix potential NPE while scheduling read repair for range slice
   (CASSANDRA-2823)
 * Fix race in SystemTable.getCurrentLocalNodeId (CASSANDRA-2824)
 * Correctly set default for replicate_on_write (CASSANDRA-2835)
 * improve nodetool compactionstats formatting (CASSANDRA-2844)
 * fix index-building status display (CASSANDRA-2853)
 * fix CLI perpetuating obsolete KsDef.replication_factor (CASSANDRA-2846)
 * improve cli treatment of multiline comments (CASSANDRA-2852)
 * handle row tombstones correctly in EchoedRow (CASSANDRA-2786)
 * add MessagingService.get[Recently]DroppedMessages and
   StorageService.getExceptionCount (CASSANDRA-2804)
 * fix possibility of spurious UnavailableException for LOCAL_QUORUM
   reads with dynamic snitch + read repair disabled (CASSANDRA-2870)
 * add ant-optional as dependence for the debian package (CASSANDRA-2164)
 * add option to specify limit for get_slice in the CLI (CASSANDRA-2646)
 * decrease HH page size (CASSANDRA-2832)
 * reset cli keyspace after dropping the current one (CASSANDRA-2763)
 * add KeyRange option to Hadoop inputformat (CASSANDRA-1125)
 * fix protocol versioning (CASSANDRA-2818, 2860)
 * support spaces in path to log4j configuration (CASSANDRA-2383)
 * avoid including inferred types in CF update (CASSANDRA-2809)
 * fix JMX bulkload call (CASSANDRA-2908)
 * fix updating KS with durable_writes=false (CASSANDRA-2907)
 * add simplified facade to SSTableWriter for bulk loading use
   (CASSANDRA-2911)
 * fix re-using index CF sstable names after drop/recreate (CASSANDRA-2872)
 * prepend CF to default index names (CASSANDRA-2903)
 * fix hint replay (CASSANDRA-2928)
 * Properly synchronize repair's merkle tree computation (CASSANDRA-2816)


0.8.1
 * CQL:
   - support for insert, delete in BATCH (CASSANDRA-2537)
   - support for IN to SELECT, UPDATE (CASSANDRA-2553)
   - timestamp support for INSERT, UPDATE, and BATCH (CASSANDRA-2555)
   - TTL support (CASSANDRA-2476)
   - counter support (CASSANDRA-2473)
   - ALTER COLUMNFAMILY (CASSANDRA-1709)
   - DROP INDEX (CASSANDRA-2617)
   - add SCHEMA/TABLE as aliases for KS/CF (CASSANDRA-2743)
   - server handles wait-for-schema-agreement (CASSANDRA-2756)
   - key alias support (CASSANDRA-2480)
 * add support for comparator parameters and a generic ReverseType
   (CASSANDRA-2355)
 * add CompositeType and DynamicCompositeType (CASSANDRA-2231)
 * optimize batches containing multiple updates to the same row
   (CASSANDRA-2583)
 * adjust hinted handoff page size to avoid OOM with large columns
   (CASSANDRA-2652)
 * mark BRAF buffer invalid post-flush so we don't re-flush partial
   buffers again, especially on CL writes (CASSANDRA-2660)
 * add DROP INDEX support to CLI (CASSANDRA-2616)
 * don't perform HH to client-mode [storageproxy] nodes (CASSANDRA-2668)
 * Improve forceDeserialize/getCompactedRow encapsulation (CASSANDRA-2659)
 * Don't write CounterUpdateColumn to disk in tests (CASSANDRA-2650)
 * Add sstable bulk loading utility (CASSANDRA-1278)
 * avoid replaying hints to dropped columnfamilies (CASSANDRA-2685)
 * add placeholders for missing rows in range query pseudo-RR (CASSANDRA-2680)
 * remove no-op HHOM.renameHints (CASSANDRA-2693)
 * clone super columns to avoid modifying them during flush (CASSANDRA-2675)
 * allow writes to bypass the commitlog for certain keyspaces (CASSANDRA-2683)
 * avoid NPE when bypassing commitlog during memtable flush (CASSANDRA-2781)
 * Added support for making bootstrap retry if nodes flap (CASSANDRA-2644)
 * Added statusthrift to nodetool to report if thrift server is running (CASSANDRA-2722)
 * Fixed rows being cached if they do not exist (CASSANDRA-2723)
 * Support passing tableName and cfName to RowCacheProviders (CASSANDRA-2702)
 * close scrub file handles (CASSANDRA-2669)
 * throttle migration replay (CASSANDRA-2714)
 * optimize column serializer creation (CASSANDRA-2716)
 * Added support for making bootstrap retry if nodes flap (CASSANDRA-2644)
 * Added statusthrift to nodetool to report if thrift server is running
   (CASSANDRA-2722)
 * Fixed rows being cached if they do not exist (CASSANDRA-2723)
 * fix truncate/compaction race (CASSANDRA-2673)
 * workaround large resultsets causing large allocation retention
   by nio sockets (CASSANDRA-2654)
 * fix nodetool ring use with Ec2Snitch (CASSANDRA-2733)
 * fix removing columns and subcolumns that are supressed by a row or
   supercolumn tombstone during replica resolution (CASSANDRA-2590)
 * support sstable2json against snapshot sstables (CASSANDRA-2386)
 * remove active-pull schema requests (CASSANDRA-2715)
 * avoid marking entire list of sstables as actively being compacted
   in multithreaded compaction (CASSANDRA-2765)
 * seek back after deserializing a row to update cache with (CASSANDRA-2752)
 * avoid skipping rows in scrub for counter column family (CASSANDRA-2759)
 * fix ConcurrentModificationException in repair when dealing with 0.7 node
   (CASSANDRA-2767)
 * use threadsafe collections for StreamInSession (CASSANDRA-2766)
 * avoid infinite loop when creating merkle tree (CASSANDRA-2758)
 * avoids unmarking compacting sstable prematurely in cleanup (CASSANDRA-2769)
 * fix NPE when the commit log is bypassed (CASSANDRA-2718)
 * don't throw an exception in SS.isRPCServerRunning (CASSANDRA-2721)
 * make stress.jar executable (CASSANDRA-2744)
 * add daemon mode to java stress (CASSANDRA-2267)
 * expose the DC and rack of a node through JMX and nodetool ring (CASSANDRA-2531)
 * fix cache mbean getSize (CASSANDRA-2781)
 * Add Date, Float, Double, and Boolean types (CASSANDRA-2530)
 * Add startup flag to renew counter node id (CASSANDRA-2788)
 * add jamm agent to cassandra.bat (CASSANDRA-2787)
 * fix repair hanging if a neighbor has nothing to send (CASSANDRA-2797)
 * purge tombstone even if row is in only one sstable (CASSANDRA-2801)
 * Fix wrong purge of deleted cf during compaction (CASSANDRA-2786)
 * fix race that could result in Hadoop writer failing to throw an
   exception encountered after close() (CASSANDRA-2755)
 * fix scan wrongly throwing assertion error (CASSANDRA-2653)
 * Always use even distribution for merkle tree with RandomPartitionner
   (CASSANDRA-2841)
 * fix describeOwnership for OPP (CASSANDRA-2800)
 * ensure that string tokens do not contain commas (CASSANDRA-2762)


0.8.0-final
 * fix CQL grammar warning and cqlsh regression from CASSANDRA-2622
 * add ant generate-cql-html target (CASSANDRA-2526)
 * update CQL consistency levels (CASSANDRA-2566)
 * debian packaging fixes (CASSANDRA-2481, 2647)
 * fix UUIDType, IntegerType for direct buffers (CASSANDRA-2682, 2684)
 * switch to native Thrift for Hadoop map/reduce (CASSANDRA-2667)
 * fix StackOverflowError when building from eclipse (CASSANDRA-2687)
 * only provide replication_factor to strategy_options "help" for
   SimpleStrategy, OldNetworkTopologyStrategy (CASSANDRA-2678, 2713)
 * fix exception adding validators to non-string columns (CASSANDRA-2696)
 * avoid instantiating DatabaseDescriptor in JDBC (CASSANDRA-2694)
 * fix potential stack overflow during compaction (CASSANDRA-2626)
 * clone super columns to avoid modifying them during flush (CASSANDRA-2675)
 * reset underlying iterator in EchoedRow constructor (CASSANDRA-2653)


0.8.0-rc1
 * faster flushes and compaction from fixing excessively pessimistic
   rebuffering in BRAF (CASSANDRA-2581)
 * fix returning null column values in the python cql driver (CASSANDRA-2593)
 * fix merkle tree splitting exiting early (CASSANDRA-2605)
 * snapshot_before_compaction directory name fix (CASSANDRA-2598)
 * Disable compaction throttling during bootstrap (CASSANDRA-2612)
 * fix CQL treatment of > and < operators in range slices (CASSANDRA-2592)
 * fix potential double-application of counter updates on commitlog replay
   by moving replay position from header to sstable metadata (CASSANDRA-2419)
 * JDBC CQL driver exposes getColumn for access to timestamp
 * JDBC ResultSetMetadata properties added to AbstractType
 * r/m clustertool (CASSANDRA-2607)
 * add support for presenting row key as a column in CQL result sets
   (CASSANDRA-2622)
 * Don't allow {LOCAL|EACH}_QUORUM unless strategy is NTS (CASSANDRA-2627)
 * validate keyspace strategy_options during CQL create (CASSANDRA-2624)
 * fix empty Result with secondary index when limit=1 (CASSANDRA-2628)
 * Fix regression where bootstrapping a node with no schema fails
   (CASSANDRA-2625)
 * Allow removing LocationInfo sstables (CASSANDRA-2632)
 * avoid attempting to replay mutations from dropped keyspaces (CASSANDRA-2631)
 * avoid using cached position of a key when GT is requested (CASSANDRA-2633)
 * fix counting bloom filter true positives (CASSANDRA-2637)
 * initialize local ep state prior to gossip startup if needed (CASSANDRA-2638)
 * fix counter increment lost after restart (CASSANDRA-2642)
 * add quote-escaping via backslash to CLI (CASSANDRA-2623)
 * fix pig example script (CASSANDRA-2487)
 * fix dynamic snitch race in adding latencies (CASSANDRA-2618)
 * Start/stop cassandra after more important services such as mdadm in
   debian packaging (CASSANDRA-2481)


0.8.0-beta2
 * fix NPE compacting index CFs (CASSANDRA-2528)
 * Remove checking all column families on startup for compaction candidates
   (CASSANDRA-2444)
 * validate CQL create keyspace options (CASSANDRA-2525)
 * fix nodetool setcompactionthroughput (CASSANDRA-2550)
 * move	gossip heartbeat back to its own thread (CASSANDRA-2554)
 * validate cql TRUNCATE columnfamily before truncating (CASSANDRA-2570)
 * fix batch_mutate for mixed standard-counter mutations (CASSANDRA-2457)
 * disallow making schema changes to system keyspace (CASSANDRA-2563)
 * fix sending mutation messages multiple times (CASSANDRA-2557)
 * fix incorrect use of NBHM.size in ReadCallback that could cause
   reads to time out even when responses were received (CASSANDRA-2552)
 * trigger read repair correctly for LOCAL_QUORUM reads (CASSANDRA-2556)
 * Allow configuring the number of compaction thread (CASSANDRA-2558)
 * forceUserDefinedCompaction will attempt to compact what it is given
   even if the pessimistic estimate is that there is not enough disk space;
   automatic compactions will only compact 2 or more sstables (CASSANDRA-2575)
 * refuse to apply migrations with older timestamps than the current
   schema (CASSANDRA-2536)
 * remove unframed Thrift transport option
 * include indexes in snapshots (CASSANDRA-2596)
 * improve ignoring of obsolete mutations in index maintenance (CASSANDRA-2401)
 * recognize attempt to drop just the index while leaving the column
   definition alone (CASSANDRA-2619)


0.8.0-beta1
 * remove Avro RPC support (CASSANDRA-926)
 * support for columns that act as incr/decr counters
   (CASSANDRA-1072, 1937, 1944, 1936, 2101, 2093, 2288, 2105, 2384, 2236, 2342,
   2454)
 * CQL (CASSANDRA-1703, 1704, 1705, 1706, 1707, 1708, 1710, 1711, 1940,
   2124, 2302, 2277, 2493)
 * avoid double RowMutation serialization on write path (CASSANDRA-1800)
 * make NetworkTopologyStrategy the default (CASSANDRA-1960)
 * configurable internode encryption (CASSANDRA-1567, 2152)
 * human readable column names in sstable2json output (CASSANDRA-1933)
 * change default JMX port to 7199 (CASSANDRA-2027)
 * backwards compatible internal messaging (CASSANDRA-1015)
 * atomic switch of memtables and sstables (CASSANDRA-2284)
 * add pluggable SeedProvider (CASSANDRA-1669)
 * Fix clustertool to not throw exception when calling get_endpoints (CASSANDRA-2437)
 * upgrade to thrift 0.6 (CASSANDRA-2412)
 * repair works on a token range instead of full ring (CASSANDRA-2324)
 * purge tombstones from row cache (CASSANDRA-2305)
 * push replication_factor into strategy_options (CASSANDRA-1263)
 * give snapshots the same name on each node (CASSANDRA-1791)
 * remove "nodetool loadbalance" (CASSANDRA-2448)
 * multithreaded compaction (CASSANDRA-2191)
 * compaction throttling (CASSANDRA-2156)
 * add key type information and alias (CASSANDRA-2311, 2396)
 * cli no longer divides read_repair_chance by 100 (CASSANDRA-2458)
 * made CompactionInfo.getTaskType return an enum (CASSANDRA-2482)
 * add a server-wide cap on measured memtable memory usage and aggressively
   flush to keep under that threshold (CASSANDRA-2006)
 * add unified UUIDType (CASSANDRA-2233)
 * add off-heap row cache support (CASSANDRA-1969)


0.7.5
 * improvements/fixes to PIG driver (CASSANDRA-1618, CASSANDRA-2387,
   CASSANDRA-2465, CASSANDRA-2484)
 * validate index names (CASSANDRA-1761)
 * reduce contention on Table.flusherLock (CASSANDRA-1954)
 * try harder to detect failures during streaming, cleaning up temporary
   files more reliably (CASSANDRA-2088)
 * shut down server for OOM on a Thrift thread (CASSANDRA-2269)
 * fix tombstone handling in repair and sstable2json (CASSANDRA-2279)
 * preserve version when streaming data from old sstables (CASSANDRA-2283)
 * don't start repair if a neighboring node is marked as dead (CASSANDRA-2290)
 * purge tombstones from row cache (CASSANDRA-2305)
 * Avoid seeking when sstable2json exports the entire file (CASSANDRA-2318)
 * clear Built flag in system table when dropping an index (CASSANDRA-2320)
 * don't allow arbitrary argument for stress.java (CASSANDRA-2323)
 * validate values for index predicates in get_indexed_slice (CASSANDRA-2328)
 * queue secondary indexes for flush before the parent (CASSANDRA-2330)
 * allow job configuration to set the CL used in Hadoop jobs (CASSANDRA-2331)
 * add memtable_flush_queue_size defaulting to 4 (CASSANDRA-2333)
 * Allow overriding of initial_token, storage_port and rpc_port from system
   properties (CASSANDRA-2343)
 * fix comparator used for non-indexed secondary expressions in index scan
   (CASSANDRA-2347)
 * ensure size calculation and write phase of large-row compaction use
   the same threshold for TTL expiration (CASSANDRA-2349)
 * fix race when iterating CFs during add/drop (CASSANDRA-2350)
 * add ConsistencyLevel command to CLI (CASSANDRA-2354)
 * allow negative numbers in the cli (CASSANDRA-2358)
 * hard code serialVersionUID for tokens class (CASSANDRA-2361)
 * fix potential infinite loop in ByteBufferUtil.inputStream (CASSANDRA-2365)
 * fix encoding bugs in HintedHandoffManager, SystemTable when default
   charset is not UTF8 (CASSANDRA-2367)
 * avoids having removed node reappearing in Gossip (CASSANDRA-2371)
 * fix incorrect truncation of long to int when reading columns via block
   index (CASSANDRA-2376)
 * fix NPE during stream session (CASSANDRA-2377)
 * fix race condition that could leave orphaned data files when dropping CF or
   KS (CASSANDRA-2381)
 * fsync statistics component on write (CASSANDRA-2382)
 * fix duplicate results from CFS.scan (CASSANDRA-2406)
 * add IntegerType to CLI help (CASSANDRA-2414)
 * avoid caching token-only decoratedkeys (CASSANDRA-2416)
 * convert mmap assertion to if/throw so scrub can catch it (CASSANDRA-2417)
 * don't overwrite gc log (CASSANDR-2418)
 * invalidate row cache for streamed row to avoid inconsitencies
   (CASSANDRA-2420)
 * avoid copies in range/index scans (CASSANDRA-2425)
 * make sure we don't wipe data during cleanup if the node has not join
   the ring (CASSANDRA-2428)
 * Try harder to close files after compaction (CASSANDRA-2431)
 * re-set bootstrapped flag after move finishes (CASSANDRA-2435)
 * display validation_class in CLI 'describe keyspace' (CASSANDRA-2442)
 * make cleanup compactions cleanup the row cache (CASSANDRA-2451)
 * add column fields validation to scrub (CASSANDRA-2460)
 * use 64KB flush buffer instead of in_memory_compaction_limit (CASSANDRA-2463)
 * fix backslash substitutions in CLI (CASSANDRA-2492)
 * disable cache saving for system CFS (CASSANDRA-2502)
 * fixes for verifying destination availability under hinted conditions
   so UE can be thrown intead of timing out (CASSANDRA-2514)
 * fix update of validation class in column metadata (CASSANDRA-2512)
 * support LOCAL_QUORUM, EACH_QUORUM CLs outside of NTS (CASSANDRA-2516)
 * preserve version when streaming data from old sstables (CASSANDRA-2283)
 * fix backslash substitutions in CLI (CASSANDRA-2492)
 * count a row deletion as one operation towards memtable threshold
   (CASSANDRA-2519)
 * support LOCAL_QUORUM, EACH_QUORUM CLs outside of NTS (CASSANDRA-2516)


0.7.4
 * add nodetool join command (CASSANDRA-2160)
 * fix secondary indexes on pre-existing or streamed data (CASSANDRA-2244)
 * initialize endpoint in gossiper earlier (CASSANDRA-2228)
 * add ability to write to Cassandra from Pig (CASSANDRA-1828)
 * add rpc_[min|max]_threads (CASSANDRA-2176)
 * add CL.TWO, CL.THREE (CASSANDRA-2013)
 * avoid exporting an un-requested row in sstable2json, when exporting
   a key that does not exist (CASSANDRA-2168)
 * add incremental_backups option (CASSANDRA-1872)
 * add configurable row limit to Pig loadfunc (CASSANDRA-2276)
 * validate column values in batches as well as single-Column inserts
   (CASSANDRA-2259)
 * move sample schema from cassandra.yaml to schema-sample.txt,
   a cli scripts (CASSANDRA-2007)
 * avoid writing empty rows when scrubbing tombstoned rows (CASSANDRA-2296)
 * fix assertion error in range and index scans for CL < ALL
   (CASSANDRA-2282)
 * fix commitlog replay when flush position refers to data that didn't
   get synced before server died (CASSANDRA-2285)
 * fix fd leak in sstable2json with non-mmap'd i/o (CASSANDRA-2304)
 * reduce memory use during streaming of multiple sstables (CASSANDRA-2301)
 * purge tombstoned rows from cache after GCGraceSeconds (CASSANDRA-2305)
 * allow zero replicas in a NTS datacenter (CASSANDRA-1924)
 * make range queries respect snitch for local replicas (CASSANDRA-2286)
 * fix HH delivery when column index is larger than 2GB (CASSANDRA-2297)
 * make 2ary indexes use parent CF flush thresholds during initial build
   (CASSANDRA-2294)
 * update memtable_throughput to be a long (CASSANDRA-2158)


0.7.3
 * Keep endpoint state until aVeryLongTime (CASSANDRA-2115)
 * lower-latency read repair (CASSANDRA-2069)
 * add hinted_handoff_throttle_delay_in_ms option (CASSANDRA-2161)
 * fixes for cache save/load (CASSANDRA-2172, -2174)
 * Handle whole-row deletions in CFOutputFormat (CASSANDRA-2014)
 * Make memtable_flush_writers flush in parallel (CASSANDRA-2178)
 * Add compaction_preheat_key_cache option (CASSANDRA-2175)
 * refactor stress.py to have only one copy of the format string
   used for creating row keys (CASSANDRA-2108)
 * validate index names for \w+ (CASSANDRA-2196)
 * Fix Cassandra cli to respect timeout if schema does not settle
   (CASSANDRA-2187)
 * fix for compaction and cleanup writing old-format data into new-version
   sstable (CASSANDRA-2211, -2216)
 * add nodetool scrub (CASSANDRA-2217, -2240)
 * fix sstable2json large-row pagination (CASSANDRA-2188)
 * fix EOFing on requests for the last bytes in a file (CASSANDRA-2213)
 * fix BufferedRandomAccessFile bugs (CASSANDRA-2218, -2241)
 * check for memtable flush_after_mins exceeded every 10s (CASSANDRA-2183)
 * fix cache saving on Windows (CASSANDRA-2207)
 * add validateSchemaAgreement call + synchronization to schema
   modification operations (CASSANDRA-2222)
 * fix for reversed slice queries on large rows (CASSANDRA-2212)
 * fat clients were writing local data (CASSANDRA-2223)
 * set DEFAULT_MEMTABLE_LIFETIME_IN_MINS to 24h
 * improve detection and cleanup of partially-written sstables
   (CASSANDRA-2206)
 * fix supercolumn de/serialization when subcolumn comparator is different
   from supercolumn's (CASSANDRA-2104)
 * fix starting up on Windows when CASSANDRA_HOME contains whitespace
   (CASSANDRA-2237)
 * add [get|set][row|key]cacheSavePeriod to JMX (CASSANDRA-2100)
 * fix Hadoop ColumnFamilyOutputFormat dropping of mutations
   when batch fills up (CASSANDRA-2255)
 * move file deletions off of scheduledtasks executor (CASSANDRA-2253)


0.7.2
 * copy DecoratedKey.key when inserting into caches to avoid retaining
   a reference to the underlying buffer (CASSANDRA-2102)
 * format subcolumn names with subcomparator (CASSANDRA-2136)
 * fix column bloom filter deserialization (CASSANDRA-2165)


0.7.1
 * refactor MessageDigest creation code. (CASSANDRA-2107)
 * buffer network stack to avoid inefficient small TCP messages while avoiding
   the nagle/delayed ack problem (CASSANDRA-1896)
 * check log4j configuration for changes every 10s (CASSANDRA-1525, 1907)
 * more-efficient cross-DC replication (CASSANDRA-1530, -2051, -2138)
 * avoid polluting page cache with commitlog or sstable writes
   and seq scan operations (CASSANDRA-1470)
 * add RMI authentication options to nodetool (CASSANDRA-1921)
 * make snitches configurable at runtime (CASSANDRA-1374)
 * retry hadoop split requests on connection failure (CASSANDRA-1927)
 * implement describeOwnership for BOP, COPP (CASSANDRA-1928)
 * make read repair behave as expected for ConsistencyLevel > ONE
   (CASSANDRA-982, 2038)
 * distributed test harness (CASSANDRA-1859, 1964)
 * reduce flush lock contention (CASSANDRA-1930)
 * optimize supercolumn deserialization (CASSANDRA-1891)
 * fix CFMetaData.apply to only compare objects of the same class
   (CASSANDRA-1962)
 * allow specifying specific SSTables to compact from JMX (CASSANDRA-1963)
 * fix race condition in MessagingService.targets (CASSANDRA-1959, 2094, 2081)
 * refuse to open sstables from a future version (CASSANDRA-1935)
 * zero-copy reads (CASSANDRA-1714)
 * fix copy bounds for word Text in wordcount demo (CASSANDRA-1993)
 * fixes for contrib/javautils (CASSANDRA-1979)
 * check more frequently for memtable expiration (CASSANDRA-2000)
 * fix writing SSTable column count statistics (CASSANDRA-1976)
 * fix streaming of multiple CFs during bootstrap (CASSANDRA-1992)
 * explicitly set JVM GC new generation size with -Xmn (CASSANDRA-1968)
 * add short options for CLI flags (CASSANDRA-1565)
 * make keyspace argument to "describe keyspace" in CLI optional
   when authenticated to keyspace already (CASSANDRA-2029)
 * added option to specify -Dcassandra.join_ring=false on startup
   to allow "warm spare" nodes or performing JMX maintenance before
   joining the ring (CASSANDRA-526)
 * log migrations at INFO (CASSANDRA-2028)
 * add CLI verbose option in file mode (CASSANDRA-2030)
 * add single-line "--" comments to CLI (CASSANDRA-2032)
 * message serialization tests (CASSANDRA-1923)
 * switch from ivy to maven-ant-tasks (CASSANDRA-2017)
 * CLI attempts to block for new schema to propagate (CASSANDRA-2044)
 * fix potential overflow in nodetool cfstats (CASSANDRA-2057)
 * add JVM shutdownhook to sync commitlog (CASSANDRA-1919)
 * allow nodes to be up without being part of  normal traffic (CASSANDRA-1951)
 * fix CLI "show keyspaces" with null options on NTS (CASSANDRA-2049)
 * fix possible ByteBuffer race conditions (CASSANDRA-2066)
 * reduce garbage generated by MessagingService to prevent load spikes
   (CASSANDRA-2058)
 * fix math in RandomPartitioner.describeOwnership (CASSANDRA-2071)
 * fix deletion of sstable non-data components (CASSANDRA-2059)
 * avoid blocking gossip while deleting handoff hints (CASSANDRA-2073)
 * ignore messages from newer versions, keep track of nodes in gossip
   regardless of version (CASSANDRA-1970)
 * cache writing moved to CompactionManager to reduce i/o contention and
   updated to use non-cache-polluting writes (CASSANDRA-2053)
 * page through large rows when exporting to JSON (CASSANDRA-2041)
 * add flush_largest_memtables_at and reduce_cache_sizes_at options
   (CASSANDRA-2142)
 * add cli 'describe cluster' command (CASSANDRA-2127)
 * add cli support for setting username/password at 'connect' command
   (CASSANDRA-2111)
 * add -D option to Stress.java to allow reading hosts from a file
   (CASSANDRA-2149)
 * bound hints CF throughput between 32M and 256M (CASSANDRA-2148)
 * continue starting when invalid saved cache entries are encountered
   (CASSANDRA-2076)
 * add max_hint_window_in_ms option (CASSANDRA-1459)


0.7.0-final
 * fix offsets to ByteBuffer.get (CASSANDRA-1939)


0.7.0-rc4
 * fix cli crash after backgrounding (CASSANDRA-1875)
 * count timeouts in storageproxy latencies, and include latency
   histograms in StorageProxyMBean (CASSANDRA-1893)
 * fix CLI get recognition of supercolumns (CASSANDRA-1899)
 * enable keepalive on intra-cluster sockets (CASSANDRA-1766)
 * count timeouts towards dynamicsnitch latencies (CASSANDRA-1905)
 * Expose index-building status in JMX + cli schema description
   (CASSANDRA-1871)
 * allow [LOCAL|EACH]_QUORUM to be used with non-NetworkTopology
   replication Strategies
 * increased amount of index locks for faster commitlog replay
 * collect secondary index tombstones immediately (CASSANDRA-1914)
 * revert commitlog changes from #1780 (CASSANDRA-1917)
 * change RandomPartitioner min token to -1 to avoid collision w/
   tokens on actual nodes (CASSANDRA-1901)
 * examine the right nibble when validating TimeUUID (CASSANDRA-1910)
 * include secondary indexes in cleanup (CASSANDRA-1916)
 * CFS.scrubDataDirectories should also cleanup invalid secondary indexes
   (CASSANDRA-1904)
 * ability to disable/enable gossip on nodes to force them down
   (CASSANDRA-1108)


0.7.0-rc3
 * expose getNaturalEndpoints in StorageServiceMBean taking byte[]
   key; RMI cannot serialize ByteBuffer (CASSANDRA-1833)
 * infer org.apache.cassandra.locator for replication strategy classes
   when not otherwise specified
 * validation that generates less garbage (CASSANDRA-1814)
 * add TTL support to CLI (CASSANDRA-1838)
 * cli defaults to bytestype for subcomparator when creating
   column families (CASSANDRA-1835)
 * unregister index MBeans when index is dropped (CASSANDRA-1843)
 * make ByteBufferUtil.clone thread-safe (CASSANDRA-1847)
 * change exception for read requests during bootstrap from
   InvalidRequest to Unavailable (CASSANDRA-1862)
 * respect row-level tombstones post-flush in range scans
   (CASSANDRA-1837)
 * ReadResponseResolver check digests against each other (CASSANDRA-1830)
 * return InvalidRequest when remove of subcolumn without supercolumn
   is requested (CASSANDRA-1866)
 * flush before repair (CASSANDRA-1748)
 * SSTableExport validates key order (CASSANDRA-1884)
 * large row support for SSTableExport (CASSANDRA-1867)
 * Re-cache hot keys post-compaction without hitting disk (CASSANDRA-1878)
 * manage read repair in coordinator instead of data source, to
   provide latency information to dynamic snitch (CASSANDRA-1873)


0.7.0-rc2
 * fix live-column-count of slice ranges including tombstoned supercolumn
   with live subcolumn (CASSANDRA-1591)
 * rename o.a.c.internal.AntientropyStage -> AntiEntropyStage,
   o.a.c.request.Request_responseStage -> RequestResponseStage,
   o.a.c.internal.Internal_responseStage -> InternalResponseStage
 * add AbstractType.fromString (CASSANDRA-1767)
 * require index_type to be present when specifying index_name
   on ColumnDef (CASSANDRA-1759)
 * fix add/remove index bugs in CFMetadata (CASSANDRA-1768)
 * rebuild Strategy during system_update_keyspace (CASSANDRA-1762)
 * cli updates prompt to ... in continuation lines (CASSANDRA-1770)
 * support multiple Mutations per key in hadoop ColumnFamilyOutputFormat
   (CASSANDRA-1774)
 * improvements to Debian init script (CASSANDRA-1772)
 * use local classloader to check for version.properties (CASSANDRA-1778)
 * Validate that column names in column_metadata are valid for the
   defined comparator, and decode properly in cli (CASSANDRA-1773)
 * use cross-platform newlines in cli (CASSANDRA-1786)
 * add ExpiringColumn support to sstable import/export (CASSANDRA-1754)
 * add flush for each append to periodic commitlog mode; added
   periodic_without_flush option to disable this (CASSANDRA-1780)
 * close file handle used for post-flush truncate (CASSANDRA-1790)
 * various code cleanup (CASSANDRA-1793, -1794, -1795)
 * fix range queries against wrapped range (CASSANDRA-1781)
 * fix consistencylevel calculations for NetworkTopologyStrategy
   (CASSANDRA-1804)
 * cli support index type enum names (CASSANDRA-1810)
 * improved validation of column_metadata (CASSANDRA-1813)
 * reads at ConsistencyLevel > 1 throw UnavailableException
   immediately if insufficient live nodes exist (CASSANDRA-1803)
 * copy bytebuffers for local writes to avoid retaining the entire
   Thrift frame (CASSANDRA-1801)
 * fix NPE adding index to column w/o prior metadata (CASSANDRA-1764)
 * reduce fat client timeout (CASSANDRA-1730)
 * fix botched merge of CASSANDRA-1316


0.7.0-rc1
 * fix compaction and flush races with schema updates (CASSANDRA-1715)
 * add clustertool, config-converter, sstablekeys, and schematool
   Windows .bat files (CASSANDRA-1723)
 * reject range queries received during bootstrap (CASSANDRA-1739)
 * fix wrapping-range queries on non-minimum token (CASSANDRA-1700)
 * add nodetool cfhistogram (CASSANDRA-1698)
 * limit repaired ranges to what the nodes have in common (CASSANDRA-1674)
 * index scan treats missing columns as not matching secondary
   expressions (CASSANDRA-1745)
 * Fix misuse of DataOutputBuffer.getData in AntiEntropyService
   (CASSANDRA-1729)
 * detect and warn when obsolete version of JNA is present (CASSANDRA-1760)
 * reduce fat client timeout (CASSANDRA-1730)
 * cleanup smallest CFs first to increase free temp space for larger ones
   (CASSANDRA-1811)
 * Update windows .bat files to work outside of main Cassandra
   directory (CASSANDRA-1713)
 * fix read repair regression from 0.6.7 (CASSANDRA-1727)
 * more-efficient read repair (CASSANDRA-1719)
 * fix hinted handoff replay (CASSANDRA-1656)
 * log type of dropped messages (CASSANDRA-1677)
 * upgrade to SLF4J 1.6.1
 * fix ByteBuffer bug in ExpiringColumn.updateDigest (CASSANDRA-1679)
 * fix IntegerType.getString (CASSANDRA-1681)
 * make -Djava.net.preferIPv4Stack=true the default (CASSANDRA-628)
 * add INTERNAL_RESPONSE verb to differentiate from responses related
   to client requests (CASSANDRA-1685)
 * log tpstats when dropping messages (CASSANDRA-1660)
 * include unreachable nodes in describeSchemaVersions (CASSANDRA-1678)
 * Avoid dropping messages off the client request path (CASSANDRA-1676)
 * fix jna errno reporting (CASSANDRA-1694)
 * add friendlier error for UnknownHostException on startup (CASSANDRA-1697)
 * include jna dependency in RPM package (CASSANDRA-1690)
 * add --skip-keys option to stress.py (CASSANDRA-1696)
 * improve cli handling of non-string keys and column names
   (CASSANDRA-1701, -1693)
 * r/m extra subcomparator line in cli keyspaces output (CASSANDRA-1712)
 * add read repair chance to cli "show keyspaces"
 * upgrade to ConcurrentLinkedHashMap 1.1 (CASSANDRA-975)
 * fix index scan routing (CASSANDRA-1722)
 * fix tombstoning of supercolumns in range queries (CASSANDRA-1734)
 * clear endpoint cache after updating keyspace metadata (CASSANDRA-1741)
 * fix wrapping-range queries on non-minimum token (CASSANDRA-1700)
 * truncate includes secondary indexes (CASSANDRA-1747)
 * retain reference to PendingFile sstables (CASSANDRA-1749)
 * fix sstableimport regression (CASSANDRA-1753)
 * fix for bootstrap when no non-system tables are defined (CASSANDRA-1732)
 * handle replica unavailability in index scan (CASSANDRA-1755)
 * fix service initialization order deadlock (CASSANDRA-1756)
 * multi-line cli commands (CASSANDRA-1742)
 * fix race between snapshot and compaction (CASSANDRA-1736)
 * add listEndpointsPendingHints, deleteHintsForEndpoint JMX methods
   (CASSANDRA-1551)


0.7.0-beta3
 * add strategy options to describe_keyspace output (CASSANDRA-1560)
 * log warning when using randomly generated token (CASSANDRA-1552)
 * re-organize JMX into .db, .net, .internal, .request (CASSANDRA-1217)
 * allow nodes to change IPs between restarts (CASSANDRA-1518)
 * remember ring state between restarts by default (CASSANDRA-1518)
 * flush index built flag so we can read it before log replay (CASSANDRA-1541)
 * lock row cache updates to prevent race condition (CASSANDRA-1293)
 * remove assertion causing rare (and harmless) error messages in
   commitlog (CASSANDRA-1330)
 * fix moving nodes with no keyspaces defined (CASSANDRA-1574)
 * fix unbootstrap when no data is present in a transfer range (CASSANDRA-1573)
 * take advantage of AVRO-495 to simplify our avro IDL (CASSANDRA-1436)
 * extend authorization hierarchy to column family (CASSANDRA-1554)
 * deletion support in secondary indexes (CASSANDRA-1571)
 * meaningful error message for invalid replication strategy class
   (CASSANDRA-1566)
 * allow keyspace creation with RF > N (CASSANDRA-1428)
 * improve cli error handling (CASSANDRA-1580)
 * add cache save/load ability (CASSANDRA-1417, 1606, 1647)
 * add StorageService.getDrainProgress (CASSANDRA-1588)
 * Disallow bootstrap to an in-use token (CASSANDRA-1561)
 * Allow dynamic secondary index creation and destruction (CASSANDRA-1532)
 * log auto-guessed memtable thresholds (CASSANDRA-1595)
 * add ColumnDef support to cli (CASSANDRA-1583)
 * reduce index sample time by 75% (CASSANDRA-1572)
 * add cli support for column, strategy metadata (CASSANDRA-1578, 1612)
 * add cli support for schema modification (CASSANDRA-1584)
 * delete temp files on failed compactions (CASSANDRA-1596)
 * avoid blocking for dead nodes during removetoken (CASSANDRA-1605)
 * remove ConsistencyLevel.ZERO (CASSANDRA-1607)
 * expose in-progress compaction type in jmx (CASSANDRA-1586)
 * removed IClock & related classes from internals (CASSANDRA-1502)
 * fix removing tokens from SystemTable on decommission and removetoken
   (CASSANDRA-1609)
 * include CF metadata in cli 'show keyspaces' (CASSANDRA-1613)
 * switch from Properties to HashMap in PropertyFileSnitch to
   avoid synchronization bottleneck (CASSANDRA-1481)
 * PropertyFileSnitch configuration file renamed to
   cassandra-topology.properties
 * add cli support for get_range_slices (CASSANDRA-1088, CASSANDRA-1619)
 * Make memtable flush thresholds per-CF instead of global
   (CASSANDRA-1007, 1637)
 * add cli support for binary data without CfDef hints (CASSANDRA-1603)
 * fix building SSTable statistics post-stream (CASSANDRA-1620)
 * fix potential infinite loop in 2ary index queries (CASSANDRA-1623)
 * allow creating NTS keyspaces with no replicas configured (CASSANDRA-1626)
 * add jmx histogram of sstables accessed per read (CASSANDRA-1624)
 * remove system_rename_column_family and system_rename_keyspace from the
   client API until races can be fixed (CASSANDRA-1630, CASSANDRA-1585)
 * add cli sanity tests (CASSANDRA-1582)
 * update GC settings in cassandra.bat (CASSANDRA-1636)
 * cli support for index queries (CASSANDRA-1635)
 * cli support for updating schema memtable settings (CASSANDRA-1634)
 * cli --file option (CASSANDRA-1616)
 * reduce automatically chosen memtable sizes by 50% (CASSANDRA-1641)
 * move endpoint cache from snitch to strategy (CASSANDRA-1643)
 * fix commitlog recovery deleting the newly-created segment as well as
   the old ones (CASSANDRA-1644)
 * upgrade to Thrift 0.5 (CASSANDRA-1367)
 * renamed CL.DCQUORUM to LOCAL_QUORUM and DCQUORUMSYNC to EACH_QUORUM
 * cli truncate support (CASSANDRA-1653)
 * update GC settings in cassandra.bat (CASSANDRA-1636)
 * avoid logging when a node's ip/token is gossipped back to it (CASSANDRA-1666)


0.7-beta2
 * always use UTF-8 for hint keys (CASSANDRA-1439)
 * remove cassandra.yaml dependency from Hadoop and Pig (CASSADRA-1322)
 * expose CfDef metadata in describe_keyspaces (CASSANDRA-1363)
 * restore use of mmap_index_only option (CASSANDRA-1241)
 * dropping a keyspace with no column families generated an error
   (CASSANDRA-1378)
 * rename RackAwareStrategy to OldNetworkTopologyStrategy, RackUnawareStrategy
   to SimpleStrategy, DatacenterShardStrategy to NetworkTopologyStrategy,
   AbstractRackAwareSnitch to AbstractNetworkTopologySnitch (CASSANDRA-1392)
 * merge StorageProxy.mutate, mutateBlocking (CASSANDRA-1396)
 * faster UUIDType, LongType comparisons (CASSANDRA-1386, 1393)
 * fix setting read_repair_chance from CLI addColumnFamily (CASSANDRA-1399)
 * fix updates to indexed columns (CASSANDRA-1373)
 * fix race condition leaving to FileNotFoundException (CASSANDRA-1382)
 * fix sharded lock hash on index write path (CASSANDRA-1402)
 * add support for GT/E, LT/E in subordinate index clauses (CASSANDRA-1401)
 * cfId counter got out of sync when CFs were added (CASSANDRA-1403)
 * less chatty schema updates (CASSANDRA-1389)
 * rename column family mbeans. 'type' will now include either
   'IndexColumnFamilies' or 'ColumnFamilies' depending on the CFS type.
   (CASSANDRA-1385)
 * disallow invalid keyspace and column family names. This includes name that
   matches a '^\w+' regex. (CASSANDRA-1377)
 * use JNA, if present, to take snapshots (CASSANDRA-1371)
 * truncate hints if starting 0.7 for the first time (CASSANDRA-1414)
 * fix FD leak in single-row slicepredicate queries (CASSANDRA-1416)
 * allow index expressions against columns that are not part of the
   SlicePredicate (CASSANDRA-1410)
 * config-converter properly handles snitches and framed support
   (CASSANDRA-1420)
 * remove keyspace argument from multiget_count (CASSANDRA-1422)
 * allow specifying cassandra.yaml location as (local or remote) URL
   (CASSANDRA-1126)
 * fix using DynamicEndpointSnitch with NetworkTopologyStrategy
   (CASSANDRA-1429)
 * Add CfDef.default_validation_class (CASSANDRA-891)
 * fix EstimatedHistogram.max (CASSANDRA-1413)
 * quorum read optimization (CASSANDRA-1622)
 * handle zero-length (or missing) rows during HH paging (CASSANDRA-1432)
 * include secondary indexes during schema migrations (CASSANDRA-1406)
 * fix commitlog header race during schema change (CASSANDRA-1435)
 * fix ColumnFamilyStoreMBeanIterator to use new type name (CASSANDRA-1433)
 * correct filename generated by xml->yaml converter (CASSANDRA-1419)
 * add CMSInitiatingOccupancyFraction=75 and UseCMSInitiatingOccupancyOnly
   to default JVM options
 * decrease jvm heap for cassandra-cli (CASSANDRA-1446)
 * ability to modify keyspaces and column family definitions on a live cluster
   (CASSANDRA-1285)
 * support for Hadoop Streaming [non-jvm map/reduce via stdin/out]
   (CASSANDRA-1368)
 * Move persistent sstable stats from the system table to an sstable component
   (CASSANDRA-1430)
 * remove failed bootstrap attempt from pending ranges when gossip times
   it out after 1h (CASSANDRA-1463)
 * eager-create tcp connections to other cluster members (CASSANDRA-1465)
 * enumerate stages and derive stage from message type instead of
   transmitting separately (CASSANDRA-1465)
 * apply reversed flag during collation from different data sources
   (CASSANDRA-1450)
 * make failure to remove commitlog segment non-fatal (CASSANDRA-1348)
 * correct ordering of drain operations so CL.recover is no longer
   necessary (CASSANDRA-1408)
 * removed keyspace from describe_splits method (CASSANDRA-1425)
 * rename check_schema_agreement to describe_schema_versions
   (CASSANDRA-1478)
 * fix QUORUM calculation for RF > 3 (CASSANDRA-1487)
 * remove tombstones during non-major compactions when bloom filter
   verifies that row does not exist in other sstables (CASSANDRA-1074)
 * nodes that coordinated a loadbalance in the past could not be seen by
   newly added nodes (CASSANDRA-1467)
 * exposed endpoint states (gossip details) via jmx (CASSANDRA-1467)
 * ensure that compacted sstables are not included when new readers are
   instantiated (CASSANDRA-1477)
 * by default, calculate heap size and memtable thresholds at runtime (CASSANDRA-1469)
 * fix races dealing with adding/dropping keyspaces and column families in
   rapid succession (CASSANDRA-1477)
 * clean up of Streaming system (CASSANDRA-1503, 1504, 1506)
 * add options to configure Thrift socket keepalive and buffer sizes (CASSANDRA-1426)
 * make contrib CassandraServiceDataCleaner recursive (CASSANDRA-1509)
 * min, max compaction threshold are configurable and persistent
   per-ColumnFamily (CASSANDRA-1468)
 * fix replaying the last mutation in a commitlog unnecessarily
   (CASSANDRA-1512)
 * invoke getDefaultUncaughtExceptionHandler from DTPE with the original
   exception rather than the ExecutionException wrapper (CASSANDRA-1226)
 * remove Clock from the Thrift (and Avro) API (CASSANDRA-1501)
 * Close intra-node sockets when connection is broken (CASSANDRA-1528)
 * RPM packaging spec file (CASSANDRA-786)
 * weighted request scheduler (CASSANDRA-1485)
 * treat expired columns as deleted (CASSANDRA-1539)
 * make IndexInterval configurable (CASSANDRA-1488)
 * add describe_snitch to Thrift API (CASSANDRA-1490)
 * MD5 authenticator compares plain text submitted password with MD5'd
   saved property, instead of vice versa (CASSANDRA-1447)
 * JMX MessagingService pending and completed counts (CASSANDRA-1533)
 * fix race condition processing repair responses (CASSANDRA-1511)
 * make repair blocking (CASSANDRA-1511)
 * create EndpointSnitchInfo and MBean to expose rack and DC (CASSANDRA-1491)
 * added option to contrib/word_count to output results back to Cassandra
   (CASSANDRA-1342)
 * rewrite Hadoop ColumnFamilyRecordWriter to pool connections, retry to
   multiple Cassandra nodes, and smooth impact on the Cassandra cluster
   by using smaller batch sizes (CASSANDRA-1434)
 * fix setting gc_grace_seconds via CLI (CASSANDRA-1549)
 * support TTL'd index values (CASSANDRA-1536)
 * make removetoken work like decommission (CASSANDRA-1216)
 * make cli comparator-aware and improve quote rules (CASSANDRA-1523,-1524)
 * make nodetool compact and cleanup blocking (CASSANDRA-1449)
 * add memtable, cache information to GCInspector logs (CASSANDRA-1558)
 * enable/disable HintedHandoff via JMX (CASSANDRA-1550)
 * Ignore stray files in the commit log directory (CASSANDRA-1547)
 * Disallow bootstrap to an in-use token (CASSANDRA-1561)


0.7-beta1
 * sstable versioning (CASSANDRA-389)
 * switched to slf4j logging (CASSANDRA-625)
 * add (optional) expiration time for column (CASSANDRA-699)
 * access levels for authentication/authorization (CASSANDRA-900)
 * add ReadRepairChance to CF definition (CASSANDRA-930)
 * fix heisenbug in system tests, especially common on OS X (CASSANDRA-944)
 * convert to byte[] keys internally and all public APIs (CASSANDRA-767)
 * ability to alter schema definitions on a live cluster (CASSANDRA-44)
 * renamed configuration file to cassandra.xml, and log4j.properties to
   log4j-server.properties, which must now be loaded from
   the classpath (which is how our scripts in bin/ have always done it)
   (CASSANDRA-971)
 * change get_count to require a SlicePredicate. create multi_get_count
   (CASSANDRA-744)
 * re-organized endpointsnitch implementations and added SimpleSnitch
   (CASSANDRA-994)
 * Added preload_row_cache option (CASSANDRA-946)
 * add CRC to commitlog header (CASSANDRA-999)
 * removed deprecated batch_insert and get_range_slice methods (CASSANDRA-1065)
 * add truncate thrift method (CASSANDRA-531)
 * http mini-interface using mx4j (CASSANDRA-1068)
 * optimize away copy of sliced row on memtable read path (CASSANDRA-1046)
 * replace constant-size 2GB mmaped segments and special casing for index
   entries spanning segment boundaries, with SegmentedFile that computes
   segments that always contain entire entries/rows (CASSANDRA-1117)
 * avoid reading large rows into memory during compaction (CASSANDRA-16)
 * added hadoop OutputFormat (CASSANDRA-1101)
 * efficient Streaming (no more anticompaction) (CASSANDRA-579)
 * split commitlog header into separate file and add size checksum to
   mutations (CASSANDRA-1179)
 * avoid allocating a new byte[] for each mutation on replay (CASSANDRA-1219)
 * revise HH schema to be per-endpoint (CASSANDRA-1142)
 * add joining/leaving status to nodetool ring (CASSANDRA-1115)
 * allow multiple repair sessions per node (CASSANDRA-1190)
 * optimize away MessagingService for local range queries (CASSANDRA-1261)
 * make framed transport the default so malformed requests can't OOM the
   server (CASSANDRA-475)
 * significantly faster reads from row cache (CASSANDRA-1267)
 * take advantage of row cache during range queries (CASSANDRA-1302)
 * make GCGraceSeconds a per-ColumnFamily value (CASSANDRA-1276)
 * keep persistent row size and column count statistics (CASSANDRA-1155)
 * add IntegerType (CASSANDRA-1282)
 * page within a single row during hinted handoff (CASSANDRA-1327)
 * push DatacenterShardStrategy configuration into keyspace definition,
   eliminating datacenter.properties. (CASSANDRA-1066)
 * optimize forward slices starting with '' and single-index-block name
   queries by skipping the column index (CASSANDRA-1338)
 * streaming refactor (CASSANDRA-1189)
 * faster comparison for UUID types (CASSANDRA-1043)
 * secondary index support (CASSANDRA-749 and subtasks)
 * make compaction buckets deterministic (CASSANDRA-1265)


0.6.6
 * Allow using DynamicEndpointSnitch with RackAwareStrategy (CASSANDRA-1429)
 * remove the remaining vestiges of the unfinished DatacenterShardStrategy
   (replaced by NetworkTopologyStrategy in 0.7)


0.6.5
 * fix key ordering in range query results with RandomPartitioner
   and ConsistencyLevel > ONE (CASSANDRA-1145)
 * fix for range query starting with the wrong token range (CASSANDRA-1042)
 * page within a single row during hinted handoff (CASSANDRA-1327)
 * fix compilation on non-sun JDKs (CASSANDRA-1061)
 * remove String.trim() call on row keys in batch mutations (CASSANDRA-1235)
 * Log summary of dropped messages instead of spamming log (CASSANDRA-1284)
 * add dynamic endpoint snitch (CASSANDRA-981)
 * fix streaming for keyspaces with hyphens in their name (CASSANDRA-1377)
 * fix errors in hard-coded bloom filter optKPerBucket by computing it
   algorithmically (CASSANDRA-1220
 * remove message deserialization stage, and uncap read/write stages
   so slow reads/writes don't block gossip processing (CASSANDRA-1358)
 * add jmx port configuration to Debian package (CASSANDRA-1202)
 * use mlockall via JNA, if present, to prevent Linux from swapping
   out parts of the JVM (CASSANDRA-1214)


0.6.4
 * avoid queuing multiple hint deliveries for the same endpoint
   (CASSANDRA-1229)
 * better performance for and stricter checking of UTF8 column names
   (CASSANDRA-1232)
 * extend option to lower compaction priority to hinted handoff
   as well (CASSANDRA-1260)
 * log errors in gossip instead of re-throwing (CASSANDRA-1289)
 * avoid aborting commitlog replay prematurely if a flushed-but-
   not-removed commitlog segment is encountered (CASSANDRA-1297)
 * fix duplicate rows being read during mapreduce (CASSANDRA-1142)
 * failure detection wasn't closing command sockets (CASSANDRA-1221)
 * cassandra-cli.bat works on windows (CASSANDRA-1236)
 * pre-emptively drop requests that cannot be processed within RPCTimeout
   (CASSANDRA-685)
 * add ack to Binary write verb and update CassandraBulkLoader
   to wait for acks for each row (CASSANDRA-1093)
 * added describe_partitioner Thrift method (CASSANDRA-1047)
 * Hadoop jobs no longer require the Cassandra storage-conf.xml
   (CASSANDRA-1280, CASSANDRA-1047)
 * log thread pool stats when GC is excessive (CASSANDRA-1275)
 * remove gossip message size limit (CASSANDRA-1138)
 * parallelize local and remote reads during multiget, and respect snitch
   when determining whether to do local read for CL.ONE (CASSANDRA-1317)
 * fix read repair to use requested consistency level on digest mismatch,
   rather than assuming QUORUM (CASSANDRA-1316)
 * process digest mismatch re-reads in parallel (CASSANDRA-1323)
 * switch hints CF comparator to BytesType (CASSANDRA-1274)


0.6.3
 * retry to make streaming connections up to 8 times. (CASSANDRA-1019)
 * reject describe_ring() calls on invalid keyspaces (CASSANDRA-1111)
 * fix cache size calculation for size of 100% (CASSANDRA-1129)
 * fix cache capacity only being recalculated once (CASSANDRA-1129)
 * remove hourly scan of all hints on the off chance that the gossiper
   missed a status change; instead, expose deliverHintsToEndpoint to JMX
   so it can be done manually, if necessary (CASSANDRA-1141)
 * don't reject reads at CL.ALL (CASSANDRA-1152)
 * reject deletions to supercolumns in CFs containing only standard
   columns (CASSANDRA-1139)
 * avoid preserving login information after client disconnects
   (CASSANDRA-1057)
 * prefer sun jdk to openjdk in debian init script (CASSANDRA-1174)
 * detect partioner config changes between restarts and fail fast
   (CASSANDRA-1146)
 * use generation time to resolve node token reassignment disagreements
   (CASSANDRA-1118)
 * restructure the startup ordering of Gossiper and MessageService to avoid
   timing anomalies (CASSANDRA-1160)
 * detect incomplete commit log hearders (CASSANDRA-1119)
 * force anti-entropy service to stream files on the stream stage to avoid
   sending streams out of order (CASSANDRA-1169)
 * remove inactive stream managers after AES streams files (CASSANDRA-1169)
 * allow removing entire row through batch_mutate Deletion (CASSANDRA-1027)
 * add JMX metrics for row-level bloom filter false positives (CASSANDRA-1212)
 * added a redhat init script to contrib (CASSANDRA-1201)
 * use midpoint when bootstrapping a new machine into range with not
   much data yet instead of random token (CASSANDRA-1112)
 * kill server on OOM in executor stage as well as Thrift (CASSANDRA-1226)
 * remove opportunistic repairs, when two machines with overlapping replica
   responsibilities happen to finish major compactions of the same CF near
   the same time.  repairs are now fully manual (CASSANDRA-1190)
 * add ability to lower compaction priority (default is no change from 0.6.2)
   (CASSANDRA-1181)


0.6.2
 * fix contrib/word_count build. (CASSANDRA-992)
 * split CommitLogExecutorService into BatchCommitLogExecutorService and
   PeriodicCommitLogExecutorService (CASSANDRA-1014)
 * add latency histograms to CFSMBean (CASSANDRA-1024)
 * make resolving timestamp ties deterministic by using value bytes
   as a tiebreaker (CASSANDRA-1039)
 * Add option to turn off Hinted Handoff (CASSANDRA-894)
 * fix windows startup (CASSANDRA-948)
 * make concurrent_reads, concurrent_writes configurable at runtime via JMX
   (CASSANDRA-1060)
 * disable GCInspector on non-Sun JVMs (CASSANDRA-1061)
 * fix tombstone handling in sstable rows with no other data (CASSANDRA-1063)
 * fix size of row in spanned index entries (CASSANDRA-1056)
 * install json2sstable, sstable2json, and sstablekeys to Debian package
 * StreamingService.StreamDestinations wouldn't empty itself after streaming
   finished (CASSANDRA-1076)
 * added Collections.shuffle(splits) before returning the splits in
   ColumnFamilyInputFormat (CASSANDRA-1096)
 * do not recalculate cache capacity post-compaction if it's been manually
   modified (CASSANDRA-1079)
 * better defaults for flush sorter + writer executor queue sizes
   (CASSANDRA-1100)
 * windows scripts for SSTableImport/Export (CASSANDRA-1051)
 * windows script for nodetool (CASSANDRA-1113)
 * expose PhiConvictThreshold (CASSANDRA-1053)
 * make repair of RF==1 a no-op (CASSANDRA-1090)
 * improve default JVM GC options (CASSANDRA-1014)
 * fix SlicePredicate serialization inside Hadoop jobs (CASSANDRA-1049)
 * close Thrift sockets in Hadoop ColumnFamilyRecordReader (CASSANDRA-1081)


0.6.1
 * fix NPE in sstable2json when no excluded keys are given (CASSANDRA-934)
 * keep the replica set constant throughout the read repair process
   (CASSANDRA-937)
 * allow querying getAllRanges with empty token list (CASSANDRA-933)
 * fix command line arguments inversion in clustertool (CASSANDRA-942)
 * fix race condition that could trigger a false-positive assertion
   during post-flush discard of old commitlog segments (CASSANDRA-936)
 * fix neighbor calculation for anti-entropy repair (CASSANDRA-924)
 * perform repair even for small entropy differences (CASSANDRA-924)
 * Use hostnames in CFInputFormat to allow Hadoop's naive string-based
   locality comparisons to work (CASSANDRA-955)
 * cache read-only BufferedRandomAccessFile length to avoid
   3 system calls per invocation (CASSANDRA-950)
 * nodes with IPv6 (and no IPv4) addresses could not join cluster
   (CASSANDRA-969)
 * Retrieve the correct number of undeleted columns, if any, from
   a supercolumn in a row that had been deleted previously (CASSANDRA-920)
 * fix index scans that cross the 2GB mmap boundaries for both mmap
   and standard i/o modes (CASSANDRA-866)
 * expose drain via nodetool (CASSANDRA-978)


0.6.0-RC1
 * JMX drain to flush memtables and run through commit log (CASSANDRA-880)
 * Bootstrapping can skip ranges under the right conditions (CASSANDRA-902)
 * fix merging row versions in range_slice for CL > ONE (CASSANDRA-884)
 * default write ConsistencyLeven chaned from ZERO to ONE
 * fix for index entries spanning mmap buffer boundaries (CASSANDRA-857)
 * use lexical comparison if time part of TimeUUIDs are the same
   (CASSANDRA-907)
 * bound read, mutation, and response stages to fix possible OOM
   during log replay (CASSANDRA-885)
 * Use microseconds-since-epoch (UTC) in cli, instead of milliseconds
 * Treat batch_mutate Deletion with null supercolumn as "apply this predicate
   to top level supercolumns" (CASSANDRA-834)
 * Streaming destination nodes do not update their JMX status (CASSANDRA-916)
 * Fix internal RPC timeout calculation (CASSANDRA-911)
 * Added Pig loadfunc to contrib/pig (CASSANDRA-910)


0.6.0-beta3
 * fix compaction bucketing bug (CASSANDRA-814)
 * update windows batch file (CASSANDRA-824)
 * deprecate KeysCachedFraction configuration directive in favor
   of KeysCached; move to unified-per-CF key cache (CASSANDRA-801)
 * add invalidateRowCache to ColumnFamilyStoreMBean (CASSANDRA-761)
 * send Handoff hints to natural locations to reduce load on
   remaining nodes in a failure scenario (CASSANDRA-822)
 * Add RowWarningThresholdInMB configuration option to warn before very
   large rows get big enough to threaten node stability, and -x option to
   be able to remove them with sstable2json if the warning is unheeded
   until it's too late (CASSANDRA-843)
 * Add logging of GC activity (CASSANDRA-813)
 * fix ConcurrentModificationException in commitlog discard (CASSANDRA-853)
 * Fix hardcoded row count in Hadoop RecordReader (CASSANDRA-837)
 * Add a jmx status to the streaming service and change several DEBUG
   messages to INFO (CASSANDRA-845)
 * fix classpath in cassandra-cli.bat for Windows (CASSANDRA-858)
 * allow re-specifying host, port to cassandra-cli if invalid ones
   are first tried (CASSANDRA-867)
 * fix race condition handling rpc timeout in the coordinator
   (CASSANDRA-864)
 * Remove CalloutLocation and StagingFileDirectory from storage-conf files
   since those settings are no longer used (CASSANDRA-878)
 * Parse a long from RowWarningThresholdInMB instead of an int (CASSANDRA-882)
 * Remove obsolete ControlPort code from DatabaseDescriptor (CASSANDRA-886)
 * move skipBytes side effect out of assert (CASSANDRA-899)
 * add "double getLoad" to StorageServiceMBean (CASSANDRA-898)
 * track row stats per CF at compaction time (CASSANDRA-870)
 * disallow CommitLogDirectory matching a DataFileDirectory (CASSANDRA-888)
 * default key cache size is 200k entries, changed from 10% (CASSANDRA-863)
 * add -Dcassandra-foreground=yes to cassandra.bat
 * exit if cluster name is changed unexpectedly (CASSANDRA-769)


0.6.0-beta1/beta2
 * add batch_mutate thrift command, deprecating batch_insert (CASSANDRA-336)
 * remove get_key_range Thrift API, deprecated in 0.5 (CASSANDRA-710)
 * add optional login() Thrift call for authentication (CASSANDRA-547)
 * support fat clients using gossiper and StorageProxy to perform
   replication in-process [jvm-only] (CASSANDRA-535)
 * support mmapped I/O for reads, on by default on 64bit JVMs
   (CASSANDRA-408, CASSANDRA-669)
 * improve insert concurrency, particularly during Hinted Handoff
   (CASSANDRA-658)
 * faster network code (CASSANDRA-675)
 * stress.py moved to contrib (CASSANDRA-635)
 * row caching [must be explicitly enabled per-CF in config] (CASSANDRA-678)
 * present a useful measure of compaction progress in JMX (CASSANDRA-599)
 * add bin/sstablekeys (CASSNADRA-679)
 * add ConsistencyLevel.ANY (CASSANDRA-687)
 * make removetoken remove nodes from gossip entirely (CASSANDRA-644)
 * add ability to set cache sizes at runtime (CASSANDRA-708)
 * report latency and cache hit rate statistics with lifetime totals
   instead of average over the last minute (CASSANDRA-702)
 * support get_range_slice for RandomPartitioner (CASSANDRA-745)
 * per-keyspace replication factory and replication strategy (CASSANDRA-620)
 * track latency in microseconds (CASSANDRA-733)
 * add describe_ Thrift methods, deprecating get_string_property and
   get_string_list_property
 * jmx interface for tracking operation mode and streams in general.
   (CASSANDRA-709)
 * keep memtables in sorted order to improve range query performance
   (CASSANDRA-799)
 * use while loop instead of recursion when trimming sstables compaction list
   to avoid blowing stack in pathological cases (CASSANDRA-804)
 * basic Hadoop map/reduce support (CASSANDRA-342)


0.5.1
 * ensure all files for an sstable are streamed to the same directory.
   (CASSANDRA-716)
 * more accurate load estimate for bootstrapping (CASSANDRA-762)
 * tolerate dead or unavailable bootstrap target on write (CASSANDRA-731)
 * allow larger numbers of keys (> 140M) in a sstable bloom filter
   (CASSANDRA-790)
 * include jvm argument improvements from CASSANDRA-504 in debian package
 * change streaming chunk size to 32MB to accomodate Windows XP limitations
   (was 64MB) (CASSANDRA-795)
 * fix get_range_slice returning results in the wrong order (CASSANDRA-781)


0.5.0 final
 * avoid attempting to delete temporary bootstrap files twice (CASSANDRA-681)
 * fix bogus NaN in nodeprobe cfstats output (CASSANDRA-646)
 * provide a policy for dealing with single thread executors w/ a full queue
   (CASSANDRA-694)
 * optimize inner read in MessagingService, vastly improving multiple-node
   performance (CASSANDRA-675)
 * wait for table flush before streaming data back to a bootstrapping node.
   (CASSANDRA-696)
 * keep track of bootstrapping sources by table so that bootstrapping doesn't
   give the indication of finishing early (CASSANDRA-673)


0.5.0 RC3
 * commit the correct version of the patch for CASSANDRA-663


0.5.0 RC2 (unreleased)
 * fix bugs in converting get_range_slice results to Thrift
   (CASSANDRA-647, CASSANDRA-649)
 * expose java.util.concurrent.TimeoutException in StorageProxy methods
   (CASSANDRA-600)
 * TcpConnectionManager was holding on to disconnected connections,
   giving the false indication they were being used. (CASSANDRA-651)
 * Remove duplicated write. (CASSANDRA-662)
 * Abort bootstrap if IP is already in the token ring (CASSANDRA-663)
 * increase default commitlog sync period, and wait for last sync to
   finish before submitting another (CASSANDRA-668)


0.5.0 RC1
 * Fix potential NPE in get_range_slice (CASSANDRA-623)
 * add CRC32 to commitlog entries (CASSANDRA-605)
 * fix data streaming on windows (CASSANDRA-630)
 * GC compacted sstables after cleanup and compaction (CASSANDRA-621)
 * Speed up anti-entropy validation (CASSANDRA-629)
 * Fix anti-entropy assertion error (CASSANDRA-639)
 * Fix pending range conflicts when bootstapping or moving
   multiple nodes at once (CASSANDRA-603)
 * Handle obsolete gossip related to node movement in the case where
   one or more nodes is down when the movement occurs (CASSANDRA-572)
 * Include dead nodes in gossip to avoid a variety of problems
   and fix HH to removed nodes (CASSANDRA-634)
 * return an InvalidRequestException for mal-formed SlicePredicates
   (CASSANDRA-643)
 * fix bug determining closest neighbor for use in multiple datacenters
   (CASSANDRA-648)
 * Vast improvements in anticompaction speed (CASSANDRA-607)
 * Speed up log replay and writes by avoiding redundant serializations
   (CASSANDRA-652)


0.5.0 beta 2
 * Bootstrap improvements (several tickets)
 * add nodeprobe repair anti-entropy feature (CASSANDRA-193, CASSANDRA-520)
 * fix possibility of partition when many nodes restart at once
   in clusters with multiple seeds (CASSANDRA-150)
 * fix NPE in get_range_slice when no data is found (CASSANDRA-578)
 * fix potential NPE in hinted handoff (CASSANDRA-585)
 * fix cleanup of local "system" keyspace (CASSANDRA-576)
 * improve computation of cluster load balance (CASSANDRA-554)
 * added super column read/write, column count, and column/row delete to
   cassandra-cli (CASSANDRA-567, CASSANDRA-594)
 * fix returning live subcolumns of deleted supercolumns (CASSANDRA-583)
 * respect JAVA_HOME in bin/ scripts (several tickets)
 * add StorageService.initClient for fat clients on the JVM (CASSANDRA-535)
   (see contrib/client_only for an example of use)
 * make consistency_level functional in get_range_slice (CASSANDRA-568)
 * optimize key deserialization for RandomPartitioner (CASSANDRA-581)
 * avoid GCing tombstones except on major compaction (CASSANDRA-604)
 * increase failure conviction threshold, resulting in less nodes
   incorrectly (and temporarily) marked as down (CASSANDRA-610)
 * respect memtable thresholds during log replay (CASSANDRA-609)
 * support ConsistencyLevel.ALL on read (CASSANDRA-584)
 * add nodeprobe removetoken command (CASSANDRA-564)


0.5.0 beta
 * Allow multiple simultaneous flushes, improving flush throughput
   on multicore systems (CASSANDRA-401)
 * Split up locks to improve write and read throughput on multicore systems
   (CASSANDRA-444, CASSANDRA-414)
 * More efficient use of memory during compaction (CASSANDRA-436)
 * autobootstrap option: when enabled, all non-seed nodes will attempt
   to bootstrap when started, until bootstrap successfully
   completes. -b option is removed.  (CASSANDRA-438)
 * Unless a token is manually specified in the configuration xml,
   a bootstraping node will use a token that gives it half the
   keys from the most-heavily-loaded node in the cluster,
   instead of generating a random token.
   (CASSANDRA-385, CASSANDRA-517)
 * Miscellaneous bootstrap fixes (several tickets)
 * Ability to change a node's token even after it has data on it
   (CASSANDRA-541)
 * Ability to decommission a live node from the ring (CASSANDRA-435)
 * Semi-automatic loadbalancing via nodeprobe (CASSANDRA-192)
 * Add ability to set compaction thresholds at runtime via
   JMX / nodeprobe.  (CASSANDRA-465)
 * Add "comment" field to ColumnFamily definition. (CASSANDRA-481)
 * Additional JMX metrics (CASSANDRA-482)
 * JSON based export and import tools (several tickets)
 * Hinted Handoff fixes (several tickets)
 * Add key cache to improve read performance (CASSANDRA-423)
 * Simplified construction of custom ReplicationStrategy classes
   (CASSANDRA-497)
 * Graphical application (Swing) for ring integrity verification and
   visualization was added to contrib (CASSANDRA-252)
 * Add DCQUORUM, DCQUORUMSYNC consistency levels and corresponding
   ReplicationStrategy / EndpointSnitch classes.  Experimental.
   (CASSANDRA-492)
 * Web client interface added to contrib (CASSANDRA-457)
 * More-efficient flush for Random, CollatedOPP partitioners
   for normal writes (CASSANDRA-446) and bulk load (CASSANDRA-420)
 * Add MemtableFlushAfterMinutes, a global replacement for the old
   per-CF FlushPeriodInMinutes setting (CASSANDRA-463)
 * optimizations to slice reading (CASSANDRA-350) and supercolumn
   queries (CASSANDRA-510)
 * force binding to given listenaddress for nodes with multiple
   interfaces (CASSANDRA-546)
 * stress.py benchmarking tool improvements (several tickets)
 * optimized replica placement code (CASSANDRA-525)
 * faster log replay on restart (CASSANDRA-539, CASSANDRA-540)
 * optimized local-node writes (CASSANDRA-558)
 * added get_range_slice, deprecating get_key_range (CASSANDRA-344)
 * expose TimedOutException to thrift (CASSANDRA-563)


0.4.2
 * Add validation disallowing null keys (CASSANDRA-486)
 * Fix race conditions in TCPConnectionManager (CASSANDRA-487)
 * Fix using non-utf8-aware comparison as a sanity check.
   (CASSANDRA-493)
 * Improve default garbage collector options (CASSANDRA-504)
 * Add "nodeprobe flush" (CASSANDRA-505)
 * remove NotFoundException from get_slice throws list (CASSANDRA-518)
 * fix get (not get_slice) of entire supercolumn (CASSANDRA-508)
 * fix null token during bootstrap (CASSANDRA-501)


0.4.1
 * Fix FlushPeriod columnfamily configuration regression
   (CASSANDRA-455)
 * Fix long column name support (CASSANDRA-460)
 * Fix for serializing a row that only contains tombstones
   (CASSANDRA-458)
 * Fix for discarding unneeded commitlog segments (CASSANDRA-459)
 * Add SnapshotBeforeCompaction configuration option (CASSANDRA-426)
 * Fix compaction abort under insufficient disk space (CASSANDRA-473)
 * Fix reading subcolumn slice from tombstoned CF (CASSANDRA-484)
 * Fix race condition in RVH causing occasional NPE (CASSANDRA-478)


0.4.0
 * fix get_key_range problems when a node is down (CASSANDRA-440)
   and add UnavailableException to more Thrift methods
 * Add example EndPointSnitch contrib code (several tickets)


0.4.0 RC2
 * fix SSTable generation clash during compaction (CASSANDRA-418)
 * reject method calls with null parameters (CASSANDRA-308)
 * properly order ranges in nodeprobe output (CASSANDRA-421)
 * fix logging of certain errors on executor threads (CASSANDRA-425)


0.4.0 RC1
 * Bootstrap feature is live; use -b on startup (several tickets)
 * Added multiget api (CASSANDRA-70)
 * fix Deadlock with SelectorManager.doProcess and TcpConnection.write
   (CASSANDRA-392)
 * remove key cache b/c of concurrency bugs in third-party
   CLHM library (CASSANDRA-405)
 * update non-major compaction logic to use two threshold values
   (CASSANDRA-407)
 * add periodic / batch commitlog sync modes (several tickets)
 * inline BatchMutation into batch_insert params (CASSANDRA-403)
 * allow setting the logging level at runtime via mbean (CASSANDRA-402)
 * change default comparator to BytesType (CASSANDRA-400)
 * add forwards-compatible ConsistencyLevel parameter to get_key_range
   (CASSANDRA-322)
 * r/m special case of blocking for local destination when writing with
   ConsistencyLevel.ZERO (CASSANDRA-399)
 * Fixes to make BinaryMemtable [bulk load interface] useful (CASSANDRA-337);
   see contrib/bmt_example for an example of using it.
 * More JMX properties added (several tickets)
 * Thrift changes (several tickets)
    - Merged _super get methods with the normal ones; return values
      are now of ColumnOrSuperColumn.
    - Similarly, merged batch_insert_super into batch_insert.



0.4.0 beta
 * On-disk data format has changed to allow billions of keys/rows per
   node instead of only millions
 * Multi-keyspace support
 * Scan all sstables for all queries to avoid situations where
   different types of operation on the same ColumnFamily could
   disagree on what data was present
 * Snapshot support via JMX
 * Thrift API has changed a _lot_:
    - removed time-sorted CFs; instead, user-defined comparators
      may be defined on the column names, which are now byte arrays.
      Default comparators are provided for UTF8, Bytes, Ascii, Long (i64),
      and UUID types.
    - removed colon-delimited strings in thrift api in favor of explicit
      structs such as ColumnPath, ColumnParent, etc.  Also normalized
      thrift struct and argument naming.
    - Added columnFamily argument to get_key_range.
    - Change signature of get_slice to accept starting and ending
      columns as well as an offset.  (This allows use of indexes.)
      Added "ascending" flag to allow reasonably-efficient reverse
      scans as well.  Removed get_slice_by_range as redundant.
    - get_key_range operates on one CF at a time
    - changed `block` boolean on insert methods to ConsistencyLevel enum,
      with options of NONE, ONE, QUORUM, and ALL.
    - added similar consistency_level parameter to read methods
    - column-name-set slice with no names given now returns zero columns
      instead of all of them.  ("all" can run your server out of memory.
      use a range-based slice with a high max column count instead.)
 * Removed the web interface. Node information can now be obtained by
   using the newly introduced nodeprobe utility.
 * More JMX stats
 * Remove magic values from internals (e.g. special key to indicate
   when to flush memtables)
 * Rename configuration "table" to "keyspace"
 * Moved to crash-only design; no more shutdown (just kill the process)
 * Lots of bug fixes

Full list of issues resolved in 0.4 is at https://issues.apache.org/jira/secure/IssueNavigator.jspa?reset=true&&pid=12310865&fixfor=12313862&resolution=1&sorter/field=issuekey&sorter/order=DESC


0.3.0 RC3
 * Fix potential deadlock under load in TCPConnection.
   (CASSANDRA-220)


0.3.0 RC2
 * Fix possible data loss when server is stopped after replaying
   log but before new inserts force memtable flush.
   (CASSANDRA-204)
 * Added BUGS file


0.3.0 RC1
 * Range queries on keys, including user-defined key collation
 * Remove support
 * Workarounds for a weird bug in JDK select/register that seems
   particularly common on VM environments. Cassandra should deploy
   fine on EC2 now
 * Much improved infrastructure: the beginnings of a decent test suite
   ("ant test" for unit tests; "nosetests" for system tests), code
   coverage reporting, etc.
 * Expanded node status reporting via JMX
 * Improved error reporting/logging on both server and client
 * Reduced memory footprint in default configuration
 * Combined blocking and non-blocking versions of insert APIs
 * Added FlushPeriodInMinutes configuration parameter to force
   flushing of infrequently-updated ColumnFamilies<|MERGE_RESOLUTION|>--- conflicted
+++ resolved
@@ -43,13 +43,9 @@
  * Fix cqlsh automatic protocol downgrade regression (CASSANDRA-13307)
  * Tracing payload not passed from QueryMessage to tracing session (CASSANDRA-12835)
 Merged from 3.0:
-<<<<<<< HEAD
- * Ensure consistent view of partition columns between coordinator and replica in ColumnFilter (CASSANDRA-13004)
-=======
  * Ensure int overflow doesn't occur when calculating large partition warning size (CASSANDRA-13172)
  * Ensure consistent view of partition columns between coordinator and replica in ColumnFilter (CASSANDRA-13004)
  * Failed unregistering mbean during drop keyspace (CASSANDRA-13346)
->>>>>>> bb7e522b
  * nodetool scrub/cleanup/upgradesstables exit code is wrong (CASSANDRA-13542)
  * Fix the reported number of sstable data files accessed per read (CASSANDRA-13120)
  * Fix schema digest mismatch during rolling upgrades from versions before 3.0.12 (CASSANDRA-13559)
