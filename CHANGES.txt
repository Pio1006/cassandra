--- conflicted
+++ resolved
@@ -1,4 +1,3 @@
-<<<<<<< HEAD
 3.0.9
  * Fix legacy regex for temporary files from 2.2 (CASSANDRA-12565)
  * Add option to state current gc_grace_seconds to tools/bin/sstablemetadata (CASSANDRA-12208)
@@ -47,10 +46,7 @@
  * Avoid digest mismatch with empty but static rows (CASSANDRA-12090)
  * Fix EOF exception when altering column type (CASSANDRA-11820)
 Merged from 2.2:
-=======
-2.2.8
  * cqlshlib tests: increase default execute timeout (CASSANDRA-12481)
->>>>>>> 40c2d45c
  * Forward writes to replacement node when replace_address != broadcast_address (CASSANDRA-8523)
  * Enable repair -pr and -local together (fix regression of CASSANDRA-7450) (CASSANDRA-12522)
  * Fail repair on non-existing table (CASSANDRA-12279)
