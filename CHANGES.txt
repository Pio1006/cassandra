4.0
<<<<<<< HEAD
 * Checksum sstable metadata (CASSANDRA-13321, CASSANDRA-13593)
 * Add result set metadata to prepared statement MD5 hash calculation (CASSANDRA-10786)
 * Add incremental repair support for --hosts, --force, and subrange repair (CASSANDRA-13818)
 * Refactor GcCompactionTest to avoid boxing (CASSANDRA-13941)
 * Expose recent histograms in JmxHistograms (CASSANDRA-13642)
=======
 * Add nodetool cmd to print hinted handoff window (CASSANDRA-13728)
 * Fix some alerts raised by static analysis (CASSANDRA-13799)
 * Checksum sstable metadata (CASSANDRA-13321, CASSANDRA-13593)
 * Add result set metadata to prepared statement MD5 hash calculation (CASSANDRA-10786)
 * Refactor GcCompactionTest to avoid boxing (CASSANDRA-13941)
 * Expose recent histograms in JmxHistograms (CASSANDRA-13642)
 * Fix buffer length comparison when decompressing in netty-based streaming (CASSANDRA-13899)
 * Properly close StreamCompressionInputStream to release any ByteBuf (CASSANDRA-13906)
>>>>>>> ec7d5f9d
 * Add SERIAL and LOCAL_SERIAL support for cassandra-stress (CASSANDRA-13925)
 * LCS needlessly checks for L0 STCS candidates multiple times (CASSANDRA-12961)
 * Correctly close netty channels when a stream session ends (CASSANDRA-13905)
 * Update lz4 to 1.4.0 (CASSANDRA-13741)
<<<<<<< HEAD
 * Throttle base partitions during MV repair streaming to prevent OOM (CASSANDRA-13299)
 * Improve short read protection performance (CASSANDRA-13794)
 * Fix AssertionError in short read protection (CASSANDRA-13747)
 * Use compaction threshold for STCS in L0 (CASSANDRA-13861)
 * Fix problem with min_compress_ratio: 1 and disallow ratio < 1 (CASSANDRA-13703)
 * Add extra information to SASI timeout exception (CASSANDRA-13677)
=======
 * Optimize Paxos prepare and propose stage for local requests (CASSANDRA-13862)
 * Throttle base partitions during MV repair streaming to prevent OOM (CASSANDRA-13299)
 * Use compaction threshold for STCS in L0 (CASSANDRA-13861)
 * Fix problem with min_compress_ratio: 1 and disallow ratio < 1 (CASSANDRA-13703)
 * Add extra information to SASI timeout exception (CASSANDRA-13677)
 * Add incremental repair support for --hosts, --force, and subrange repair (CASSANDRA-13818)
>>>>>>> ec7d5f9d
 * Rework CompactionStrategyManager.getScanners synchronization (CASSANDRA-13786)
 * Add additional unit tests for batch behavior, TTLs, Timestamps (CASSANDRA-13846)
 * Add keyspace and table name in schema validation exception (CASSANDRA-13845)
 * Emit metrics whenever we hit tombstone failures and warn thresholds (CASSANDRA-13771)
<<<<<<< HEAD
 * Allow changing log levels via nodetool for related classes (CASSANDRA-12696)
 * Add stress profile yaml with LWT (CASSANDRA-7960)
 * Reduce memory copies and object creations when acting on ByteBufs (CASSANDRA-13789)
 * simplify mx4j configuration (Cassandra-13578)
 * Fix trigger example on 4.0 (CASSANDRA-13796)
 * force minumum timeout value (CASSANDRA-9375)
=======
 * Make netty EventLoopGroups daemon threads (CASSANDRA-13837)
 * Race condition when closing stream sessions (CASSANDRA-13852)
 * NettyFactoryTest is failing in trunk on macOS (CASSANDRA-13831)
 * Allow changing log levels via nodetool for related classes (CASSANDRA-12696)
 * Add stress profile yaml with LWT (CASSANDRA-7960)
 * Reduce memory copies and object creations when acting on ByteBufs (CASSANDRA-13789)
 * Simplify mx4j configuration (Cassandra-13578)
 * Fix trigger example on 4.0 (CASSANDRA-13796)
 * Force minumum timeout value (CASSANDRA-9375)
 * Use netty for streaming (CASSANDRA-12229)
 * Use netty for internode messaging (CASSANDRA-8457)
>>>>>>> ec7d5f9d
 * Add bytes repaired/unrepaired to nodetool tablestats (CASSANDRA-13774)
 * Don't delete incremental repair sessions if they still have sstables (CASSANDRA-13758)
 * Fix pending repair manager index out of bounds check (CASSANDRA-13769)
 * Don't use RangeFetchMapCalculator when RF=1 (CASSANDRA-13576)
 * Don't optimise trivial ranges in RangeFetchMapCalculator (CASSANDRA-13664)
 * Use an ExecutorService for repair commands instead of new Thread(..).start() (CASSANDRA-13594)
 * Fix race / ref leak in anticompaction (CASSANDRA-13688)
<<<<<<< HEAD
=======
 * Expose tasks queue length via JMX (CASSANDRA-12758)
>>>>>>> ec7d5f9d
 * Fix race / ref leak in PendingRepairManager (CASSANDRA-13751)
 * Enable ppc64le runtime as unsupported architecture (CASSANDRA-13615)
 * Improve sstablemetadata output (CASSANDRA-11483)
 * Support for migrating legacy users to roles has been dropped (CASSANDRA-13371)
 * Introduce error metrics for repair (CASSANDRA-13387)
 * Refactoring to primitive functional interfaces in AuthCache (CASSANDRA-13732)
 * Update metrics to 3.1.5 (CASSANDRA-13648)
 * batch_size_warn_threshold_in_kb can now be set at runtime (CASSANDRA-13699)
 * Avoid always rebuilding secondary indexes at startup (CASSANDRA-13725)
 * Upgrade JMH from 1.13 to 1.19 (CASSANDRA-13727)
 * Upgrade SLF4J from 1.7.7 to 1.7.25 (CASSANDRA-12996)
 * Default for start_native_transport now true if not set in config (CASSANDRA-13656)
 * Don't add localhost to the graph when calculating where to stream from (CASSANDRA-13583)
<<<<<<< HEAD
=======
 * Make CDC availability more deterministic via hard-linking (CASSANDRA-12148)
>>>>>>> ec7d5f9d
 * Allow skipping equality-restricted clustering columns in ORDER BY clause (CASSANDRA-10271)
 * Use common nowInSec for validation compactions (CASSANDRA-13671)
 * Improve handling of IR prepare failures (CASSANDRA-13672)
 * Send IR coordinator messages synchronously (CASSANDRA-13673)
 * Flush system.repair table before IR finalize promise (CASSANDRA-13660)
 * Fix column filter creation for wildcard queries (CASSANDRA-13650)
 * Add 'nodetool getbatchlogreplaythrottle' and 'nodetool setbatchlogreplaythrottle' (CASSANDRA-13614)
 * fix race condition in PendingRepairManager (CASSANDRA-13659)
 * Allow noop incremental repair state transitions (CASSANDRA-13658)
 * Run repair with down replicas (CASSANDRA-10446)
 * Added started & completed repair metrics (CASSANDRA-13598)
 * Added started & completed repair metrics (CASSANDRA-13598)
 * Improve secondary index (re)build failure and concurrency handling (CASSANDRA-10130)
 * Improve calculation of available disk space for compaction (CASSANDRA-13068)
 * Change the accessibility of RowCacheSerializer for third party row cache plugins (CASSANDRA-13579)
 * Allow sub-range repairs for a preview of repaired data (CASSANDRA-13570)
 * NPE in IR cleanup when columnfamily has no sstables (CASSANDRA-13585)
 * Fix Randomness of stress values (CASSANDRA-12744)
 * Allow selecting Map values and Set elements (CASSANDRA-7396)
 * Fast and garbage-free Streaming Histogram (CASSANDRA-13444)
 * Update repairTime for keyspaces on completion (CASSANDRA-13539)
 * Add configurable upper bound for validation executor threads (CASSANDRA-13521)
 * Bring back maxHintTTL propery (CASSANDRA-12982)
 * Add testing guidelines (CASSANDRA-13497)
 * Add more repair metrics (CASSANDRA-13531)
 * RangeStreamer should be smarter when picking endpoints for streaming (CASSANDRA-4650)
 * Avoid rewrapping an exception thrown for cache load functions (CASSANDRA-13367)
 * Log time elapsed for each incremental repair phase (CASSANDRA-13498)
 * Add multiple table operation support to cassandra-stress (CASSANDRA-8780)
 * Fix incorrect cqlsh results when selecting same columns multiple times (CASSANDRA-13262)
 * Fix WriteResponseHandlerTest is sensitive to test execution order (CASSANDRA-13421)
 * Improve incremental repair logging (CASSANDRA-13468)
 * Start compaction when incremental repair finishes (CASSANDRA-13454)
 * Add repair streaming preview (CASSANDRA-13257)
 * Cleanup isIncremental/repairedAt usage (CASSANDRA-13430)
 * Change protocol to allow sending key space independent of query string (CASSANDRA-10145)
 * Make gc_log and gc_warn settable at runtime (CASSANDRA-12661)
 * Take number of files in L0 in account when estimating remaining compaction tasks (CASSANDRA-13354)
 * Skip building views during base table streams on range movements (CASSANDRA-13065)
 * Improve error messages for +/- operations on maps and tuples (CASSANDRA-13197)
 * Remove deprecated repair JMX APIs (CASSANDRA-11530)
 * Fix version check to enable streaming keep-alive (CASSANDRA-12929)
 * Make it possible to monitor an ideal consistency level separate from actual consistency level (CASSANDRA-13289)
 * Outbound TCP connections ignore internode authenticator (CASSANDRA-13324)
 * Upgrade junit from 4.6 to 4.12 (CASSANDRA-13360)
 * Cleanup ParentRepairSession after repairs (CASSANDRA-13359)
 * Upgrade snappy-java to 1.1.2.6 (CASSANDRA-13336)
 * Incremental repair not streaming correct sstables (CASSANDRA-13328)
 * Upgrade the jna version to 4.3.0 (CASSANDRA-13300)
 * Add the currentTimestamp, currentDate, currentTime and currentTimeUUID functions (CASSANDRA-13132)
 * Remove config option index_interval (CASSANDRA-10671)
 * Reduce lock contention for collection types and serializers (CASSANDRA-13271)
 * Make it possible to override MessagingService.Verb ids (CASSANDRA-13283)
 * Avoid synchronized on prepareForRepair in ActiveRepairService (CASSANDRA-9292)
 * Adds the ability to use uncompressed chunks in compressed files (CASSANDRA-10520)
 * Don't flush sstables when streaming for incremental repair (CASSANDRA-13226)
 * Remove unused method (CASSANDRA-13227)
 * Fix minor bugs related to #9143 (CASSANDRA-13217)
 * Output warning if user increases RF (CASSANDRA-13079)
 * Remove pre-3.0 streaming compatibility code for 4.0 (CASSANDRA-13081)
 * Add support for + and - operations on dates (CASSANDRA-11936)
 * Fix consistency of incrementally repaired data (CASSANDRA-9143)
 * Increase commitlog version (CASSANDRA-13161)
 * Make TableMetadata immutable, optimize Schema (CASSANDRA-9425)
 * Refactor ColumnCondition (CASSANDRA-12981)
 * Parallelize streaming of different keyspaces (CASSANDRA-4663)
 * Improved compactions metrics (CASSANDRA-13015)
 * Speed-up start-up sequence by avoiding un-needed flushes (CASSANDRA-13031)
 * Use Caffeine (W-TinyLFU) for on-heap caches (CASSANDRA-10855)
 * Thrift removal (CASSANDRA-11115)
 * Remove pre-3.0 compatibility code for 4.0 (CASSANDRA-12716)
 * Add column definition kind to dropped columns in schema (CASSANDRA-12705)
 * Add (automate) Nodetool Documentation (CASSANDRA-12672)
 * Update bundled cqlsh python driver to 3.7.0 (CASSANDRA-12736)
 * Reject invalid replication settings when creating or altering a keyspace (CASSANDRA-12681)
 * Clean up the SSTableReader#getScanner API wrt removal of RateLimiter (CASSANDRA-12422)
 * Use new token allocation for non bootstrap case as well (CASSANDRA-13080)
 * Avoid byte-array copy when key cache is disabled (CASSANDRA-13084)
 * Require forceful decommission if number of nodes is less than replication factor (CASSANDRA-12510)
 * Allow IN restrictions on column families with collections (CASSANDRA-12654)
 * Log message size in trace message in OutboundTcpConnection (CASSANDRA-13028)
 * Add timeUnit Days for cassandra-stress (CASSANDRA-13029)
 * Add mutation size and batch metrics (CASSANDRA-12649)
 * Add method to get size of endpoints to TokenMetadata (CASSANDRA-12999)
 * Expose time spent waiting in thread pool queue (CASSANDRA-8398)
 * Conditionally update index built status to avoid unnecessary flushes (CASSANDRA-12969)
 * cqlsh auto completion: refactor definition of compaction strategy options (CASSANDRA-12946)
 * Add support for arithmetic operators (CASSANDRA-11935)
 * Add histogram for delay to deliver hints (CASSANDRA-13234)
 * Fix cqlsh automatic protocol downgrade regression (CASSANDRA-13307)
 * Changing `max_hint_window_in_ms` at runtime (CASSANDRA-11720)
<<<<<<< HEAD
=======
 * Trivial format error in StorageProxy (CASSANDRA-13551)
>>>>>>> ec7d5f9d
 * Nodetool repair can hang forever if we lose the notification for the repair completing/failing (CASSANDRA-13480)
 * Anticompaction can cause noisy log messages (CASSANDRA-13684)
 * Switch to client init for sstabledump (CASSANDRA-13683)
 * CQLSH: Don't pause when capturing data (CASSANDRA-13743)


3.11.2
 * Round buffer size to powers of 2 for the chunk cache (CASSANDRA-13897)
 * Update jackson JSON jars (CASSANDRA-13949)
 * Avoid locks when checking LCS fanout and if we should defrag (CASSANDRA-13930)
Merged from 3.0:
 * Don't let user drop or generally break tables in system_distributed (CASSANDRA-13813)
 * Provide a JMX call to sync schema with local storage (CASSANDRA-13954)
 * Mishandling of cells for removed/dropped columns when reading legacy files (CASSANDRA-13939)
 * Deserialise sstable metadata in nodetool verify (CASSANDRA-13922)


3.11.1
 * Fix the computation of cdc_total_space_in_mb for exabyte filesystems (CASSANDRA-13808)
 * AbstractTokenTreeBuilder#serializedSize returns wrong value when there is a single leaf and overflow collisions (CASSANDRA-13869)
 * BTree.Builder memory leak (CASSANDRA-13754)
 * Revert CASSANDRA-10368 of supporting non-pk column filtering due to correctness (CASSANDRA-13798)
 * Add a skip read validation flag to cassandra-stress (CASSANDRA-13772)
 * Fix cassandra-stress hang issues when an error during cluster connection happens (CASSANDRA-12938)
 * Better bootstrap failure message when blocked by (potential) range movement (CASSANDRA-13744)
 * "ignore" option is ignored in sstableloader (CASSANDRA-13721)
 * Deadlock in AbstractCommitLogSegmentManager (CASSANDRA-13652)
 * Duplicate the buffer before passing it to analyser in SASI operation (CASSANDRA-13512)
 * Properly evict pstmts from prepared statements cache (CASSANDRA-13641)
Merged from 3.0:
 * Improve TRUNCATE performance (CASSANDRA-13909)
 * Implement short read protection on partition boundaries (CASSANDRA-13595)
 * Fix ISE thrown by UPI.Serializer.hasNext() for some SELECT queries (CASSANDRA-13911)
 * Filter header only commit logs before recovery (CASSANDRA-13918)
 * AssertionError prepending to a list (CASSANDRA-13149)
 * Handle limit correctly on tables with strict liveness (CASSANDRA-13883)
 * Remove non-rpc-ready nodes from counter leader candidates (CASSANDRA-13043)
 * Fix sstable reader to support range-tombstone-marker for multi-slices (CASSANDRA-13787)
 * Fix short read protection for tables with no clustering columns (CASSANDRA-13880)
 * Fix counter application order in short read protection (CASSANDRA-12872)
 * Make isBuilt volatile in PartitionUpdate (CASSANDRA-13619)
 * Prevent integer overflow of timestamps in CellTest and RowsTest (CASSANDRA-13866)
 * Don't block RepairJob execution on validation futures (CASSANDRA-13797)
 * Wait for all management tasks to complete before shutting down CLSM (CASSANDRA-13123)
 * INSERT statement fails when Tuple type is used as clustering column with default DESC order (CASSANDRA-13717)
 * Fix pending view mutations handling and cleanup batchlog when there are local and remote paired mutations (CASSANDRA-13069)
 * Improve config validation and documentation on overflow and NPE (CASSANDRA-13622)
 * Range deletes in a CAS batch are ignored (CASSANDRA-13655)
 * Avoid assertion error when IndexSummary > 2G (CASSANDRA-12014)
 * Change repair midpoint logging for tiny ranges (CASSANDRA-13603)
 * Better handle corrupt final commitlog segment (CASSANDRA-11995)
 * StreamingHistogram is not thread safe (CASSANDRA-13756)
 * Better tolerate improperly formatted bcrypt hashes (CASSANDRA-13626)
 * Fix race condition in read command serialization (CASSANDRA-13363)
 * Don't skip corrupted sstables on startup (CASSANDRA-13620)
 * Fix the merging of cells with different user type versions (CASSANDRA-13776)
 * Copy session properties on cqlsh.py do_login (CASSANDRA-13640)
 * Potential AssertionError during ReadRepair of range tombstone and partition deletions (CASSANDRA-13719)
 * Don't let stress write warmup data if n=0 (CASSANDRA-13773)
 * Randomize batchlog endpoint selection with only 1 or 2 racks (CASSANDRA-12884)
 * Fix digest calculation for counter cells (CASSANDRA-13750)
 * Fix ColumnDefinition.cellValueType() for non-frozen collection and change SSTabledump to use type.toJSONString() (CASSANDRA-13573)
 * Skip materialized view addition if the base table doesn't exist (CASSANDRA-13737)
 * Drop table should remove corresponding entries in dropped_columns table (CASSANDRA-13730)
 * Log warn message until legacy auth tables have been migrated (CASSANDRA-13371)
 * Fix incorrect [2.1 <- 3.0] serialization of counter cells created in 2.0 (CASSANDRA-13691)
 * Fix invalid writetime for null cells (CASSANDRA-13711)
 * Fix ALTER TABLE statement to atomically propagate changes to the table and its MVs (CASSANDRA-12952)
 * Fixed ambiguous output of nodetool tablestats command (CASSANDRA-13722)
 * Fix Digest mismatch Exception if hints file has UnknownColumnFamily (CASSANDRA-13696)
 * Fixed ambiguous output of nodetool tablestats command (CASSANDRA-13722)
 * Purge tombstones created by expired cells (CASSANDRA-13643)
 * Make concat work with iterators that have different subsets of columns (CASSANDRA-13482)
 * Set test.runners based on cores and memory size (CASSANDRA-13078)
 * Allow different NUMACTL_ARGS to be passed in (CASSANDRA-13557)
 * Fix secondary index queries on COMPACT tables (CASSANDRA-13627)
 * Nodetool listsnapshots output is missing a newline, if there are no snapshots (CASSANDRA-13568)
 * sstabledump reports incorrect usage for argument order (CASSANDRA-13532)
Merged from 2.2:
 * Safely handle empty buffers when outputting to JSON (CASSANDRA-13868)
 * Fix compaction and flush exception not captured (CASSANDRA-13833)
 * Uncaught exceptions in Netty pipeline (CASSANDRA-13649)
 * Prevent integer overflow on exabyte filesystems (CASSANDRA-13067)
 * Fix queries with LIMIT and filtering on clustering columns (CASSANDRA-11223)
 * Fix potential NPE when resume bootstrap fails (CASSANDRA-13272)
 * Fix toJSONString for the UDT, tuple and collection types (CASSANDRA-13592)
 * Fix nested Tuples/UDTs validation (CASSANDRA-13646)
Merged from 2.1:
 * Clone HeartBeatState when building gossip messages. Make its generation/version volatile (CASSANDRA-13700)


3.11.0
 * Allow native function calls in CQLSSTableWriter (CASSANDRA-12606)
 * Replace string comparison with regex/number checks in MessagingService test (CASSANDRA-13216)
 * Fix formatting of duration columns in CQLSH (CASSANDRA-13549)
 * Fix the problem with duplicated rows when using paging with SASI (CASSANDRA-13302)
 * Allow CONTAINS statements filtering on the partition key and it’s parts (CASSANDRA-13275)
 * Fall back to even ranges calculation in clusters with vnodes when tokens are distributed unevenly (CASSANDRA-13229)
 * Fix duration type validation to prevent overflow (CASSANDRA-13218)
 * Forbid unsupported creation of SASI indexes over partition key columns (CASSANDRA-13228)
 * Reject multiple values for a key in CQL grammar. (CASSANDRA-13369)
 * UDA fails without input rows (CASSANDRA-13399)
 * Fix compaction-stress by using daemonInitialization (CASSANDRA-13188)
 * V5 protocol flags decoding broken (CASSANDRA-13443)
 * Use write lock not read lock for removing sstables from compaction strategies. (CASSANDRA-13422)
 * Use corePoolSize equal to maxPoolSize in JMXEnabledThreadPoolExecutors (CASSANDRA-13329)
 * Avoid rebuilding SASI indexes containing no values (CASSANDRA-12962)
 * Add charset to Analyser input stream (CASSANDRA-13151)
 * Fix testLimitSSTables flake caused by concurrent flush (CASSANDRA-12820)
 * cdc column addition strikes again (CASSANDRA-13382)
 * Fix static column indexes (CASSANDRA-13277)
 * DataOutputBuffer.asNewBuffer broken (CASSANDRA-13298)
 * unittest CipherFactoryTest failed on MacOS (CASSANDRA-13370)
 * Forbid SELECT restrictions and CREATE INDEX over non-frozen UDT columns (CASSANDRA-13247)
 * Default logging we ship will incorrectly print "?:?" for "%F:%L" pattern (CASSANDRA-13317)
 * Possible AssertionError in UnfilteredRowIteratorWithLowerBound (CASSANDRA-13366)
 * Support unaligned memory access for AArch64 (CASSANDRA-13326)
 * Improve SASI range iterator efficiency on intersection with an empty range (CASSANDRA-12915).
 * Fix equality comparisons of columns using the duration type (CASSANDRA-13174)
 * Move to FastThreadLocalThread and FastThreadLocal (CASSANDRA-13034)
 * nodetool stopdaemon errors out (CASSANDRA-13030)
 * Tables in system_distributed should not use gcgs of 0 (CASSANDRA-12954)
 * Fix primary index calculation for SASI (CASSANDRA-12910)
 * More fixes to the TokenAllocator (CASSANDRA-12990)
 * NoReplicationTokenAllocator should work with zero replication factor (CASSANDRA-12983)
 * Address message coalescing regression (CASSANDRA-12676)
 * Delete illegal character from StandardTokenizerImpl.jflex (CASSANDRA-13417)
 * Fix cqlsh automatic protocol downgrade regression (CASSANDRA-13307)
 * Tracing payload not passed from QueryMessage to tracing session (CASSANDRA-12835)
Merged from 3.0:
 * Filter header only commit logs before recovery (CASSANDRA-13918)
<<<<<<< HEAD
 * Fix MV timestamp issues (CASSANDRA-11500)
=======
>>>>>>> ec7d5f9d
 * Ensure int overflow doesn't occur when calculating large partition warning size (CASSANDRA-13172)
 * Ensure consistent view of partition columns between coordinator and replica in ColumnFilter (CASSANDRA-13004)
 * Failed unregistering mbean during drop keyspace (CASSANDRA-13346)
 * nodetool scrub/cleanup/upgradesstables exit code is wrong (CASSANDRA-13542)
 * Fix the reported number of sstable data files accessed per read (CASSANDRA-13120)
 * Fix schema digest mismatch during rolling upgrades from versions before 3.0.12 (CASSANDRA-13559)
 * Upgrade JNA version to 4.4.0 (CASSANDRA-13072)
 * Interned ColumnIdentifiers should use minimal ByteBuffers (CASSANDRA-13533)
 * Fix repair process violating start/end token limits for small ranges (CASSANDRA-13052)
 * Add storage port options to sstableloader (CASSANDRA-13518)
 * Properly handle quoted index names in cqlsh DESCRIBE output (CASSANDRA-12847)
 * Fix NPE in StorageService.excise() (CASSANDRA-13163)
 * Expire OutboundTcpConnection messages by a single Thread (CASSANDRA-13265)
 * Fail repair if insufficient responses received (CASSANDRA-13397)
 * Fix SSTableLoader fail when the loaded table contains dropped columns (CASSANDRA-13276)
 * Avoid name clashes in CassandraIndexTest (CASSANDRA-13427)
 * Handling partially written hint files (CASSANDRA-12728)
 * Interrupt replaying hints on decommission (CASSANDRA-13308)
 * Handling partially written hint files (CASSANDRA-12728)
 * Fix NPE issue in StorageService (CASSANDRA-13060)
 * Make reading of range tombstones more reliable (CASSANDRA-12811)
 * Fix startup problems due to schema tables not completely flushed (CASSANDRA-12213)
 * Fix view builder bug that can filter out data on restart (CASSANDRA-13405)
 * Fix 2i page size calculation when there are no regular columns (CASSANDRA-13400)
 * Fix the conversion of 2.X expired rows without regular column data (CASSANDRA-13395)
 * Fix hint delivery when using ext+internal IPs with prefer_local enabled (CASSANDRA-13020)
 * Legacy deserializer can create empty range tombstones (CASSANDRA-13341)
 * Legacy caching options can prevent 3.0 upgrade (CASSANDRA-13384)
 * Use the Kernel32 library to retrieve the PID on Windows and fix startup checks (CASSANDRA-13333)
 * Fix code to not exchange schema across major versions (CASSANDRA-13274)
 * Dropping column results in "corrupt" SSTable (CASSANDRA-13337)
 * Bugs handling range tombstones in the sstable iterators (CASSANDRA-13340)
 * Fix CONTAINS filtering for null collections (CASSANDRA-13246)
 * Applying: Use a unique metric reservoir per test run when using Cassandra-wide metrics residing in MBeans (CASSANDRA-13216)
 * Propagate row deletions in 2i tables on upgrade (CASSANDRA-13320)
 * Slice.isEmpty() returns false for some empty slices (CASSANDRA-13305)
 * Add formatted row output to assertEmpty in CQL Tester (CASSANDRA-13238)
 * Prevent data loss on upgrade 2.1 - 3.0 by adding component separator to LogRecord absolute path (CASSANDRA-13294)
 * Improve testing on macOS by eliminating sigar logging (CASSANDRA-13233)
 * Cqlsh copy-from should error out when csv contains invalid data for collections (CASSANDRA-13071)
 * Update c.yaml doc for offheap memtables (CASSANDRA-13179)
 * Faster StreamingHistogram (CASSANDRA-13038)
 * Legacy deserializer can create unexpected boundary range tombstones (CASSANDRA-13237)
 * Remove unnecessary assertion from AntiCompactionTest (CASSANDRA-13070)
 * Fix cqlsh COPY for dates before 1900 (CASSANDRA-13185)
 * Use keyspace replication settings on system.size_estimates table (CASSANDRA-9639)
 * Add vm.max_map_count StartupCheck (CASSANDRA-13008)
 * Obfuscate password in stress-graphs (CASSANDRA-12233)
 * Hint related logging should include the IP address of the destination in addition to
   host ID (CASSANDRA-13205)
 * Reloading logback.xml does not work (CASSANDRA-13173)
 * Lightweight transactions temporarily fail after upgrade from 2.1 to 3.0 (CASSANDRA-13109)
 * Duplicate rows after upgrading from 2.1.16 to 3.0.10/3.9 (CASSANDRA-13125)
 * Fix UPDATE queries with empty IN restrictions (CASSANDRA-13152)
 * Fix handling of partition with partition-level deletion plus
   live rows in sstabledump (CASSANDRA-13177)
 * Provide user workaround when system_schema.columns does not contain entries
   for a table that's in system_schema.tables (CASSANDRA-13180)
 * Nodetool upgradesstables/scrub/compact ignores system tables (CASSANDRA-13410)
 * Fix schema version calculation for rolling upgrades (CASSANDRA-13441)
Merged from 2.2:
 * Nodes started with join_ring=False should be able to serve requests when authentication is enabled (CASSANDRA-11381)
 * cqlsh COPY FROM: increment error count only for failures, not for attempts (CASSANDRA-13209)
 * Avoid starting gossiper in RemoveTest (CASSANDRA-13407)
 * Fix weightedSize() for row-cache reported by JMX and NodeTool (CASSANDRA-13393)
 * Fix JVM metric names (CASSANDRA-13103)
 * Honor truststore-password parameter in cassandra-stress (CASSANDRA-12773)
 * Discard in-flight shadow round responses (CASSANDRA-12653)
 * Don't anti-compact repaired data to avoid inconsistencies (CASSANDRA-13153)
 * Wrong logger name in AnticompactionTask (CASSANDRA-13343)
 * Commitlog replay may fail if last mutation is within 4 bytes of end of segment (CASSANDRA-13282)
 * Fix queries updating multiple time the same list (CASSANDRA-13130)
 * Fix GRANT/REVOKE when keyspace isn't specified (CASSANDRA-13053)
 * Avoid race on receiver by starting streaming sender thread after sending init message (CASSANDRA-12886)
 * Fix "multiple versions of ant detected..." when running ant test (CASSANDRA-13232)
 * Coalescing strategy sleeps too much (CASSANDRA-13090)
 * Fix flaky LongLeveledCompactionStrategyTest (CASSANDRA-12202)
 * Fix failing COPY TO STDOUT (CASSANDRA-12497)
 * Fix ColumnCounter::countAll behaviour for reverse queries (CASSANDRA-13222)
 * Exceptions encountered calling getSeeds() breaks OTC thread (CASSANDRA-13018)
 * Fix negative mean latency metric (CASSANDRA-12876)
 * Use only one file pointer when creating commitlog segments (CASSANDRA-12539)
Merged from 2.1:
 * Fix 2ndary index queries on partition keys for tables with static columns (CASSANDRA-13147)
 * Fix ParseError unhashable type list in cqlsh copy from (CASSANDRA-13364)
 * Remove unused repositories (CASSANDRA-13278)
 * Log stacktrace of uncaught exceptions (CASSANDRA-13108)
 * Use portable stderr for java error in startup (CASSANDRA-13211)
 * Fix Thread Leak in OutboundTcpConnection (CASSANDRA-13204)
 * Upgrade netty version to fix memory leak with client encryption (CASSANDRA-13114)
 * Coalescing strategy can enter infinite loop (CASSANDRA-13159)


3.10
 * Fix secondary index queries regression (CASSANDRA-13013)
 * Add duration type to the protocol V5 (CASSANDRA-12850)
 * Fix duration type validation (CASSANDRA-13143)
 * Fix flaky GcCompactionTest (CASSANDRA-12664)
 * Fix TestHintedHandoff.hintedhandoff_decom_test (CASSANDRA-13058)
 * Fixed query monitoring for range queries (CASSANDRA-13050)
 * Remove outboundBindAny configuration property (CASSANDRA-12673)
 * Use correct bounds for all-data range when filtering (CASSANDRA-12666)
 * Remove timing window in test case (CASSANDRA-12875)
 * Resolve unit testing without JCE security libraries installed (CASSANDRA-12945)
 * Fix inconsistencies in cassandra-stress load balancing policy (CASSANDRA-12919)
 * Fix validation of non-frozen UDT cells (CASSANDRA-12916)
 * Don't shut down socket input/output on StreamSession (CASSANDRA-12903)
 * Fix Murmur3PartitionerTest (CASSANDRA-12858)
 * Move cqlsh syntax rules into separate module and allow easier customization (CASSANDRA-12897)
 * Fix CommitLogSegmentManagerTest (CASSANDRA-12283)
 * Fix cassandra-stress truncate option (CASSANDRA-12695)
 * Fix crossNode value when receiving messages (CASSANDRA-12791)
 * Don't load MX4J beans twice (CASSANDRA-12869)
 * Extend native protocol request flags, add versions to SUPPORTED, and introduce ProtocolVersion enum (CASSANDRA-12838)
 * Set JOINING mode when running pre-join tasks (CASSANDRA-12836)
 * remove net.mintern.primitive library due to license issue (CASSANDRA-12845)
 * Properly format IPv6 addresses when logging JMX service URL (CASSANDRA-12454)
 * Optimize the vnode allocation for single replica per DC (CASSANDRA-12777)
 * Use non-token restrictions for bounds when token restrictions are overridden (CASSANDRA-12419)
 * Fix CQLSH auto completion for PER PARTITION LIMIT (CASSANDRA-12803)
 * Use different build directories for Eclipse and Ant (CASSANDRA-12466)
 * Avoid potential AttributeError in cqlsh due to no table metadata (CASSANDRA-12815)
 * Fix RandomReplicationAwareTokenAllocatorTest.testExistingCluster (CASSANDRA-12812)
 * Upgrade commons-codec to 1.9 (CASSANDRA-12790)
 * Add duration data type (CASSANDRA-11873)
 * Make the fanout size for LeveledCompactionStrategy to be configurable (CASSANDRA-11550)
 * Fix timeout in ReplicationAwareTokenAllocatorTest (CASSANDRA-12784)
 * Improve sum aggregate functions (CASSANDRA-12417)
 * Make cassandra.yaml docs for batch_size_*_threshold_in_kb reflect changes in CASSANDRA-10876 (CASSANDRA-12761)
 * cqlsh fails to format collections when using aliases (CASSANDRA-11534)
 * Check for hash conflicts in prepared statements (CASSANDRA-12733)
 * Exit query parsing upon first error (CASSANDRA-12598)
 * Fix cassandra-stress to use single seed in UUID generation (CASSANDRA-12729)
 * CQLSSTableWriter does not allow Update statement (CASSANDRA-12450)
 * Config class uses boxed types but DD exposes primitive types (CASSANDRA-12199)
 * Add pre- and post-shutdown hooks to Storage Service (CASSANDRA-12461)
 * Add hint delivery metrics (CASSANDRA-12693)
 * Remove IndexInfo cache from FileIndexInfoRetriever (CASSANDRA-12731)
 * ColumnIndex does not reuse buffer (CASSANDRA-12502)
 * cdc column addition still breaks schema migration tasks (CASSANDRA-12697)
 * Upgrade metrics-reporter dependencies (CASSANDRA-12089)
 * Tune compaction thread count via nodetool (CASSANDRA-12248)
 * Add +=/-= shortcut syntax for update queries (CASSANDRA-12232)
 * Include repair session IDs in repair start message (CASSANDRA-12532)
 * Add a blocking task to Index, run before joining the ring (CASSANDRA-12039)
 * Fix NPE when using CQLSSTableWriter (CASSANDRA-12667)
 * Support optional backpressure strategies at the coordinator (CASSANDRA-9318)
 * Make randompartitioner work with new vnode allocation (CASSANDRA-12647)
 * Fix cassandra-stress graphing (CASSANDRA-12237)
 * Allow filtering on partition key columns for queries without secondary indexes (CASSANDRA-11031)
 * Fix Cassandra Stress reporting thread model and precision (CASSANDRA-12585)
 * Add JMH benchmarks.jar (CASSANDRA-12586)
 * Cleanup uses of AlterTableStatementColumn (CASSANDRA-12567)
 * Add keep-alive to streaming (CASSANDRA-11841)
 * Tracing payload is passed through newSession(..) (CASSANDRA-11706)
 * avoid deleting non existing sstable files and improve related log messages (CASSANDRA-12261)
 * json/yaml output format for nodetool compactionhistory (CASSANDRA-12486)
 * Retry all internode messages once after a connection is
   closed and reopened (CASSANDRA-12192)
 * Add support to rebuild from targeted replica (CASSANDRA-9875)
 * Add sequence distribution type to cassandra stress (CASSANDRA-12490)
 * "SELECT * FROM foo LIMIT ;" does not error out (CASSANDRA-12154)
 * Define executeLocally() at the ReadQuery Level (CASSANDRA-12474)
 * Extend read/write failure messages with a map of replica addresses
   to error codes in the v5 native protocol (CASSANDRA-12311)
 * Fix rebuild of SASI indexes with existing index files (CASSANDRA-12374)
 * Let DatabaseDescriptor not implicitly startup services (CASSANDRA-9054, 12550)
 * Fix clustering indexes in presence of static columns in SASI (CASSANDRA-12378)
 * Fix queries on columns with reversed type on SASI indexes (CASSANDRA-12223)
 * Added slow query log (CASSANDRA-12403)
 * Count full coordinated request against timeout (CASSANDRA-12256)
 * Allow TTL with null value on insert and update (CASSANDRA-12216)
 * Make decommission operation resumable (CASSANDRA-12008)
 * Add support to one-way targeted repair (CASSANDRA-9876)
 * Remove clientutil jar (CASSANDRA-11635)
 * Fix compaction throughput throttle (CASSANDRA-12366, CASSANDRA-12717)
 * Delay releasing Memtable memory on flush until PostFlush has finished running (CASSANDRA-12358)
 * Cassandra stress should dump all setting on startup (CASSANDRA-11914)
 * Make it possible to compact a given token range (CASSANDRA-10643)
 * Allow updating DynamicEndpointSnitch properties via JMX (CASSANDRA-12179)
 * Collect metrics on queries by consistency level (CASSANDRA-7384)
 * Add support for GROUP BY to SELECT statement (CASSANDRA-10707)
 * Deprecate memtable_cleanup_threshold and update default for memtable_flush_writers (CASSANDRA-12228)
 * Upgrade to OHC 0.4.4 (CASSANDRA-12133)
 * Add version command to cassandra-stress (CASSANDRA-12258)
 * Create compaction-stress tool (CASSANDRA-11844)
 * Garbage-collecting compaction operation and schema option (CASSANDRA-7019)
 * Add beta protocol flag for v5 native protocol (CASSANDRA-12142)
 * Support filtering on non-PRIMARY KEY columns in the CREATE
   MATERIALIZED VIEW statement's WHERE clause (CASSANDRA-10368)
 * Unify STDOUT and SYSTEMLOG logback format (CASSANDRA-12004)
 * COPY FROM should raise error for non-existing input files (CASSANDRA-12174)
 * Faster write path (CASSANDRA-12269)
 * Option to leave omitted columns in INSERT JSON unset (CASSANDRA-11424)
 * Support json/yaml output in nodetool tpstats (CASSANDRA-12035)
 * Expose metrics for successful/failed authentication attempts (CASSANDRA-10635)
 * Prepend snapshot name with "truncated" or "dropped" when a snapshot
   is taken before truncating or dropping a table (CASSANDRA-12178)
 * Optimize RestrictionSet (CASSANDRA-12153)
 * cqlsh does not automatically downgrade CQL version (CASSANDRA-12150)
 * Omit (de)serialization of state variable in UDAs (CASSANDRA-9613)
 * Create a system table to expose prepared statements (CASSANDRA-8831)
 * Reuse DataOutputBuffer from ColumnIndex (CASSANDRA-11970)
 * Remove DatabaseDescriptor dependency from SegmentedFile (CASSANDRA-11580)
 * Add supplied username to authentication error messages (CASSANDRA-12076)
 * Remove pre-startup check for open JMX port (CASSANDRA-12074)
 * Remove compaction Severity from DynamicEndpointSnitch (CASSANDRA-11738)
 * Restore resumable hints delivery (CASSANDRA-11960)
 * Properly record CAS contention (CASSANDRA-12626)
Merged from 3.0:
 * Dump threads when unit tests time out (CASSANDRA-13117)
 * Better error when modifying function permissions without explicit keyspace (CASSANDRA-12925)
 * Indexer is not correctly invoked when building indexes over sstables (CASSANDRA-13075)
 * Stress daemon help is incorrect (CASSANDRA-12563)
 * Read repair is not blocking repair to finish in foreground repair (CASSANDRA-13115)
 * Replace empty strings with null values if they cannot be converted (CASSANDRA-12794)
 * Remove support for non-JavaScript UDFs (CASSANDRA-12883)
 * Fix deserialization of 2.x DeletedCells (CASSANDRA-12620)
 * Add parent repair session id to anticompaction log message (CASSANDRA-12186)
 * Improve contention handling on failure to acquire MV lock for streaming and hints (CASSANDRA-12905)
 * Fix DELETE and UPDATE queries with empty IN restrictions (CASSANDRA-12829)
 * Mark MVs as built after successful bootstrap (CASSANDRA-12984)
 * Estimated TS drop-time histogram updated with Cell.NO_DELETION_TIME (CASSANDRA-13040)
 * Nodetool compactionstats fails with NullPointerException (CASSANDRA-13021)
 * Thread local pools never cleaned up (CASSANDRA-13033)
 * Set RPC_READY to false when draining or if a node is marked as shutdown (CASSANDRA-12781)
 * CQL often queries static columns unnecessarily (CASSANDRA-12768)
 * Make sure sstables only get committed when it's safe to discard commit log records (CASSANDRA-12956)
 * Reject default_time_to_live option when creating or altering MVs (CASSANDRA-12868)
 * Nodetool should use a more sane max heap size (CASSANDRA-12739)
 * LocalToken ensures token values are cloned on heap (CASSANDRA-12651)
 * AnticompactionRequestSerializer serializedSize is incorrect (CASSANDRA-12934)
 * Prevent reloading of logback.xml from UDF sandbox (CASSANDRA-12535)
 * Reenable HeapPool (CASSANDRA-12900)
 * Disallow offheap_buffers memtable allocation (CASSANDRA-11039)
 * Fix CommitLogSegmentManagerTest (CASSANDRA-12283)
 * Pass root cause to CorruptBlockException when uncompression failed (CASSANDRA-12889)
 * Batch with multiple conditional updates for the same partition causes AssertionError (CASSANDRA-12867)
 * Make AbstractReplicationStrategy extendable from outside its package (CASSANDRA-12788)
 * Don't tell users to turn off consistent rangemovements during rebuild. (CASSANDRA-12296)
 * Fix CommitLogTest.testDeleteIfNotDirty (CASSANDRA-12854)
 * Avoid deadlock due to MV lock contention (CASSANDRA-12689)
 * Fix for KeyCacheCqlTest flakiness (CASSANDRA-12801)
 * Include SSTable filename in compacting large row message (CASSANDRA-12384)
 * Fix potential socket leak (CASSANDRA-12329, CASSANDRA-12330)
 * Fix ViewTest.testCompaction (CASSANDRA-12789)
 * Improve avg aggregate functions (CASSANDRA-12417)
 * Preserve quoted reserved keyword column names in MV creation (CASSANDRA-11803)
 * nodetool stopdaemon errors out (CASSANDRA-12646)
 * Split materialized view mutations on build to prevent OOM (CASSANDRA-12268)
 * mx4j does not work in 3.0.8 (CASSANDRA-12274)
 * Abort cqlsh copy-from in case of no answer after prolonged period of time (CASSANDRA-12740)
 * Avoid sstable corrupt exception due to dropped static column (CASSANDRA-12582)
 * Make stress use client mode to avoid checking commit log size on startup (CASSANDRA-12478)
 * Fix exceptions with new vnode allocation (CASSANDRA-12715)
 * Unify drain and shutdown processes (CASSANDRA-12509)
 * Fix NPE in ComponentOfSlice.isEQ() (CASSANDRA-12706)
 * Fix failure in LogTransactionTest (CASSANDRA-12632)
 * Fix potentially incomplete non-frozen UDT values when querying with the
   full primary key specified (CASSANDRA-12605)
 * Make sure repaired tombstones are dropped when only_purge_repaired_tombstones is enabled (CASSANDRA-12703)
 * Skip writing MV mutations to commitlog on mutation.applyUnsafe() (CASSANDRA-11670)
 * Establish consistent distinction between non-existing partition and NULL value for LWTs on static columns (CASSANDRA-12060)
 * Extend ColumnIdentifier.internedInstances key to include the type that generated the byte buffer (CASSANDRA-12516)
 * Handle composite prefixes with final EOC=0 as in 2.x and refactor LegacyLayout.decodeBound (CASSANDRA-12423)
 * select_distinct_with_deletions_test failing on non-vnode environments (CASSANDRA-11126)
 * Stack Overflow returned to queries while upgrading (CASSANDRA-12527)
 * Fix legacy regex for temporary files from 2.2 (CASSANDRA-12565)
 * Add option to state current gc_grace_seconds to tools/bin/sstablemetadata (CASSANDRA-12208)
 * Fix file system race condition that may cause LogAwareFileLister to fail to classify files (CASSANDRA-11889)
 * Fix file handle leaks due to simultaneous compaction/repair and
   listing snapshots, calculating snapshot sizes, or making schema
   changes (CASSANDRA-11594)
 * Fix nodetool repair exits with 0 for some errors (CASSANDRA-12508)
 * Do not shut down BatchlogManager twice during drain (CASSANDRA-12504)
 * Disk failure policy should not be invoked on out of space (CASSANDRA-12385)
 * Calculate last compacted key on startup (CASSANDRA-6216)
 * Add schema to snapshot manifest, add USING TIMESTAMP clause to ALTER TABLE statements (CASSANDRA-7190)
 * If CF has no clustering columns, any row cache is full partition cache (CASSANDRA-12499)
 * Correct log message for statistics of offheap memtable flush (CASSANDRA-12776)
 * Explicitly set locale for string validation (CASSANDRA-12541,CASSANDRA-12542,CASSANDRA-12543,CASSANDRA-12545)
Merged from 2.2:
 * Fix speculative retry bugs (CASSANDRA-13009)
 * Fix handling of nulls and unsets in IN conditions (CASSANDRA-12981)
 * Fix race causing infinite loop if Thrift server is stopped before it starts listening (CASSANDRA-12856)
 * CompactionTasks now correctly drops sstables out of compaction when not enough disk space is available (CASSANDRA-12979)
 * Fix DynamicEndpointSnitch noop in multi-datacenter situations (CASSANDRA-13074)
 * cqlsh copy-from: encode column names to avoid primary key parsing errors (CASSANDRA-12909)
 * Temporarily fix bug that creates commit log when running offline tools (CASSANDRA-8616)
 * Reduce granuality of OpOrder.Group during index build (CASSANDRA-12796)
 * Test bind parameters and unset parameters in InsertUpdateIfConditionTest (CASSANDRA-12980)
 * Use saved tokens when setting local tokens on StorageService.joinRing (CASSANDRA-12935)
 * cqlsh: fix DESC TYPES errors (CASSANDRA-12914)
 * Fix leak on skipped SSTables in sstableupgrade (CASSANDRA-12899)
 * Avoid blocking gossip during pending range calculation (CASSANDRA-12281)
 * Fix purgeability of tombstones with max timestamp (CASSANDRA-12792)
 * Fail repair if participant dies during sync or anticompaction (CASSANDRA-12901)
 * cqlsh COPY: unprotected pk values before converting them if not using prepared statements (CASSANDRA-12863)
 * Fix Util.spinAssertEquals (CASSANDRA-12283)
 * Fix potential NPE for compactionstats (CASSANDRA-12462)
 * Prepare legacy authenticate statement if credentials table initialised after node startup (CASSANDRA-12813)
 * Change cassandra.wait_for_tracing_events_timeout_secs default to 0 (CASSANDRA-12754)
 * Clean up permissions when a UDA is dropped (CASSANDRA-12720)
 * Limit colUpdateTimeDelta histogram updates to reasonable deltas (CASSANDRA-11117)
 * Fix leak errors and execution rejected exceptions when draining (CASSANDRA-12457)
 * Fix merkle tree depth calculation (CASSANDRA-12580)
 * Make Collections deserialization more robust (CASSANDRA-12618)
 * Fix exceptions when enabling gossip on nodes that haven't joined the ring (CASSANDRA-12253)
 * Fix authentication problem when invoking cqlsh copy from a SOURCE command (CASSANDRA-12642)
 * Decrement pending range calculator jobs counter in finally block
 * cqlshlib tests: increase default execute timeout (CASSANDRA-12481)
 * Forward writes to replacement node when replace_address != broadcast_address (CASSANDRA-8523)
 * Fail repair on non-existing table (CASSANDRA-12279)
 * Enable repair -pr and -local together (fix regression of CASSANDRA-7450) (CASSANDRA-12522)
 * Better handle invalid system roles table (CASSANDRA-12700)
 * Split consistent range movement flag correction (CASSANDRA-12786)
Merged from 2.1:
 * cqlsh copy-from: sort user type fields in csv (CASSANDRA-12959)
 * Don't skip sstables based on maxLocalDeletionTime (CASSANDRA-12765)


3.8, 3.9
 * Fix value skipping with counter columns (CASSANDRA-11726)
 * Fix nodetool tablestats miss SSTable count (CASSANDRA-12205)
 * Fixed flacky SSTablesIteratedTest (CASSANDRA-12282)
 * Fixed flacky SSTableRewriterTest: check file counts before calling validateCFS (CASSANDRA-12348)
 * cqlsh: Fix handling of $$-escaped strings (CASSANDRA-12189)
 * Fix SSL JMX requiring truststore containing server cert (CASSANDRA-12109)
 * RTE from new CDC column breaks in flight queries (CASSANDRA-12236)
 * Fix hdr logging for single operation workloads (CASSANDRA-12145)
 * Fix SASI PREFIX search in CONTAINS mode with partial terms (CASSANDRA-12073)
 * Increase size of flushExecutor thread pool (CASSANDRA-12071)
 * Partial revert of CASSANDRA-11971, cannot recycle buffer in SP.sendMessagesToNonlocalDC (CASSANDRA-11950)
 * Upgrade netty to 4.0.39 (CASSANDRA-12032, CASSANDRA-12034)
 * Improve details in compaction log message (CASSANDRA-12080)
 * Allow unset values in CQLSSTableWriter (CASSANDRA-11911)
 * Chunk cache to request compressor-compatible buffers if pool space is exhausted (CASSANDRA-11993)
 * Remove DatabaseDescriptor dependencies from SequentialWriter (CASSANDRA-11579)
 * Move skip_stop_words filter before stemming (CASSANDRA-12078)
 * Support seek() in EncryptedFileSegmentInputStream (CASSANDRA-11957)
 * SSTable tools mishandling LocalPartitioner (CASSANDRA-12002)
 * When SEPWorker assigned work, set thread name to match pool (CASSANDRA-11966)
 * Add cross-DC latency metrics (CASSANDRA-11596)
 * Allow terms in selection clause (CASSANDRA-10783)
 * Add bind variables to trace (CASSANDRA-11719)
 * Switch counter shards' clock to timestamps (CASSANDRA-9811)
 * Introduce HdrHistogram and response/service/wait separation to stress tool (CASSANDRA-11853)
 * entry-weighers in QueryProcessor should respect partitionKeyBindIndexes field (CASSANDRA-11718)
 * Support older ant versions (CASSANDRA-11807)
 * Estimate compressed on disk size when deciding if sstable size limit reached (CASSANDRA-11623)
 * cassandra-stress profiles should support case sensitive schemas (CASSANDRA-11546)
 * Remove DatabaseDescriptor dependency from FileUtils (CASSANDRA-11578)
 * Faster streaming (CASSANDRA-9766)
 * Add prepared query parameter to trace for "Execute CQL3 prepared query" session (CASSANDRA-11425)
 * Add repaired percentage metric (CASSANDRA-11503)
 * Add Change-Data-Capture (CASSANDRA-8844)
Merged from 3.0:
 * Fix paging for 2.x to 3.x upgrades (CASSANDRA-11195)
 * Fix clean interval not sent to commit log for empty memtable flush (CASSANDRA-12436)
 * Fix potential resource leak in RMIServerSocketFactoryImpl (CASSANDRA-12331)
 * Make sure compaction stats are updated when compaction is interrupted (CASSANDRA-12100)
 * Change commitlog and sstables to track dirty and clean intervals (CASSANDRA-11828)
 * NullPointerException during compaction on table with static columns (CASSANDRA-12336)
 * Fixed ConcurrentModificationException when reading metrics in GraphiteReporter (CASSANDRA-11823)
 * Fix upgrade of super columns on thrift (CASSANDRA-12335)
 * Fixed flacky BlacklistingCompactionsTest, switched to fixed size types and increased corruption size (CASSANDRA-12359)
 * Rerun ReplicationAwareTokenAllocatorTest on failure to avoid flakiness (CASSANDRA-12277)
 * Exception when computing read-repair for range tombstones (CASSANDRA-12263)
 * Lost counter writes in compact table and static columns (CASSANDRA-12219)
 * AssertionError with MVs on updating a row that isn't indexed due to a null value (CASSANDRA-12247)
 * Disable RR and speculative retry with EACH_QUORUM reads (CASSANDRA-11980)
 * Add option to override compaction space check (CASSANDRA-12180)
 * Faster startup by only scanning each directory for temporary files once (CASSANDRA-12114)
 * Respond with v1/v2 protocol header when responding to driver that attempts
   to connect with too low of a protocol version (CASSANDRA-11464)
 * NullPointerExpception when reading/compacting table (CASSANDRA-11988)
 * Fix problem with undeleteable rows on upgrade to new sstable format (CASSANDRA-12144)
 * Fix potential bad messaging service message for paged range reads
   within mixed-version 3.x clusters (CASSANDRA-12249)
 * Fix paging logic for deleted partitions with static columns (CASSANDRA-12107)
 * Wait until the message is being send to decide which serializer must be used (CASSANDRA-11393)
 * Fix migration of static thrift column names with non-text comparators (CASSANDRA-12147)
 * Fix upgrading sparse tables that are incorrectly marked as dense (CASSANDRA-11315)
 * Fix reverse queries ignoring range tombstones (CASSANDRA-11733)
 * Avoid potential race when rebuilding CFMetaData (CASSANDRA-12098)
 * Avoid missing sstables when getting the canonical sstables (CASSANDRA-11996)
 * Always select the live sstables when getting sstables in bounds (CASSANDRA-11944)
 * Fix column ordering of results with static columns for Thrift requests in
   a mixed 2.x/3.x cluster, also fix potential non-resolved duplication of
   those static columns in query results (CASSANDRA-12123)
 * Avoid digest mismatch with empty but static rows (CASSANDRA-12090)
 * Fix EOF exception when altering column type (CASSANDRA-11820)
 * Fix potential race in schema during new table creation (CASSANDRA-12083)
 * cqlsh: fix error handling in rare COPY FROM failure scenario (CASSANDRA-12070)
 * Disable autocompaction during drain (CASSANDRA-11878)
 * Add a metrics timer to MemtablePool and use it to track time spent blocked on memory in MemtableAllocator (CASSANDRA-11327)
 * Fix upgrading schema with super columns with non-text subcomparators (CASSANDRA-12023)
 * Add TimeWindowCompactionStrategy (CASSANDRA-9666)
 * Fix JsonTransformer output of partition with deletion info (CASSANDRA-12418)
 * Fix NPE in SSTableLoader when specifying partial directory path (CASSANDRA-12609)
Merged from 2.2:
 * Add local address entry in PropertyFileSnitch (CASSANDRA-11332)
 * cqlsh copy: fix missing counter values (CASSANDRA-12476)
 * Move migration tasks to non-periodic queue, assure flush executor shutdown after non-periodic executor (CASSANDRA-12251)
 * cqlsh copy: fixed possible race in initializing feeding thread (CASSANDRA-11701)
 * Only set broadcast_rpc_address on Ec2MultiRegionSnitch if it's not set (CASSANDRA-11357)
 * Update StorageProxy range metrics for timeouts, failures and unavailables (CASSANDRA-9507)
 * Add Sigar to classes included in clientutil.jar (CASSANDRA-11635)
 * Add decay to histograms and timers used for metrics (CASSANDRA-11752)
 * Fix hanging stream session (CASSANDRA-10992)
 * Fix INSERT JSON, fromJson() support of smallint, tinyint types (CASSANDRA-12371)
 * Restore JVM metric export for metric reporters (CASSANDRA-12312)
 * Release sstables of failed stream sessions only when outgoing transfers are finished (CASSANDRA-11345)
 * Wait for tracing events before returning response and query at same consistency level client side (CASSANDRA-11465)
 * cqlsh copyutil should get host metadata by connected address (CASSANDRA-11979)
 * Fixed cqlshlib.test.remove_test_db (CASSANDRA-12214)
 * Synchronize ThriftServer::stop() (CASSANDRA-12105)
 * Use dedicated thread for JMX notifications (CASSANDRA-12146)
 * Improve streaming synchronization and fault tolerance (CASSANDRA-11414)
 * MemoryUtil.getShort() should return an unsigned short also for architectures not supporting unaligned memory accesses (CASSANDRA-11973)
Merged from 2.1:
 * Fix queries with empty ByteBuffer values in clustering column restrictions (CASSANDRA-12127)
 * Disable passing control to post-flush after flush failure to prevent data loss (CASSANDRA-11828)
 * Allow STCS-in-L0 compactions to reduce scope with LCS (CASSANDRA-12040)
 * cannot use cql since upgrading python to 2.7.11+ (CASSANDRA-11850)
 * Fix filtering on clustering columns when 2i is used (CASSANDRA-11907)


3.0.8
 * Fix potential race in schema during new table creation (CASSANDRA-12083)
 * cqlsh: fix error handling in rare COPY FROM failure scenario (CASSANDRA-12070)
 * Disable autocompaction during drain (CASSANDRA-11878)
 * Add a metrics timer to MemtablePool and use it to track time spent blocked on memory in MemtableAllocator (CASSANDRA-11327)
 * Fix upgrading schema with super columns with non-text subcomparators (CASSANDRA-12023)
 * Add TimeWindowCompactionStrategy (CASSANDRA-9666)
Merged from 2.2:
 * Allow nodetool info to run with readonly JMX access (CASSANDRA-11755)
 * Validate bloom_filter_fp_chance against lowest supported
   value when the table is created (CASSANDRA-11920)
 * Don't send erroneous NEW_NODE notifications on restart (CASSANDRA-11038)
 * StorageService shutdown hook should use a volatile variable (CASSANDRA-11984)
Merged from 2.1:
 * Add system property to set the max number of native transport requests in queue (CASSANDRA-11363)
 * Fix queries with empty ByteBuffer values in clustering column restrictions (CASSANDRA-12127)
 * Disable passing control to post-flush after flush failure to prevent data loss (CASSANDRA-11828)
 * Allow STCS-in-L0 compactions to reduce scope with LCS (CASSANDRA-12040)
 * cannot use cql since upgrading python to 2.7.11+ (CASSANDRA-11850)
 * Fix filtering on clustering columns when 2i is used (CASSANDRA-11907)
 * Avoid stalling paxos when the paxos state expires (CASSANDRA-12043)
 * Remove finished incoming streaming connections from MessagingService (CASSANDRA-11854)
 * Don't try to get sstables for non-repairing column families (CASSANDRA-12077)
 * Avoid marking too many sstables as repaired (CASSANDRA-11696)
 * Prevent select statements with clustering key > 64k (CASSANDRA-11882)
 * Fix clock skew corrupting other nodes with paxos (CASSANDRA-11991)
 * Remove distinction between non-existing static columns and existing but null in LWTs (CASSANDRA-9842)
 * Cache local ranges when calculating repair neighbors (CASSANDRA-11934)
 * Allow LWT operation on static column with only partition keys (CASSANDRA-10532)
 * Create interval tree over canonical sstables to avoid missing sstables during streaming (CASSANDRA-11886)
 * cqlsh COPY FROM: shutdown parent cluster after forking, to avoid corrupting SSL connections (CASSANDRA-11749)


3.7
 * Support multiple folders for user defined compaction tasks (CASSANDRA-11765)
 * Fix race in CompactionStrategyManager's pause/resume (CASSANDRA-11922)
Merged from 3.0:
 * Fix legacy serialization of Thrift-generated non-compound range tombstones
   when communicating with 2.x nodes (CASSANDRA-11930)
 * Fix Directories instantiations where CFS.initialDirectories should be used (CASSANDRA-11849)
 * Avoid referencing DatabaseDescriptor in AbstractType (CASSANDRA-11912)
 * Don't use static dataDirectories field in Directories instances (CASSANDRA-11647)
 * Fix sstables not being protected from removal during index build (CASSANDRA-11905)
 * cqlsh: Suppress stack trace from Read/WriteFailures (CASSANDRA-11032)
 * Remove unneeded code to repair index summaries that have
   been improperly down-sampled (CASSANDRA-11127)
 * Avoid WriteTimeoutExceptions during commit log replay due to materialized
   view lock contention (CASSANDRA-11891)
 * Prevent OOM failures on SSTable corruption, improve tests for corruption detection (CASSANDRA-9530)
 * Use CFS.initialDirectories when clearing snapshots (CASSANDRA-11705)
 * Allow compaction strategies to disable early open (CASSANDRA-11754)
 * Refactor Materialized View code (CASSANDRA-11475)
 * Update Java Driver (CASSANDRA-11615)
Merged from 2.2:
 * Persist local metadata earlier in startup sequence (CASSANDRA-11742)
 * cqlsh: fix tab completion for case-sensitive identifiers (CASSANDRA-11664)
 * Avoid showing estimated key as -1 in tablestats (CASSANDRA-11587)
 * Fix possible race condition in CommitLog.recover (CASSANDRA-11743)
 * Enable client encryption in sstableloader with cli options (CASSANDRA-11708)
 * Possible memory leak in NIODataInputStream (CASSANDRA-11867)
 * Add seconds to cqlsh tracing session duration (CASSANDRA-11753)
 * Fix commit log replay after out-of-order flush completion (CASSANDRA-9669)
 * Prohibit Reversed Counter type as part of the PK (CASSANDRA-9395)
 * cqlsh: correctly handle non-ascii chars in error messages (CASSANDRA-11626)
Merged from 2.1:
 * Run CommitLog tests with different compression settings (CASSANDRA-9039)
 * cqlsh: apply current keyspace to source command (CASSANDRA-11152)
 * Clear out parent repair session if repair coordinator dies (CASSANDRA-11824)
 * Set default streaming_socket_timeout_in_ms to 24 hours (CASSANDRA-11840)
 * Do not consider local node a valid source during replace (CASSANDRA-11848)
 * Add message dropped tasks to nodetool netstats (CASSANDRA-11855)
 * Avoid holding SSTableReaders for duration of incremental repair (CASSANDRA-11739)


3.6
 * Correctly migrate schema for frozen UDTs during 2.x -> 3.x upgrades
   (does not affect any released versions) (CASSANDRA-11613)
 * Allow server startup if JMX is configured directly (CASSANDRA-11725)
 * Prevent direct memory OOM on buffer pool allocations (CASSANDRA-11710)
 * Enhanced Compaction Logging (CASSANDRA-10805)
 * Make prepared statement cache size configurable (CASSANDRA-11555)
 * Integrated JMX authentication and authorization (CASSANDRA-10091)
 * Add units to stress ouput (CASSANDRA-11352)
 * Fix PER PARTITION LIMIT for single and multi partitions queries (CASSANDRA-11603)
 * Add uncompressed chunk cache for RandomAccessReader (CASSANDRA-5863)
 * Clarify ClusteringPrefix hierarchy (CASSANDRA-11213)
 * Always perform collision check before joining ring (CASSANDRA-10134)
 * SSTableWriter output discrepancy (CASSANDRA-11646)
 * Fix potential timeout in NativeTransportService.testConcurrentDestroys (CASSANDRA-10756)
 * Support large partitions on the 3.0 sstable format (CASSANDRA-11206,11763)
 * Add support to rebuild from specific range (CASSANDRA-10406)
 * Optimize the overlapping lookup by calculating all the
   bounds in advance (CASSANDRA-11571)
 * Support json/yaml output in nodetool tablestats (CASSANDRA-5977)
 * (stress) Add datacenter option to -node options (CASSANDRA-11591)
 * Fix handling of empty slices (CASSANDRA-11513)
 * Make number of cores used by cqlsh COPY visible to testing code (CASSANDRA-11437)
 * Allow filtering on clustering columns for queries without secondary indexes (CASSANDRA-11310)
 * Refactor Restriction hierarchy (CASSANDRA-11354)
 * Eliminate allocations in R/W path (CASSANDRA-11421)
 * Update Netty to 4.0.36 (CASSANDRA-11567)
 * Fix PER PARTITION LIMIT for queries requiring post-query ordering (CASSANDRA-11556)
 * Allow instantiation of UDTs and tuples in UDFs (CASSANDRA-10818)
 * Support UDT in CQLSSTableWriter (CASSANDRA-10624)
 * Support for non-frozen user-defined types, updating
   individual fields of user-defined types (CASSANDRA-7423)
 * Make LZ4 compression level configurable (CASSANDRA-11051)
 * Allow per-partition LIMIT clause in CQL (CASSANDRA-7017)
 * Make custom filtering more extensible with UserExpression (CASSANDRA-11295)
 * Improve field-checking and error reporting in cassandra.yaml (CASSANDRA-10649)
 * Print CAS stats in nodetool proxyhistograms (CASSANDRA-11507)
 * More user friendly error when providing an invalid token to nodetool (CASSANDRA-9348)
 * Add static column support to SASI index (CASSANDRA-11183)
 * Support EQ/PREFIX queries in SASI CONTAINS mode without tokenization (CASSANDRA-11434)
 * Support LIKE operator in prepared statements (CASSANDRA-11456)
 * Add a command to see if a Materialized View has finished building (CASSANDRA-9967)
 * Log endpoint and port associated with streaming operation (CASSANDRA-8777)
 * Print sensible units for all log messages (CASSANDRA-9692)
 * Upgrade Netty to version 4.0.34 (CASSANDRA-11096)
 * Break the CQL grammar into separate Parser and Lexer (CASSANDRA-11372)
 * Compress only inter-dc traffic by default (CASSANDRA-8888)
 * Add metrics to track write amplification (CASSANDRA-11420)
 * cassandra-stress: cannot handle "value-less" tables (CASSANDRA-7739)
 * Add/drop multiple columns in one ALTER TABLE statement (CASSANDRA-10411)
 * Add require_endpoint_verification opt for internode encryption (CASSANDRA-9220)
 * Add auto import java.util for UDF code block (CASSANDRA-11392)
 * Add --hex-format option to nodetool getsstables (CASSANDRA-11337)
 * sstablemetadata should print sstable min/max token (CASSANDRA-7159)
 * Do not wrap CassandraException in TriggerExecutor (CASSANDRA-9421)
 * COPY TO should have higher double precision (CASSANDRA-11255)
 * Stress should exit with non-zero status after failure (CASSANDRA-10340)
 * Add client to cqlsh SHOW_SESSION (CASSANDRA-8958)
 * Fix nodetool tablestats keyspace level metrics (CASSANDRA-11226)
 * Store repair options in parent_repair_history (CASSANDRA-11244)
 * Print current leveling in sstableofflinerelevel (CASSANDRA-9588)
 * Change repair message for keyspaces with RF 1 (CASSANDRA-11203)
 * Remove hard-coded SSL cipher suites and protocols (CASSANDRA-10508)
 * Improve concurrency in CompactionStrategyManager (CASSANDRA-10099)
 * (cqlsh) interpret CQL type for formatting blobs (CASSANDRA-11274)
 * Refuse to start and print txn log information in case of disk
   corruption (CASSANDRA-10112)
 * Resolve some eclipse-warnings (CASSANDRA-11086)
 * (cqlsh) Show static columns in a different color (CASSANDRA-11059)
 * Allow to remove TTLs on table with default_time_to_live (CASSANDRA-11207)
Merged from 3.0:
 * Disallow creating view with a static column (CASSANDRA-11602)
 * Reduce the amount of object allocations caused by the getFunctions methods (CASSANDRA-11593)
 * Potential error replaying commitlog with smallint/tinyint/date/time types (CASSANDRA-11618)
 * Fix queries with filtering on counter columns (CASSANDRA-11629)
 * Improve tombstone printing in sstabledump (CASSANDRA-11655)
 * Fix paging for range queries where all clustering columns are specified (CASSANDRA-11669)
 * Don't require HEAP_NEW_SIZE to be set when using G1 (CASSANDRA-11600)
 * Fix sstabledump not showing cells after tombstone marker (CASSANDRA-11654)
 * Ignore all LocalStrategy keyspaces for streaming and other related
   operations (CASSANDRA-11627)
 * Ensure columnfilter covers indexed columns for thrift 2i queries (CASSANDRA-11523)
 * Only open one sstable scanner per sstable (CASSANDRA-11412)
 * Option to specify ProtocolVersion in cassandra-stress (CASSANDRA-11410)
 * ArithmeticException in avgFunctionForDecimal (CASSANDRA-11485)
 * LogAwareFileLister should only use OLD sstable files in current folder to determine disk consistency (CASSANDRA-11470)
 * Notify indexers of expired rows during compaction (CASSANDRA-11329)
 * Properly respond with ProtocolError when a v1/v2 native protocol
   header is received (CASSANDRA-11464)
 * Validate that num_tokens and initial_token are consistent with one another (CASSANDRA-10120)
Merged from 2.2:
 * Exit JVM if JMX server fails to startup (CASSANDRA-11540)
 * Produce a heap dump when exiting on OOM (CASSANDRA-9861)
 * Restore ability to filter on clustering columns when using a 2i (CASSANDRA-11510)
 * JSON datetime formatting needs timezone (CASSANDRA-11137)
 * Fix is_dense recalculation for Thrift-updated tables (CASSANDRA-11502)
 * Remove unnescessary file existence check during anticompaction (CASSANDRA-11660)
 * Add missing files to debian packages (CASSANDRA-11642)
 * Avoid calling Iterables::concat in loops during ModificationStatement::getFunctions (CASSANDRA-11621)
 * cqlsh: COPY FROM should use regular inserts for single statement batches and
   report errors correctly if workers processes crash on initialization (CASSANDRA-11474)
 * Always close cluster with connection in CqlRecordWriter (CASSANDRA-11553)
 * Allow only DISTINCT queries with partition keys restrictions (CASSANDRA-11339)
 * CqlConfigHelper no longer requires both a keystore and truststore to work (CASSANDRA-11532)
 * Make deprecated repair methods backward-compatible with previous notification service (CASSANDRA-11430)
 * IncomingStreamingConnection version check message wrong (CASSANDRA-11462)
Merged from 2.1:
 * Support mlockall on IBM POWER arch (CASSANDRA-11576)
 * Add option to disable use of severity in DynamicEndpointSnitch (CASSANDRA-11737)
 * cqlsh COPY FROM fails for null values with non-prepared statements (CASSANDRA-11631)
 * Make cython optional in pylib/setup.py (CASSANDRA-11630)
 * Change order of directory searching for cassandra.in.sh to favor local one (CASSANDRA-11628)
 * cqlsh COPY FROM fails with []{} chars in UDT/tuple fields/values (CASSANDRA-11633)
 * clqsh: COPY FROM throws TypeError with Cython extensions enabled (CASSANDRA-11574)
 * cqlsh: COPY FROM ignores NULL values in conversion (CASSANDRA-11549)
 * Validate levels when building LeveledScanner to avoid overlaps with orphaned sstables (CASSANDRA-9935)


3.5
 * StaticTokenTreeBuilder should respect posibility of duplicate tokens (CASSANDRA-11525)
 * Correctly fix potential assertion error during compaction (CASSANDRA-11353)
 * Avoid index segment stitching in RAM which lead to OOM on big SSTable files (CASSANDRA-11383)
 * Fix clustering and row filters for LIKE queries on clustering columns (CASSANDRA-11397)
Merged from 3.0:
 * Fix rare NPE on schema upgrade from 2.x to 3.x (CASSANDRA-10943)
 * Improve backoff policy for cqlsh COPY FROM (CASSANDRA-11320)
 * Improve IF NOT EXISTS check in CREATE INDEX (CASSANDRA-11131)
 * Upgrade ohc to 0.4.3
 * Enable SO_REUSEADDR for JMX RMI server sockets (CASSANDRA-11093)
 * Allocate merkletrees with the correct size (CASSANDRA-11390)
 * Support streaming pre-3.0 sstables (CASSANDRA-10990)
 * Add backpressure to compressed or encrypted commit log (CASSANDRA-10971)
 * SSTableExport supports secondary index tables (CASSANDRA-11330)
 * Fix sstabledump to include missing info in debug output (CASSANDRA-11321)
 * Establish and implement canonical bulk reading workload(s) (CASSANDRA-10331)
 * Fix paging for IN queries on tables without clustering columns (CASSANDRA-11208)
 * Remove recursive call from CompositesSearcher (CASSANDRA-11304)
 * Fix filtering on non-primary key columns for queries without index (CASSANDRA-6377)
 * Fix sstableloader fail when using materialized view (CASSANDRA-11275)
Merged from 2.2:
 * DatabaseDescriptor should log stacktrace in case of Eception during seed provider creation (CASSANDRA-11312)
 * Use canonical path for directory in SSTable descriptor (CASSANDRA-10587)
 * Add cassandra-stress keystore option (CASSANDRA-9325)
 * Dont mark sstables as repairing with sub range repairs (CASSANDRA-11451)
 * Notify when sstables change after cancelling compaction (CASSANDRA-11373)
 * cqlsh: COPY FROM should check that explicit column names are valid (CASSANDRA-11333)
 * Add -Dcassandra.start_gossip startup option (CASSANDRA-10809)
 * Fix UTF8Validator.validate() for modified UTF-8 (CASSANDRA-10748)
 * Clarify that now() function is calculated on the coordinator node in CQL documentation (CASSANDRA-10900)
 * Fix bloom filter sizing with LCS (CASSANDRA-11344)
 * (cqlsh) Fix error when result is 0 rows with EXPAND ON (CASSANDRA-11092)
 * Add missing newline at end of bin/cqlsh (CASSANDRA-11325)
 * Unresolved hostname leads to replace being ignored (CASSANDRA-11210)
 * Only log yaml config once, at startup (CASSANDRA-11217)
 * Reference leak with parallel repairs on the same table (CASSANDRA-11215)
Merged from 2.1:
 * Add a -j parameter to scrub/cleanup/upgradesstables to state how
   many threads to use (CASSANDRA-11179)
 * COPY FROM on large datasets: fix progress report and debug performance (CASSANDRA-11053)
 * InvalidateKeys should have a weak ref to key cache (CASSANDRA-11176)


3.4
 * (cqlsh) add cqlshrc option to always connect using ssl (CASSANDRA-10458)
 * Cleanup a few resource warnings (CASSANDRA-11085)
 * Allow custom tracing implementations (CASSANDRA-10392)
 * Extract LoaderOptions to be able to be used from outside (CASSANDRA-10637)
 * fix OnDiskIndexTest to properly treat empty ranges (CASSANDRA-11205)
 * fix TrackerTest to handle new notifications (CASSANDRA-11178)
 * add SASI validation for partitioner and complex columns (CASSANDRA-11169)
 * Add caching of encrypted credentials in PasswordAuthenticator (CASSANDRA-7715)
 * fix SASI memtable switching on flush (CASSANDRA-11159)
 * Remove duplicate offline compaction tracking (CASSANDRA-11148)
 * fix EQ semantics of analyzed SASI indexes (CASSANDRA-11130)
 * Support long name output for nodetool commands (CASSANDRA-7950)
 * Encrypted hints (CASSANDRA-11040)
 * SASI index options validation (CASSANDRA-11136)
 * Optimize disk seek using min/max column name meta data when the LIMIT clause is used
   (CASSANDRA-8180)
 * Add LIKE support to CQL3 (CASSANDRA-11067)
 * Generic Java UDF types (CASSANDRA-10819)
 * cqlsh: Include sub-second precision in timestamps by default (CASSANDRA-10428)
 * Set javac encoding to utf-8 (CASSANDRA-11077)
 * Integrate SASI index into Cassandra (CASSANDRA-10661)
 * Add --skip-flush option to nodetool snapshot
 * Skip values for non-queried columns (CASSANDRA-10657)
 * Add support for secondary indexes on static columns (CASSANDRA-8103)
 * CommitLogUpgradeTestMaker creates broken commit logs (CASSANDRA-11051)
 * Add metric for number of dropped mutations (CASSANDRA-10866)
 * Simplify row cache invalidation code (CASSANDRA-10396)
 * Support user-defined compaction through nodetool (CASSANDRA-10660)
 * Stripe view locks by key and table ID to reduce contention (CASSANDRA-10981)
 * Add nodetool gettimeout and settimeout commands (CASSANDRA-10953)
 * Add 3.0 metadata to sstablemetadata output (CASSANDRA-10838)
Merged from 3.0:
 * MV should only query complex columns included in the view (CASSANDRA-11069)
 * Failed aggregate creation breaks server permanently (CASSANDRA-11064)
 * Add sstabledump tool (CASSANDRA-7464)
 * Introduce backpressure for hints (CASSANDRA-10972)
 * Fix ClusteringPrefix not being able to read tombstone range boundaries (CASSANDRA-11158)
 * Prevent logging in sandboxed state (CASSANDRA-11033)
 * Disallow drop/alter operations of UDTs used by UDAs (CASSANDRA-10721)
 * Add query time validation method on Index (CASSANDRA-11043)
 * Avoid potential AssertionError in mixed version cluster (CASSANDRA-11128)
 * Properly handle hinted handoff after topology changes (CASSANDRA-5902)
 * AssertionError when listing sstable files on inconsistent disk state (CASSANDRA-11156)
 * Fix wrong rack counting and invalid conditions check for TokenAllocation
   (CASSANDRA-11139)
 * Avoid creating empty hint files (CASSANDRA-11090)
 * Fix leak detection strong reference loop using weak reference (CASSANDRA-11120)
 * Configurie BatchlogManager to stop delayed tasks on shutdown (CASSANDRA-11062)
 * Hadoop integration is incompatible with Cassandra Driver 3.0.0 (CASSANDRA-11001)
 * Add dropped_columns to the list of schema table so it gets handled
   properly (CASSANDRA-11050)
 * Fix NPE when using forceRepairRangeAsync without DC (CASSANDRA-11239)
Merged from 2.2:
 * Preserve order for preferred SSL cipher suites (CASSANDRA-11164)
 * Range.compareTo() violates the contract of Comparable (CASSANDRA-11216)
 * Avoid NPE when serializing ErrorMessage with null message (CASSANDRA-11167)
 * Replacing an aggregate with a new version doesn't reset INITCOND (CASSANDRA-10840)
 * (cqlsh) cqlsh cannot be called through symlink (CASSANDRA-11037)
 * fix ohc and java-driver pom dependencies in build.xml (CASSANDRA-10793)
 * Protect from keyspace dropped during repair (CASSANDRA-11065)
 * Handle adding fields to a UDT in SELECT JSON and toJson() (CASSANDRA-11146)
 * Better error message for cleanup (CASSANDRA-10991)
 * cqlsh pg-style-strings broken if line ends with ';' (CASSANDRA-11123)
 * Always persist upsampled index summaries (CASSANDRA-10512)
 * (cqlsh) Fix inconsistent auto-complete (CASSANDRA-10733)
 * Make SELECT JSON and toJson() threadsafe (CASSANDRA-11048)
 * Fix SELECT on tuple relations for mixed ASC/DESC clustering order (CASSANDRA-7281)
 * Use cloned TokenMetadata in size estimates to avoid race against membership check
   (CASSANDRA-10736)
 * (cqlsh) Support utf-8/cp65001 encoding on Windows (CASSANDRA-11030)
 * Fix paging on DISTINCT queries repeats result when first row in partition changes
   (CASSANDRA-10010)
 * (cqlsh) Support timezone conversion using pytz (CASSANDRA-10397)
 * cqlsh: change default encoding to UTF-8 (CASSANDRA-11124)
Merged from 2.1:
 * Checking if an unlogged batch is local is inefficient (CASSANDRA-11529)
 * Fix out-of-space error treatment in memtable flushing (CASSANDRA-11448).
 * Don't do defragmentation if reading from repaired sstables (CASSANDRA-10342)
 * Fix streaming_socket_timeout_in_ms not enforced (CASSANDRA-11286)
 * Avoid dropping message too quickly due to missing unit conversion (CASSANDRA-11302)
 * Don't remove FailureDetector history on removeEndpoint (CASSANDRA-10371)
 * Only notify if repair status changed (CASSANDRA-11172)
 * Use logback setting for 'cassandra -v' command (CASSANDRA-10767)
 * Fix sstableloader to unthrottle streaming by default (CASSANDRA-9714)
 * Fix incorrect warning in 'nodetool status' (CASSANDRA-10176)
 * Properly release sstable ref when doing offline scrub (CASSANDRA-10697)
 * Improve nodetool status performance for large cluster (CASSANDRA-7238)
 * Gossiper#isEnabled is not thread safe (CASSANDRA-11116)
 * Avoid major compaction mixing repaired and unrepaired sstables in DTCS (CASSANDRA-11113)
 * Make it clear what DTCS timestamp_resolution is used for (CASSANDRA-11041)
 * (cqlsh) Display milliseconds when datetime overflows (CASSANDRA-10625)


3.3
 * Avoid infinite loop if owned range is smaller than number of
   data dirs (CASSANDRA-11034)
 * Avoid bootstrap hanging when existing nodes have no data to stream (CASSANDRA-11010)
Merged from 3.0:
 * Remove double initialization of newly added tables (CASSANDRA-11027)
 * Filter keys searcher results by target range (CASSANDRA-11104)
 * Fix deserialization of legacy read commands (CASSANDRA-11087)
 * Fix incorrect computation of deletion time in sstable metadata (CASSANDRA-11102)
 * Avoid memory leak when collecting sstable metadata (CASSANDRA-11026)
 * Mutations do not block for completion under view lock contention (CASSANDRA-10779)
 * Invalidate legacy schema tables when unloading them (CASSANDRA-11071)
 * (cqlsh) handle INSERT and UPDATE statements with LWT conditions correctly
   (CASSANDRA-11003)
 * Fix DISTINCT queries in mixed version clusters (CASSANDRA-10762)
 * Migrate build status for indexes along with legacy schema (CASSANDRA-11046)
 * Ensure SSTables for legacy KEYS indexes can be read (CASSANDRA-11045)
 * Added support for IBM zSystems architecture (CASSANDRA-11054)
 * Update CQL documentation (CASSANDRA-10899)
 * Check the column name, not cell name, for dropped columns when reading
   legacy sstables (CASSANDRA-11018)
 * Don't attempt to index clustering values of static rows (CASSANDRA-11021)
 * Remove checksum files after replaying hints (CASSANDRA-10947)
 * Support passing base table metadata to custom 2i validation (CASSANDRA-10924)
 * Ensure stale index entries are purged during reads (CASSANDRA-11013)
 * (cqlsh) Also apply --connect-timeout to control connection
   timeout (CASSANDRA-10959)
 * Fix AssertionError when removing from list using UPDATE (CASSANDRA-10954)
 * Fix UnsupportedOperationException when reading old sstable with range
   tombstone (CASSANDRA-10743)
 * MV should use the maximum timestamp of the primary key (CASSANDRA-10910)
 * Fix potential assertion error during compaction (CASSANDRA-10944)
Merged from 2.2:
 * maxPurgeableTimestamp needs to check memtables too (CASSANDRA-9949)
 * Apply change to compaction throughput in real time (CASSANDRA-10025)
 * (cqlsh) encode input correctly when saving history
 * Fix potential NPE on ORDER BY queries with IN (CASSANDRA-10955)
 * Start L0 STCS-compactions even if there is a L0 -> L1 compaction
   going (CASSANDRA-10979)
 * Make UUID LSB unique per process (CASSANDRA-7925)
 * Avoid NPE when performing sstable tasks (scrub etc.) (CASSANDRA-10980)
 * Make sure client gets tombstone overwhelmed warning (CASSANDRA-9465)
 * Fix error streaming section more than 2GB (CASSANDRA-10961)
 * Histogram buckets exposed in jmx are sorted incorrectly (CASSANDRA-10975)
 * Enable GC logging by default (CASSANDRA-10140)
 * Optimize pending range computation (CASSANDRA-9258)
 * Skip commit log and saved cache directories in SSTable version startup check (CASSANDRA-10902)
 * drop/alter user should be case sensitive (CASSANDRA-10817)
Merged from 2.1:
 * test_bulk_round_trip_blogposts is failing occasionally (CASSANDRA-10938)
 * Fix isJoined return true only after becoming cluster member (CASANDRA-11007)
 * Fix bad gossip generation seen in long-running clusters (CASSANDRA-10969)
 * Avoid NPE when incremental repair fails (CASSANDRA-10909)
 * Unmark sstables compacting once they are done in cleanup/scrub/upgradesstables (CASSANDRA-10829)
 * Allow simultaneous bootstrapping with strict consistency when no vnodes are used (CASSANDRA-11005)
 * Log a message when major compaction does not result in a single file (CASSANDRA-10847)
 * (cqlsh) fix cqlsh_copy_tests when vnodes are disabled (CASSANDRA-10997)
 * (cqlsh) Add request timeout option to cqlsh (CASSANDRA-10686)
 * Avoid AssertionError while submitting hint with LWT (CASSANDRA-10477)
 * If CompactionMetadata is not in stats file, use index summary instead (CASSANDRA-10676)
 * Retry sending gossip syn multiple times during shadow round (CASSANDRA-8072)
 * Fix pending range calculation during moves (CASSANDRA-10887)
 * Sane default (200Mbps) for inter-DC streaming througput (CASSANDRA-8708)



3.2
 * Make sure tokens don't exist in several data directories (CASSANDRA-6696)
 * Add requireAuthorization method to IAuthorizer (CASSANDRA-10852)
 * Move static JVM options to conf/jvm.options file (CASSANDRA-10494)
 * Fix CassandraVersion to accept x.y version string (CASSANDRA-10931)
 * Add forceUserDefinedCleanup to allow more flexible cleanup (CASSANDRA-10708)
 * (cqlsh) allow setting TTL with COPY (CASSANDRA-9494)
 * Fix counting of received sstables in streaming (CASSANDRA-10949)
 * Implement hints compression (CASSANDRA-9428)
 * Fix potential assertion error when reading static columns (CASSANDRA-10903)
 * Fix EstimatedHistogram creation in nodetool tablehistograms (CASSANDRA-10859)
 * Establish bootstrap stream sessions sequentially (CASSANDRA-6992)
 * Sort compactionhistory output by timestamp (CASSANDRA-10464)
 * More efficient BTree removal (CASSANDRA-9991)
 * Make tablehistograms accept the same syntax as tablestats (CASSANDRA-10149)
 * Group pending compactions based on table (CASSANDRA-10718)
 * Add compressor name in sstablemetadata output (CASSANDRA-9879)
 * Fix type casting for counter columns (CASSANDRA-10824)
 * Prevent running Cassandra as root (CASSANDRA-8142)
 * bound maximum in-flight commit log replay mutation bytes to 64 megabytes (CASSANDRA-8639)
 * Normalize all scripts (CASSANDRA-10679)
 * Make compression ratio much more accurate (CASSANDRA-10225)
 * Optimize building of Clustering object when only one is created (CASSANDRA-10409)
 * Make index building pluggable (CASSANDRA-10681)
 * Add sstable flush observer (CASSANDRA-10678)
 * Improve NTS endpoints calculation (CASSANDRA-10200)
 * Improve performance of the folderSize function (CASSANDRA-10677)
 * Add support for type casting in selection clause (CASSANDRA-10310)
 * Added graphing option to cassandra-stress (CASSANDRA-7918)
 * Abort in-progress queries that time out (CASSANDRA-7392)
 * Add transparent data encryption core classes (CASSANDRA-9945)
Merged from 3.0:
 * Better handling of SSL connection errors inter-node (CASSANDRA-10816)
 * Avoid NoSuchElementException when executing empty batch (CASSANDRA-10711)
 * Avoid building PartitionUpdate in toString (CASSANDRA-10897)
 * Reduce heap spent when receiving many SSTables (CASSANDRA-10797)
 * Add back support for 3rd party auth providers to bulk loader (CASSANDRA-10873)
 * Eliminate the dependency on jgrapht for UDT resolution (CASSANDRA-10653)
 * (Hadoop) Close Clusters and Sessions in Hadoop Input/Output classes (CASSANDRA-10837)
 * Fix sstableloader not working with upper case keyspace name (CASSANDRA-10806)
Merged from 2.2:
 * jemalloc detection fails due to quoting issues in regexv (CASSANDRA-10946)
 * (cqlsh) show correct column names for empty result sets (CASSANDRA-9813)
 * Add new types to Stress (CASSANDRA-9556)
 * Add property to allow listening on broadcast interface (CASSANDRA-9748)
Merged from 2.1:
 * Match cassandra-loader options in COPY FROM (CASSANDRA-9303)
 * Fix binding to any address in CqlBulkRecordWriter (CASSANDRA-9309)
 * cqlsh fails to decode utf-8 characters for text typed columns (CASSANDRA-10875)
 * Log error when stream session fails (CASSANDRA-9294)
 * Fix bugs in commit log archiving startup behavior (CASSANDRA-10593)
 * (cqlsh) further optimise COPY FROM (CASSANDRA-9302)
 * Allow CREATE TABLE WITH ID (CASSANDRA-9179)
 * Make Stress compiles within eclipse (CASSANDRA-10807)
 * Cassandra Daemon should print JVM arguments (CASSANDRA-10764)
 * Allow cancellation of index summary redistribution (CASSANDRA-8805)


3.1.1
Merged from 3.0:
  * Fix upgrade data loss due to range tombstone deleting more data than then should
    (CASSANDRA-10822)


3.1
Merged from 3.0:
 * Avoid MV race during node decommission (CASSANDRA-10674)
 * Disable reloading of GossipingPropertyFileSnitch (CASSANDRA-9474)
 * Handle single-column deletions correction in materialized views
   when the column is part of the view primary key (CASSANDRA-10796)
 * Fix issue with datadir migration on upgrade (CASSANDRA-10788)
 * Fix bug with range tombstones on reverse queries and test coverage for
   AbstractBTreePartition (CASSANDRA-10059)
 * Remove 64k limit on collection elements (CASSANDRA-10374)
 * Remove unclear Indexer.indexes() method (CASSANDRA-10690)
 * Fix NPE on stream read error (CASSANDRA-10771)
 * Normalize cqlsh DESC output (CASSANDRA-10431)
 * Rejects partition range deletions when columns are specified (CASSANDRA-10739)
 * Fix error when saving cached key for old format sstable (CASSANDRA-10778)
 * Invalidate prepared statements on DROP INDEX (CASSANDRA-10758)
 * Fix SELECT statement with IN restrictions on partition key,
   ORDER BY and LIMIT (CASSANDRA-10729)
 * Improve stress performance over 1k threads (CASSANDRA-7217)
 * Wait for migration responses to complete before bootstrapping (CASSANDRA-10731)
 * Unable to create a function with argument of type Inet (CASSANDRA-10741)
 * Fix backward incompatibiliy in CqlInputFormat (CASSANDRA-10717)
 * Correctly preserve deletion info on updated rows when notifying indexers
   of single-row deletions (CASSANDRA-10694)
 * Notify indexers of partition delete during cleanup (CASSANDRA-10685)
 * Keep the file open in trySkipCache (CASSANDRA-10669)
 * Updated trigger example (CASSANDRA-10257)
Merged from 2.2:
 * Verify tables in pseudo-system keyspaces at startup (CASSANDRA-10761)
 * Fix IllegalArgumentException in DataOutputBuffer.reallocate for large buffers (CASSANDRA-10592)
 * Show CQL help in cqlsh in web browser (CASSANDRA-7225)
 * Serialize on disk the proper SSTable compression ratio (CASSANDRA-10775)
 * Reject index queries while the index is building (CASSANDRA-8505)
 * CQL.textile syntax incorrectly includes optional keyspace for aggregate SFUNC and FINALFUNC (CASSANDRA-10747)
 * Fix JSON update with prepared statements (CASSANDRA-10631)
 * Don't do anticompaction after subrange repair (CASSANDRA-10422)
 * Fix SimpleDateType type compatibility (CASSANDRA-10027)
 * (Hadoop) fix splits calculation (CASSANDRA-10640)
 * (Hadoop) ensure that Cluster instances are always closed (CASSANDRA-10058)
Merged from 2.1:
 * Fix Stress profile parsing on Windows (CASSANDRA-10808)
 * Fix incremental repair hang when replica is down (CASSANDRA-10288)
 * Optimize the way we check if a token is repaired in anticompaction (CASSANDRA-10768)
 * Add proper error handling to stream receiver (CASSANDRA-10774)
 * Warn or fail when changing cluster topology live (CASSANDRA-10243)
 * Status command in debian/ubuntu init script doesn't work (CASSANDRA-10213)
 * Some DROP ... IF EXISTS incorrectly result in exceptions on non-existing KS (CASSANDRA-10658)
 * DeletionTime.compareTo wrong in rare cases (CASSANDRA-10749)
 * Force encoding when computing statement ids (CASSANDRA-10755)
 * Properly reject counters as map keys (CASSANDRA-10760)
 * Fix the sstable-needs-cleanup check (CASSANDRA-10740)
 * (cqlsh) Print column names before COPY operation (CASSANDRA-8935)
 * Fix CompressedInputStream for proper cleanup (CASSANDRA-10012)
 * (cqlsh) Support counters in COPY commands (CASSANDRA-9043)
 * Try next replica if not possible to connect to primary replica on
   ColumnFamilyRecordReader (CASSANDRA-2388)
 * Limit window size in DTCS (CASSANDRA-10280)
 * sstableloader does not use MAX_HEAP_SIZE env parameter (CASSANDRA-10188)
 * (cqlsh) Improve COPY TO performance and error handling (CASSANDRA-9304)
 * Create compression chunk for sending file only (CASSANDRA-10680)
 * Forbid compact clustering column type changes in ALTER TABLE (CASSANDRA-8879)
 * Reject incremental repair with subrange repair (CASSANDRA-10422)
 * Add a nodetool command to refresh size_estimates (CASSANDRA-9579)
 * Invalidate cache after stream receive task is completed (CASSANDRA-10341)
 * Reject counter writes in CQLSSTableWriter (CASSANDRA-10258)
 * Remove superfluous COUNTER_MUTATION stage mapping (CASSANDRA-10605)


3.0
 * Fix AssertionError while flushing memtable due to materialized views
   incorrectly inserting empty rows (CASSANDRA-10614)
 * Store UDA initcond as CQL literal in the schema table, instead of a blob (CASSANDRA-10650)
 * Don't use -1 for the position of partition key in schema (CASSANDRA-10491)
 * Fix distinct queries in mixed version cluster (CASSANDRA-10573)
 * Skip sstable on clustering in names query (CASSANDRA-10571)
 * Remove value skipping as it breaks read-repair (CASSANDRA-10655)
 * Fix bootstrapping with MVs (CASSANDRA-10621)
 * Make sure EACH_QUORUM reads are using NTS (CASSANDRA-10584)
 * Fix MV replica filtering for non-NetworkTopologyStrategy (CASSANDRA-10634)
 * (Hadoop) fix CIF describeSplits() not handling 0 size estimates (CASSANDRA-10600)
 * Fix reading of legacy sstables (CASSANDRA-10590)
 * Use CQL type names in schema metadata tables (CASSANDRA-10365)
 * Guard batchlog replay against integer division by zero (CASSANDRA-9223)
 * Fix bug when adding a column to thrift with the same name than a primary key (CASSANDRA-10608)
 * Add client address argument to IAuthenticator::newSaslNegotiator (CASSANDRA-8068)
 * Fix implementation of LegacyLayout.LegacyBoundComparator (CASSANDRA-10602)
 * Don't use 'names query' read path for counters (CASSANDRA-10572)
 * Fix backward compatibility for counters (CASSANDRA-10470)
 * Remove memory_allocator paramter from cassandra.yaml (CASSANDRA-10581,10628)
 * Execute the metadata reload task of all registered indexes on CFS::reload (CASSANDRA-10604)
 * Fix thrift cas operations with defined columns (CASSANDRA-10576)
 * Fix PartitionUpdate.operationCount()for updates with static column operations (CASSANDRA-10606)
 * Fix thrift get() queries with defined columns (CASSANDRA-10586)
 * Fix marking of indexes as built and removed (CASSANDRA-10601)
 * Skip initialization of non-registered 2i instances, remove Index::getIndexName (CASSANDRA-10595)
 * Fix batches on multiple tables (CASSANDRA-10554)
 * Ensure compaction options are validated when updating KeyspaceMetadata (CASSANDRA-10569)
 * Flatten Iterator Transformation Hierarchy (CASSANDRA-9975)
 * Remove token generator (CASSANDRA-5261)
 * RolesCache should not be created for any authenticator that does not requireAuthentication (CASSANDRA-10562)
 * Fix LogTransaction checking only a single directory for files (CASSANDRA-10421)
 * Fix handling of range tombstones when reading old format sstables (CASSANDRA-10360)
 * Aggregate with Initial Condition fails with C* 3.0 (CASSANDRA-10367)
Merged from 2.2:
 * (cqlsh) show partial trace if incomplete after max_trace_wait (CASSANDRA-7645)
 * Use most up-to-date version of schema for system tables (CASSANDRA-10652)
 * Deprecate memory_allocator in cassandra.yaml (CASSANDRA-10581,10628)
 * Expose phi values from failure detector via JMX and tweak debug
   and trace logging (CASSANDRA-9526)
 * Fix IllegalArgumentException in DataOutputBuffer.reallocate for large buffers (CASSANDRA-10592)
Merged from 2.1:
 * Shutdown compaction in drain to prevent leak (CASSANDRA-10079)
 * (cqlsh) fix COPY using wrong variable name for time_format (CASSANDRA-10633)
 * Do not run SizeEstimatesRecorder if a node is not a member of the ring (CASSANDRA-9912)
 * Improve handling of dead nodes in gossip (CASSANDRA-10298)
 * Fix logback-tools.xml incorrectly configured for outputing to System.err
   (CASSANDRA-9937)
 * Fix streaming to catch exception so retry not fail (CASSANDRA-10557)
 * Add validation method to PerRowSecondaryIndex (CASSANDRA-10092)
 * Support encrypted and plain traffic on the same port (CASSANDRA-10559)
 * Do STCS in DTCS windows (CASSANDRA-10276)
 * Avoid repetition of JVM_OPTS in debian package (CASSANDRA-10251)
 * Fix potential NPE from handling result of SIM.highestSelectivityIndex (CASSANDRA-10550)
 * Fix paging issues with partitions containing only static columns data (CASSANDRA-10381)
 * Fix conditions on static columns (CASSANDRA-10264)
 * AssertionError: attempted to delete non-existing file CommitLog (CASSANDRA-10377)
 * Fix sorting for queries with an IN condition on partition key columns (CASSANDRA-10363)


3.0-rc2
 * Fix SELECT DISTINCT queries between 2.2.2 nodes and 3.0 nodes (CASSANDRA-10473)
 * Remove circular references in SegmentedFile (CASSANDRA-10543)
 * Ensure validation of indexed values only occurs once per-partition (CASSANDRA-10536)
 * Fix handling of static columns for range tombstones in thrift (CASSANDRA-10174)
 * Support empty ColumnFilter for backward compatility on empty IN (CASSANDRA-10471)
 * Remove Pig support (CASSANDRA-10542)
 * Fix LogFile throws Exception when assertion is disabled (CASSANDRA-10522)
 * Revert CASSANDRA-7486, make CMS default GC, move GC config to
   conf/jvm.options (CASSANDRA-10403)
 * Fix TeeingAppender causing some logs to be truncated/empty (CASSANDRA-10447)
 * Allow EACH_QUORUM for reads (CASSANDRA-9602)
 * Fix potential ClassCastException while upgrading (CASSANDRA-10468)
 * Fix NPE in MVs on update (CASSANDRA-10503)
 * Only include modified cell data in indexing deltas (CASSANDRA-10438)
 * Do not load keyspace when creating sstable writer (CASSANDRA-10443)
 * If node is not yet gossiping write all MV updates to batchlog only (CASSANDRA-10413)
 * Re-populate token metadata after commit log recovery (CASSANDRA-10293)
 * Provide additional metrics for materialized views (CASSANDRA-10323)
 * Flush system schema tables after local schema changes (CASSANDRA-10429)
Merged from 2.2:
 * Reduce contention getting instances of CompositeType (CASSANDRA-10433)
 * Fix the regression when using LIMIT with aggregates (CASSANDRA-10487)
 * Avoid NoClassDefFoundError during DataDescriptor initialization on windows (CASSANDRA-10412)
 * Preserve case of quoted Role & User names (CASSANDRA-10394)
 * cqlsh pg-style-strings broken (CASSANDRA-10484)
 * cqlsh prompt includes name of keyspace after failed `use` statement (CASSANDRA-10369)
Merged from 2.1:
 * (cqlsh) Distinguish negative and positive infinity in output (CASSANDRA-10523)
 * (cqlsh) allow custom time_format for COPY TO (CASSANDRA-8970)
 * Don't allow startup if the node's rack has changed (CASSANDRA-10242)
 * (cqlsh) show partial trace if incomplete after max_trace_wait (CASSANDRA-7645)
 * Allow LOCAL_JMX to be easily overridden (CASSANDRA-10275)
 * Mark nodes as dead even if they've already left (CASSANDRA-10205)


3.0.0-rc1
 * Fix mixed version read request compatibility for compact static tables
   (CASSANDRA-10373)
 * Fix paging of DISTINCT with static and IN (CASSANDRA-10354)
 * Allow MATERIALIZED VIEW's SELECT statement to restrict primary key
   columns (CASSANDRA-9664)
 * Move crc_check_chance out of compression options (CASSANDRA-9839)
 * Fix descending iteration past end of BTreeSearchIterator (CASSANDRA-10301)
 * Transfer hints to a different node on decommission (CASSANDRA-10198)
 * Check partition keys for CAS operations during stmt validation (CASSANDRA-10338)
 * Add custom query expressions to SELECT (CASSANDRA-10217)
 * Fix minor bugs in MV handling (CASSANDRA-10362)
 * Allow custom indexes with 0,1 or multiple target columns (CASSANDRA-10124)
 * Improve MV schema representation (CASSANDRA-9921)
 * Add flag to enable/disable coordinator batchlog for MV writes (CASSANDRA-10230)
 * Update cqlsh COPY for new internal driver serialization interface (CASSANDRA-10318)
 * Give index implementations more control over rebuild operations (CASSANDRA-10312)
 * Update index file format (CASSANDRA-10314)
 * Add "shadowable" row tombstones to deal with mv timestamp issues (CASSANDRA-10261)
 * CFS.loadNewSSTables() broken for pre-3.0 sstables
 * Cache selected index in read command to reduce lookups (CASSANDRA-10215)
 * Small optimizations of sstable index serialization (CASSANDRA-10232)
 * Support for both encrypted and unencrypted native transport connections (CASSANDRA-9590)
Merged from 2.2:
 * Configurable page size in cqlsh (CASSANDRA-9855)
 * Defer default role manager setup until all nodes are on 2.2+ (CASSANDRA-9761)
 * Handle missing RoleManager in config after upgrade to 2.2 (CASSANDRA-10209)
Merged from 2.1:
 * Bulk Loader API could not tolerate even node failure (CASSANDRA-10347)
 * Avoid misleading pushed notifications when multiple nodes
   share an rpc_address (CASSANDRA-10052)
 * Fix dropping undroppable when message queue is full (CASSANDRA-10113)
 * Fix potential ClassCastException during paging (CASSANDRA-10352)
 * Prevent ALTER TYPE from creating circular references (CASSANDRA-10339)
 * Fix cache handling of 2i and base tables (CASSANDRA-10155, 10359)
 * Fix NPE in nodetool compactionhistory (CASSANDRA-9758)
 * (Pig) support BulkOutputFormat as a URL parameter (CASSANDRA-7410)
 * BATCH statement is broken in cqlsh (CASSANDRA-10272)
 * (cqlsh) Make cqlsh PEP8 Compliant (CASSANDRA-10066)
 * (cqlsh) Fix error when starting cqlsh with --debug (CASSANDRA-10282)
 * Scrub, Cleanup and Upgrade do not unmark compacting until all operations
   have completed, regardless of the occurence of exceptions (CASSANDRA-10274)


3.0.0-beta2
 * Fix columns returned by AbstractBtreePartitions (CASSANDRA-10220)
 * Fix backward compatibility issue due to AbstractBounds serialization bug (CASSANDRA-9857)
 * Fix startup error when upgrading nodes (CASSANDRA-10136)
 * Base table PRIMARY KEY can be assumed to be NOT NULL in MV creation (CASSANDRA-10147)
 * Improve batchlog write patch (CASSANDRA-9673)
 * Re-apply MaterializedView updates on commitlog replay (CASSANDRA-10164)
 * Require AbstractType.isByteOrderComparable declaration in constructor (CASSANDRA-9901)
 * Avoid digest mismatch on upgrade to 3.0 (CASSANDRA-9554)
 * Fix Materialized View builder when adding multiple MVs (CASSANDRA-10156)
 * Choose better poolingOptions for protocol v4 in cassandra-stress (CASSANDRA-10182)
 * Fix LWW bug affecting Materialized Views (CASSANDRA-10197)
 * Ensures frozen sets and maps are always sorted (CASSANDRA-10162)
 * Don't deadlock when flushing CFS backed custom indexes (CASSANDRA-10181)
 * Fix double flushing of secondary index tables (CASSANDRA-10180)
 * Fix incorrect handling of range tombstones in thrift (CASSANDRA-10046)
 * Only use batchlog when paired materialized view replica is remote (CASSANDRA-10061)
 * Reuse TemporalRow when updating multiple MaterializedViews (CASSANDRA-10060)
 * Validate gc_grace_seconds for batchlog writes and MVs (CASSANDRA-9917)
 * Fix sstablerepairedset (CASSANDRA-10132)
Merged from 2.2:
 * Cancel transaction for sstables we wont redistribute index summary
   for (CASSANDRA-10270)
 * Retry snapshot deletion after compaction and gc on Windows (CASSANDRA-10222)
 * Fix failure to start with space in directory path on Windows (CASSANDRA-10239)
 * Fix repair hang when snapshot failed (CASSANDRA-10057)
 * Fall back to 1/4 commitlog volume for commitlog_total_space on small disks
   (CASSANDRA-10199)
Merged from 2.1:
 * Added configurable warning threshold for GC duration (CASSANDRA-8907)
 * Fix handling of streaming EOF (CASSANDRA-10206)
 * Only check KeyCache when it is enabled
 * Change streaming_socket_timeout_in_ms default to 1 hour (CASSANDRA-8611)
 * (cqlsh) update list of CQL keywords (CASSANDRA-9232)
 * Add nodetool gettraceprobability command (CASSANDRA-10234)
Merged from 2.0:
 * Fix rare race where older gossip states can be shadowed (CASSANDRA-10366)
 * Fix consolidating racks violating the RF contract (CASSANDRA-10238)
 * Disallow decommission when node is in drained state (CASSANDRA-8741)


2.2.1
 * Fix race during construction of commit log (CASSANDRA-10049)
 * Fix LeveledCompactionStrategyTest (CASSANDRA-9757)
 * Fix broken UnbufferedDataOutputStreamPlus.writeUTF (CASSANDRA-10203)
 * (cqlsh) default load-from-file encoding to utf-8 (CASSANDRA-9898)
 * Avoid returning Permission.NONE when failing to query users table (CASSANDRA-10168)
 * (cqlsh) add CLEAR command (CASSANDRA-10086)
 * Support string literals as Role names for compatibility (CASSANDRA-10135)
Merged from 2.1:
 * Only check KeyCache when it is enabled
 * Change streaming_socket_timeout_in_ms default to 1 hour (CASSANDRA-8611)
 * (cqlsh) update list of CQL keywords (CASSANDRA-9232)


3.0.0-beta1
 * Redesign secondary index API (CASSANDRA-9459, 7771, 9041)
 * Fix throwing ReadFailure instead of ReadTimeout on range queries (CASSANDRA-10125)
 * Rewrite hinted handoff (CASSANDRA-6230)
 * Fix query on static compact tables (CASSANDRA-10093)
 * Fix race during construction of commit log (CASSANDRA-10049)
 * Add option to only purge repaired tombstones (CASSANDRA-6434)
 * Change authorization handling for MVs (CASSANDRA-9927)
 * Add custom JMX enabled executor for UDF sandbox (CASSANDRA-10026)
 * Fix row deletion bug for Materialized Views (CASSANDRA-10014)
 * Support mixed-version clusters with Cassandra 2.1 and 2.2 (CASSANDRA-9704)
 * Fix multiple slices on RowSearchers (CASSANDRA-10002)
 * Fix bug in merging of collections (CASSANDRA-10001)
 * Optimize batchlog replay to avoid full scans (CASSANDRA-7237)
 * Repair improvements when using vnodes (CASSANDRA-5220)
 * Disable scripted UDFs by default (CASSANDRA-9889)
 * Bytecode inspection for Java-UDFs (CASSANDRA-9890)
 * Use byte to serialize MT hash length (CASSANDRA-9792)
 * Replace usage of Adler32 with CRC32 (CASSANDRA-8684)
 * Fix migration to new format from 2.1 SSTable (CASSANDRA-10006)
 * SequentialWriter should extend BufferedDataOutputStreamPlus (CASSANDRA-9500)
 * Use the same repairedAt timestamp within incremental repair session (CASSANDRA-9111)
Merged from 2.2:
 * Allow count(*) and count(1) to be use as normal aggregation (CASSANDRA-10114)
 * An NPE is thrown if the column name is unknown for an IN relation (CASSANDRA-10043)
 * Apply commit_failure_policy to more errors on startup (CASSANDRA-9749)
 * Fix histogram overflow exception (CASSANDRA-9973)
 * Route gossip messages over dedicated socket (CASSANDRA-9237)
 * Add checksum to saved cache files (CASSANDRA-9265)
 * Log warning when using an aggregate without partition key (CASSANDRA-9737)
Merged from 2.1:
 * (cqlsh) Allow encoding to be set through command line (CASSANDRA-10004)
 * Add new JMX methods to change local compaction strategy (CASSANDRA-9965)
 * Write hints for paxos commits (CASSANDRA-7342)
 * (cqlsh) Fix timestamps before 1970 on Windows, always
   use UTC for timestamp display (CASSANDRA-10000)
 * (cqlsh) Avoid overwriting new config file with old config
   when both exist (CASSANDRA-9777)
 * Release snapshot selfRef when doing snapshot repair (CASSANDRA-9998)
 * Cannot replace token does not exist - DN node removed as Fat Client (CASSANDRA-9871)
Merged from 2.0:
 * Don't cast expected bf size to an int (CASSANDRA-9959)
 * Make getFullyExpiredSSTables less expensive (CASSANDRA-9882)


3.0.0-alpha1
 * Implement proper sandboxing for UDFs (CASSANDRA-9402)
 * Simplify (and unify) cleanup of compaction leftovers (CASSANDRA-7066)
 * Allow extra schema definitions in cassandra-stress yaml (CASSANDRA-9850)
 * Metrics should use up to date nomenclature (CASSANDRA-9448)
 * Change CREATE/ALTER TABLE syntax for compression (CASSANDRA-8384)
 * Cleanup crc and adler code for java 8 (CASSANDRA-9650)
 * Storage engine refactor (CASSANDRA-8099, 9743, 9746, 9759, 9781, 9808, 9825,
   9848, 9705, 9859, 9867, 9874, 9828, 9801)
 * Update Guava to 18.0 (CASSANDRA-9653)
 * Bloom filter false positive ratio is not honoured (CASSANDRA-8413)
 * New option for cassandra-stress to leave a ratio of columns null (CASSANDRA-9522)
 * Change hinted_handoff_enabled yaml setting, JMX (CASSANDRA-9035)
 * Add algorithmic token allocation (CASSANDRA-7032)
 * Add nodetool command to replay batchlog (CASSANDRA-9547)
 * Make file buffer cache independent of paths being read (CASSANDRA-8897)
 * Remove deprecated legacy Hadoop code (CASSANDRA-9353)
 * Decommissioned nodes will not rejoin the cluster (CASSANDRA-8801)
 * Change gossip stabilization to use endpoit size (CASSANDRA-9401)
 * Change default garbage collector to G1 (CASSANDRA-7486)
 * Populate TokenMetadata early during startup (CASSANDRA-9317)
 * Undeprecate cache recentHitRate (CASSANDRA-6591)
 * Add support for selectively varint encoding fields (CASSANDRA-9499, 9865)
 * Materialized Views (CASSANDRA-6477)
Merged from 2.2:
 * Avoid grouping sstables for anticompaction with DTCS (CASSANDRA-9900)
 * UDF / UDA execution time in trace (CASSANDRA-9723)
 * Fix broken internode SSL (CASSANDRA-9884)
Merged from 2.1:
 * Add new JMX methods to change local compaction strategy (CASSANDRA-9965)
 * Fix handling of enable/disable autocompaction (CASSANDRA-9899)
 * Add consistency level to tracing ouput (CASSANDRA-9827)
 * Remove repair snapshot leftover on startup (CASSANDRA-7357)
 * Use random nodes for batch log when only 2 racks (CASSANDRA-8735)
 * Ensure atomicity inside thrift and stream session (CASSANDRA-7757)
 * Fix nodetool info error when the node is not joined (CASSANDRA-9031)
Merged from 2.0:
 * Log when messages are dropped due to cross_node_timeout (CASSANDRA-9793)
 * Don't track hotness when opening from snapshot for validation (CASSANDRA-9382)


2.2.0
 * Allow the selection of columns together with aggregates (CASSANDRA-9767)
 * Fix cqlsh copy methods and other windows specific issues (CASSANDRA-9795)
 * Don't wrap byte arrays in SequentialWriter (CASSANDRA-9797)
 * sum() and avg() functions missing for smallint and tinyint types (CASSANDRA-9671)
 * Revert CASSANDRA-9542 (allow native functions in UDA) (CASSANDRA-9771)
Merged from 2.1:
 * Fix MarshalException when upgrading superColumn family (CASSANDRA-9582)
 * Fix broken logging for "empty" flushes in Memtable (CASSANDRA-9837)
 * Handle corrupt files on startup (CASSANDRA-9686)
 * Fix clientutil jar and tests (CASSANDRA-9760)
 * (cqlsh) Allow the SSL protocol version to be specified through the
    config file or environment variables (CASSANDRA-9544)
Merged from 2.0:
 * Add tool to find why expired sstables are not getting dropped (CASSANDRA-10015)
 * Remove erroneous pending HH tasks from tpstats/jmx (CASSANDRA-9129)
 * Don't cast expected bf size to an int (CASSANDRA-9959)
 * checkForEndpointCollision fails for legitimate collisions (CASSANDRA-9765)
 * Complete CASSANDRA-8448 fix (CASSANDRA-9519)
 * Don't include auth credentials in debug log (CASSANDRA-9682)
 * Can't transition from write survey to normal mode (CASSANDRA-9740)
 * Scrub (recover) sstables even when -Index.db is missing (CASSANDRA-9591)
 * Fix growing pending background compaction (CASSANDRA-9662)


2.2.0-rc2
 * Re-enable memory-mapped I/O on Windows (CASSANDRA-9658)
 * Warn when an extra-large partition is compacted (CASSANDRA-9643)
 * (cqlsh) Allow setting the initial connection timeout (CASSANDRA-9601)
 * BulkLoader has --transport-factory option but does not use it (CASSANDRA-9675)
 * Allow JMX over SSL directly from nodetool (CASSANDRA-9090)
 * Update cqlsh for UDFs (CASSANDRA-7556)
 * Change Windows kernel default timer resolution (CASSANDRA-9634)
 * Deprected sstable2json and json2sstable (CASSANDRA-9618)
 * Allow native functions in user-defined aggregates (CASSANDRA-9542)
 * Don't repair system_distributed by default (CASSANDRA-9621)
 * Fix mixing min, max, and count aggregates for blob type (CASSANRA-9622)
 * Rename class for DATE type in Java driver (CASSANDRA-9563)
 * Duplicate compilation of UDFs on coordinator (CASSANDRA-9475)
 * Fix connection leak in CqlRecordWriter (CASSANDRA-9576)
 * Mlockall before opening system sstables & remove boot_without_jna option (CASSANDRA-9573)
 * Add functions to convert timeuuid to date or time, deprecate dateOf and unixTimestampOf (CASSANDRA-9229)
 * Make sure we cancel non-compacting sstables from LifecycleTransaction (CASSANDRA-9566)
 * Fix deprecated repair JMX API (CASSANDRA-9570)
 * Add logback metrics (CASSANDRA-9378)
 * Update and refactor ant test/test-compression to run the tests in parallel (CASSANDRA-9583)
 * Fix upgrading to new directory for secondary index (CASSANDRA-9687)
Merged from 2.1:
 * (cqlsh) Fix bad check for CQL compatibility when DESCRIBE'ing
   COMPACT STORAGE tables with no clustering columns
 * Eliminate strong self-reference chains in sstable ref tidiers (CASSANDRA-9656)
 * Ensure StreamSession uses canonical sstable reader instances (CASSANDRA-9700)
 * Ensure memtable book keeping is not corrupted in the event we shrink usage (CASSANDRA-9681)
 * Update internal python driver for cqlsh (CASSANDRA-9064)
 * Fix IndexOutOfBoundsException when inserting tuple with too many
   elements using the string literal notation (CASSANDRA-9559)
 * Enable describe on indices (CASSANDRA-7814)
 * Fix incorrect result for IN queries where column not found (CASSANDRA-9540)
 * ColumnFamilyStore.selectAndReference may block during compaction (CASSANDRA-9637)
 * Fix bug in cardinality check when compacting (CASSANDRA-9580)
 * Fix memory leak in Ref due to ConcurrentLinkedQueue.remove() behaviour (CASSANDRA-9549)
 * Make rebuild only run one at a time (CASSANDRA-9119)
Merged from 2.0:
 * Avoid NPE in AuthSuccess#decode (CASSANDRA-9727)
 * Add listen_address to system.local (CASSANDRA-9603)
 * Bug fixes to resultset metadata construction (CASSANDRA-9636)
 * Fix setting 'durable_writes' in ALTER KEYSPACE (CASSANDRA-9560)
 * Avoids ballot clash in Paxos (CASSANDRA-9649)
 * Improve trace messages for RR (CASSANDRA-9479)
 * Fix suboptimal secondary index selection when restricted
   clustering column is also indexed (CASSANDRA-9631)
 * (cqlsh) Add min_threshold to DTCS option autocomplete (CASSANDRA-9385)
 * Fix error message when attempting to create an index on a column
   in a COMPACT STORAGE table with clustering columns (CASSANDRA-9527)
 * 'WITH WITH' in alter keyspace statements causes NPE (CASSANDRA-9565)
 * Expose some internals of SelectStatement for inspection (CASSANDRA-9532)
 * ArrivalWindow should use primitives (CASSANDRA-9496)
 * Periodically submit background compaction tasks (CASSANDRA-9592)
 * Set HAS_MORE_PAGES flag to false when PagingState is null (CASSANDRA-9571)


2.2.0-rc1
 * Compressed commit log should measure compressed space used (CASSANDRA-9095)
 * Fix comparison bug in CassandraRoleManager#collectRoles (CASSANDRA-9551)
 * Add tinyint,smallint,time,date support for UDFs (CASSANDRA-9400)
 * Deprecates SSTableSimpleWriter and SSTableSimpleUnsortedWriter (CASSANDRA-9546)
 * Empty INITCOND treated as null in aggregate (CASSANDRA-9457)
 * Remove use of Cell in Thrift MapReduce classes (CASSANDRA-8609)
 * Integrate pre-release Java Driver 2.2-rc1, custom build (CASSANDRA-9493)
 * Clean up gossiper logic for old versions (CASSANDRA-9370)
 * Fix custom payload coding/decoding to match the spec (CASSANDRA-9515)
 * ant test-all results incomplete when parsed (CASSANDRA-9463)
 * Disallow frozen<> types in function arguments and return types for
   clarity (CASSANDRA-9411)
 * Static Analysis to warn on unsafe use of Autocloseable instances (CASSANDRA-9431)
 * Update commitlog archiving examples now that commitlog segments are
   not recycled (CASSANDRA-9350)
 * Extend Transactional API to sstable lifecycle management (CASSANDRA-8568)
 * (cqlsh) Add support for native protocol 4 (CASSANDRA-9399)
 * Ensure that UDF and UDAs are keyspace-isolated (CASSANDRA-9409)
 * Revert CASSANDRA-7807 (tracing completion client notifications) (CASSANDRA-9429)
 * Add ability to stop compaction by ID (CASSANDRA-7207)
 * Let CassandraVersion handle SNAPSHOT version (CASSANDRA-9438)
Merged from 2.1:
 * (cqlsh) Fix using COPY through SOURCE or -f (CASSANDRA-9083)
 * Fix occasional lack of `system` keyspace in schema tables (CASSANDRA-8487)
 * Use ProtocolError code instead of ServerError code for native protocol
   error responses to unsupported protocol versions (CASSANDRA-9451)
 * Default commitlog_sync_batch_window_in_ms changed to 2ms (CASSANDRA-9504)
 * Fix empty partition assertion in unsorted sstable writing tools (CASSANDRA-9071)
 * Ensure truncate without snapshot cannot produce corrupt responses (CASSANDRA-9388)
 * Consistent error message when a table mixes counter and non-counter
   columns (CASSANDRA-9492)
 * Avoid getting unreadable keys during anticompaction (CASSANDRA-9508)
 * (cqlsh) Better float precision by default (CASSANDRA-9224)
 * Improve estimated row count (CASSANDRA-9107)
 * Optimize range tombstone memory footprint (CASSANDRA-8603)
 * Use configured gcgs in anticompaction (CASSANDRA-9397)
Merged from 2.0:
 * Don't accumulate more range than necessary in RangeTombstone.Tracker (CASSANDRA-9486)
 * Add broadcast and rpc addresses to system.local (CASSANDRA-9436)
 * Always mark sstable suspect when corrupted (CASSANDRA-9478)
 * Add database users and permissions to CQL3 documentation (CASSANDRA-7558)
 * Allow JVM_OPTS to be passed to standalone tools (CASSANDRA-5969)
 * Fix bad condition in RangeTombstoneList (CASSANDRA-9485)
 * Fix potential StackOverflow when setting CrcCheckChance over JMX (CASSANDRA-9488)
 * Fix null static columns in pages after the first, paged reversed
   queries (CASSANDRA-8502)
 * Fix counting cache serialization in request metrics (CASSANDRA-9466)
 * Add option not to validate atoms during scrub (CASSANDRA-9406)


2.2.0-beta1
 * Introduce Transactional API for internal state changes (CASSANDRA-8984)
 * Add a flag in cassandra.yaml to enable UDFs (CASSANDRA-9404)
 * Better support of null for UDF (CASSANDRA-8374)
 * Use ecj instead of javassist for UDFs (CASSANDRA-8241)
 * faster async logback configuration for tests (CASSANDRA-9376)
 * Add `smallint` and `tinyint` data types (CASSANDRA-8951)
 * Avoid thrift schema creation when native driver is used in stress tool (CASSANDRA-9374)
 * Make Functions.declared thread-safe
 * Add client warnings to native protocol v4 (CASSANDRA-8930)
 * Allow roles cache to be invalidated (CASSANDRA-8967)
 * Upgrade Snappy (CASSANDRA-9063)
 * Don't start Thrift rpc by default (CASSANDRA-9319)
 * Only stream from unrepaired sstables with incremental repair (CASSANDRA-8267)
 * Aggregate UDFs allow SFUNC return type to differ from STYPE if FFUNC specified (CASSANDRA-9321)
 * Remove Thrift dependencies in bundled tools (CASSANDRA-8358)
 * Disable memory mapping of hsperfdata file for JVM statistics (CASSANDRA-9242)
 * Add pre-startup checks to detect potential incompatibilities (CASSANDRA-8049)
 * Distinguish between null and unset in protocol v4 (CASSANDRA-7304)
 * Add user/role permissions for user-defined functions (CASSANDRA-7557)
 * Allow cassandra config to be updated to restart daemon without unloading classes (CASSANDRA-9046)
 * Don't initialize compaction writer before checking if iter is empty (CASSANDRA-9117)
 * Don't execute any functions at prepare-time (CASSANDRA-9037)
 * Share file handles between all instances of a SegmentedFile (CASSANDRA-8893)
 * Make it possible to major compact LCS (CASSANDRA-7272)
 * Make FunctionExecutionException extend RequestExecutionException
   (CASSANDRA-9055)
 * Add support for SELECT JSON, INSERT JSON syntax and new toJson(), fromJson()
   functions (CASSANDRA-7970)
 * Optimise max purgeable timestamp calculation in compaction (CASSANDRA-8920)
 * Constrain internode message buffer sizes, and improve IO class hierarchy (CASSANDRA-8670)
 * New tool added to validate all sstables in a node (CASSANDRA-5791)
 * Push notification when tracing completes for an operation (CASSANDRA-7807)
 * Delay "node up" and "node added" notifications until native protocol server is started (CASSANDRA-8236)
 * Compressed Commit Log (CASSANDRA-6809)
 * Optimise IntervalTree (CASSANDRA-8988)
 * Add a key-value payload for third party usage (CASSANDRA-8553, 9212)
 * Bump metrics-reporter-config dependency for metrics 3.0 (CASSANDRA-8149)
 * Partition intra-cluster message streams by size, not type (CASSANDRA-8789)
 * Add WriteFailureException to native protocol, notify coordinator of
   write failures (CASSANDRA-8592)
 * Convert SequentialWriter to nio (CASSANDRA-8709)
 * Add role based access control (CASSANDRA-7653, 8650, 7216, 8760, 8849, 8761, 8850)
 * Record client ip address in tracing sessions (CASSANDRA-8162)
 * Indicate partition key columns in response metadata for prepared
   statements (CASSANDRA-7660)
 * Merge UUIDType and TimeUUIDType parse logic (CASSANDRA-8759)
 * Avoid memory allocation when searching index summary (CASSANDRA-8793)
 * Optimise (Time)?UUIDType Comparisons (CASSANDRA-8730)
 * Make CRC32Ex into a separate maven dependency (CASSANDRA-8836)
 * Use preloaded jemalloc w/ Unsafe (CASSANDRA-8714, 9197)
 * Avoid accessing partitioner through StorageProxy (CASSANDRA-8244, 8268)
 * Upgrade Metrics library and remove depricated metrics (CASSANDRA-5657)
 * Serializing Row cache alternative, fully off heap (CASSANDRA-7438)
 * Duplicate rows returned when in clause has repeated values (CASSANDRA-6706)
 * Make CassandraException unchecked, extend RuntimeException (CASSANDRA-8560)
 * Support direct buffer decompression for reads (CASSANDRA-8464)
 * DirectByteBuffer compatible LZ4 methods (CASSANDRA-7039)
 * Group sstables for anticompaction correctly (CASSANDRA-8578)
 * Add ReadFailureException to native protocol, respond
   immediately when replicas encounter errors while handling
   a read request (CASSANDRA-7886)
 * Switch CommitLogSegment from RandomAccessFile to nio (CASSANDRA-8308)
 * Allow mixing token and partition key restrictions (CASSANDRA-7016)
 * Support index key/value entries on map collections (CASSANDRA-8473)
 * Modernize schema tables (CASSANDRA-8261)
 * Support for user-defined aggregation functions (CASSANDRA-8053)
 * Fix NPE in SelectStatement with empty IN values (CASSANDRA-8419)
 * Refactor SelectStatement, return IN results in natural order instead
   of IN value list order and ignore duplicate values in partition key IN restrictions (CASSANDRA-7981)
 * Support UDTs, tuples, and collections in user-defined
   functions (CASSANDRA-7563)
 * Fix aggregate fn results on empty selection, result column name,
   and cqlsh parsing (CASSANDRA-8229)
 * Mark sstables as repaired after full repair (CASSANDRA-7586)
 * Extend Descriptor to include a format value and refactor reader/writer
   APIs (CASSANDRA-7443)
 * Integrate JMH for microbenchmarks (CASSANDRA-8151)
 * Keep sstable levels when bootstrapping (CASSANDRA-7460)
 * Add Sigar library and perform basic OS settings check on startup (CASSANDRA-7838)
 * Support for aggregation functions (CASSANDRA-4914)
 * Remove cassandra-cli (CASSANDRA-7920)
 * Accept dollar quoted strings in CQL (CASSANDRA-7769)
 * Make assassinate a first class command (CASSANDRA-7935)
 * Support IN clause on any partition key column (CASSANDRA-7855)
 * Support IN clause on any clustering column (CASSANDRA-4762)
 * Improve compaction logging (CASSANDRA-7818)
 * Remove YamlFileNetworkTopologySnitch (CASSANDRA-7917)
 * Do anticompaction in groups (CASSANDRA-6851)
 * Support user-defined functions (CASSANDRA-7395, 7526, 7562, 7740, 7781, 7929,
   7924, 7812, 8063, 7813, 7708)
 * Permit configurable timestamps with cassandra-stress (CASSANDRA-7416)
 * Move sstable RandomAccessReader to nio2, which allows using the
   FILE_SHARE_DELETE flag on Windows (CASSANDRA-4050)
 * Remove CQL2 (CASSANDRA-5918)
 * Optimize fetching multiple cells by name (CASSANDRA-6933)
 * Allow compilation in java 8 (CASSANDRA-7028)
 * Make incremental repair default (CASSANDRA-7250)
 * Enable code coverage thru JaCoCo (CASSANDRA-7226)
 * Switch external naming of 'column families' to 'tables' (CASSANDRA-4369)
 * Shorten SSTable path (CASSANDRA-6962)
 * Use unsafe mutations for most unit tests (CASSANDRA-6969)
 * Fix race condition during calculation of pending ranges (CASSANDRA-7390)
 * Fail on very large batch sizes (CASSANDRA-8011)
 * Improve concurrency of repair (CASSANDRA-6455, 8208, 9145)
 * Select optimal CRC32 implementation at runtime (CASSANDRA-8614)
 * Evaluate MurmurHash of Token once per query (CASSANDRA-7096)
 * Generalize progress reporting (CASSANDRA-8901)
 * Resumable bootstrap streaming (CASSANDRA-8838, CASSANDRA-8942)
 * Allow scrub for secondary index (CASSANDRA-5174)
 * Save repair data to system table (CASSANDRA-5839)
 * fix nodetool names that reference column families (CASSANDRA-8872)
 Merged from 2.1:
 * Warn on misuse of unlogged batches (CASSANDRA-9282)
 * Failure detector detects and ignores local pauses (CASSANDRA-9183)
 * Add utility class to support for rate limiting a given log statement (CASSANDRA-9029)
 * Add missing consistency levels to cassandra-stess (CASSANDRA-9361)
 * Fix commitlog getCompletedTasks to not increment (CASSANDRA-9339)
 * Fix for harmless exceptions logged as ERROR (CASSANDRA-8564)
 * Delete processed sstables in sstablesplit/sstableupgrade (CASSANDRA-8606)
 * Improve sstable exclusion from partition tombstones (CASSANDRA-9298)
 * Validate the indexed column rather than the cell's contents for 2i (CASSANDRA-9057)
 * Add support for top-k custom 2i queries (CASSANDRA-8717)
 * Fix error when dropping table during compaction (CASSANDRA-9251)
 * cassandra-stress supports validation operations over user profiles (CASSANDRA-8773)
 * Add support for rate limiting log messages (CASSANDRA-9029)
 * Log the partition key with tombstone warnings (CASSANDRA-8561)
 * Reduce runWithCompactionsDisabled poll interval to 1ms (CASSANDRA-9271)
 * Fix PITR commitlog replay (CASSANDRA-9195)
 * GCInspector logs very different times (CASSANDRA-9124)
 * Fix deleting from an empty list (CASSANDRA-9198)
 * Update tuple and collection types that use a user-defined type when that UDT
   is modified (CASSANDRA-9148, CASSANDRA-9192)
 * Use higher timeout for prepair and snapshot in repair (CASSANDRA-9261)
 * Fix anticompaction blocking ANTI_ENTROPY stage (CASSANDRA-9151)
 * Repair waits for anticompaction to finish (CASSANDRA-9097)
 * Fix streaming not holding ref when stream error (CASSANDRA-9295)
 * Fix canonical view returning early opened SSTables (CASSANDRA-9396)
Merged from 2.0:
 * (cqlsh) Add LOGIN command to switch users (CASSANDRA-7212)
 * Clone SliceQueryFilter in AbstractReadCommand implementations (CASSANDRA-8940)
 * Push correct protocol notification for DROP INDEX (CASSANDRA-9310)
 * token-generator - generated tokens too long (CASSANDRA-9300)
 * Fix counting of tombstones for TombstoneOverwhelmingException (CASSANDRA-9299)
 * Fix ReconnectableSnitch reconnecting to peers during upgrade (CASSANDRA-6702)
 * Include keyspace and table name in error log for collections over the size
   limit (CASSANDRA-9286)
 * Avoid potential overlap in LCS with single-partition sstables (CASSANDRA-9322)
 * Log warning message when a table is queried before the schema has fully
   propagated (CASSANDRA-9136)
 * Overload SecondaryIndex#indexes to accept the column definition (CASSANDRA-9314)
 * (cqlsh) Add SERIAL and LOCAL_SERIAL consistency levels (CASSANDRA-8051)
 * Fix index selection during rebuild with certain table layouts (CASSANDRA-9281)
 * Fix partition-level-delete-only workload accounting (CASSANDRA-9194)
 * Allow scrub to handle corrupted compressed chunks (CASSANDRA-9140)
 * Fix assertion error when resetlocalschema is run during repair (CASSANDRA-9249)
 * Disable single sstable tombstone compactions for DTCS by default (CASSANDRA-9234)
 * IncomingTcpConnection thread is not named (CASSANDRA-9262)
 * Close incoming connections when MessagingService is stopped (CASSANDRA-9238)
 * Fix streaming hang when retrying (CASSANDRA-9132)


2.1.5
 * Re-add deprecated cold_reads_to_omit param for backwards compat (CASSANDRA-9203)
 * Make anticompaction visible in compactionstats (CASSANDRA-9098)
 * Improve nodetool getendpoints documentation about the partition
   key parameter (CASSANDRA-6458)
 * Don't check other keyspaces for schema changes when an user-defined
   type is altered (CASSANDRA-9187)
 * Add generate-idea-files target to build.xml (CASSANDRA-9123)
 * Allow takeColumnFamilySnapshot to take a list of tables (CASSANDRA-8348)
 * Limit major sstable operations to their canonical representation (CASSANDRA-8669)
 * cqlsh: Add tests for INSERT and UPDATE tab completion (CASSANDRA-9125)
 * cqlsh: quote column names when needed in COPY FROM inserts (CASSANDRA-9080)
 * Do not load read meter for offline operations (CASSANDRA-9082)
 * cqlsh: Make CompositeType data readable (CASSANDRA-8919)
 * cqlsh: Fix display of triggers (CASSANDRA-9081)
 * Fix NullPointerException when deleting or setting an element by index on
   a null list collection (CASSANDRA-9077)
 * Buffer bloom filter serialization (CASSANDRA-9066)
 * Fix anti-compaction target bloom filter size (CASSANDRA-9060)
 * Make FROZEN and TUPLE unreserved keywords in CQL (CASSANDRA-9047)
 * Prevent AssertionError from SizeEstimatesRecorder (CASSANDRA-9034)
 * Avoid overwriting index summaries for sstables with an older format that
   does not support downsampling; rebuild summaries on startup when this
   is detected (CASSANDRA-8993)
 * Fix potential data loss in CompressedSequentialWriter (CASSANDRA-8949)
 * Make PasswordAuthenticator number of hashing rounds configurable (CASSANDRA-8085)
 * Fix AssertionError when binding nested collections in DELETE (CASSANDRA-8900)
 * Check for overlap with non-early sstables in LCS (CASSANDRA-8739)
 * Only calculate max purgable timestamp if we have to (CASSANDRA-8914)
 * (cqlsh) Greatly improve performance of COPY FROM (CASSANDRA-8225)
 * IndexSummary effectiveIndexInterval is now a guideline, not a rule (CASSANDRA-8993)
 * Use correct bounds for page cache eviction of compressed files (CASSANDRA-8746)
 * SSTableScanner enforces its bounds (CASSANDRA-8946)
 * Cleanup cell equality (CASSANDRA-8947)
 * Introduce intra-cluster message coalescing (CASSANDRA-8692)
 * DatabaseDescriptor throws NPE when rpc_interface is used (CASSANDRA-8839)
 * Don't check if an sstable is live for offline compactions (CASSANDRA-8841)
 * Don't set clientMode in SSTableLoader (CASSANDRA-8238)
 * Fix SSTableRewriter with disabled early open (CASSANDRA-8535)
 * Fix cassandra-stress so it respects the CL passed in user mode (CASSANDRA-8948)
 * Fix rare NPE in ColumnDefinition#hasIndexOption() (CASSANDRA-8786)
 * cassandra-stress reports per-operation statistics, plus misc (CASSANDRA-8769)
 * Add SimpleDate (cql date) and Time (cql time) types (CASSANDRA-7523)
 * Use long for key count in cfstats (CASSANDRA-8913)
 * Make SSTableRewriter.abort() more robust to failure (CASSANDRA-8832)
 * Remove cold_reads_to_omit from STCS (CASSANDRA-8860)
 * Make EstimatedHistogram#percentile() use ceil instead of floor (CASSANDRA-8883)
 * Fix top partitions reporting wrong cardinality (CASSANDRA-8834)
 * Fix rare NPE in KeyCacheSerializer (CASSANDRA-8067)
 * Pick sstables for validation as late as possible inc repairs (CASSANDRA-8366)
 * Fix commitlog getPendingTasks to not increment (CASSANDRA-8862)
 * Fix parallelism adjustment in range and secondary index queries
   when the first fetch does not satisfy the limit (CASSANDRA-8856)
 * Check if the filtered sstables is non-empty in STCS (CASSANDRA-8843)
 * Upgrade java-driver used for cassandra-stress (CASSANDRA-8842)
 * Fix CommitLog.forceRecycleAllSegments() memory access error (CASSANDRA-8812)
 * Improve assertions in Memory (CASSANDRA-8792)
 * Fix SSTableRewriter cleanup (CASSANDRA-8802)
 * Introduce SafeMemory for CompressionMetadata.Writer (CASSANDRA-8758)
 * 'nodetool info' prints exception against older node (CASSANDRA-8796)
 * Ensure SSTableReader.last corresponds exactly with the file end (CASSANDRA-8750)
 * Make SSTableWriter.openEarly more robust and obvious (CASSANDRA-8747)
 * Enforce SSTableReader.first/last (CASSANDRA-8744)
 * Cleanup SegmentedFile API (CASSANDRA-8749)
 * Avoid overlap with early compaction replacement (CASSANDRA-8683)
 * Safer Resource Management++ (CASSANDRA-8707)
 * Write partition size estimates into a system table (CASSANDRA-7688)
 * cqlsh: Fix keys() and full() collection indexes in DESCRIBE output
   (CASSANDRA-8154)
 * Show progress of streaming in nodetool netstats (CASSANDRA-8886)
 * IndexSummaryBuilder utilises offheap memory, and shares data between
   each IndexSummary opened from it (CASSANDRA-8757)
 * markCompacting only succeeds if the exact SSTableReader instances being
   marked are in the live set (CASSANDRA-8689)
 * cassandra-stress support for varint (CASSANDRA-8882)
 * Fix Adler32 digest for compressed sstables (CASSANDRA-8778)
 * Add nodetool statushandoff/statusbackup (CASSANDRA-8912)
 * Use stdout for progress and stats in sstableloader (CASSANDRA-8982)
 * Correctly identify 2i datadir from older versions (CASSANDRA-9116)
Merged from 2.0:
 * Ignore gossip SYNs after shutdown (CASSANDRA-9238)
 * Avoid overflow when calculating max sstable size in LCS (CASSANDRA-9235)
 * Make sstable blacklisting work with compression (CASSANDRA-9138)
 * Do not attempt to rebuild indexes if no index accepts any column (CASSANDRA-9196)
 * Don't initiate snitch reconnection for dead states (CASSANDRA-7292)
 * Fix ArrayIndexOutOfBoundsException in CQLSSTableWriter (CASSANDRA-8978)
 * Add shutdown gossip state to prevent timeouts during rolling restarts (CASSANDRA-8336)
 * Fix running with java.net.preferIPv6Addresses=true (CASSANDRA-9137)
 * Fix failed bootstrap/replace attempts being persisted in system.peers (CASSANDRA-9180)
 * Flush system.IndexInfo after marking index built (CASSANDRA-9128)
 * Fix updates to min/max_compaction_threshold through cassandra-cli
   (CASSANDRA-8102)
 * Don't include tmp files when doing offline relevel (CASSANDRA-9088)
 * Use the proper CAS WriteType when finishing a previous round during Paxos
   preparation (CASSANDRA-8672)
 * Avoid race in cancelling compactions (CASSANDRA-9070)
 * More aggressive check for expired sstables in DTCS (CASSANDRA-8359)
 * Fix ignored index_interval change in ALTER TABLE statements (CASSANDRA-7976)
 * Do more aggressive compaction in old time windows in DTCS (CASSANDRA-8360)
 * java.lang.AssertionError when reading saved cache (CASSANDRA-8740)
 * "disk full" when running cleanup (CASSANDRA-9036)
 * Lower logging level from ERROR to DEBUG when a scheduled schema pull
   cannot be completed due to a node being down (CASSANDRA-9032)
 * Fix MOVED_NODE client event (CASSANDRA-8516)
 * Allow overriding MAX_OUTSTANDING_REPLAY_COUNT (CASSANDRA-7533)
 * Fix malformed JMX ObjectName containing IPv6 addresses (CASSANDRA-9027)
 * (cqlsh) Allow increasing CSV field size limit through
   cqlshrc config option (CASSANDRA-8934)
 * Stop logging range tombstones when exceeding the threshold
   (CASSANDRA-8559)
 * Fix NullPointerException when nodetool getendpoints is run
   against invalid keyspaces or tables (CASSANDRA-8950)
 * Allow specifying the tmp dir (CASSANDRA-7712)
 * Improve compaction estimated tasks estimation (CASSANDRA-8904)
 * Fix duplicate up/down messages sent to native clients (CASSANDRA-7816)
 * Expose commit log archive status via JMX (CASSANDRA-8734)
 * Provide better exceptions for invalid replication strategy parameters
   (CASSANDRA-8909)
 * Fix regression in mixed single and multi-column relation support for
   SELECT statements (CASSANDRA-8613)
 * Add ability to limit number of native connections (CASSANDRA-8086)
 * Fix CQLSSTableWriter throwing exception and spawning threads
   (CASSANDRA-8808)
 * Fix MT mismatch between empty and GC-able data (CASSANDRA-8979)
 * Fix incorrect validation when snapshotting single table (CASSANDRA-8056)
 * Add offline tool to relevel sstables (CASSANDRA-8301)
 * Preserve stream ID for more protocol errors (CASSANDRA-8848)
 * Fix combining token() function with multi-column relations on
   clustering columns (CASSANDRA-8797)
 * Make CFS.markReferenced() resistant to bad refcounting (CASSANDRA-8829)
 * Fix StreamTransferTask abort/complete bad refcounting (CASSANDRA-8815)
 * Fix AssertionError when querying a DESC clustering ordered
   table with ASC ordering and paging (CASSANDRA-8767)
 * AssertionError: "Memory was freed" when running cleanup (CASSANDRA-8716)
 * Make it possible to set max_sstable_age to fractional days (CASSANDRA-8406)
 * Fix some multi-column relations with indexes on some clustering
   columns (CASSANDRA-8275)
 * Fix memory leak in SSTableSimple*Writer and SSTableReader.validate()
   (CASSANDRA-8748)
 * Throw OOM if allocating memory fails to return a valid pointer (CASSANDRA-8726)
 * Fix SSTableSimpleUnsortedWriter ConcurrentModificationException (CASSANDRA-8619)
 * 'nodetool info' prints exception against older node (CASSANDRA-8796)
 * Ensure SSTableSimpleUnsortedWriter.close() terminates if
   disk writer has crashed (CASSANDRA-8807)


2.1.4
 * Bind JMX to localhost unless explicitly configured otherwise (CASSANDRA-9085)


2.1.3
 * Fix HSHA/offheap_objects corruption (CASSANDRA-8719)
 * Upgrade libthrift to 0.9.2 (CASSANDRA-8685)
 * Don't use the shared ref in sstableloader (CASSANDRA-8704)
 * Purge internal prepared statements if related tables or
   keyspaces are dropped (CASSANDRA-8693)
 * (cqlsh) Handle unicode BOM at start of files (CASSANDRA-8638)
 * Stop compactions before exiting offline tools (CASSANDRA-8623)
 * Update tools/stress/README.txt to match current behaviour (CASSANDRA-7933)
 * Fix schema from Thrift conversion with empty metadata (CASSANDRA-8695)
 * Safer Resource Management (CASSANDRA-7705)
 * Make sure we compact highly overlapping cold sstables with
   STCS (CASSANDRA-8635)
 * rpc_interface and listen_interface generate NPE on startup when specified
   interface doesn't exist (CASSANDRA-8677)
 * Fix ArrayIndexOutOfBoundsException in nodetool cfhistograms (CASSANDRA-8514)
 * Switch from yammer metrics for nodetool cf/proxy histograms (CASSANDRA-8662)
 * Make sure we don't add tmplink files to the compaction
   strategy (CASSANDRA-8580)
 * (cqlsh) Handle maps with blob keys (CASSANDRA-8372)
 * (cqlsh) Handle DynamicCompositeType schemas correctly (CASSANDRA-8563)
 * Duplicate rows returned when in clause has repeated values (CASSANDRA-6706)
 * Add tooling to detect hot partitions (CASSANDRA-7974)
 * Fix cassandra-stress user-mode truncation of partition generation (CASSANDRA-8608)
 * Only stream from unrepaired sstables during inc repair (CASSANDRA-8267)
 * Don't allow starting multiple inc repairs on the same sstables (CASSANDRA-8316)
 * Invalidate prepared BATCH statements when related tables
   or keyspaces are dropped (CASSANDRA-8652)
 * Fix missing results in secondary index queries on collections
   with ALLOW FILTERING (CASSANDRA-8421)
 * Expose EstimatedHistogram metrics for range slices (CASSANDRA-8627)
 * (cqlsh) Escape clqshrc passwords properly (CASSANDRA-8618)
 * Fix NPE when passing wrong argument in ALTER TABLE statement (CASSANDRA-8355)
 * Pig: Refactor and deprecate CqlStorage (CASSANDRA-8599)
 * Don't reuse the same cleanup strategy for all sstables (CASSANDRA-8537)
 * Fix case-sensitivity of index name on CREATE and DROP INDEX
   statements (CASSANDRA-8365)
 * Better detection/logging for corruption in compressed sstables (CASSANDRA-8192)
 * Use the correct repairedAt value when closing writer (CASSANDRA-8570)
 * (cqlsh) Handle a schema mismatch being detected on startup (CASSANDRA-8512)
 * Properly calculate expected write size during compaction (CASSANDRA-8532)
 * Invalidate affected prepared statements when a table's columns
   are altered (CASSANDRA-7910)
 * Stress - user defined writes should populate sequentally (CASSANDRA-8524)
 * Fix regression in SSTableRewriter causing some rows to become unreadable
   during compaction (CASSANDRA-8429)
 * Run major compactions for repaired/unrepaired in parallel (CASSANDRA-8510)
 * (cqlsh) Fix compression options in DESCRIBE TABLE output when compression
   is disabled (CASSANDRA-8288)
 * (cqlsh) Fix DESCRIBE output after keyspaces are altered (CASSANDRA-7623)
 * Make sure we set lastCompactedKey correctly (CASSANDRA-8463)
 * (cqlsh) Fix output of CONSISTENCY command (CASSANDRA-8507)
 * (cqlsh) Fixed the handling of LIST statements (CASSANDRA-8370)
 * Make sstablescrub check leveled manifest again (CASSANDRA-8432)
 * Check first/last keys in sstable when giving out positions (CASSANDRA-8458)
 * Disable mmap on Windows (CASSANDRA-6993)
 * Add missing ConsistencyLevels to cassandra-stress (CASSANDRA-8253)
 * Add auth support to cassandra-stress (CASSANDRA-7985)
 * Fix ArrayIndexOutOfBoundsException when generating error message
   for some CQL syntax errors (CASSANDRA-8455)
 * Scale memtable slab allocation logarithmically (CASSANDRA-7882)
 * cassandra-stress simultaneous inserts over same seed (CASSANDRA-7964)
 * Reduce cassandra-stress sampling memory requirements (CASSANDRA-7926)
 * Ensure memtable flush cannot expire commit log entries from its future (CASSANDRA-8383)
 * Make read "defrag" async to reclaim memtables (CASSANDRA-8459)
 * Remove tmplink files for offline compactions (CASSANDRA-8321)
 * Reduce maxHintsInProgress (CASSANDRA-8415)
 * BTree updates may call provided update function twice (CASSANDRA-8018)
 * Release sstable references after anticompaction (CASSANDRA-8386)
 * Handle abort() in SSTableRewriter properly (CASSANDRA-8320)
 * Centralize shared executors (CASSANDRA-8055)
 * Fix filtering for CONTAINS (KEY) relations on frozen collection
   clustering columns when the query is restricted to a single
   partition (CASSANDRA-8203)
 * Do more aggressive entire-sstable TTL expiry checks (CASSANDRA-8243)
 * Add more log info if readMeter is null (CASSANDRA-8238)
 * add check of the system wall clock time at startup (CASSANDRA-8305)
 * Support for frozen collections (CASSANDRA-7859)
 * Fix overflow on histogram computation (CASSANDRA-8028)
 * Have paxos reuse the timestamp generation of normal queries (CASSANDRA-7801)
 * Fix incremental repair not remove parent session on remote (CASSANDRA-8291)
 * Improve JBOD disk utilization (CASSANDRA-7386)
 * Log failed host when preparing incremental repair (CASSANDRA-8228)
 * Force config client mode in CQLSSTableWriter (CASSANDRA-8281)
 * Fix sstableupgrade throws exception (CASSANDRA-8688)
 * Fix hang when repairing empty keyspace (CASSANDRA-8694)
Merged from 2.0:
 * Fix IllegalArgumentException in dynamic snitch (CASSANDRA-8448)
 * Add support for UPDATE ... IF EXISTS (CASSANDRA-8610)
 * Fix reversal of list prepends (CASSANDRA-8733)
 * Prevent non-zero default_time_to_live on tables with counters
   (CASSANDRA-8678)
 * Fix SSTableSimpleUnsortedWriter ConcurrentModificationException
   (CASSANDRA-8619)
 * Round up time deltas lower than 1ms in BulkLoader (CASSANDRA-8645)
 * Add batch remove iterator to ABSC (CASSANDRA-8414, 8666)
 * Round up time deltas lower than 1ms in BulkLoader (CASSANDRA-8645)
 * Fix isClientMode check in Keyspace (CASSANDRA-8687)
 * Use more efficient slice size for querying internal secondary
   index tables (CASSANDRA-8550)
 * Fix potentially returning deleted rows with range tombstone (CASSANDRA-8558)
 * Check for available disk space before starting a compaction (CASSANDRA-8562)
 * Fix DISTINCT queries with LIMITs or paging when some partitions
   contain only tombstones (CASSANDRA-8490)
 * Introduce background cache refreshing to permissions cache
   (CASSANDRA-8194)
 * Fix race condition in StreamTransferTask that could lead to
   infinite loops and premature sstable deletion (CASSANDRA-7704)
 * Add an extra version check to MigrationTask (CASSANDRA-8462)
 * Ensure SSTableWriter cleans up properly after failure (CASSANDRA-8499)
 * Increase bf true positive count on key cache hit (CASSANDRA-8525)
 * Move MeteredFlusher to its own thread (CASSANDRA-8485)
 * Fix non-distinct results in DISTNCT queries on static columns when
   paging is enabled (CASSANDRA-8087)
 * Move all hints related tasks to hints internal executor (CASSANDRA-8285)
 * Fix paging for multi-partition IN queries (CASSANDRA-8408)
 * Fix MOVED_NODE topology event never being emitted when a node
   moves its token (CASSANDRA-8373)
 * Fix validation of indexes in COMPACT tables (CASSANDRA-8156)
 * Avoid StackOverflowError when a large list of IN values
   is used for a clustering column (CASSANDRA-8410)
 * Fix NPE when writetime() or ttl() calls are wrapped by
   another function call (CASSANDRA-8451)
 * Fix NPE after dropping a keyspace (CASSANDRA-8332)
 * Fix error message on read repair timeouts (CASSANDRA-7947)
 * Default DTCS base_time_seconds changed to 60 (CASSANDRA-8417)
 * Refuse Paxos operation with more than one pending endpoint (CASSANDRA-8346, 8640)
 * Throw correct exception when trying to bind a keyspace or table
   name (CASSANDRA-6952)
 * Make HHOM.compact synchronized (CASSANDRA-8416)
 * cancel latency-sampling task when CF is dropped (CASSANDRA-8401)
 * don't block SocketThread for MessagingService (CASSANDRA-8188)
 * Increase quarantine delay on replacement (CASSANDRA-8260)
 * Expose off-heap memory usage stats (CASSANDRA-7897)
 * Ignore Paxos commits for truncated tables (CASSANDRA-7538)
 * Validate size of indexed column values (CASSANDRA-8280)
 * Make LCS split compaction results over all data directories (CASSANDRA-8329)
 * Fix some failing queries that use multi-column relations
   on COMPACT STORAGE tables (CASSANDRA-8264)
 * Fix InvalidRequestException with ORDER BY (CASSANDRA-8286)
 * Disable SSLv3 for POODLE (CASSANDRA-8265)
 * Fix millisecond timestamps in Tracing (CASSANDRA-8297)
 * Include keyspace name in error message when there are insufficient
   live nodes to stream from (CASSANDRA-8221)
 * Avoid overlap in L1 when L0 contains many nonoverlapping
   sstables (CASSANDRA-8211)
 * Improve PropertyFileSnitch logging (CASSANDRA-8183)
 * Add DC-aware sequential repair (CASSANDRA-8193)
 * Use live sstables in snapshot repair if possible (CASSANDRA-8312)
 * Fix hints serialized size calculation (CASSANDRA-8587)


2.1.2
 * (cqlsh) parse_for_table_meta errors out on queries with undefined
   grammars (CASSANDRA-8262)
 * (cqlsh) Fix SELECT ... TOKEN() function broken in C* 2.1.1 (CASSANDRA-8258)
 * Fix Cassandra crash when running on JDK8 update 40 (CASSANDRA-8209)
 * Optimize partitioner tokens (CASSANDRA-8230)
 * Improve compaction of repaired/unrepaired sstables (CASSANDRA-8004)
 * Make cache serializers pluggable (CASSANDRA-8096)
 * Fix issues with CONTAINS (KEY) queries on secondary indexes
   (CASSANDRA-8147)
 * Fix read-rate tracking of sstables for some queries (CASSANDRA-8239)
 * Fix default timestamp in QueryOptions (CASSANDRA-8246)
 * Set socket timeout when reading remote version (CASSANDRA-8188)
 * Refactor how we track live size (CASSANDRA-7852)
 * Make sure unfinished compaction files are removed (CASSANDRA-8124)
 * Fix shutdown when run as Windows service (CASSANDRA-8136)
 * Fix DESCRIBE TABLE with custom indexes (CASSANDRA-8031)
 * Fix race in RecoveryManagerTest (CASSANDRA-8176)
 * Avoid IllegalArgumentException while sorting sstables in
   IndexSummaryManager (CASSANDRA-8182)
 * Shutdown JVM on file descriptor exhaustion (CASSANDRA-7579)
 * Add 'die' policy for commit log and disk failure (CASSANDRA-7927)
 * Fix installing as service on Windows (CASSANDRA-8115)
 * Fix CREATE TABLE for CQL2 (CASSANDRA-8144)
 * Avoid boxing in ColumnStats min/max trackers (CASSANDRA-8109)
Merged from 2.0:
 * Correctly handle non-text column names in cql3 (CASSANDRA-8178)
 * Fix deletion for indexes on primary key columns (CASSANDRA-8206)
 * Add 'nodetool statusgossip' (CASSANDRA-8125)
 * Improve client notification that nodes are ready for requests (CASSANDRA-7510)
 * Handle negative timestamp in writetime method (CASSANDRA-8139)
 * Pig: Remove errant LIMIT clause in CqlNativeStorage (CASSANDRA-8166)
 * Throw ConfigurationException when hsha is used with the default
   rpc_max_threads setting of 'unlimited' (CASSANDRA-8116)
 * Allow concurrent writing of the same table in the same JVM using
   CQLSSTableWriter (CASSANDRA-7463)
 * Fix totalDiskSpaceUsed calculation (CASSANDRA-8205)


2.1.1
 * Fix spin loop in AtomicSortedColumns (CASSANDRA-7546)
 * Dont notify when replacing tmplink files (CASSANDRA-8157)
 * Fix validation with multiple CONTAINS clause (CASSANDRA-8131)
 * Fix validation of collections in TriggerExecutor (CASSANDRA-8146)
 * Fix IllegalArgumentException when a list of IN values containing tuples
   is passed as a single arg to a prepared statement with the v1 or v2
   protocol (CASSANDRA-8062)
 * Fix ClassCastException in DISTINCT query on static columns with
   query paging (CASSANDRA-8108)
 * Fix NPE on null nested UDT inside a set (CASSANDRA-8105)
 * Fix exception when querying secondary index on set items or map keys
   when some clustering columns are specified (CASSANDRA-8073)
 * Send proper error response when there is an error during native
   protocol message decode (CASSANDRA-8118)
 * Gossip should ignore generation numbers too far in the future (CASSANDRA-8113)
 * Fix NPE when creating a table with frozen sets, lists (CASSANDRA-8104)
 * Fix high memory use due to tracking reads on incrementally opened sstable
   readers (CASSANDRA-8066)
 * Fix EXECUTE request with skipMetadata=false returning no metadata
   (CASSANDRA-8054)
 * Allow concurrent use of CQLBulkOutputFormat (CASSANDRA-7776)
 * Shutdown JVM on OOM (CASSANDRA-7507)
 * Upgrade netty version and enable epoll event loop (CASSANDRA-7761)
 * Don't duplicate sstables smaller than split size when using
   the sstablesplitter tool (CASSANDRA-7616)
 * Avoid re-parsing already prepared statements (CASSANDRA-7923)
 * Fix some Thrift slice deletions and updates of COMPACT STORAGE
   tables with some clustering columns omitted (CASSANDRA-7990)
 * Fix filtering for CONTAINS on sets (CASSANDRA-8033)
 * Properly track added size (CASSANDRA-7239)
 * Allow compilation in java 8 (CASSANDRA-7208)
 * Fix Assertion error on RangeTombstoneList diff (CASSANDRA-8013)
 * Release references to overlapping sstables during compaction (CASSANDRA-7819)
 * Send notification when opening compaction results early (CASSANDRA-8034)
 * Make native server start block until properly bound (CASSANDRA-7885)
 * (cqlsh) Fix IPv6 support (CASSANDRA-7988)
 * Ignore fat clients when checking for endpoint collision (CASSANDRA-7939)
 * Make sstablerepairedset take a list of files (CASSANDRA-7995)
 * (cqlsh) Tab completeion for indexes on map keys (CASSANDRA-7972)
 * (cqlsh) Fix UDT field selection in select clause (CASSANDRA-7891)
 * Fix resource leak in event of corrupt sstable
 * (cqlsh) Add command line option for cqlshrc file path (CASSANDRA-7131)
 * Provide visibility into prepared statements churn (CASSANDRA-7921, CASSANDRA-7930)
 * Invalidate prepared statements when their keyspace or table is
   dropped (CASSANDRA-7566)
 * cassandra-stress: fix support for NetworkTopologyStrategy (CASSANDRA-7945)
 * Fix saving caches when a table is dropped (CASSANDRA-7784)
 * Add better error checking of new stress profile (CASSANDRA-7716)
 * Use ThreadLocalRandom and remove FBUtilities.threadLocalRandom (CASSANDRA-7934)
 * Prevent operator mistakes due to simultaneous bootstrap (CASSANDRA-7069)
 * cassandra-stress supports whitelist mode for node config (CASSANDRA-7658)
 * GCInspector more closely tracks GC; cassandra-stress and nodetool report it (CASSANDRA-7916)
 * nodetool won't output bogus ownership info without a keyspace (CASSANDRA-7173)
 * Add human readable option to nodetool commands (CASSANDRA-5433)
 * Don't try to set repairedAt on old sstables (CASSANDRA-7913)
 * Add metrics for tracking PreparedStatement use (CASSANDRA-7719)
 * (cqlsh) tab-completion for triggers (CASSANDRA-7824)
 * (cqlsh) Support for query paging (CASSANDRA-7514)
 * (cqlsh) Show progress of COPY operations (CASSANDRA-7789)
 * Add syntax to remove multiple elements from a map (CASSANDRA-6599)
 * Support non-equals conditions in lightweight transactions (CASSANDRA-6839)
 * Add IF [NOT] EXISTS to create/drop triggers (CASSANDRA-7606)
 * (cqlsh) Display the current logged-in user (CASSANDRA-7785)
 * (cqlsh) Don't ignore CTRL-C during COPY FROM execution (CASSANDRA-7815)
 * (cqlsh) Order UDTs according to cross-type dependencies in DESCRIBE
   output (CASSANDRA-7659)
 * (cqlsh) Fix handling of CAS statement results (CASSANDRA-7671)
 * (cqlsh) COPY TO/FROM improvements (CASSANDRA-7405)
 * Support list index operations with conditions (CASSANDRA-7499)
 * Add max live/tombstoned cells to nodetool cfstats output (CASSANDRA-7731)
 * Validate IPv6 wildcard addresses properly (CASSANDRA-7680)
 * (cqlsh) Error when tracing query (CASSANDRA-7613)
 * Avoid IOOBE when building SyntaxError message snippet (CASSANDRA-7569)
 * SSTableExport uses correct validator to create string representation of partition
   keys (CASSANDRA-7498)
 * Avoid NPEs when receiving type changes for an unknown keyspace (CASSANDRA-7689)
 * Add support for custom 2i validation (CASSANDRA-7575)
 * Pig support for hadoop CqlInputFormat (CASSANDRA-6454)
 * Add duration mode to cassandra-stress (CASSANDRA-7468)
 * Add listen_interface and rpc_interface options (CASSANDRA-7417)
 * Improve schema merge performance (CASSANDRA-7444)
 * Adjust MT depth based on # of partition validating (CASSANDRA-5263)
 * Optimise NativeCell comparisons (CASSANDRA-6755)
 * Configurable client timeout for cqlsh (CASSANDRA-7516)
 * Include snippet of CQL query near syntax error in messages (CASSANDRA-7111)
 * Make repair -pr work with -local (CASSANDRA-7450)
 * Fix error in sstableloader with -cph > 1 (CASSANDRA-8007)
 * Fix snapshot repair error on indexed tables (CASSANDRA-8020)
 * Do not exit nodetool repair when receiving JMX NOTIF_LOST (CASSANDRA-7909)
 * Stream to private IP when available (CASSANDRA-8084)
Merged from 2.0:
 * Reject conditions on DELETE unless full PK is given (CASSANDRA-6430)
 * Properly reject the token function DELETE (CASSANDRA-7747)
 * Force batchlog replay before decommissioning a node (CASSANDRA-7446)
 * Fix hint replay with many accumulated expired hints (CASSANDRA-6998)
 * Fix duplicate results in DISTINCT queries on static columns with query
   paging (CASSANDRA-8108)
 * Add DateTieredCompactionStrategy (CASSANDRA-6602)
 * Properly validate ascii and utf8 string literals in CQL queries (CASSANDRA-8101)
 * (cqlsh) Fix autocompletion for alter keyspace (CASSANDRA-8021)
 * Create backup directories for commitlog archiving during startup (CASSANDRA-8111)
 * Reduce totalBlockFor() for LOCAL_* consistency levels (CASSANDRA-8058)
 * Fix merging schemas with re-dropped keyspaces (CASSANDRA-7256)
 * Fix counters in supercolumns during live upgrades from 1.2 (CASSANDRA-7188)
 * Notify DT subscribers when a column family is truncated (CASSANDRA-8088)
 * Add sanity check of $JAVA on startup (CASSANDRA-7676)
 * Schedule fat client schema pull on join (CASSANDRA-7993)
 * Don't reset nodes' versions when closing IncomingTcpConnections
   (CASSANDRA-7734)
 * Record the real messaging version in all cases in OutboundTcpConnection
   (CASSANDRA-8057)
 * SSL does not work in cassandra-cli (CASSANDRA-7899)
 * Fix potential exception when using ReversedType in DynamicCompositeType
   (CASSANDRA-7898)
 * Better validation of collection values (CASSANDRA-7833)
 * Track min/max timestamps correctly (CASSANDRA-7969)
 * Fix possible overflow while sorting CL segments for replay (CASSANDRA-7992)
 * Increase nodetool Xmx (CASSANDRA-7956)
 * Archive any commitlog segments present at startup (CASSANDRA-6904)
 * CrcCheckChance should adjust based on live CFMetadata not
   sstable metadata (CASSANDRA-7978)
 * token() should only accept columns in the partitioning
   key order (CASSANDRA-6075)
 * Add method to invalidate permission cache via JMX (CASSANDRA-7977)
 * Allow propagating multiple gossip states atomically (CASSANDRA-6125)
 * Log exceptions related to unclean native protocol client disconnects
   at DEBUG or INFO (CASSANDRA-7849)
 * Allow permissions cache to be set via JMX (CASSANDRA-7698)
 * Include schema_triggers CF in readable system resources (CASSANDRA-7967)
 * Fix RowIndexEntry to report correct serializedSize (CASSANDRA-7948)
 * Make CQLSSTableWriter sync within partitions (CASSANDRA-7360)
 * Potentially use non-local replicas in CqlConfigHelper (CASSANDRA-7906)
 * Explicitly disallow mixing multi-column and single-column
   relations on clustering columns (CASSANDRA-7711)
 * Better error message when condition is set on PK column (CASSANDRA-7804)
 * Don't send schema change responses and events for no-op DDL
   statements (CASSANDRA-7600)
 * (Hadoop) fix cluster initialisation for a split fetching (CASSANDRA-7774)
 * Throw InvalidRequestException when queries contain relations on entire
   collection columns (CASSANDRA-7506)
 * (cqlsh) enable CTRL-R history search with libedit (CASSANDRA-7577)
 * (Hadoop) allow ACFRW to limit nodes to local DC (CASSANDRA-7252)
 * (cqlsh) cqlsh should automatically disable tracing when selecting
   from system_traces (CASSANDRA-7641)
 * (Hadoop) Add CqlOutputFormat (CASSANDRA-6927)
 * Don't depend on cassandra config for nodetool ring (CASSANDRA-7508)
 * (cqlsh) Fix failing cqlsh formatting tests (CASSANDRA-7703)
 * Fix IncompatibleClassChangeError from hadoop2 (CASSANDRA-7229)
 * Add 'nodetool sethintedhandoffthrottlekb' (CASSANDRA-7635)
 * (cqlsh) Add tab-completion for CREATE/DROP USER IF [NOT] EXISTS (CASSANDRA-7611)
 * Catch errors when the JVM pulls the rug out from GCInspector (CASSANDRA-5345)
 * cqlsh fails when version number parts are not int (CASSANDRA-7524)
 * Fix NPE when table dropped during streaming (CASSANDRA-7946)
 * Fix wrong progress when streaming uncompressed (CASSANDRA-7878)
 * Fix possible infinite loop in creating repair range (CASSANDRA-7983)
 * Fix unit in nodetool for streaming throughput (CASSANDRA-7375)
Merged from 1.2:
 * Don't index tombstones (CASSANDRA-7828)
 * Improve PasswordAuthenticator default super user setup (CASSANDRA-7788)


2.1.0
 * (cqlsh) Removed "ALTER TYPE <name> RENAME TO <name>" from tab-completion
   (CASSANDRA-7895)
 * Fixed IllegalStateException in anticompaction (CASSANDRA-7892)
 * cqlsh: DESCRIBE support for frozen UDTs, tuples (CASSANDRA-7863)
 * Avoid exposing internal classes over JMX (CASSANDRA-7879)
 * Add null check for keys when freezing collection (CASSANDRA-7869)
 * Improve stress workload realism (CASSANDRA-7519)
Merged from 2.0:
 * Configure system.paxos with LeveledCompactionStrategy (CASSANDRA-7753)
 * Fix ALTER clustering column type from DateType to TimestampType when
   using DESC clustering order (CASSANRDA-7797)
 * Throw EOFException if we run out of chunks in compressed datafile
   (CASSANDRA-7664)
 * Fix PRSI handling of CQL3 row markers for row cleanup (CASSANDRA-7787)
 * Fix dropping collection when it's the last regular column (CASSANDRA-7744)
 * Make StreamReceiveTask thread safe and gc friendly (CASSANDRA-7795)
 * Validate empty cell names from counter updates (CASSANDRA-7798)
Merged from 1.2:
 * Don't allow compacted sstables to be marked as compacting (CASSANDRA-7145)
 * Track expired tombstones (CASSANDRA-7810)


2.1.0-rc7
 * Add frozen keyword and require UDT to be frozen (CASSANDRA-7857)
 * Track added sstable size correctly (CASSANDRA-7239)
 * (cqlsh) Fix case insensitivity (CASSANDRA-7834)
 * Fix failure to stream ranges when moving (CASSANDRA-7836)
 * Correctly remove tmplink files (CASSANDRA-7803)
 * (cqlsh) Fix column name formatting for functions, CAS operations,
   and UDT field selections (CASSANDRA-7806)
 * (cqlsh) Fix COPY FROM handling of null/empty primary key
   values (CASSANDRA-7792)
 * Fix ordering of static cells (CASSANDRA-7763)
Merged from 2.0:
 * Forbid re-adding dropped counter columns (CASSANDRA-7831)
 * Fix CFMetaData#isThriftCompatible() for PK-only tables (CASSANDRA-7832)
 * Always reject inequality on the partition key without token()
   (CASSANDRA-7722)
 * Always send Paxos commit to all replicas (CASSANDRA-7479)
 * Make disruptor_thrift_server invocation pool configurable (CASSANDRA-7594)
 * Make repair no-op when RF=1 (CASSANDRA-7864)


2.1.0-rc6
 * Fix OOM issue from netty caching over time (CASSANDRA-7743)
 * json2sstable couldn't import JSON for CQL table (CASSANDRA-7477)
 * Invalidate all caches on table drop (CASSANDRA-7561)
 * Skip strict endpoint selection for ranges if RF == nodes (CASSANRA-7765)
 * Fix Thrift range filtering without 2ary index lookups (CASSANDRA-7741)
 * Add tracing entries about concurrent range requests (CASSANDRA-7599)
 * (cqlsh) Fix DESCRIBE for NTS keyspaces (CASSANDRA-7729)
 * Remove netty buffer ref-counting (CASSANDRA-7735)
 * Pass mutated cf to index updater for use by PRSI (CASSANDRA-7742)
 * Include stress yaml example in release and deb (CASSANDRA-7717)
 * workaround for netty issue causing corrupted data off the wire (CASSANDRA-7695)
 * cqlsh DESC CLUSTER fails retrieving ring information (CASSANDRA-7687)
 * Fix binding null values inside UDT (CASSANDRA-7685)
 * Fix UDT field selection with empty fields (CASSANDRA-7670)
 * Bogus deserialization of static cells from sstable (CASSANDRA-7684)
 * Fix NPE on compaction leftover cleanup for dropped table (CASSANDRA-7770)
Merged from 2.0:
 * Fix race condition in StreamTransferTask that could lead to
   infinite loops and premature sstable deletion (CASSANDRA-7704)
 * (cqlsh) Wait up to 10 sec for a tracing session (CASSANDRA-7222)
 * Fix NPE in FileCacheService.sizeInBytes (CASSANDRA-7756)
 * Remove duplicates from StorageService.getJoiningNodes (CASSANDRA-7478)
 * Clone token map outside of hot gossip loops (CASSANDRA-7758)
 * Fix MS expiring map timeout for Paxos messages (CASSANDRA-7752)
 * Do not flush on truncate if durable_writes is false (CASSANDRA-7750)
 * Give CRR a default input_cql Statement (CASSANDRA-7226)
 * Better error message when adding a collection with the same name
   than a previously dropped one (CASSANDRA-6276)
 * Fix validation when adding static columns (CASSANDRA-7730)
 * (Thrift) fix range deletion of supercolumns (CASSANDRA-7733)
 * Fix potential AssertionError in RangeTombstoneList (CASSANDRA-7700)
 * Validate arguments of blobAs* functions (CASSANDRA-7707)
 * Fix potential AssertionError with 2ndary indexes (CASSANDRA-6612)
 * Avoid logging CompactionInterrupted at ERROR (CASSANDRA-7694)
 * Minor leak in sstable2jon (CASSANDRA-7709)
 * Add cassandra.auto_bootstrap system property (CASSANDRA-7650)
 * Update java driver (for hadoop) (CASSANDRA-7618)
 * Remove CqlPagingRecordReader/CqlPagingInputFormat (CASSANDRA-7570)
 * Support connecting to ipv6 jmx with nodetool (CASSANDRA-7669)


2.1.0-rc5
 * Reject counters inside user types (CASSANDRA-7672)
 * Switch to notification-based GCInspector (CASSANDRA-7638)
 * (cqlsh) Handle nulls in UDTs and tuples correctly (CASSANDRA-7656)
 * Don't use strict consistency when replacing (CASSANDRA-7568)
 * Fix min/max cell name collection on 2.0 SSTables with range
   tombstones (CASSANDRA-7593)
 * Tolerate min/max cell names of different lengths (CASSANDRA-7651)
 * Filter cached results correctly (CASSANDRA-7636)
 * Fix tracing on the new SEPExecutor (CASSANDRA-7644)
 * Remove shuffle and taketoken (CASSANDRA-7601)
 * Clean up Windows batch scripts (CASSANDRA-7619)
 * Fix native protocol drop user type notification (CASSANDRA-7571)
 * Give read access to system.schema_usertypes to all authenticated users
   (CASSANDRA-7578)
 * (cqlsh) Fix cqlsh display when zero rows are returned (CASSANDRA-7580)
 * Get java version correctly when JAVA_TOOL_OPTIONS is set (CASSANDRA-7572)
 * Fix NPE when dropping index from non-existent keyspace, AssertionError when
   dropping non-existent index with IF EXISTS (CASSANDRA-7590)
 * Fix sstablelevelresetter hang (CASSANDRA-7614)
 * (cqlsh) Fix deserialization of blobs (CASSANDRA-7603)
 * Use "keyspace updated" schema change message for UDT changes in v1 and
   v2 protocols (CASSANDRA-7617)
 * Fix tracing of range slices and secondary index lookups that are local
   to the coordinator (CASSANDRA-7599)
 * Set -Dcassandra.storagedir for all tool shell scripts (CASSANDRA-7587)
 * Don't swap max/min col names when mutating sstable metadata (CASSANDRA-7596)
 * (cqlsh) Correctly handle paged result sets (CASSANDRA-7625)
 * (cqlsh) Improve waiting for a trace to complete (CASSANDRA-7626)
 * Fix tracing of concurrent range slices and 2ary index queries (CASSANDRA-7626)
 * Fix scrub against collection type (CASSANDRA-7665)
Merged from 2.0:
 * Set gc_grace_seconds to seven days for system schema tables (CASSANDRA-7668)
 * SimpleSeedProvider no longer caches seeds forever (CASSANDRA-7663)
 * Always flush on truncate (CASSANDRA-7511)
 * Fix ReversedType(DateType) mapping to native protocol (CASSANDRA-7576)
 * Always merge ranges owned by a single node (CASSANDRA-6930)
 * Track max/min timestamps for range tombstones (CASSANDRA-7647)
 * Fix NPE when listing saved caches dir (CASSANDRA-7632)


2.1.0-rc4
 * Fix word count hadoop example (CASSANDRA-7200)
 * Updated memtable_cleanup_threshold and memtable_flush_writers defaults
   (CASSANDRA-7551)
 * (Windows) fix startup when WMI memory query fails (CASSANDRA-7505)
 * Anti-compaction proceeds if any part of the repair failed (CASSANDRA-7521)
 * Add missing table name to DROP INDEX responses and notifications (CASSANDRA-7539)
 * Bump CQL version to 3.2.0 and update CQL documentation (CASSANDRA-7527)
 * Fix configuration error message when running nodetool ring (CASSANDRA-7508)
 * Support conditional updates, tuple type, and the v3 protocol in cqlsh (CASSANDRA-7509)
 * Handle queries on multiple secondary index types (CASSANDRA-7525)
 * Fix cqlsh authentication with v3 native protocol (CASSANDRA-7564)
 * Fix NPE when unknown prepared statement ID is used (CASSANDRA-7454)
Merged from 2.0:
 * (Windows) force range-based repair to non-sequential mode (CASSANDRA-7541)
 * Fix range merging when DES scores are zero (CASSANDRA-7535)
 * Warn when SSL certificates have expired (CASSANDRA-7528)
 * Fix error when doing reversed queries with static columns (CASSANDRA-7490)
Merged from 1.2:
 * Set correct stream ID on responses when non-Exception Throwables
   are thrown while handling native protocol messages (CASSANDRA-7470)


2.1.0-rc3
 * Consider expiry when reconciling otherwise equal cells (CASSANDRA-7403)
 * Introduce CQL support for stress tool (CASSANDRA-6146)
 * Fix ClassCastException processing expired messages (CASSANDRA-7496)
 * Fix prepared marker for collections inside UDT (CASSANDRA-7472)
 * Remove left-over populate_io_cache_on_flush and replicate_on_write
   uses (CASSANDRA-7493)
 * (Windows) handle spaces in path names (CASSANDRA-7451)
 * Ensure writes have completed after dropping a table, before recycling
   commit log segments (CASSANDRA-7437)
 * Remove left-over rows_per_partition_to_cache (CASSANDRA-7493)
 * Fix error when CONTAINS is used with a bind marker (CASSANDRA-7502)
 * Properly reject unknown UDT field (CASSANDRA-7484)
Merged from 2.0:
 * Fix CC#collectTimeOrderedData() tombstone optimisations (CASSANDRA-7394)
 * Support DISTINCT for static columns and fix behaviour when DISTINC is
   not use (CASSANDRA-7305).
 * Workaround JVM NPE on JMX bind failure (CASSANDRA-7254)
 * Fix race in FileCacheService RemovalListener (CASSANDRA-7278)
 * Fix inconsistent use of consistencyForCommit that allowed LOCAL_QUORUM
   operations to incorrect become full QUORUM (CASSANDRA-7345)
 * Properly handle unrecognized opcodes and flags (CASSANDRA-7440)
 * (Hadoop) close CqlRecordWriter clients when finished (CASSANDRA-7459)
 * Commit disk failure policy (CASSANDRA-7429)
 * Make sure high level sstables get compacted (CASSANDRA-7414)
 * Fix AssertionError when using empty clustering columns and static columns
   (CASSANDRA-7455)
 * Add option to disable STCS in L0 (CASSANDRA-6621)
 * Upgrade to snappy-java 1.0.5.2 (CASSANDRA-7476)


2.1.0-rc2
 * Fix heap size calculation for CompoundSparseCellName and
   CompoundSparseCellName.WithCollection (CASSANDRA-7421)
 * Allow counter mutations in UNLOGGED batches (CASSANDRA-7351)
 * Modify reconcile logic to always pick a tombstone over a counter cell
   (CASSANDRA-7346)
 * Avoid incremental compaction on Windows (CASSANDRA-7365)
 * Fix exception when querying a composite-keyed table with a collection index
   (CASSANDRA-7372)
 * Use node's host id in place of counter ids (CASSANDRA-7366)
 * Fix error when doing reversed queries with static columns (CASSANDRA-7490)
 * Backport CASSANDRA-6747 (CASSANDRA-7560)
 * Track max/min timestamps for range tombstones (CASSANDRA-7647)
 * Fix NPE when listing saved caches dir (CASSANDRA-7632)
 * Fix sstableloader unable to connect encrypted node (CASSANDRA-7585)
Merged from 1.2:
 * Clone token map outside of hot gossip loops (CASSANDRA-7758)
 * Add stop method to EmbeddedCassandraService (CASSANDRA-7595)
 * Support connecting to ipv6 jmx with nodetool (CASSANDRA-7669)
 * Set gc_grace_seconds to seven days for system schema tables (CASSANDRA-7668)
 * SimpleSeedProvider no longer caches seeds forever (CASSANDRA-7663)
 * Set correct stream ID on responses when non-Exception Throwables
   are thrown while handling native protocol messages (CASSANDRA-7470)
 * Fix row size miscalculation in LazilyCompactedRow (CASSANDRA-7543)
 * Fix race in background compaction check (CASSANDRA-7745)
 * Don't clear out range tombstones during compaction (CASSANDRA-7808)


2.1.0-rc1
 * Revert flush directory (CASSANDRA-6357)
 * More efficient executor service for fast operations (CASSANDRA-4718)
 * Move less common tools into a new cassandra-tools package (CASSANDRA-7160)
 * Support more concurrent requests in native protocol (CASSANDRA-7231)
 * Add tab-completion to debian nodetool packaging (CASSANDRA-6421)
 * Change concurrent_compactors defaults (CASSANDRA-7139)
 * Add PowerShell Windows launch scripts (CASSANDRA-7001)
 * Make commitlog archive+restore more robust (CASSANDRA-6974)
 * Fix marking commitlogsegments clean (CASSANDRA-6959)
 * Add snapshot "manifest" describing files included (CASSANDRA-6326)
 * Parallel streaming for sstableloader (CASSANDRA-3668)
 * Fix bugs in supercolumns handling (CASSANDRA-7138)
 * Fix ClassClassException on composite dense tables (CASSANDRA-7112)
 * Cleanup and optimize collation and slice iterators (CASSANDRA-7107)
 * Upgrade NBHM lib (CASSANDRA-7128)
 * Optimize netty server (CASSANDRA-6861)
 * Fix repair hang when given CF does not exist (CASSANDRA-7189)
 * Allow c* to be shutdown in an embedded mode (CASSANDRA-5635)
 * Add server side batching to native transport (CASSANDRA-5663)
 * Make batchlog replay asynchronous (CASSANDRA-6134)
 * remove unused classes (CASSANDRA-7197)
 * Limit user types to the keyspace they are defined in (CASSANDRA-6643)
 * Add validate method to CollectionType (CASSANDRA-7208)
 * New serialization format for UDT values (CASSANDRA-7209, CASSANDRA-7261)
 * Fix nodetool netstats (CASSANDRA-7270)
 * Fix potential ClassCastException in HintedHandoffManager (CASSANDRA-7284)
 * Use prepared statements internally (CASSANDRA-6975)
 * Fix broken paging state with prepared statement (CASSANDRA-7120)
 * Fix IllegalArgumentException in CqlStorage (CASSANDRA-7287)
 * Allow nulls/non-existant fields in UDT (CASSANDRA-7206)
 * Add Thrift MultiSliceRequest (CASSANDRA-6757, CASSANDRA-7027)
 * Handle overlapping MultiSlices (CASSANDRA-7279)
 * Fix DataOutputTest on Windows (CASSANDRA-7265)
 * Embedded sets in user defined data-types are not updating (CASSANDRA-7267)
 * Add tuple type to CQL/native protocol (CASSANDRA-7248)
 * Fix CqlPagingRecordReader on tables with few rows (CASSANDRA-7322)
Merged from 2.0:
 * Copy compaction options to make sure they are reloaded (CASSANDRA-7290)
 * Add option to do more aggressive tombstone compactions (CASSANDRA-6563)
 * Don't try to compact already-compacting files in HHOM (CASSANDRA-7288)
 * Always reallocate buffers in HSHA (CASSANDRA-6285)
 * (Hadoop) support authentication in CqlRecordReader (CASSANDRA-7221)
 * (Hadoop) Close java driver Cluster in CQLRR.close (CASSANDRA-7228)
 * Warn when 'USING TIMESTAMP' is used on a CAS BATCH (CASSANDRA-7067)
 * return all cpu values from BackgroundActivityMonitor.readAndCompute (CASSANDRA-7183)
 * Correctly delete scheduled range xfers (CASSANDRA-7143)
 * return all cpu values from BackgroundActivityMonitor.readAndCompute (CASSANDRA-7183)
 * reduce garbage creation in calculatePendingRanges (CASSANDRA-7191)
 * fix c* launch issues on Russian os's due to output of linux 'free' cmd (CASSANDRA-6162)
 * Fix disabling autocompaction (CASSANDRA-7187)
 * Fix potential NumberFormatException when deserializing IntegerType (CASSANDRA-7088)
 * cqlsh can't tab-complete disabling compaction (CASSANDRA-7185)
 * cqlsh: Accept and execute CQL statement(s) from command-line parameter (CASSANDRA-7172)
 * Fix IllegalStateException in CqlPagingRecordReader (CASSANDRA-7198)
 * Fix the InvertedIndex trigger example (CASSANDRA-7211)
 * Add --resolve-ip option to 'nodetool ring' (CASSANDRA-7210)
 * reduce garbage on codec flag deserialization (CASSANDRA-7244)
 * Fix duplicated error messages on directory creation error at startup (CASSANDRA-5818)
 * Proper null handle for IF with map element access (CASSANDRA-7155)
 * Improve compaction visibility (CASSANDRA-7242)
 * Correctly delete scheduled range xfers (CASSANDRA-7143)
 * Make batchlog replica selection rack-aware (CASSANDRA-6551)
 * Fix CFMetaData#getColumnDefinitionFromColumnName() (CASSANDRA-7074)
 * Fix writetime/ttl functions for static columns (CASSANDRA-7081)
 * Suggest CTRL-C or semicolon after three blank lines in cqlsh (CASSANDRA-7142)
 * Fix 2ndary index queries with DESC clustering order (CASSANDRA-6950)
 * Invalid key cache entries on DROP (CASSANDRA-6525)
 * Fix flapping RecoveryManagerTest (CASSANDRA-7084)
 * Add missing iso8601 patterns for date strings (CASSANDRA-6973)
 * Support selecting multiple rows in a partition using IN (CASSANDRA-6875)
 * Add authentication support to shuffle (CASSANDRA-6484)
 * Swap local and global default read repair chances (CASSANDRA-7320)
 * Add conditional CREATE/DROP USER support (CASSANDRA-7264)
 * Cqlsh counts non-empty lines for "Blank lines" warning (CASSANDRA-7325)
Merged from 1.2:
 * Add Cloudstack snitch (CASSANDRA-7147)
 * Update system.peers correctly when relocating tokens (CASSANDRA-7126)
 * Add Google Compute Engine snitch (CASSANDRA-7132)
 * remove duplicate query for local tokens (CASSANDRA-7182)
 * exit CQLSH with error status code if script fails (CASSANDRA-6344)
 * Fix bug with some IN queries missig results (CASSANDRA-7105)
 * Fix availability validation for LOCAL_ONE CL (CASSANDRA-7319)
 * Hint streaming can cause decommission to fail (CASSANDRA-7219)


2.1.0-beta2
 * Increase default CL space to 8GB (CASSANDRA-7031)
 * Add range tombstones to read repair digests (CASSANDRA-6863)
 * Fix BTree.clear for large updates (CASSANDRA-6943)
 * Fail write instead of logging a warning when unable to append to CL
   (CASSANDRA-6764)
 * Eliminate possibility of CL segment appearing twice in active list
   (CASSANDRA-6557)
 * Apply DONTNEED fadvise to commitlog segments (CASSANDRA-6759)
 * Switch CRC component to Adler and include it for compressed sstables
   (CASSANDRA-4165)
 * Allow cassandra-stress to set compaction strategy options (CASSANDRA-6451)
 * Add broadcast_rpc_address option to cassandra.yaml (CASSANDRA-5899)
 * Auto reload GossipingPropertyFileSnitch config (CASSANDRA-5897)
 * Fix overflow of memtable_total_space_in_mb (CASSANDRA-6573)
 * Fix ABTC NPE and apply update function correctly (CASSANDRA-6692)
 * Allow nodetool to use a file or prompt for password (CASSANDRA-6660)
 * Fix AIOOBE when concurrently accessing ABSC (CASSANDRA-6742)
 * Fix assertion error in ALTER TYPE RENAME (CASSANDRA-6705)
 * Scrub should not always clear out repaired status (CASSANDRA-5351)
 * Improve handling of range tombstone for wide partitions (CASSANDRA-6446)
 * Fix ClassCastException for compact table with composites (CASSANDRA-6738)
 * Fix potentially repairing with wrong nodes (CASSANDRA-6808)
 * Change caching option syntax (CASSANDRA-6745)
 * Fix stress to do proper counter reads (CASSANDRA-6835)
 * Fix help message for stress counter_write (CASSANDRA-6824)
 * Fix stress smart Thrift client to pick servers correctly (CASSANDRA-6848)
 * Add logging levels (minimal, normal or verbose) to stress tool (CASSANDRA-6849)
 * Fix race condition in Batch CLE (CASSANDRA-6860)
 * Improve cleanup/scrub/upgradesstables failure handling (CASSANDRA-6774)
 * ByteBuffer write() methods for serializing sstables (CASSANDRA-6781)
 * Proper compare function for CollectionType (CASSANDRA-6783)
 * Update native server to Netty 4 (CASSANDRA-6236)
 * Fix off-by-one error in stress (CASSANDRA-6883)
 * Make OpOrder AutoCloseable (CASSANDRA-6901)
 * Remove sync repair JMX interface (CASSANDRA-6900)
 * Add multiple memory allocation options for memtables (CASSANDRA-6689, 6694)
 * Remove adjusted op rate from stress output (CASSANDRA-6921)
 * Add optimized CF.hasColumns() implementations (CASSANDRA-6941)
 * Serialize batchlog mutations with the version of the target node
   (CASSANDRA-6931)
 * Optimize CounterColumn#reconcile() (CASSANDRA-6953)
 * Properly remove 1.2 sstable support in 2.1 (CASSANDRA-6869)
 * Lock counter cells, not partitions (CASSANDRA-6880)
 * Track presence of legacy counter shards in sstables (CASSANDRA-6888)
 * Ensure safe resource cleanup when replacing sstables (CASSANDRA-6912)
 * Add failure handler to async callback (CASSANDRA-6747)
 * Fix AE when closing SSTable without releasing reference (CASSANDRA-7000)
 * Clean up IndexInfo on keyspace/table drops (CASSANDRA-6924)
 * Only snapshot relative SSTables when sequential repair (CASSANDRA-7024)
 * Require nodetool rebuild_index to specify index names (CASSANDRA-7038)
 * fix cassandra stress errors on reads with native protocol (CASSANDRA-7033)
 * Use OpOrder to guard sstable references for reads (CASSANDRA-6919)
 * Preemptive opening of compaction result (CASSANDRA-6916)
 * Multi-threaded scrub/cleanup/upgradesstables (CASSANDRA-5547)
 * Optimize cellname comparison (CASSANDRA-6934)
 * Native protocol v3 (CASSANDRA-6855)
 * Optimize Cell liveness checks and clean up Cell (CASSANDRA-7119)
 * Support consistent range movements (CASSANDRA-2434)
 * Display min timestamp in sstablemetadata viewer (CASSANDRA-6767)
Merged from 2.0:
 * Avoid race-prone second "scrub" of system keyspace (CASSANDRA-6797)
 * Pool CqlRecordWriter clients by inetaddress rather than Range
   (CASSANDRA-6665)
 * Fix compaction_history timestamps (CASSANDRA-6784)
 * Compare scores of full replica ordering in DES (CASSANDRA-6683)
 * fix CME in SessionInfo updateProgress affecting netstats (CASSANDRA-6577)
 * Allow repairing between specific replicas (CASSANDRA-6440)
 * Allow per-dc enabling of hints (CASSANDRA-6157)
 * Add compatibility for Hadoop 0.2.x (CASSANDRA-5201)
 * Fix EstimatedHistogram races (CASSANDRA-6682)
 * Failure detector correctly converts initial value to nanos (CASSANDRA-6658)
 * Add nodetool taketoken to relocate vnodes (CASSANDRA-4445)
 * Expose bulk loading progress over JMX (CASSANDRA-4757)
 * Correctly handle null with IF conditions and TTL (CASSANDRA-6623)
 * Account for range/row tombstones in tombstone drop
   time histogram (CASSANDRA-6522)
 * Stop CommitLogSegment.close() from calling sync() (CASSANDRA-6652)
 * Make commitlog failure handling configurable (CASSANDRA-6364)
 * Avoid overlaps in LCS (CASSANDRA-6688)
 * Improve support for paginating over composites (CASSANDRA-4851)
 * Fix count(*) queries in a mixed cluster (CASSANDRA-6707)
 * Improve repair tasks(snapshot, differencing) concurrency (CASSANDRA-6566)
 * Fix replaying pre-2.0 commit logs (CASSANDRA-6714)
 * Add static columns to CQL3 (CASSANDRA-6561)
 * Optimize single partition batch statements (CASSANDRA-6737)
 * Disallow post-query re-ordering when paging (CASSANDRA-6722)
 * Fix potential paging bug with deleted columns (CASSANDRA-6748)
 * Fix NPE on BulkLoader caused by losing StreamEvent (CASSANDRA-6636)
 * Fix truncating compression metadata (CASSANDRA-6791)
 * Add CMSClassUnloadingEnabled JVM option (CASSANDRA-6541)
 * Catch memtable flush exceptions during shutdown (CASSANDRA-6735)
 * Fix upgradesstables NPE for non-CF-based indexes (CASSANDRA-6645)
 * Fix UPDATE updating PRIMARY KEY columns implicitly (CASSANDRA-6782)
 * Fix IllegalArgumentException when updating from 1.2 with SuperColumns
   (CASSANDRA-6733)
 * FBUtilities.singleton() should use the CF comparator (CASSANDRA-6778)
 * Fix CQLSStableWriter.addRow(Map<String, Object>) (CASSANDRA-6526)
 * Fix HSHA server introducing corrupt data (CASSANDRA-6285)
 * Fix CAS conditions for COMPACT STORAGE tables (CASSANDRA-6813)
 * Starting threads in OutboundTcpConnectionPool constructor causes race conditions (CASSANDRA-7177)
 * Allow overriding cassandra-rackdc.properties file (CASSANDRA-7072)
 * Set JMX RMI port to 7199 (CASSANDRA-7087)
 * Use LOCAL_QUORUM for data reads at LOCAL_SERIAL (CASSANDRA-6939)
 * Log a warning for large batches (CASSANDRA-6487)
 * Put nodes in hibernate when join_ring is false (CASSANDRA-6961)
 * Avoid early loading of non-system keyspaces before compaction-leftovers
   cleanup at startup (CASSANDRA-6913)
 * Restrict Windows to parallel repairs (CASSANDRA-6907)
 * (Hadoop) Allow manually specifying start/end tokens in CFIF (CASSANDRA-6436)
 * Fix NPE in MeteredFlusher (CASSANDRA-6820)
 * Fix race processing range scan responses (CASSANDRA-6820)
 * Allow deleting snapshots from dropped keyspaces (CASSANDRA-6821)
 * Add uuid() function (CASSANDRA-6473)
 * Omit tombstones from schema digests (CASSANDRA-6862)
 * Include correct consistencyLevel in LWT timeout (CASSANDRA-6884)
 * Lower chances for losing new SSTables during nodetool refresh and
   ColumnFamilyStore.loadNewSSTables (CASSANDRA-6514)
 * Add support for DELETE ... IF EXISTS to CQL3 (CASSANDRA-5708)
 * Update hadoop_cql3_word_count example (CASSANDRA-6793)
 * Fix handling of RejectedExecution in sync Thrift server (CASSANDRA-6788)
 * Log more information when exceeding tombstone_warn_threshold (CASSANDRA-6865)
 * Fix truncate to not abort due to unreachable fat clients (CASSANDRA-6864)
 * Fix schema concurrency exceptions (CASSANDRA-6841)
 * Fix leaking validator FH in StreamWriter (CASSANDRA-6832)
 * Fix saving triggers to schema (CASSANDRA-6789)
 * Fix trigger mutations when base mutation list is immutable (CASSANDRA-6790)
 * Fix accounting in FileCacheService to allow re-using RAR (CASSANDRA-6838)
 * Fix static counter columns (CASSANDRA-6827)
 * Restore expiring->deleted (cell) compaction optimization (CASSANDRA-6844)
 * Fix CompactionManager.needsCleanup (CASSANDRA-6845)
 * Correctly compare BooleanType values other than 0 and 1 (CASSANDRA-6779)
 * Read message id as string from earlier versions (CASSANDRA-6840)
 * Properly use the Paxos consistency for (non-protocol) batch (CASSANDRA-6837)
 * Add paranoid disk failure option (CASSANDRA-6646)
 * Improve PerRowSecondaryIndex performance (CASSANDRA-6876)
 * Extend triggers to support CAS updates (CASSANDRA-6882)
 * Static columns with IF NOT EXISTS don't always work as expected (CASSANDRA-6873)
 * Fix paging with SELECT DISTINCT (CASSANDRA-6857)
 * Fix UnsupportedOperationException on CAS timeout (CASSANDRA-6923)
 * Improve MeteredFlusher handling of MF-unaffected column families
   (CASSANDRA-6867)
 * Add CqlRecordReader using native pagination (CASSANDRA-6311)
 * Add QueryHandler interface (CASSANDRA-6659)
 * Track liveRatio per-memtable, not per-CF (CASSANDRA-6945)
 * Make sure upgradesstables keeps sstable level (CASSANDRA-6958)
 * Fix LIMIT with static columns (CASSANDRA-6956)
 * Fix clash with CQL column name in thrift validation (CASSANDRA-6892)
 * Fix error with super columns in mixed 1.2-2.0 clusters (CASSANDRA-6966)
 * Fix bad skip of sstables on slice query with composite start/finish (CASSANDRA-6825)
 * Fix unintended update with conditional statement (CASSANDRA-6893)
 * Fix map element access in IF (CASSANDRA-6914)
 * Avoid costly range calculations for range queries on system keyspaces
   (CASSANDRA-6906)
 * Fix SSTable not released if stream session fails (CASSANDRA-6818)
 * Avoid build failure due to ANTLR timeout (CASSANDRA-6991)
 * Queries on compact tables can return more rows that requested (CASSANDRA-7052)
 * USING TIMESTAMP for batches does not work (CASSANDRA-7053)
 * Fix performance regression from CASSANDRA-5614 (CASSANDRA-6949)
 * Ensure that batchlog and hint timeouts do not produce hints (CASSANDRA-7058)
 * Merge groupable mutations in TriggerExecutor#execute() (CASSANDRA-7047)
 * Plug holes in resource release when wiring up StreamSession (CASSANDRA-7073)
 * Re-add parameter columns to tracing session (CASSANDRA-6942)
 * Preserves CQL metadata when updating table from thrift (CASSANDRA-6831)
Merged from 1.2:
 * Fix nodetool display with vnodes (CASSANDRA-7082)
 * Add UNLOGGED, COUNTER options to BATCH documentation (CASSANDRA-6816)
 * add extra SSL cipher suites (CASSANDRA-6613)
 * fix nodetool getsstables for blob PK (CASSANDRA-6803)
 * Fix BatchlogManager#deleteBatch() use of millisecond timestamps
   (CASSANDRA-6822)
 * Continue assassinating even if the endpoint vanishes (CASSANDRA-6787)
 * Schedule schema pulls on change (CASSANDRA-6971)
 * Non-droppable verbs shouldn't be dropped from OTC (CASSANDRA-6980)
 * Shutdown batchlog executor in SS#drain() (CASSANDRA-7025)
 * Fix batchlog to account for CF truncation records (CASSANDRA-6999)
 * Fix CQLSH parsing of functions and BLOB literals (CASSANDRA-7018)
 * Properly load trustore in the native protocol (CASSANDRA-6847)
 * Always clean up references in SerializingCache (CASSANDRA-6994)
 * Don't shut MessagingService down when replacing a node (CASSANDRA-6476)
 * fix npe when doing -Dcassandra.fd_initial_value_ms (CASSANDRA-6751)


2.1.0-beta1
 * Add flush directory distinct from compaction directories (CASSANDRA-6357)
 * Require JNA by default (CASSANDRA-6575)
 * add listsnapshots command to nodetool (CASSANDRA-5742)
 * Introduce AtomicBTreeColumns (CASSANDRA-6271, 6692)
 * Multithreaded commitlog (CASSANDRA-3578)
 * allocate fixed index summary memory pool and resample cold index summaries
   to use less memory (CASSANDRA-5519)
 * Removed multithreaded compaction (CASSANDRA-6142)
 * Parallelize fetching rows for low-cardinality indexes (CASSANDRA-1337)
 * change logging from log4j to logback (CASSANDRA-5883)
 * switch to LZ4 compression for internode communication (CASSANDRA-5887)
 * Stop using Thrift-generated Index* classes internally (CASSANDRA-5971)
 * Remove 1.2 network compatibility code (CASSANDRA-5960)
 * Remove leveled json manifest migration code (CASSANDRA-5996)
 * Remove CFDefinition (CASSANDRA-6253)
 * Use AtomicIntegerFieldUpdater in RefCountedMemory (CASSANDRA-6278)
 * User-defined types for CQL3 (CASSANDRA-5590)
 * Use of o.a.c.metrics in nodetool (CASSANDRA-5871, 6406)
 * Batch read from OTC's queue and cleanup (CASSANDRA-1632)
 * Secondary index support for collections (CASSANDRA-4511, 6383)
 * SSTable metadata(Stats.db) format change (CASSANDRA-6356)
 * Push composites support in the storage engine
   (CASSANDRA-5417, CASSANDRA-6520)
 * Add snapshot space used to cfstats (CASSANDRA-6231)
 * Add cardinality estimator for key count estimation (CASSANDRA-5906)
 * CF id is changed to be non-deterministic. Data dir/key cache are created
   uniquely for CF id (CASSANDRA-5202)
 * New counters implementation (CASSANDRA-6504)
 * Replace UnsortedColumns, EmptyColumns, TreeMapBackedSortedColumns with new
   ArrayBackedSortedColumns (CASSANDRA-6630, CASSANDRA-6662, CASSANDRA-6690)
 * Add option to use row cache with a given amount of rows (CASSANDRA-5357)
 * Avoid repairing already repaired data (CASSANDRA-5351)
 * Reject counter updates with USING TTL/TIMESTAMP (CASSANDRA-6649)
 * Replace index_interval with min/max_index_interval (CASSANDRA-6379)
 * Lift limitation that order by columns must be selected for IN queries (CASSANDRA-4911)


2.0.5
 * Reduce garbage generated by bloom filter lookups (CASSANDRA-6609)
 * Add ks.cf names to tombstone logging (CASSANDRA-6597)
 * Use LOCAL_QUORUM for LWT operations at LOCAL_SERIAL (CASSANDRA-6495)
 * Wait for gossip to settle before accepting client connections (CASSANDRA-4288)
 * Delete unfinished compaction incrementally (CASSANDRA-6086)
 * Allow specifying custom secondary index options in CQL3 (CASSANDRA-6480)
 * Improve replica pinning for cache efficiency in DES (CASSANDRA-6485)
 * Fix LOCAL_SERIAL from thrift (CASSANDRA-6584)
 * Don't special case received counts in CAS timeout exceptions (CASSANDRA-6595)
 * Add support for 2.1 global counter shards (CASSANDRA-6505)
 * Fix NPE when streaming connection is not yet established (CASSANDRA-6210)
 * Avoid rare duplicate read repair triggering (CASSANDRA-6606)
 * Fix paging discardFirst (CASSANDRA-6555)
 * Fix ArrayIndexOutOfBoundsException in 2ndary index query (CASSANDRA-6470)
 * Release sstables upon rebuilding 2i (CASSANDRA-6635)
 * Add AbstractCompactionStrategy.startup() method (CASSANDRA-6637)
 * SSTableScanner may skip rows during cleanup (CASSANDRA-6638)
 * sstables from stalled repair sessions can resurrect deleted data (CASSANDRA-6503)
 * Switch stress to use ITransportFactory (CASSANDRA-6641)
 * Fix IllegalArgumentException during prepare (CASSANDRA-6592)
 * Fix possible loss of 2ndary index entries during compaction (CASSANDRA-6517)
 * Fix direct Memory on architectures that do not support unaligned long access
   (CASSANDRA-6628)
 * Let scrub optionally skip broken counter partitions (CASSANDRA-5930)
Merged from 1.2:
 * fsync compression metadata (CASSANDRA-6531)
 * Validate CF existence on execution for prepared statement (CASSANDRA-6535)
 * Add ability to throttle batchlog replay (CASSANDRA-6550)
 * Fix executing LOCAL_QUORUM with SimpleStrategy (CASSANDRA-6545)
 * Avoid StackOverflow when using large IN queries (CASSANDRA-6567)
 * Nodetool upgradesstables includes secondary indexes (CASSANDRA-6598)
 * Paginate batchlog replay (CASSANDRA-6569)
 * skip blocking on streaming during drain (CASSANDRA-6603)
 * Improve error message when schema doesn't match loaded sstable (CASSANDRA-6262)
 * Add properties to adjust FD initial value and max interval (CASSANDRA-4375)
 * Fix preparing with batch and delete from collection (CASSANDRA-6607)
 * Fix ABSC reverse iterator's remove() method (CASSANDRA-6629)
 * Handle host ID conflicts properly (CASSANDRA-6615)
 * Move handling of migration event source to solve bootstrap race. (CASSANDRA-6648)
 * Make sure compaction throughput value doesn't overflow with int math (CASSANDRA-6647)


2.0.4
 * Allow removing snapshots of no-longer-existing CFs (CASSANDRA-6418)
 * add StorageService.stopDaemon() (CASSANDRA-4268)
 * add IRE for invalid CF supplied to get_count (CASSANDRA-5701)
 * add client encryption support to sstableloader (CASSANDRA-6378)
 * Fix accept() loop for SSL sockets post-shutdown (CASSANDRA-6468)
 * Fix size-tiered compaction in LCS L0 (CASSANDRA-6496)
 * Fix assertion failure in filterColdSSTables (CASSANDRA-6483)
 * Fix row tombstones in larger-than-memory compactions (CASSANDRA-6008)
 * Fix cleanup ClassCastException (CASSANDRA-6462)
 * Reduce gossip memory use by interning VersionedValue strings (CASSANDRA-6410)
 * Allow specifying datacenters to participate in a repair (CASSANDRA-6218)
 * Fix divide-by-zero in PCI (CASSANDRA-6403)
 * Fix setting last compacted key in the wrong level for LCS (CASSANDRA-6284)
 * Add millisecond precision formats to the timestamp parser (CASSANDRA-6395)
 * Expose a total memtable size metric for a CF (CASSANDRA-6391)
 * cqlsh: handle symlinks properly (CASSANDRA-6425)
 * Fix potential infinite loop when paging query with IN (CASSANDRA-6464)
 * Fix assertion error in AbstractQueryPager.discardFirst (CASSANDRA-6447)
 * Fix streaming older SSTable yields unnecessary tombstones (CASSANDRA-6527)
Merged from 1.2:
 * Improved error message on bad properties in DDL queries (CASSANDRA-6453)
 * Randomize batchlog candidates selection (CASSANDRA-6481)
 * Fix thundering herd on endpoint cache invalidation (CASSANDRA-6345, 6485)
 * Improve batchlog write performance with vnodes (CASSANDRA-6488)
 * cqlsh: quote single quotes in strings inside collections (CASSANDRA-6172)
 * Improve gossip performance for typical messages (CASSANDRA-6409)
 * Throw IRE if a prepared statement has more markers than supported
   (CASSANDRA-5598)
 * Expose Thread metrics for the native protocol server (CASSANDRA-6234)
 * Change snapshot response message verb to INTERNAL to avoid dropping it
   (CASSANDRA-6415)
 * Warn when collection read has > 65K elements (CASSANDRA-5428)
 * Fix cache persistence when both row and key cache are enabled
   (CASSANDRA-6413)
 * (Hadoop) add describe_local_ring (CASSANDRA-6268)
 * Fix handling of concurrent directory creation failure (CASSANDRA-6459)
 * Allow executing CREATE statements multiple times (CASSANDRA-6471)
 * Don't send confusing info with timeouts (CASSANDRA-6491)
 * Don't resubmit counter mutation runnables internally (CASSANDRA-6427)
 * Don't drop local mutations without a hint (CASSANDRA-6510)
 * Don't allow null max_hint_window_in_ms (CASSANDRA-6419)
 * Validate SliceRange start and finish lengths (CASSANDRA-6521)


2.0.3
 * Fix FD leak on slice read path (CASSANDRA-6275)
 * Cancel read meter task when closing SSTR (CASSANDRA-6358)
 * free off-heap IndexSummary during bulk (CASSANDRA-6359)
 * Recover from IOException in accept() thread (CASSANDRA-6349)
 * Improve Gossip tolerance of abnormally slow tasks (CASSANDRA-6338)
 * Fix trying to hint timed out counter writes (CASSANDRA-6322)
 * Allow restoring specific columnfamilies from archived CL (CASSANDRA-4809)
 * Avoid flushing compaction_history after each operation (CASSANDRA-6287)
 * Fix repair assertion error when tombstones expire (CASSANDRA-6277)
 * Skip loading corrupt key cache (CASSANDRA-6260)
 * Fixes for compacting larger-than-memory rows (CASSANDRA-6274)
 * Compact hottest sstables first and optionally omit coldest from
   compaction entirely (CASSANDRA-6109)
 * Fix modifying column_metadata from thrift (CASSANDRA-6182)
 * cqlsh: fix LIST USERS output (CASSANDRA-6242)
 * Add IRequestSink interface (CASSANDRA-6248)
 * Update memtable size while flushing (CASSANDRA-6249)
 * Provide hooks around CQL2/CQL3 statement execution (CASSANDRA-6252)
 * Require Permission.SELECT for CAS updates (CASSANDRA-6247)
 * New CQL-aware SSTableWriter (CASSANDRA-5894)
 * Reject CAS operation when the protocol v1 is used (CASSANDRA-6270)
 * Correctly throw error when frame too large (CASSANDRA-5981)
 * Fix serialization bug in PagedRange with 2ndary indexes (CASSANDRA-6299)
 * Fix CQL3 table validation in Thrift (CASSANDRA-6140)
 * Fix bug missing results with IN clauses (CASSANDRA-6327)
 * Fix paging with reversed slices (CASSANDRA-6343)
 * Set minTimestamp correctly to be able to drop expired sstables (CASSANDRA-6337)
 * Support NaN and Infinity as float literals (CASSANDRA-6003)
 * Remove RF from nodetool ring output (CASSANDRA-6289)
 * Fix attempting to flush empty rows (CASSANDRA-6374)
 * Fix potential out of bounds exception when paging (CASSANDRA-6333)
Merged from 1.2:
 * Optimize FD phi calculation (CASSANDRA-6386)
 * Improve initial FD phi estimate when starting up (CASSANDRA-6385)
 * Don't list CQL3 table in CLI describe even if named explicitely
   (CASSANDRA-5750)
 * Invalidate row cache when dropping CF (CASSANDRA-6351)
 * add non-jamm path for cached statements (CASSANDRA-6293)
 * add windows bat files for shell commands (CASSANDRA-6145)
 * Require logging in for Thrift CQL2/3 statement preparation (CASSANDRA-6254)
 * restrict max_num_tokens to 1536 (CASSANDRA-6267)
 * Nodetool gets default JMX port from cassandra-env.sh (CASSANDRA-6273)
 * make calculatePendingRanges asynchronous (CASSANDRA-6244)
 * Remove blocking flushes in gossip thread (CASSANDRA-6297)
 * Fix potential socket leak in connectionpool creation (CASSANDRA-6308)
 * Allow LOCAL_ONE/LOCAL_QUORUM to work with SimpleStrategy (CASSANDRA-6238)
 * cqlsh: handle 'null' as session duration (CASSANDRA-6317)
 * Fix json2sstable handling of range tombstones (CASSANDRA-6316)
 * Fix missing one row in reverse query (CASSANDRA-6330)
 * Fix reading expired row value from row cache (CASSANDRA-6325)
 * Fix AssertionError when doing set element deletion (CASSANDRA-6341)
 * Make CL code for the native protocol match the one in C* 2.0
   (CASSANDRA-6347)
 * Disallow altering CQL3 table from thrift (CASSANDRA-6370)
 * Fix size computation of prepared statement (CASSANDRA-6369)


2.0.2
 * Update FailureDetector to use nanontime (CASSANDRA-4925)
 * Fix FileCacheService regressions (CASSANDRA-6149)
 * Never return WriteTimeout for CL.ANY (CASSANDRA-6132)
 * Fix race conditions in bulk loader (CASSANDRA-6129)
 * Add configurable metrics reporting (CASSANDRA-4430)
 * drop queries exceeding a configurable number of tombstones (CASSANDRA-6117)
 * Track and persist sstable read activity (CASSANDRA-5515)
 * Fixes for speculative retry (CASSANDRA-5932, CASSANDRA-6194)
 * Improve memory usage of metadata min/max column names (CASSANDRA-6077)
 * Fix thrift validation refusing row markers on CQL3 tables (CASSANDRA-6081)
 * Fix insertion of collections with CAS (CASSANDRA-6069)
 * Correctly send metadata on SELECT COUNT (CASSANDRA-6080)
 * Track clients' remote addresses in ClientState (CASSANDRA-6070)
 * Create snapshot dir if it does not exist when migrating
   leveled manifest (CASSANDRA-6093)
 * make sequential nodetool repair the default (CASSANDRA-5950)
 * Add more hooks for compaction strategy implementations (CASSANDRA-6111)
 * Fix potential NPE on composite 2ndary indexes (CASSANDRA-6098)
 * Delete can potentially be skipped in batch (CASSANDRA-6115)
 * Allow alter keyspace on system_traces (CASSANDRA-6016)
 * Disallow empty column names in cql (CASSANDRA-6136)
 * Use Java7 file-handling APIs and fix file moving on Windows (CASSANDRA-5383)
 * Save compaction history to system keyspace (CASSANDRA-5078)
 * Fix NPE if StorageService.getOperationMode() is executed before full startup (CASSANDRA-6166)
 * CQL3: support pre-epoch longs for TimestampType (CASSANDRA-6212)
 * Add reloadtriggers command to nodetool (CASSANDRA-4949)
 * cqlsh: ignore empty 'value alias' in DESCRIBE (CASSANDRA-6139)
 * Fix sstable loader (CASSANDRA-6205)
 * Reject bootstrapping if the node already exists in gossip (CASSANDRA-5571)
 * Fix NPE while loading paxos state (CASSANDRA-6211)
 * cqlsh: add SHOW SESSION <tracing-session> command (CASSANDRA-6228)
Merged from 1.2:
 * (Hadoop) Require CFRR batchSize to be at least 2 (CASSANDRA-6114)
 * Add a warning for small LCS sstable size (CASSANDRA-6191)
 * Add ability to list specific KS/CF combinations in nodetool cfstats (CASSANDRA-4191)
 * Mark CF clean if a mutation raced the drop and got it marked dirty (CASSANDRA-5946)
 * Add a LOCAL_ONE consistency level (CASSANDRA-6202)
 * Limit CQL prepared statement cache by size instead of count (CASSANDRA-6107)
 * Tracing should log write failure rather than raw exceptions (CASSANDRA-6133)
 * lock access to TM.endpointToHostIdMap (CASSANDRA-6103)
 * Allow estimated memtable size to exceed slab allocator size (CASSANDRA-6078)
 * Start MeteredFlusher earlier to prevent OOM during CL replay (CASSANDRA-6087)
 * Avoid sending Truncate command to fat clients (CASSANDRA-6088)
 * Allow where clause conditions to be in parenthesis (CASSANDRA-6037)
 * Do not open non-ssl storage port if encryption option is all (CASSANDRA-3916)
 * Move batchlog replay to its own executor (CASSANDRA-6079)
 * Add tombstone debug threshold and histogram (CASSANDRA-6042, 6057)
 * Enable tcp keepalive on incoming connections (CASSANDRA-4053)
 * Fix fat client schema pull NPE (CASSANDRA-6089)
 * Fix memtable flushing for indexed tables (CASSANDRA-6112)
 * Fix skipping columns with multiple slices (CASSANDRA-6119)
 * Expose connected thrift + native client counts (CASSANDRA-5084)
 * Optimize auth setup (CASSANDRA-6122)
 * Trace index selection (CASSANDRA-6001)
 * Update sstablesPerReadHistogram to use biased sampling (CASSANDRA-6164)
 * Log UnknownColumnfamilyException when closing socket (CASSANDRA-5725)
 * Properly error out on CREATE INDEX for counters table (CASSANDRA-6160)
 * Handle JMX notification failure for repair (CASSANDRA-6097)
 * (Hadoop) Fetch no more than 128 splits in parallel (CASSANDRA-6169)
 * stress: add username/password authentication support (CASSANDRA-6068)
 * Fix indexed queries with row cache enabled on parent table (CASSANDRA-5732)
 * Fix compaction race during columnfamily drop (CASSANDRA-5957)
 * Fix validation of empty column names for compact tables (CASSANDRA-6152)
 * Skip replaying mutations that pass CRC but fail to deserialize (CASSANDRA-6183)
 * Rework token replacement to use replace_address (CASSANDRA-5916)
 * Fix altering column types (CASSANDRA-6185)
 * cqlsh: fix CREATE/ALTER WITH completion (CASSANDRA-6196)
 * add windows bat files for shell commands (CASSANDRA-6145)
 * Fix potential stack overflow during range tombstones insertion (CASSANDRA-6181)
 * (Hadoop) Make LOCAL_ONE the default consistency level (CASSANDRA-6214)


2.0.1
 * Fix bug that could allow reading deleted data temporarily (CASSANDRA-6025)
 * Improve memory use defaults (CASSANDRA-6059)
 * Make ThriftServer more easlly extensible (CASSANDRA-6058)
 * Remove Hadoop dependency from ITransportFactory (CASSANDRA-6062)
 * add file_cache_size_in_mb setting (CASSANDRA-5661)
 * Improve error message when yaml contains invalid properties (CASSANDRA-5958)
 * Improve leveled compaction's ability to find non-overlapping L0 compactions
   to work on concurrently (CASSANDRA-5921)
 * Notify indexer of columns shadowed by range tombstones (CASSANDRA-5614)
 * Log Merkle tree stats (CASSANDRA-2698)
 * Switch from crc32 to adler32 for compressed sstable checksums (CASSANDRA-5862)
 * Improve offheap memcpy performance (CASSANDRA-5884)
 * Use a range aware scanner for cleanup (CASSANDRA-2524)
 * Cleanup doesn't need to inspect sstables that contain only local data
   (CASSANDRA-5722)
 * Add ability for CQL3 to list partition keys (CASSANDRA-4536)
 * Improve native protocol serialization (CASSANDRA-5664)
 * Upgrade Thrift to 0.9.1 (CASSANDRA-5923)
 * Require superuser status for adding triggers (CASSANDRA-5963)
 * Make standalone scrubber handle old and new style leveled manifest
   (CASSANDRA-6005)
 * Fix paxos bugs (CASSANDRA-6012, 6013, 6023)
 * Fix paged ranges with multiple replicas (CASSANDRA-6004)
 * Fix potential AssertionError during tracing (CASSANDRA-6041)
 * Fix NPE in sstablesplit (CASSANDRA-6027)
 * Migrate pre-2.0 key/value/column aliases to system.schema_columns
   (CASSANDRA-6009)
 * Paging filter empty rows too agressively (CASSANDRA-6040)
 * Support variadic parameters for IN clauses (CASSANDRA-4210)
 * cqlsh: return the result of CAS writes (CASSANDRA-5796)
 * Fix validation of IN clauses with 2ndary indexes (CASSANDRA-6050)
 * Support named bind variables in CQL (CASSANDRA-6033)
Merged from 1.2:
 * Allow cache-keys-to-save to be set at runtime (CASSANDRA-5980)
 * Avoid second-guessing out-of-space state (CASSANDRA-5605)
 * Tuning knobs for dealing with large blobs and many CFs (CASSANDRA-5982)
 * (Hadoop) Fix CQLRW for thrift tables (CASSANDRA-6002)
 * Fix possible divide-by-zero in HHOM (CASSANDRA-5990)
 * Allow local batchlog writes for CL.ANY (CASSANDRA-5967)
 * Upgrade metrics-core to version 2.2.0 (CASSANDRA-5947)
 * Fix CqlRecordWriter with composite keys (CASSANDRA-5949)
 * Add snitch, schema version, cluster, partitioner to JMX (CASSANDRA-5881)
 * Allow disabling SlabAllocator (CASSANDRA-5935)
 * Make user-defined compaction JMX blocking (CASSANDRA-4952)
 * Fix streaming does not transfer wrapped range (CASSANDRA-5948)
 * Fix loading index summary containing empty key (CASSANDRA-5965)
 * Correctly handle limits in CompositesSearcher (CASSANDRA-5975)
 * Pig: handle CQL collections (CASSANDRA-5867)
 * Pass the updated cf to the PRSI index() method (CASSANDRA-5999)
 * Allow empty CQL3 batches (as no-op) (CASSANDRA-5994)
 * Support null in CQL3 functions (CASSANDRA-5910)
 * Replace the deprecated MapMaker with CacheLoader (CASSANDRA-6007)
 * Add SSTableDeletingNotification to DataTracker (CASSANDRA-6010)
 * Fix snapshots in use get deleted during snapshot repair (CASSANDRA-6011)
 * Move hints and exception count to o.a.c.metrics (CASSANDRA-6017)
 * Fix memory leak in snapshot repair (CASSANDRA-6047)
 * Fix sstable2sjon for CQL3 tables (CASSANDRA-5852)


2.0.0
 * Fix thrift validation when inserting into CQL3 tables (CASSANDRA-5138)
 * Fix periodic memtable flushing behavior with clean memtables (CASSANDRA-5931)
 * Fix dateOf() function for pre-2.0 timestamp columns (CASSANDRA-5928)
 * Fix SSTable unintentionally loads BF when opened for batch (CASSANDRA-5938)
 * Add stream session progress to JMX (CASSANDRA-4757)
 * Fix NPE during CAS operation (CASSANDRA-5925)
Merged from 1.2:
 * Fix getBloomFilterDiskSpaceUsed for AlwaysPresentFilter (CASSANDRA-5900)
 * Don't announce schema version until we've loaded the changes locally
   (CASSANDRA-5904)
 * Fix to support off heap bloom filters size greater than 2 GB (CASSANDRA-5903)
 * Properly handle parsing huge map and set literals (CASSANDRA-5893)


2.0.0-rc2
 * enable vnodes by default (CASSANDRA-5869)
 * fix CAS contention timeout (CASSANDRA-5830)
 * fix HsHa to respect max frame size (CASSANDRA-4573)
 * Fix (some) 2i on composite components omissions (CASSANDRA-5851)
 * cqlsh: add DESCRIBE FULL SCHEMA variant (CASSANDRA-5880)
Merged from 1.2:
 * Correctly validate sparse composite cells in scrub (CASSANDRA-5855)
 * Add KeyCacheHitRate metric to CF metrics (CASSANDRA-5868)
 * cqlsh: add support for multiline comments (CASSANDRA-5798)
 * Handle CQL3 SELECT duplicate IN restrictions on clustering columns
   (CASSANDRA-5856)


2.0.0-rc1
 * improve DecimalSerializer performance (CASSANDRA-5837)
 * fix potential spurious wakeup in AsyncOneResponse (CASSANDRA-5690)
 * fix schema-related trigger issues (CASSANDRA-5774)
 * Better validation when accessing CQL3 table from thrift (CASSANDRA-5138)
 * Fix assertion error during repair (CASSANDRA-5801)
 * Fix range tombstone bug (CASSANDRA-5805)
 * DC-local CAS (CASSANDRA-5797)
 * Add a native_protocol_version column to the system.local table (CASSANRDA-5819)
 * Use index_interval from cassandra.yaml when upgraded (CASSANDRA-5822)
 * Fix buffer underflow on socket close (CASSANDRA-5792)
Merged from 1.2:
 * Fix reading DeletionTime from 1.1-format sstables (CASSANDRA-5814)
 * cqlsh: add collections support to COPY (CASSANDRA-5698)
 * retry important messages for any IOException (CASSANDRA-5804)
 * Allow empty IN relations in SELECT/UPDATE/DELETE statements (CASSANDRA-5626)
 * cqlsh: fix crashing on Windows due to libedit detection (CASSANDRA-5812)
 * fix bulk-loading compressed sstables (CASSANDRA-5820)
 * (Hadoop) fix quoting in CqlPagingRecordReader and CqlRecordWriter
   (CASSANDRA-5824)
 * update default LCS sstable size to 160MB (CASSANDRA-5727)
 * Allow compacting 2Is via nodetool (CASSANDRA-5670)
 * Hex-encode non-String keys in OPP (CASSANDRA-5793)
 * nodetool history logging (CASSANDRA-5823)
 * (Hadoop) fix support for Thrift tables in CqlPagingRecordReader
   (CASSANDRA-5752)
 * add "all time blocked" to StatusLogger output (CASSANDRA-5825)
 * Future-proof inter-major-version schema migrations (CASSANDRA-5845)
 * (Hadoop) add CqlPagingRecordReader support for ReversedType in Thrift table
   (CASSANDRA-5718)
 * Add -no-snapshot option to scrub (CASSANDRA-5891)
 * Fix to support off heap bloom filters size greater than 2 GB (CASSANDRA-5903)
 * Properly handle parsing huge map and set literals (CASSANDRA-5893)
 * Fix LCS L0 compaction may overlap in L1 (CASSANDRA-5907)
 * New sstablesplit tool to split large sstables offline (CASSANDRA-4766)
 * Fix potential deadlock in native protocol server (CASSANDRA-5926)
 * Disallow incompatible type change in CQL3 (CASSANDRA-5882)
Merged from 1.1:
 * Correctly validate sparse composite cells in scrub (CASSANDRA-5855)


2.0.0-beta2
 * Replace countPendingHints with Hints Created metric (CASSANDRA-5746)
 * Allow nodetool with no args, and with help to run without a server (CASSANDRA-5734)
 * Cleanup AbstractType/TypeSerializer classes (CASSANDRA-5744)
 * Remove unimplemented cli option schema-mwt (CASSANDRA-5754)
 * Support range tombstones in thrift (CASSANDRA-5435)
 * Normalize table-manipulating CQL3 statements' class names (CASSANDRA-5759)
 * cqlsh: add missing table options to DESCRIBE output (CASSANDRA-5749)
 * Fix assertion error during repair (CASSANDRA-5757)
 * Fix bulkloader (CASSANDRA-5542)
 * Add LZ4 compression to the native protocol (CASSANDRA-5765)
 * Fix bugs in the native protocol v2 (CASSANDRA-5770)
 * CAS on 'primary key only' table (CASSANDRA-5715)
 * Support streaming SSTables of old versions (CASSANDRA-5772)
 * Always respect protocol version in native protocol (CASSANDRA-5778)
 * Fix ConcurrentModificationException during streaming (CASSANDRA-5782)
 * Update deletion timestamp in Commit#updatesWithPaxosTime (CASSANDRA-5787)
 * Thrift cas() method crashes if input columns are not sorted (CASSANDRA-5786)
 * Order columns names correctly when querying for CAS (CASSANDRA-5788)
 * Fix streaming retry (CASSANDRA-5775)
Merged from 1.2:
 * if no seeds can be a reached a node won't start in a ring by itself (CASSANDRA-5768)
 * add cassandra.unsafesystem property (CASSANDRA-5704)
 * (Hadoop) quote identifiers in CqlPagingRecordReader (CASSANDRA-5763)
 * Add replace_node functionality for vnodes (CASSANDRA-5337)
 * Add timeout events to query traces (CASSANDRA-5520)
 * Fix serialization of the LEFT gossip value (CASSANDRA-5696)
 * Pig: support for cql3 tables (CASSANDRA-5234)
 * Fix skipping range tombstones with reverse queries (CASSANDRA-5712)
 * Expire entries out of ThriftSessionManager (CASSANDRA-5719)
 * Don't keep ancestor information in memory (CASSANDRA-5342)
 * Expose native protocol server status in nodetool info (CASSANDRA-5735)
 * Fix pathetic performance of range tombstones (CASSANDRA-5677)
 * Fix querying with an empty (impossible) range (CASSANDRA-5573)
 * cqlsh: handle CUSTOM 2i in DESCRIBE output (CASSANDRA-5760)
 * Fix minor bug in Range.intersects(Bound) (CASSANDRA-5771)
 * cqlsh: handle disabled compression in DESCRIBE output (CASSANDRA-5766)
 * Ensure all UP events are notified on the native protocol (CASSANDRA-5769)
 * Fix formatting of sstable2json with multiple -k arguments (CASSANDRA-5781)
 * Don't rely on row marker for queries in general to hide lost markers
   after TTL expires (CASSANDRA-5762)
 * Sort nodetool help output (CASSANDRA-5776)
 * Fix column expiring during 2 phases compaction (CASSANDRA-5799)
 * now() is being rejected in INSERTs when inside collections (CASSANDRA-5795)


2.0.0-beta1
 * Add support for indexing clustered columns (CASSANDRA-5125)
 * Removed on-heap row cache (CASSANDRA-5348)
 * use nanotime consistently for node-local timeouts (CASSANDRA-5581)
 * Avoid unnecessary second pass on name-based queries (CASSANDRA-5577)
 * Experimental triggers (CASSANDRA-1311)
 * JEMalloc support for off-heap allocation (CASSANDRA-3997)
 * Single-pass compaction (CASSANDRA-4180)
 * Removed token range bisection (CASSANDRA-5518)
 * Removed compatibility with pre-1.2.5 sstables and network messages
   (CASSANDRA-5511)
 * removed PBSPredictor (CASSANDRA-5455)
 * CAS support (CASSANDRA-5062, 5441, 5442, 5443, 5619, 5667)
 * Leveled compaction performs size-tiered compactions in L0
   (CASSANDRA-5371, 5439)
 * Add yaml network topology snitch for mixed ec2/other envs (CASSANDRA-5339)
 * Log when a node is down longer than the hint window (CASSANDRA-4554)
 * Optimize tombstone creation for ExpiringColumns (CASSANDRA-4917)
 * Improve LeveledScanner work estimation (CASSANDRA-5250, 5407)
 * Replace compaction lock with runWithCompactionsDisabled (CASSANDRA-3430)
 * Change Message IDs to ints (CASSANDRA-5307)
 * Move sstable level information into the Stats component, removing the
   need for a separate Manifest file (CASSANDRA-4872)
 * avoid serializing to byte[] on commitlog append (CASSANDRA-5199)
 * make index_interval configurable per columnfamily (CASSANDRA-3961, CASSANDRA-5650)
 * add default_time_to_live (CASSANDRA-3974)
 * add memtable_flush_period_in_ms (CASSANDRA-4237)
 * replace supercolumns internally by composites (CASSANDRA-3237, 5123)
 * upgrade thrift to 0.9.0 (CASSANDRA-3719)
 * drop unnecessary keyspace parameter from user-defined compaction API
   (CASSANDRA-5139)
 * more robust solution to incomplete compactions + counters (CASSANDRA-5151)
 * Change order of directory searching for c*.in.sh (CASSANDRA-3983)
 * Add tool to reset SSTable compaction level for LCS (CASSANDRA-5271)
 * Allow custom configuration loader (CASSANDRA-5045)
 * Remove memory emergency pressure valve logic (CASSANDRA-3534)
 * Reduce request latency with eager retry (CASSANDRA-4705)
 * cqlsh: Remove ASSUME command (CASSANDRA-5331)
 * Rebuild BF when loading sstables if bloom_filter_fp_chance
   has changed since compaction (CASSANDRA-5015)
 * remove row-level bloom filters (CASSANDRA-4885)
 * Change Kernel Page Cache skipping into row preheating (disabled by default)
   (CASSANDRA-4937)
 * Improve repair by deciding on a gcBefore before sending
   out TreeRequests (CASSANDRA-4932)
 * Add an official way to disable compactions (CASSANDRA-5074)
 * Reenable ALTER TABLE DROP with new semantics (CASSANDRA-3919)
 * Add binary protocol versioning (CASSANDRA-5436)
 * Swap THshaServer for TThreadedSelectorServer (CASSANDRA-5530)
 * Add alias support to SELECT statement (CASSANDRA-5075)
 * Don't create empty RowMutations in CommitLogReplayer (CASSANDRA-5541)
 * Use range tombstones when dropping cfs/columns from schema (CASSANDRA-5579)
 * cqlsh: drop CQL2/CQL3-beta support (CASSANDRA-5585)
 * Track max/min column names in sstables to be able to optimize slice
   queries (CASSANDRA-5514, CASSANDRA-5595, CASSANDRA-5600)
 * Binary protocol: allow batching already prepared statements (CASSANDRA-4693)
 * Allow preparing timestamp, ttl and limit in CQL3 queries (CASSANDRA-4450)
 * Support native link w/o JNA in Java7 (CASSANDRA-3734)
 * Use SASL authentication in binary protocol v2 (CASSANDRA-5545)
 * Replace Thrift HsHa with LMAX Disruptor based implementation (CASSANDRA-5582)
 * cqlsh: Add row count to SELECT output (CASSANDRA-5636)
 * Include a timestamp with all read commands to determine column expiration
   (CASSANDRA-5149)
 * Streaming 2.0 (CASSANDRA-5286, 5699)
 * Conditional create/drop ks/table/index statements in CQL3 (CASSANDRA-2737)
 * more pre-table creation property validation (CASSANDRA-5693)
 * Redesign repair messages (CASSANDRA-5426)
 * Fix ALTER RENAME post-5125 (CASSANDRA-5702)
 * Disallow renaming a 2ndary indexed column (CASSANDRA-5705)
 * Rename Table to Keyspace (CASSANDRA-5613)
 * Ensure changing column_index_size_in_kb on different nodes don't corrupt the
   sstable (CASSANDRA-5454)
 * Move resultset type information into prepare, not execute (CASSANDRA-5649)
 * Auto paging in binary protocol (CASSANDRA-4415, 5714)
 * Don't tie client side use of AbstractType to JDBC (CASSANDRA-4495)
 * Adds new TimestampType to replace DateType (CASSANDRA-5723, CASSANDRA-5729)
Merged from 1.2:
 * make starting native protocol server idempotent (CASSANDRA-5728)
 * Fix loading key cache when a saved entry is no longer valid (CASSANDRA-5706)
 * Fix serialization of the LEFT gossip value (CASSANDRA-5696)
 * cqlsh: Don't show 'null' in place of empty values (CASSANDRA-5675)
 * Race condition in detecting version on a mixed 1.1/1.2 cluster
   (CASSANDRA-5692)
 * Fix skipping range tombstones with reverse queries (CASSANDRA-5712)
 * Expire entries out of ThriftSessionManager (CASSANRDA-5719)
 * Don't keep ancestor information in memory (CASSANDRA-5342)
 * cqlsh: fix handling of semicolons inside BATCH queries (CASSANDRA-5697)


1.2.6
 * Fix tracing when operation completes before all responses arrive
   (CASSANDRA-5668)
 * Fix cross-DC mutation forwarding (CASSANDRA-5632)
 * Reduce SSTableLoader memory usage (CASSANDRA-5555)
 * Scale hinted_handoff_throttle_in_kb to cluster size (CASSANDRA-5272)
 * (Hadoop) Add CQL3 input/output formats (CASSANDRA-4421, 5622)
 * (Hadoop) Fix InputKeyRange in CFIF (CASSANDRA-5536)
 * Fix dealing with ridiculously large max sstable sizes in LCS (CASSANDRA-5589)
 * Ignore pre-truncate hints (CASSANDRA-4655)
 * Move System.exit on OOM into a separate thread (CASSANDRA-5273)
 * Write row markers when serializing schema (CASSANDRA-5572)
 * Check only SSTables for the requested range when streaming (CASSANDRA-5569)
 * Improve batchlog replay behavior and hint ttl handling (CASSANDRA-5314)
 * Exclude localTimestamp from validation for tombstones (CASSANDRA-5398)
 * cqlsh: add custom prompt support (CASSANDRA-5539)
 * Reuse prepared statements in hot auth queries (CASSANDRA-5594)
 * cqlsh: add vertical output option (see EXPAND) (CASSANDRA-5597)
 * Add a rate limit option to stress (CASSANDRA-5004)
 * have BulkLoader ignore snapshots directories (CASSANDRA-5587)
 * fix SnitchProperties logging context (CASSANDRA-5602)
 * Expose whether jna is enabled and memory is locked via JMX (CASSANDRA-5508)
 * cqlsh: fix COPY FROM with ReversedType (CASSANDRA-5610)
 * Allow creating CUSTOM indexes on collections (CASSANDRA-5615)
 * Evaluate now() function at execution time (CASSANDRA-5616)
 * Expose detailed read repair metrics (CASSANDRA-5618)
 * Correct blob literal + ReversedType parsing (CASSANDRA-5629)
 * Allow GPFS to prefer the internal IP like EC2MRS (CASSANDRA-5630)
 * fix help text for -tspw cassandra-cli (CASSANDRA-5643)
 * don't throw away initial causes exceptions for internode encryption issues
   (CASSANDRA-5644)
 * Fix message spelling errors for cql select statements (CASSANDRA-5647)
 * Suppress custom exceptions thru jmx (CASSANDRA-5652)
 * Update CREATE CUSTOM INDEX syntax (CASSANDRA-5639)
 * Fix PermissionDetails.equals() method (CASSANDRA-5655)
 * Never allow partition key ranges in CQL3 without token() (CASSANDRA-5666)
 * Gossiper incorrectly drops AppState for an upgrading node (CASSANDRA-5660)
 * Connection thrashing during multi-region ec2 during upgrade, due to
   messaging version (CASSANDRA-5669)
 * Avoid over reconnecting in EC2MRS (CASSANDRA-5678)
 * Fix ReadResponseSerializer.serializedSize() for digest reads (CASSANDRA-5476)
 * allow sstable2json on 2i CFs (CASSANDRA-5694)
Merged from 1.1:
 * Remove buggy thrift max message length option (CASSANDRA-5529)
 * Fix NPE in Pig's widerow mode (CASSANDRA-5488)
 * Add split size parameter to Pig and disable split combination (CASSANDRA-5544)


1.2.5
 * make BytesToken.toString only return hex bytes (CASSANDRA-5566)
 * Ensure that submitBackground enqueues at least one task (CASSANDRA-5554)
 * fix 2i updates with identical values and timestamps (CASSANDRA-5540)
 * fix compaction throttling bursty-ness (CASSANDRA-4316)
 * reduce memory consumption of IndexSummary (CASSANDRA-5506)
 * remove per-row column name bloom filters (CASSANDRA-5492)
 * Include fatal errors in trace events (CASSANDRA-5447)
 * Ensure that PerRowSecondaryIndex is notified of row-level deletes
   (CASSANDRA-5445)
 * Allow empty blob literals in CQL3 (CASSANDRA-5452)
 * Fix streaming RangeTombstones at column index boundary (CASSANDRA-5418)
 * Fix preparing statements when current keyspace is not set (CASSANDRA-5468)
 * Fix SemanticVersion.isSupportedBy minor/patch handling (CASSANDRA-5496)
 * Don't provide oldCfId for post-1.1 system cfs (CASSANDRA-5490)
 * Fix primary range ignores replication strategy (CASSANDRA-5424)
 * Fix shutdown of binary protocol server (CASSANDRA-5507)
 * Fix repair -snapshot not working (CASSANDRA-5512)
 * Set isRunning flag later in binary protocol server (CASSANDRA-5467)
 * Fix use of CQL3 functions with descending clustering order (CASSANDRA-5472)
 * Disallow renaming columns one at a time for thrift table in CQL3
   (CASSANDRA-5531)
 * cqlsh: add CLUSTERING ORDER BY support to DESCRIBE (CASSANDRA-5528)
 * Add custom secondary index support to CQL3 (CASSANDRA-5484)
 * Fix repair hanging silently on unexpected error (CASSANDRA-5229)
 * Fix Ec2Snitch regression introduced by CASSANDRA-5171 (CASSANDRA-5432)
 * Add nodetool enablebackup/disablebackup (CASSANDRA-5556)
 * cqlsh: fix DESCRIBE after case insensitive USE (CASSANDRA-5567)
Merged from 1.1
 * Add retry mechanism to OTC for non-droppable_verbs (CASSANDRA-5393)
 * Use allocator information to improve memtable memory usage estimate
   (CASSANDRA-5497)
 * Fix trying to load deleted row into row cache on startup (CASSANDRA-4463)
 * fsync leveled manifest to avoid corruption (CASSANDRA-5535)
 * Fix Bound intersection computation (CASSANDRA-5551)
 * sstablescrub now respects max memory size in cassandra.in.sh (CASSANDRA-5562)


1.2.4
 * Ensure that PerRowSecondaryIndex updates see the most recent values
   (CASSANDRA-5397)
 * avoid duplicate index entries ind PrecompactedRow and
   ParallelCompactionIterable (CASSANDRA-5395)
 * remove the index entry on oldColumn when new column is a tombstone
   (CASSANDRA-5395)
 * Change default stream throughput from 400 to 200 mbps (CASSANDRA-5036)
 * Gossiper logs DOWN for symmetry with UP (CASSANDRA-5187)
 * Fix mixing prepared statements between keyspaces (CASSANDRA-5352)
 * Fix consistency level during bootstrap - strike 3 (CASSANDRA-5354)
 * Fix transposed arguments in AlreadyExistsException (CASSANDRA-5362)
 * Improve asynchronous hint delivery (CASSANDRA-5179)
 * Fix Guava dependency version (12.0 -> 13.0.1) for Maven (CASSANDRA-5364)
 * Validate that provided CQL3 collection value are < 64K (CASSANDRA-5355)
 * Make upgradeSSTable skip current version sstables by default (CASSANDRA-5366)
 * Optimize min/max timestamp collection (CASSANDRA-5373)
 * Invalid streamId in cql binary protocol when using invalid CL
   (CASSANDRA-5164)
 * Fix validation for IN where clauses with collections (CASSANDRA-5376)
 * Copy resultSet on count query to avoid ConcurrentModificationException
   (CASSANDRA-5382)
 * Correctly typecheck in CQL3 even with ReversedType (CASSANDRA-5386)
 * Fix streaming compressed files when using encryption (CASSANDRA-5391)
 * cassandra-all 1.2.0 pom missing netty dependency (CASSANDRA-5392)
 * Fix writetime/ttl functions on null values (CASSANDRA-5341)
 * Fix NPE during cql3 select with token() (CASSANDRA-5404)
 * IndexHelper.skipBloomFilters won't skip non-SHA filters (CASSANDRA-5385)
 * cqlsh: Print maps ordered by key, sort sets (CASSANDRA-5413)
 * Add null syntax support in CQL3 for inserts (CASSANDRA-3783)
 * Allow unauthenticated set_keyspace() calls (CASSANDRA-5423)
 * Fix potential incremental backups race (CASSANDRA-5410)
 * Fix prepared BATCH statements with batch-level timestamps (CASSANDRA-5415)
 * Allow overriding superuser setup delay (CASSANDRA-5430)
 * cassandra-shuffle with JMX usernames and passwords (CASSANDRA-5431)
Merged from 1.1:
 * cli: Quote ks and cf names in schema output when needed (CASSANDRA-5052)
 * Fix bad default for min/max timestamp in SSTableMetadata (CASSANDRA-5372)
 * Fix cf name extraction from manifest in Directories.migrateFile()
   (CASSANDRA-5242)
 * Support pluggable internode authentication (CASSANDRA-5401)


1.2.3
 * add check for sstable overlap within a level on startup (CASSANDRA-5327)
 * replace ipv6 colons in jmx object names (CASSANDRA-5298, 5328)
 * Avoid allocating SSTableBoundedScanner during repair when the range does
   not intersect the sstable (CASSANDRA-5249)
 * Don't lowercase property map keys (this breaks NTS) (CASSANDRA-5292)
 * Fix composite comparator with super columns (CASSANDRA-5287)
 * Fix insufficient validation of UPDATE queries against counter cfs
   (CASSANDRA-5300)
 * Fix PropertyFileSnitch default DC/Rack behavior (CASSANDRA-5285)
 * Handle null values when executing prepared statement (CASSANDRA-5081)
 * Add netty to pom dependencies (CASSANDRA-5181)
 * Include type arguments in Thrift CQLPreparedResult (CASSANDRA-5311)
 * Fix compaction not removing columns when bf_fp_ratio is 1 (CASSANDRA-5182)
 * cli: Warn about missing CQL3 tables in schema descriptions (CASSANDRA-5309)
 * Re-enable unknown option in replication/compaction strategies option for
   backward compatibility (CASSANDRA-4795)
 * Add binary protocol support to stress (CASSANDRA-4993)
 * cqlsh: Fix COPY FROM value quoting and null handling (CASSANDRA-5305)
 * Fix repair -pr for vnodes (CASSANDRA-5329)
 * Relax CL for auth queries for non-default users (CASSANDRA-5310)
 * Fix AssertionError during repair (CASSANDRA-5245)
 * Don't announce migrations to pre-1.2 nodes (CASSANDRA-5334)
Merged from 1.1:
 * Update offline scrub for 1.0 -> 1.1 directory structure (CASSANDRA-5195)
 * add tmp flag to Descriptor hashcode (CASSANDRA-4021)
 * fix logging of "Found table data in data directories" when only system tables
   are present (CASSANDRA-5289)
 * cli: Add JMX authentication support (CASSANDRA-5080)
 * nodetool: ability to repair specific range (CASSANDRA-5280)
 * Fix possible assertion triggered in SliceFromReadCommand (CASSANDRA-5284)
 * cqlsh: Add inet type support on Windows (ipv4-only) (CASSANDRA-4801)
 * Fix race when initializing ColumnFamilyStore (CASSANDRA-5350)
 * Add UseTLAB JVM flag (CASSANDRA-5361)


1.2.2
 * fix potential for multiple concurrent compactions of the same sstables
   (CASSANDRA-5256)
 * avoid no-op caching of byte[] on commitlog append (CASSANDRA-5199)
 * fix symlinks under data dir not working (CASSANDRA-5185)
 * fix bug in compact storage metadata handling (CASSANDRA-5189)
 * Validate login for USE queries (CASSANDRA-5207)
 * cli: remove default username and password (CASSANDRA-5208)
 * configure populate_io_cache_on_flush per-CF (CASSANDRA-4694)
 * allow configuration of internode socket buffer (CASSANDRA-3378)
 * Make sstable directory picking blacklist-aware again (CASSANDRA-5193)
 * Correctly expire gossip states for edge cases (CASSANDRA-5216)
 * Improve handling of directory creation failures (CASSANDRA-5196)
 * Expose secondary indicies to the rest of nodetool (CASSANDRA-4464)
 * Binary protocol: avoid sending notification for 0.0.0.0 (CASSANDRA-5227)
 * add UseCondCardMark XX jvm settings on jdk 1.7 (CASSANDRA-4366)
 * CQL3 refactor to allow conversion function (CASSANDRA-5226)
 * Fix drop of sstables in some circumstance (CASSANDRA-5232)
 * Implement caching of authorization results (CASSANDRA-4295)
 * Add support for LZ4 compression (CASSANDRA-5038)
 * Fix missing columns in wide rows queries (CASSANDRA-5225)
 * Simplify auth setup and make system_auth ks alterable (CASSANDRA-5112)
 * Stop compactions from hanging during bootstrap (CASSANDRA-5244)
 * fix compressed streaming sending extra chunk (CASSANDRA-5105)
 * Add CQL3-based implementations of IAuthenticator and IAuthorizer
   (CASSANDRA-4898)
 * Fix timestamp-based tomstone removal logic (CASSANDRA-5248)
 * cli: Add JMX authentication support (CASSANDRA-5080)
 * Fix forceFlush behavior (CASSANDRA-5241)
 * cqlsh: Add username autocompletion (CASSANDRA-5231)
 * Fix CQL3 composite partition key error (CASSANDRA-5240)
 * Allow IN clause on last clustering key (CASSANDRA-5230)
Merged from 1.1:
 * fix start key/end token validation for wide row iteration (CASSANDRA-5168)
 * add ConfigHelper support for Thrift frame and max message sizes (CASSANDRA-5188)
 * fix nodetool repair not fail on node down (CASSANDRA-5203)
 * always collect tombstone hints (CASSANDRA-5068)
 * Fix error when sourcing file in cqlsh (CASSANDRA-5235)


1.2.1
 * stream undelivered hints on decommission (CASSANDRA-5128)
 * GossipingPropertyFileSnitch loads saved dc/rack info if needed (CASSANDRA-5133)
 * drain should flush system CFs too (CASSANDRA-4446)
 * add inter_dc_tcp_nodelay setting (CASSANDRA-5148)
 * re-allow wrapping ranges for start_token/end_token range pairitspwng (CASSANDRA-5106)
 * fix validation compaction of empty rows (CASSANDRA-5136)
 * nodetool methods to enable/disable hint storage/delivery (CASSANDRA-4750)
 * disallow bloom filter false positive chance of 0 (CASSANDRA-5013)
 * add threadpool size adjustment methods to JMXEnabledThreadPoolExecutor and
   CompactionManagerMBean (CASSANDRA-5044)
 * fix hinting for dropped local writes (CASSANDRA-4753)
 * off-heap cache doesn't need mutable column container (CASSANDRA-5057)
 * apply disk_failure_policy to bad disks on initial directory creation
   (CASSANDRA-4847)
 * Optimize name-based queries to use ArrayBackedSortedColumns (CASSANDRA-5043)
 * Fall back to old manifest if most recent is unparseable (CASSANDRA-5041)
 * pool [Compressed]RandomAccessReader objects on the partitioned read path
   (CASSANDRA-4942)
 * Add debug logging to list filenames processed by Directories.migrateFile
   method (CASSANDRA-4939)
 * Expose black-listed directories via JMX (CASSANDRA-4848)
 * Log compaction merge counts (CASSANDRA-4894)
 * Minimize byte array allocation by AbstractData{Input,Output} (CASSANDRA-5090)
 * Add SSL support for the binary protocol (CASSANDRA-5031)
 * Allow non-schema system ks modification for shuffle to work (CASSANDRA-5097)
 * cqlsh: Add default limit to SELECT statements (CASSANDRA-4972)
 * cqlsh: fix DESCRIBE for 1.1 cfs in CQL3 (CASSANDRA-5101)
 * Correctly gossip with nodes >= 1.1.7 (CASSANDRA-5102)
 * Ensure CL guarantees on digest mismatch (CASSANDRA-5113)
 * Validate correctly selects on composite partition key (CASSANDRA-5122)
 * Fix exception when adding collection (CASSANDRA-5117)
 * Handle states for non-vnode clusters correctly (CASSANDRA-5127)
 * Refuse unrecognized replication and compaction strategy options (CASSANDRA-4795)
 * Pick the correct value validator in sstable2json for cql3 tables (CASSANDRA-5134)
 * Validate login for describe_keyspace, describe_keyspaces and set_keyspace
   (CASSANDRA-5144)
 * Fix inserting empty maps (CASSANDRA-5141)
 * Don't remove tokens from System table for node we know (CASSANDRA-5121)
 * fix streaming progress report for compresed files (CASSANDRA-5130)
 * Coverage analysis for low-CL queries (CASSANDRA-4858)
 * Stop interpreting dates as valid timeUUID value (CASSANDRA-4936)
 * Adds E notation for floating point numbers (CASSANDRA-4927)
 * Detect (and warn) unintentional use of the cql2 thrift methods when cql3 was
   intended (CASSANDRA-5172)
 * cli: Quote ks and cf names in schema output when needed (CASSANDRA-5052)
 * Fix cf name extraction from manifest in Directories.migrateFile() (CASSANDRA-5242)
 * Replace mistaken usage of commons-logging with slf4j (CASSANDRA-5464)
 * Ensure Jackson dependency matches lib (CASSANDRA-5126)
 * Expose droppable tombstone ratio stats over JMX (CASSANDRA-5159)
Merged from 1.1:
 * Simplify CompressedRandomAccessReader to work around JDK FD bug (CASSANDRA-5088)
 * Improve handling a changing target throttle rate mid-compaction (CASSANDRA-5087)
 * Pig: correctly decode row keys in widerow mode (CASSANDRA-5098)
 * nodetool repair command now prints progress (CASSANDRA-4767)
 * fix user defined compaction to run against 1.1 data directory (CASSANDRA-5118)
 * Fix CQL3 BATCH authorization caching (CASSANDRA-5145)
 * fix get_count returns incorrect value with TTL (CASSANDRA-5099)
 * better handling for mid-compaction failure (CASSANDRA-5137)
 * convert default marshallers list to map for better readability (CASSANDRA-5109)
 * fix ConcurrentModificationException in getBootstrapSource (CASSANDRA-5170)
 * fix sstable maxtimestamp for row deletes and pre-1.1.1 sstables (CASSANDRA-5153)
 * Fix thread growth on node removal (CASSANDRA-5175)
 * Make Ec2Region's datacenter name configurable (CASSANDRA-5155)


1.2.0
 * Disallow counters in collections (CASSANDRA-5082)
 * cqlsh: add unit tests (CASSANDRA-3920)
 * fix default bloom_filter_fp_chance for LeveledCompactionStrategy (CASSANDRA-5093)
Merged from 1.1:
 * add validation for get_range_slices with start_key and end_token (CASSANDRA-5089)


1.2.0-rc2
 * fix nodetool ownership display with vnodes (CASSANDRA-5065)
 * cqlsh: add DESCRIBE KEYSPACES command (CASSANDRA-5060)
 * Fix potential infinite loop when reloading CFS (CASSANDRA-5064)
 * Fix SimpleAuthorizer example (CASSANDRA-5072)
 * cqlsh: force CL.ONE for tracing and system.schema* queries (CASSANDRA-5070)
 * Includes cassandra-shuffle in the debian package (CASSANDRA-5058)
Merged from 1.1:
 * fix multithreaded compaction deadlock (CASSANDRA-4492)
 * fix temporarily missing schema after upgrade from pre-1.1.5 (CASSANDRA-5061)
 * Fix ALTER TABLE overriding compression options with defaults
   (CASSANDRA-4996, 5066)
 * fix specifying and altering crc_check_chance (CASSANDRA-5053)
 * fix Murmur3Partitioner ownership% calculation (CASSANDRA-5076)
 * Don't expire columns sooner than they should in 2ndary indexes (CASSANDRA-5079)


1.2-rc1
 * rename rpc_timeout settings to request_timeout (CASSANDRA-5027)
 * add BF with 0.1 FP to LCS by default (CASSANDRA-5029)
 * Fix preparing insert queries (CASSANDRA-5016)
 * Fix preparing queries with counter increment (CASSANDRA-5022)
 * Fix preparing updates with collections (CASSANDRA-5017)
 * Don't generate UUID based on other node address (CASSANDRA-5002)
 * Fix message when trying to alter a clustering key type (CASSANDRA-5012)
 * Update IAuthenticator to match the new IAuthorizer (CASSANDRA-5003)
 * Fix inserting only a key in CQL3 (CASSANDRA-5040)
 * Fix CQL3 token() function when used with strings (CASSANDRA-5050)
Merged from 1.1:
 * reduce log spam from invalid counter shards (CASSANDRA-5026)
 * Improve schema propagation performance (CASSANDRA-5025)
 * Fix for IndexHelper.IndexFor throws OOB Exception (CASSANDRA-5030)
 * cqlsh: make it possible to describe thrift CFs (CASSANDRA-4827)
 * cqlsh: fix timestamp formatting on some platforms (CASSANDRA-5046)


1.2-beta3
 * make consistency level configurable in cqlsh (CASSANDRA-4829)
 * fix cqlsh rendering of blob fields (CASSANDRA-4970)
 * fix cqlsh DESCRIBE command (CASSANDRA-4913)
 * save truncation position in system table (CASSANDRA-4906)
 * Move CompressionMetadata off-heap (CASSANDRA-4937)
 * allow CLI to GET cql3 columnfamily data (CASSANDRA-4924)
 * Fix rare race condition in getExpireTimeForEndpoint (CASSANDRA-4402)
 * acquire references to overlapping sstables during compaction so bloom filter
   doesn't get free'd prematurely (CASSANDRA-4934)
 * Don't share slice query filter in CQL3 SelectStatement (CASSANDRA-4928)
 * Separate tracing from Log4J (CASSANDRA-4861)
 * Exclude gcable tombstones from merkle-tree computation (CASSANDRA-4905)
 * Better printing of AbstractBounds for tracing (CASSANDRA-4931)
 * Optimize mostRecentTombstone check in CC.collectAllData (CASSANDRA-4883)
 * Change stream session ID to UUID to avoid collision from same node (CASSANDRA-4813)
 * Use Stats.db when bulk loading if present (CASSANDRA-4957)
 * Skip repair on system_trace and keyspaces with RF=1 (CASSANDRA-4956)
 * (cql3) Remove arbitrary SELECT limit (CASSANDRA-4918)
 * Correctly handle prepared operation on collections (CASSANDRA-4945)
 * Fix CQL3 LIMIT (CASSANDRA-4877)
 * Fix Stress for CQL3 (CASSANDRA-4979)
 * Remove cassandra specific exceptions from JMX interface (CASSANDRA-4893)
 * (CQL3) Force using ALLOW FILTERING on potentially inefficient queries (CASSANDRA-4915)
 * (cql3) Fix adding column when the table has collections (CASSANDRA-4982)
 * (cql3) Fix allowing collections with compact storage (CASSANDRA-4990)
 * (cql3) Refuse ttl/writetime function on collections (CASSANDRA-4992)
 * Replace IAuthority with new IAuthorizer (CASSANDRA-4874)
 * clqsh: fix KEY pseudocolumn escaping when describing Thrift tables
   in CQL3 mode (CASSANDRA-4955)
 * add basic authentication support for Pig CassandraStorage (CASSANDRA-3042)
 * fix CQL2 ALTER TABLE compaction_strategy_class altering (CASSANDRA-4965)
Merged from 1.1:
 * Fall back to old describe_splits if d_s_ex is not available (CASSANDRA-4803)
 * Improve error reporting when streaming ranges fail (CASSANDRA-5009)
 * Fix cqlsh timestamp formatting of timezone info (CASSANDRA-4746)
 * Fix assertion failure with leveled compaction (CASSANDRA-4799)
 * Check for null end_token in get_range_slice (CASSANDRA-4804)
 * Remove all remnants of removed nodes (CASSANDRA-4840)
 * Add aut-reloading of the log4j file in debian package (CASSANDRA-4855)
 * Fix estimated row cache entry size (CASSANDRA-4860)
 * reset getRangeSlice filter after finishing a row for get_paged_slice
   (CASSANDRA-4919)
 * expunge row cache post-truncate (CASSANDRA-4940)
 * Allow static CF definition with compact storage (CASSANDRA-4910)
 * Fix endless loop/compaction of schema_* CFs due to broken timestamps (CASSANDRA-4880)
 * Fix 'wrong class type' assertion in CounterColumn (CASSANDRA-4976)


1.2-beta2
 * fp rate of 1.0 disables BF entirely; LCS defaults to 1.0 (CASSANDRA-4876)
 * off-heap bloom filters for row keys (CASSANDRA_4865)
 * add extension point for sstable components (CASSANDRA-4049)
 * improve tracing output (CASSANDRA-4852, 4862)
 * make TRACE verb droppable (CASSANDRA-4672)
 * fix BulkLoader recognition of CQL3 columnfamilies (CASSANDRA-4755)
 * Sort commitlog segments for replay by id instead of mtime (CASSANDRA-4793)
 * Make hint delivery asynchronous (CASSANDRA-4761)
 * Pluggable Thrift transport factories for CLI and cqlsh (CASSANDRA-4609, 4610)
 * cassandra-cli: allow Double value type to be inserted to a column (CASSANDRA-4661)
 * Add ability to use custom TServerFactory implementations (CASSANDRA-4608)
 * optimize batchlog flushing to skip successful batches (CASSANDRA-4667)
 * include metadata for system keyspace itself in schema tables (CASSANDRA-4416)
 * add check to PropertyFileSnitch to verify presence of location for
   local node (CASSANDRA-4728)
 * add PBSPredictor consistency modeler (CASSANDRA-4261)
 * remove vestiges of Thrift unframed mode (CASSANDRA-4729)
 * optimize single-row PK lookups (CASSANDRA-4710)
 * adjust blockFor calculation to account for pending ranges due to node
   movement (CASSANDRA-833)
 * Change CQL version to 3.0.0 and stop accepting 3.0.0-beta1 (CASSANDRA-4649)
 * (CQL3) Make prepared statement global instead of per connection
   (CASSANDRA-4449)
 * Fix scrubbing of CQL3 created tables (CASSANDRA-4685)
 * (CQL3) Fix validation when using counter and regular columns in the same
   table (CASSANDRA-4706)
 * Fix bug starting Cassandra with simple authentication (CASSANDRA-4648)
 * Add support for batchlog in CQL3 (CASSANDRA-4545, 4738)
 * Add support for multiple column family outputs in CFOF (CASSANDRA-4208)
 * Support repairing only the local DC nodes (CASSANDRA-4747)
 * Use rpc_address for binary protocol and change default port (CASSANDRA-4751)
 * Fix use of collections in prepared statements (CASSANDRA-4739)
 * Store more information into peers table (CASSANDRA-4351, 4814)
 * Configurable bucket size for size tiered compaction (CASSANDRA-4704)
 * Run leveled compaction in parallel (CASSANDRA-4310)
 * Fix potential NPE during CFS reload (CASSANDRA-4786)
 * Composite indexes may miss results (CASSANDRA-4796)
 * Move consistency level to the protocol level (CASSANDRA-4734, 4824)
 * Fix Subcolumn slice ends not respected (CASSANDRA-4826)
 * Fix Assertion error in cql3 select (CASSANDRA-4783)
 * Fix list prepend logic (CQL3) (CASSANDRA-4835)
 * Add booleans as literals in CQL3 (CASSANDRA-4776)
 * Allow renaming PK columns in CQL3 (CASSANDRA-4822)
 * Fix binary protocol NEW_NODE event (CASSANDRA-4679)
 * Fix potential infinite loop in tombstone compaction (CASSANDRA-4781)
 * Remove system tables accounting from schema (CASSANDRA-4850)
 * (cql3) Force provided columns in clustering key order in
   'CLUSTERING ORDER BY' (CASSANDRA-4881)
 * Fix composite index bug (CASSANDRA-4884)
 * Fix short read protection for CQL3 (CASSANDRA-4882)
 * Add tracing support to the binary protocol (CASSANDRA-4699)
 * (cql3) Don't allow prepared marker inside collections (CASSANDRA-4890)
 * Re-allow order by on non-selected columns (CASSANDRA-4645)
 * Bug when composite index is created in a table having collections (CASSANDRA-4909)
 * log index scan subject in CompositesSearcher (CASSANDRA-4904)
Merged from 1.1:
 * add get[Row|Key]CacheEntries to CacheServiceMBean (CASSANDRA-4859)
 * fix get_paged_slice to wrap to next row correctly (CASSANDRA-4816)
 * fix indexing empty column values (CASSANDRA-4832)
 * allow JdbcDate to compose null Date objects (CASSANDRA-4830)
 * fix possible stackoverflow when compacting 1000s of sstables
   (CASSANDRA-4765)
 * fix wrong leveled compaction progress calculation (CASSANDRA-4807)
 * add a close() method to CRAR to prevent leaking file descriptors (CASSANDRA-4820)
 * fix potential infinite loop in get_count (CASSANDRA-4833)
 * fix compositeType.{get/from}String methods (CASSANDRA-4842)
 * (CQL) fix CREATE COLUMNFAMILY permissions check (CASSANDRA-4864)
 * Fix DynamicCompositeType same type comparison (CASSANDRA-4711)
 * Fix duplicate SSTable reference when stream session failed (CASSANDRA-3306)
 * Allow static CF definition with compact storage (CASSANDRA-4910)
 * Fix endless loop/compaction of schema_* CFs due to broken timestamps (CASSANDRA-4880)
 * Fix 'wrong class type' assertion in CounterColumn (CASSANDRA-4976)


1.2-beta1
 * add atomic_batch_mutate (CASSANDRA-4542, -4635)
 * increase default max_hint_window_in_ms to 3h (CASSANDRA-4632)
 * include message initiation time to replicas so they can more
   accurately drop timed-out requests (CASSANDRA-2858)
 * fix clientutil.jar dependencies (CASSANDRA-4566)
 * optimize WriteResponse (CASSANDRA-4548)
 * new metrics (CASSANDRA-4009)
 * redesign KEYS indexes to avoid read-before-write (CASSANDRA-2897)
 * debug tracing (CASSANDRA-1123)
 * parallelize row cache loading (CASSANDRA-4282)
 * Make compaction, flush JBOD-aware (CASSANDRA-4292)
 * run local range scans on the read stage (CASSANDRA-3687)
 * clean up ioexceptions (CASSANDRA-2116)
 * add disk_failure_policy (CASSANDRA-2118)
 * Introduce new json format with row level deletion (CASSANDRA-4054)
 * remove redundant "name" column from schema_keyspaces (CASSANDRA-4433)
 * improve "nodetool ring" handling of multi-dc clusters (CASSANDRA-3047)
 * update NTS calculateNaturalEndpoints to be O(N log N) (CASSANDRA-3881)
 * split up rpc timeout by operation type (CASSANDRA-2819)
 * rewrite key cache save/load to use only sequential i/o (CASSANDRA-3762)
 * update MS protocol with a version handshake + broadcast address id
   (CASSANDRA-4311)
 * multithreaded hint replay (CASSANDRA-4189)
 * add inter-node message compression (CASSANDRA-3127)
 * remove COPP (CASSANDRA-2479)
 * Track tombstone expiration and compact when tombstone content is
   higher than a configurable threshold, default 20% (CASSANDRA-3442, 4234)
 * update MurmurHash to version 3 (CASSANDRA-2975)
 * (CLI) track elapsed time for `delete' operation (CASSANDRA-4060)
 * (CLI) jline version is bumped to 1.0 to properly  support
   'delete' key function (CASSANDRA-4132)
 * Save IndexSummary into new SSTable 'Summary' component (CASSANDRA-2392, 4289)
 * Add support for range tombstones (CASSANDRA-3708)
 * Improve MessagingService efficiency (CASSANDRA-3617)
 * Avoid ID conflicts from concurrent schema changes (CASSANDRA-3794)
 * Set thrift HSHA server thread limit to unlimited by default (CASSANDRA-4277)
 * Avoids double serialization of CF id in RowMutation messages
   (CASSANDRA-4293)
 * stream compressed sstables directly with java nio (CASSANDRA-4297)
 * Support multiple ranges in SliceQueryFilter (CASSANDRA-3885)
 * Add column metadata to system column families (CASSANDRA-4018)
 * (cql3) Always use composite types by default (CASSANDRA-4329)
 * (cql3) Add support for set, map and list (CASSANDRA-3647)
 * Validate date type correctly (CASSANDRA-4441)
 * (cql3) Allow definitions with only a PK (CASSANDRA-4361)
 * (cql3) Add support for row key composites (CASSANDRA-4179)
 * improve DynamicEndpointSnitch by using reservoir sampling (CASSANDRA-4038)
 * (cql3) Add support for 2ndary indexes (CASSANDRA-3680)
 * (cql3) fix defining more than one PK to be invalid (CASSANDRA-4477)
 * remove schema agreement checking from all external APIs (Thrift, CQL and CQL3) (CASSANDRA-4487)
 * add Murmur3Partitioner and make it default for new installations (CASSANDRA-3772, 4621)
 * (cql3) update pseudo-map syntax to use map syntax (CASSANDRA-4497)
 * Finer grained exceptions hierarchy and provides error code with exceptions (CASSANDRA-3979)
 * Adds events push to binary protocol (CASSANDRA-4480)
 * Rewrite nodetool help (CASSANDRA-2293)
 * Make CQL3 the default for CQL (CASSANDRA-4640)
 * update stress tool to be able to use CQL3 (CASSANDRA-4406)
 * Accept all thrift update on CQL3 cf but don't expose their metadata (CASSANDRA-4377)
 * Replace Throttle with Guava's RateLimiter for HintedHandOff (CASSANDRA-4541)
 * fix counter add/get using CQL2 and CQL3 in stress tool (CASSANDRA-4633)
 * Add sstable count per level to cfstats (CASSANDRA-4537)
 * (cql3) Add ALTER KEYSPACE statement (CASSANDRA-4611)
 * (cql3) Allow defining default consistency levels (CASSANDRA-4448)
 * (cql3) Fix queries using LIMIT missing results (CASSANDRA-4579)
 * fix cross-version gossip messaging (CASSANDRA-4576)
 * added inet data type (CASSANDRA-4627)


1.1.6
 * Wait for writes on synchronous read digest mismatch (CASSANDRA-4792)
 * fix commitlog replay for nanotime-infected sstables (CASSANDRA-4782)
 * preflight check ttl for maximum of 20 years (CASSANDRA-4771)
 * (Pig) fix widerow input with single column rows (CASSANDRA-4789)
 * Fix HH to compact with correct gcBefore, which avoids wiping out
   undelivered hints (CASSANDRA-4772)
 * LCS will merge up to 32 L0 sstables as intended (CASSANDRA-4778)
 * NTS will default unconfigured DC replicas to zero (CASSANDRA-4675)
 * use default consistency level in counter validation if none is
   explicitly provide (CASSANDRA-4700)
 * Improve IAuthority interface by introducing fine-grained
   access permissions and grant/revoke commands (CASSANDRA-4490, 4644)
 * fix assumption error in CLI when updating/describing keyspace
   (CASSANDRA-4322)
 * Adds offline sstablescrub to debian packaging (CASSANDRA-4642)
 * Automatic fixing of overlapping leveled sstables (CASSANDRA-4644)
 * fix error when using ORDER BY with extended selections (CASSANDRA-4689)
 * (CQL3) Fix validation for IN queries for non-PK cols (CASSANDRA-4709)
 * fix re-created keyspace disappering after 1.1.5 upgrade
   (CASSANDRA-4698, 4752)
 * (CLI) display elapsed time in 2 fraction digits (CASSANDRA-3460)
 * add authentication support to sstableloader (CASSANDRA-4712)
 * Fix CQL3 'is reversed' logic (CASSANDRA-4716, 4759)
 * (CQL3) Don't return ReversedType in result set metadata (CASSANDRA-4717)
 * Backport adding AlterKeyspace statement (CASSANDRA-4611)
 * (CQL3) Correcty accept upper-case data types (CASSANDRA-4770)
 * Add binary protocol events for schema changes (CASSANDRA-4684)
Merged from 1.0:
 * Switch from NBHM to CHM in MessagingService's callback map, which
   prevents OOM in long-running instances (CASSANDRA-4708)


1.1.5
 * add SecondaryIndex.reload API (CASSANDRA-4581)
 * use millis + atomicint for commitlog segment creation instead of
   nanotime, which has issues under some hypervisors (CASSANDRA-4601)
 * fix FD leak in slice queries (CASSANDRA-4571)
 * avoid recursion in leveled compaction (CASSANDRA-4587)
 * increase stack size under Java7 to 180K
 * Log(info) schema changes (CASSANDRA-4547)
 * Change nodetool setcachecapcity to manipulate global caches (CASSANDRA-4563)
 * (cql3) fix setting compaction strategy (CASSANDRA-4597)
 * fix broken system.schema_* timestamps on system startup (CASSANDRA-4561)
 * fix wrong skip of cache saving (CASSANDRA-4533)
 * Avoid NPE when lost+found is in data dir (CASSANDRA-4572)
 * Respect five-minute flush moratorium after initial CL replay (CASSANDRA-4474)
 * Adds ntp as recommended in debian packaging (CASSANDRA-4606)
 * Configurable transport in CF Record{Reader|Writer} (CASSANDRA-4558)
 * (cql3) fix potential NPE with both equal and unequal restriction (CASSANDRA-4532)
 * (cql3) improves ORDER BY validation (CASSANDRA-4624)
 * Fix potential deadlock during counter writes (CASSANDRA-4578)
 * Fix cql error with ORDER BY when using IN (CASSANDRA-4612)
Merged from 1.0:
 * increase Xss to 160k to accomodate latest 1.6 JVMs (CASSANDRA-4602)
 * fix toString of hint destination tokens (CASSANDRA-4568)
 * Fix multiple values for CurrentLocal NodeID (CASSANDRA-4626)


1.1.4
 * fix offline scrub to catch >= out of order rows (CASSANDRA-4411)
 * fix cassandra-env.sh on RHEL and other non-dash-based systems
   (CASSANDRA-4494)
Merged from 1.0:
 * (Hadoop) fix setting key length for old-style mapred api (CASSANDRA-4534)
 * (Hadoop) fix iterating through a resultset consisting entirely
   of tombstoned rows (CASSANDRA-4466)


1.1.3
 * (cqlsh) add COPY TO (CASSANDRA-4434)
 * munmap commitlog segments before rename (CASSANDRA-4337)
 * (JMX) rename getRangeKeySample to sampleKeyRange to avoid returning
   multi-MB results as an attribute (CASSANDRA-4452)
 * flush based on data size, not throughput; overwritten columns no
   longer artificially inflate liveRatio (CASSANDRA-4399)
 * update default commitlog segment size to 32MB and total commitlog
   size to 32/1024 MB for 32/64 bit JVMs, respectively (CASSANDRA-4422)
 * avoid using global partitioner to estimate ranges in index sstables
   (CASSANDRA-4403)
 * restore pre-CASSANDRA-3862 approach to removing expired tombstones
   from row cache during compaction (CASSANDRA-4364)
 * (stress) support for CQL prepared statements (CASSANDRA-3633)
 * Correctly catch exception when Snappy cannot be loaded (CASSANDRA-4400)
 * (cql3) Support ORDER BY when IN condition is given in WHERE clause (CASSANDRA-4327)
 * (cql3) delete "component_index" column on DROP TABLE call (CASSANDRA-4420)
 * change nanoTime() to currentTimeInMillis() in schema related code (CASSANDRA-4432)
 * add a token generation tool (CASSANDRA-3709)
 * Fix LCS bug with sstable containing only 1 row (CASSANDRA-4411)
 * fix "Can't Modify Index Name" problem on CF update (CASSANDRA-4439)
 * Fix assertion error in getOverlappingSSTables during repair (CASSANDRA-4456)
 * fix nodetool's setcompactionthreshold command (CASSANDRA-4455)
 * Ensure compacted files are never used, to avoid counter overcount (CASSANDRA-4436)
Merged from 1.0:
 * Push the validation of secondary index values to the SecondaryIndexManager (CASSANDRA-4240)
 * allow dropping columns shadowed by not-yet-expired supercolumn or row
   tombstones in PrecompactedRow (CASSANDRA-4396)


1.1.2
 * Fix cleanup not deleting index entries (CASSANDRA-4379)
 * Use correct partitioner when saving + loading caches (CASSANDRA-4331)
 * Check schema before trying to export sstable (CASSANDRA-2760)
 * Raise a meaningful exception instead of NPE when PFS encounters
   an unconfigured node + no default (CASSANDRA-4349)
 * fix bug in sstable blacklisting with LCS (CASSANDRA-4343)
 * LCS no longer promotes tiny sstables out of L0 (CASSANDRA-4341)
 * skip tombstones during hint replay (CASSANDRA-4320)
 * fix NPE in compactionstats (CASSANDRA-4318)
 * enforce 1m min keycache for auto (CASSANDRA-4306)
 * Have DeletedColumn.isMFD always return true (CASSANDRA-4307)
 * (cql3) exeption message for ORDER BY constraints said primary filter can be
    an IN clause, which is misleading (CASSANDRA-4319)
 * (cql3) Reject (not yet supported) creation of 2ndardy indexes on tables with
   composite primary keys (CASSANDRA-4328)
 * Set JVM stack size to 160k for java 7 (CASSANDRA-4275)
 * cqlsh: add COPY command to load data from CSV flat files (CASSANDRA-4012)
 * CFMetaData.fromThrift to throw ConfigurationException upon error (CASSANDRA-4353)
 * Use CF comparator to sort indexed columns in SecondaryIndexManager
   (CASSANDRA-4365)
 * add strategy_options to the KSMetaData.toString() output (CASSANDRA-4248)
 * (cql3) fix range queries containing unqueried results (CASSANDRA-4372)
 * (cql3) allow updating column_alias types (CASSANDRA-4041)
 * (cql3) Fix deletion bug (CASSANDRA-4193)
 * Fix computation of overlapping sstable for leveled compaction (CASSANDRA-4321)
 * Improve scrub and allow to run it offline (CASSANDRA-4321)
 * Fix assertionError in StorageService.bulkLoad (CASSANDRA-4368)
 * (cqlsh) add option to authenticate to a keyspace at startup (CASSANDRA-4108)
 * (cqlsh) fix ASSUME functionality (CASSANDRA-4352)
 * Fix ColumnFamilyRecordReader to not return progress > 100% (CASSANDRA-3942)
Merged from 1.0:
 * Set gc_grace on index CF to 0 (CASSANDRA-4314)


1.1.1
 * add populate_io_cache_on_flush option (CASSANDRA-2635)
 * allow larger cache capacities than 2GB (CASSANDRA-4150)
 * add getsstables command to nodetool (CASSANDRA-4199)
 * apply parent CF compaction settings to secondary index CFs (CASSANDRA-4280)
 * preserve commitlog size cap when recycling segments at startup
   (CASSANDRA-4201)
 * (Hadoop) fix split generation regression (CASSANDRA-4259)
 * ignore min/max compactions settings in LCS, while preserving
   behavior that min=max=0 disables autocompaction (CASSANDRA-4233)
 * log number of rows read from saved cache (CASSANDRA-4249)
 * calculate exact size required for cleanup operations (CASSANDRA-1404)
 * avoid blocking additional writes during flush when the commitlog
   gets behind temporarily (CASSANDRA-1991)
 * enable caching on index CFs based on data CF cache setting (CASSANDRA-4197)
 * warn on invalid replication strategy creation options (CASSANDRA-4046)
 * remove [Freeable]Memory finalizers (CASSANDRA-4222)
 * include tombstone size in ColumnFamily.size, which can prevent OOM
   during sudden mass delete operations by yielding a nonzero liveRatio
   (CASSANDRA-3741)
 * Open 1 sstableScanner per level for leveled compaction (CASSANDRA-4142)
 * Optimize reads when row deletion timestamps allow us to restrict
   the set of sstables we check (CASSANDRA-4116)
 * add support for commitlog archiving and point-in-time recovery
   (CASSANDRA-3690)
 * avoid generating redundant compaction tasks during streaming
   (CASSANDRA-4174)
 * add -cf option to nodetool snapshot, and takeColumnFamilySnapshot to
   StorageService mbean (CASSANDRA-556)
 * optimize cleanup to drop entire sstables where possible (CASSANDRA-4079)
 * optimize truncate when autosnapshot is disabled (CASSANDRA-4153)
 * update caches to use byte[] keys to reduce memory overhead (CASSANDRA-3966)
 * add column limit to cli (CASSANDRA-3012, 4098)
 * clean up and optimize DataOutputBuffer, used by CQL compression and
   CompositeType (CASSANDRA-4072)
 * optimize commitlog checksumming (CASSANDRA-3610)
 * identify and blacklist corrupted SSTables from future compactions
   (CASSANDRA-2261)
 * Move CfDef and KsDef validation out of thrift (CASSANDRA-4037)
 * Expose API to repair a user provided range (CASSANDRA-3912)
 * Add way to force the cassandra-cli to refresh its schema (CASSANDRA-4052)
 * Avoid having replicate on write tasks stacking up at CL.ONE (CASSANDRA-2889)
 * (cql3) Backwards compatibility for composite comparators in non-cql3-aware
   clients (CASSANDRA-4093)
 * (cql3) Fix order by for reversed queries (CASSANDRA-4160)
 * (cql3) Add ReversedType support (CASSANDRA-4004)
 * (cql3) Add timeuuid type (CASSANDRA-4194)
 * (cql3) Minor fixes (CASSANDRA-4185)
 * (cql3) Fix prepared statement in BATCH (CASSANDRA-4202)
 * (cql3) Reduce the list of reserved keywords (CASSANDRA-4186)
 * (cql3) Move max/min compaction thresholds to compaction strategy options
   (CASSANDRA-4187)
 * Fix exception during move when localhost is the only source (CASSANDRA-4200)
 * (cql3) Allow paging through non-ordered partitioner results (CASSANDRA-3771)
 * (cql3) Fix drop index (CASSANDRA-4192)
 * (cql3) Don't return range ghosts anymore (CASSANDRA-3982)
 * fix re-creating Keyspaces/ColumnFamilies with the same name as dropped
   ones (CASSANDRA-4219)
 * fix SecondaryIndex LeveledManifest save upon snapshot (CASSANDRA-4230)
 * fix missing arrayOffset in FBUtilities.hash (CASSANDRA-4250)
 * (cql3) Add name of parameters in CqlResultSet (CASSANDRA-4242)
 * (cql3) Correctly validate order by queries (CASSANDRA-4246)
 * rename stress to cassandra-stress for saner packaging (CASSANDRA-4256)
 * Fix exception on colum metadata with non-string comparator (CASSANDRA-4269)
 * Check for unknown/invalid compression options (CASSANDRA-4266)
 * (cql3) Adds simple access to column timestamp and ttl (CASSANDRA-4217)
 * (cql3) Fix range queries with secondary indexes (CASSANDRA-4257)
 * Better error messages from improper input in cli (CASSANDRA-3865)
 * Try to stop all compaction upon Keyspace or ColumnFamily drop (CASSANDRA-4221)
 * (cql3) Allow keyspace properties to contain hyphens (CASSANDRA-4278)
 * (cql3) Correctly validate keyspace access in create table (CASSANDRA-4296)
 * Avoid deadlock in migration stage (CASSANDRA-3882)
 * Take supercolumn names and deletion info into account in memtable throughput
   (CASSANDRA-4264)
 * Add back backward compatibility for old style replication factor (CASSANDRA-4294)
 * Preserve compatibility with pre-1.1 index queries (CASSANDRA-4262)
Merged from 1.0:
 * Fix super columns bug where cache is not updated (CASSANDRA-4190)
 * fix maxTimestamp to include row tombstones (CASSANDRA-4116)
 * (CLI) properly handle quotes in create/update keyspace commands (CASSANDRA-4129)
 * Avoids possible deadlock during bootstrap (CASSANDRA-4159)
 * fix stress tool that hangs forever on timeout or error (CASSANDRA-4128)
 * stress tool to return appropriate exit code on failure (CASSANDRA-4188)
 * fix compaction NPE when out of disk space and assertions disabled
   (CASSANDRA-3985)
 * synchronize LCS getEstimatedTasks to avoid CME (CASSANDRA-4255)
 * ensure unique streaming session id's (CASSANDRA-4223)
 * kick off background compaction when min/max thresholds change
   (CASSANDRA-4279)
 * improve ability of STCS.getBuckets to deal with 100s of 1000s of
   sstables, such as when convertinb back from LCS (CASSANDRA-4287)
 * Oversize integer in CQL throws NumberFormatException (CASSANDRA-4291)
 * fix 1.0.x node join to mixed version cluster, other nodes >= 1.1 (CASSANDRA-4195)
 * Fix LCS splitting sstable base on uncompressed size (CASSANDRA-4419)
 * Push the validation of secondary index values to the SecondaryIndexManager (CASSANDRA-4240)
 * Don't purge columns during upgradesstables (CASSANDRA-4462)
 * Make cqlsh work with piping (CASSANDRA-4113)
 * Validate arguments for nodetool decommission (CASSANDRA-4061)
 * Report thrift status in nodetool info (CASSANDRA-4010)


1.1.0-final
 * average a reduced liveRatio estimate with the previous one (CASSANDRA-4065)
 * Allow KS and CF names up to 48 characters (CASSANDRA-4157)
 * fix stress build (CASSANDRA-4140)
 * add time remaining estimate to nodetool compactionstats (CASSANDRA-4167)
 * (cql) fix NPE in cql3 ALTER TABLE (CASSANDRA-4163)
 * (cql) Add support for CL.TWO and CL.THREE in CQL (CASSANDRA-4156)
 * (cql) Fix type in CQL3 ALTER TABLE preventing update (CASSANDRA-4170)
 * (cql) Throw invalid exception from CQL3 on obsolete options (CASSANDRA-4171)
 * (cqlsh) fix recognizing uppercase SELECT keyword (CASSANDRA-4161)
 * Pig: wide row support (CASSANDRA-3909)
Merged from 1.0:
 * avoid streaming empty files with bulk loader if sstablewriter errors out
   (CASSANDRA-3946)


1.1-rc1
 * Include stress tool in binary builds (CASSANDRA-4103)
 * (Hadoop) fix wide row iteration when last row read was deleted
   (CASSANDRA-4154)
 * fix read_repair_chance to really default to 0.1 in the cli (CASSANDRA-4114)
 * Adds caching and bloomFilterFpChange to CQL options (CASSANDRA-4042)
 * Adds posibility to autoconfigure size of the KeyCache (CASSANDRA-4087)
 * fix KEYS index from skipping results (CASSANDRA-3996)
 * Remove sliced_buffer_size_in_kb dead option (CASSANDRA-4076)
 * make loadNewSStable preserve sstable version (CASSANDRA-4077)
 * Respect 1.0 cache settings as much as possible when upgrading
   (CASSANDRA-4088)
 * relax path length requirement for sstable files when upgrading on
   non-Windows platforms (CASSANDRA-4110)
 * fix terminination of the stress.java when errors were encountered
   (CASSANDRA-4128)
 * Move CfDef and KsDef validation out of thrift (CASSANDRA-4037)
 * Fix get_paged_slice (CASSANDRA-4136)
 * CQL3: Support slice with exclusive start and stop (CASSANDRA-3785)
Merged from 1.0:
 * support PropertyFileSnitch in bulk loader (CASSANDRA-4145)
 * add auto_snapshot option allowing disabling snapshot before drop/truncate
   (CASSANDRA-3710)
 * allow short snitch names (CASSANDRA-4130)


1.1-beta2
 * rename loaded sstables to avoid conflicts with local snapshots
   (CASSANDRA-3967)
 * start hint replay as soon as FD notifies that the target is back up
   (CASSANDRA-3958)
 * avoid unproductive deserializing of cached rows during compaction
   (CASSANDRA-3921)
 * fix concurrency issues with CQL keyspace creation (CASSANDRA-3903)
 * Show Effective Owership via Nodetool ring <keyspace> (CASSANDRA-3412)
 * Update ORDER BY syntax for CQL3 (CASSANDRA-3925)
 * Fix BulkRecordWriter to not throw NPE if reducer gets no map data from Hadoop (CASSANDRA-3944)
 * Fix bug with counters in super columns (CASSANDRA-3821)
 * Remove deprecated merge_shard_chance (CASSANDRA-3940)
 * add a convenient way to reset a node's schema (CASSANDRA-2963)
 * fix for intermittent SchemaDisagreementException (CASSANDRA-3884)
 * CLI `list <CF>` to limit number of columns and their order (CASSANDRA-3012)
 * ignore deprecated KsDef/CfDef/ColumnDef fields in native schema (CASSANDRA-3963)
 * CLI to report when unsupported column_metadata pair was given (CASSANDRA-3959)
 * reincarnate removed and deprecated KsDef/CfDef attributes (CASSANDRA-3953)
 * Fix race between writes and read for cache (CASSANDRA-3862)
 * perform static initialization of StorageProxy on start-up (CASSANDRA-3797)
 * support trickling fsync() on writes (CASSANDRA-3950)
 * expose counters for unavailable/timeout exceptions given to thrift clients (CASSANDRA-3671)
 * avoid quadratic startup time in LeveledManifest (CASSANDRA-3952)
 * Add type information to new schema_ columnfamilies and remove thrift
   serialization for schema (CASSANDRA-3792)
 * add missing column validator options to the CLI help (CASSANDRA-3926)
 * skip reading saved key cache if CF's caching strategy is NONE or ROWS_ONLY (CASSANDRA-3954)
 * Unify migration code (CASSANDRA-4017)
Merged from 1.0:
 * cqlsh: guess correct version of Python for Arch Linux (CASSANDRA-4090)
 * (CLI) properly handle quotes in create/update keyspace commands (CASSANDRA-4129)
 * Avoids possible deadlock during bootstrap (CASSANDRA-4159)
 * fix stress tool that hangs forever on timeout or error (CASSANDRA-4128)
 * Fix super columns bug where cache is not updated (CASSANDRA-4190)
 * stress tool to return appropriate exit code on failure (CASSANDRA-4188)


1.0.9
 * improve index sampling performance (CASSANDRA-4023)
 * always compact away deleted hints immediately after handoff (CASSANDRA-3955)
 * delete hints from dropped ColumnFamilies on handoff instead of
   erroring out (CASSANDRA-3975)
 * add CompositeType ref to the CLI doc for create/update column family (CASSANDRA-3980)
 * Pig: support Counter ColumnFamilies (CASSANDRA-3973)
 * Pig: Composite column support (CASSANDRA-3684)
 * Avoid NPE during repair when a keyspace has no CFs (CASSANDRA-3988)
 * Fix division-by-zero error on get_slice (CASSANDRA-4000)
 * don't change manifest level for cleanup, scrub, and upgradesstables
   operations under LeveledCompactionStrategy (CASSANDRA-3989, 4112)
 * fix race leading to super columns assertion failure (CASSANDRA-3957)
 * fix NPE on invalid CQL delete command (CASSANDRA-3755)
 * allow custom types in CLI's assume command (CASSANDRA-4081)
 * fix totalBytes count for parallel compactions (CASSANDRA-3758)
 * fix intermittent NPE in get_slice (CASSANDRA-4095)
 * remove unnecessary asserts in native code interfaces (CASSANDRA-4096)
 * Validate blank keys in CQL to avoid assertion errors (CASSANDRA-3612)
 * cqlsh: fix bad decoding of some column names (CASSANDRA-4003)
 * cqlsh: fix incorrect padding with unicode chars (CASSANDRA-4033)
 * Fix EC2 snitch incorrectly reporting region (CASSANDRA-4026)
 * Shut down thrift during decommission (CASSANDRA-4086)
 * Expose nodetool cfhistograms for 2ndary indexes (CASSANDRA-4063)
Merged from 0.8:
 * Fix ConcurrentModificationException in gossiper (CASSANDRA-4019)


1.1-beta1
 * (cqlsh)
   + add SOURCE and CAPTURE commands, and --file option (CASSANDRA-3479)
   + add ALTER COLUMNFAMILY WITH (CASSANDRA-3523)
   + bundle Python dependencies with Cassandra (CASSANDRA-3507)
   + added to Debian package (CASSANDRA-3458)
   + display byte data instead of erroring out on decode failure
     (CASSANDRA-3874)
 * add nodetool rebuild_index (CASSANDRA-3583)
 * add nodetool rangekeysample (CASSANDRA-2917)
 * Fix streaming too much data during move operations (CASSANDRA-3639)
 * Nodetool and CLI connect to localhost by default (CASSANDRA-3568)
 * Reduce memory used by primary index sample (CASSANDRA-3743)
 * (Hadoop) separate input/output configurations (CASSANDRA-3197, 3765)
 * avoid returning internal Cassandra classes over JMX (CASSANDRA-2805)
 * add row-level isolation via SnapTree (CASSANDRA-2893)
 * Optimize key count estimation when opening sstable on startup
   (CASSANDRA-2988)
 * multi-dc replication optimization supporting CL > ONE (CASSANDRA-3577)
 * add command to stop compactions (CASSANDRA-1740, 3566, 3582)
 * multithreaded streaming (CASSANDRA-3494)
 * removed in-tree redhat spec (CASSANDRA-3567)
 * "defragment" rows for name-based queries under STCS, again (CASSANDRA-2503)
 * Recycle commitlog segments for improved performance
   (CASSANDRA-3411, 3543, 3557, 3615)
 * update size-tiered compaction to prioritize small tiers (CASSANDRA-2407)
 * add message expiration logic to OutboundTcpConnection (CASSANDRA-3005)
 * off-heap cache to use sun.misc.Unsafe instead of JNA (CASSANDRA-3271)
 * EACH_QUORUM is only supported for writes (CASSANDRA-3272)
 * replace compactionlock use in schema migration by checking CFS.isValid
   (CASSANDRA-3116)
 * recognize that "SELECT first ... *" isn't really "SELECT *" (CASSANDRA-3445)
 * Use faster bytes comparison (CASSANDRA-3434)
 * Bulk loader is no longer a fat client, (HADOOP) bulk load output format
   (CASSANDRA-3045)
 * (Hadoop) add support for KeyRange.filter
 * remove assumption that keys and token are in bijection
   (CASSANDRA-1034, 3574, 3604)
 * always remove endpoints from delevery queue in HH (CASSANDRA-3546)
 * fix race between cf flush and its 2ndary indexes flush (CASSANDRA-3547)
 * fix potential race in AES when a repair fails (CASSANDRA-3548)
 * Remove columns shadowed by a deleted container even when we cannot purge
   (CASSANDRA-3538)
 * Improve memtable slice iteration performance (CASSANDRA-3545)
 * more efficient allocation of small bloom filters (CASSANDRA-3618)
 * Use separate writer thread in SSTableSimpleUnsortedWriter (CASSANDRA-3619)
 * fsync the directory after new sstable or commitlog segment are created (CASSANDRA-3250)
 * fix minor issues reported by FindBugs (CASSANDRA-3658)
 * global key/row caches (CASSANDRA-3143, 3849)
 * optimize memtable iteration during range scan (CASSANDRA-3638)
 * introduce 'crc_check_chance' in CompressionParameters to support
   a checksum percentage checking chance similarly to read-repair (CASSANDRA-3611)
 * a way to deactivate global key/row cache on per-CF basis (CASSANDRA-3667)
 * fix LeveledCompactionStrategy broken because of generation pre-allocation
   in LeveledManifest (CASSANDRA-3691)
 * finer-grained control over data directories (CASSANDRA-2749)
 * Fix ClassCastException during hinted handoff (CASSANDRA-3694)
 * Upgrade Thrift to 0.7 (CASSANDRA-3213)
 * Make stress.java insert operation to use microseconds (CASSANDRA-3725)
 * Allows (internally) doing a range query with a limit of columns instead of
   rows (CASSANDRA-3742)
 * Allow rangeSlice queries to be start/end inclusive/exclusive (CASSANDRA-3749)
 * Fix BulkLoader to support new SSTable layout and add stream
   throttling to prevent an NPE when there is no yaml config (CASSANDRA-3752)
 * Allow concurrent schema migrations (CASSANDRA-1391, 3832)
 * Add SnapshotCommand to trigger snapshot on remote node (CASSANDRA-3721)
 * Make CFMetaData conversions to/from thrift/native schema inverses
   (CASSANDRA_3559)
 * Add initial code for CQL 3.0-beta (CASSANDRA-2474, 3781, 3753)
 * Add wide row support for ColumnFamilyInputFormat (CASSANDRA-3264)
 * Allow extending CompositeType comparator (CASSANDRA-3657)
 * Avoids over-paging during get_count (CASSANDRA-3798)
 * Add new command to rebuild a node without (repair) merkle tree calculations
   (CASSANDRA-3483, 3922)
 * respect not only row cache capacity but caching mode when
   trying to read data (CASSANDRA-3812)
 * fix system tests (CASSANDRA-3827)
 * CQL support for altering row key type in ALTER TABLE (CASSANDRA-3781)
 * turn compression on by default (CASSANDRA-3871)
 * make hexToBytes refuse invalid input (CASSANDRA-2851)
 * Make secondary indexes CF inherit compression and compaction from their
   parent CF (CASSANDRA-3877)
 * Finish cleanup up tombstone purge code (CASSANDRA-3872)
 * Avoid NPE on aboarted stream-out sessions (CASSANDRA-3904)
 * BulkRecordWriter throws NPE for counter columns (CASSANDRA-3906)
 * Support compression using BulkWriter (CASSANDRA-3907)


1.0.8
 * fix race between cleanup and flush on secondary index CFSes (CASSANDRA-3712)
 * avoid including non-queried nodes in rangeslice read repair
   (CASSANDRA-3843)
 * Only snapshot CF being compacted for snapshot_before_compaction
   (CASSANDRA-3803)
 * Log active compactions in StatusLogger (CASSANDRA-3703)
 * Compute more accurate compaction score per level (CASSANDRA-3790)
 * Return InvalidRequest when using a keyspace that doesn't exist
   (CASSANDRA-3764)
 * disallow user modification of System keyspace (CASSANDRA-3738)
 * allow using sstable2json on secondary index data (CASSANDRA-3738)
 * (cqlsh) add DESCRIBE COLUMNFAMILIES (CASSANDRA-3586)
 * (cqlsh) format blobs correctly and use colors to improve output
   readability (CASSANDRA-3726)
 * synchronize BiMap of bootstrapping tokens (CASSANDRA-3417)
 * show index options in CLI (CASSANDRA-3809)
 * add optional socket timeout for streaming (CASSANDRA-3838)
 * fix truncate not to leave behind non-CFS backed secondary indexes
   (CASSANDRA-3844)
 * make CLI `show schema` to use output stream directly instead
   of StringBuilder (CASSANDRA-3842)
 * remove the wait on hint future during write (CASSANDRA-3870)
 * (cqlsh) ignore missing CfDef opts (CASSANDRA-3933)
 * (cqlsh) look for cqlshlib relative to realpath (CASSANDRA-3767)
 * Fix short read protection (CASSANDRA-3934)
 * Make sure infered and actual schema match (CASSANDRA-3371)
 * Fix NPE during HH delivery (CASSANDRA-3677)
 * Don't put boostrapping node in 'hibernate' status (CASSANDRA-3737)
 * Fix double quotes in windows bat files (CASSANDRA-3744)
 * Fix bad validator lookup (CASSANDRA-3789)
 * Fix soft reset in EC2MultiRegionSnitch (CASSANDRA-3835)
 * Don't leave zombie connections with THSHA thrift server (CASSANDRA-3867)
 * (cqlsh) fix deserialization of data (CASSANDRA-3874)
 * Fix removetoken force causing an inconsistent state (CASSANDRA-3876)
 * Fix ahndling of some types with Pig (CASSANDRA-3886)
 * Don't allow to drop the system keyspace (CASSANDRA-3759)
 * Make Pig deletes disabled by default and configurable (CASSANDRA-3628)
Merged from 0.8:
 * (Pig) fix CassandraStorage to use correct comparator in Super ColumnFamily
   case (CASSANDRA-3251)
 * fix thread safety issues in commitlog replay, primarily affecting
   systems with many (100s) of CF definitions (CASSANDRA-3751)
 * Fix relevant tombstone ignored with super columns (CASSANDRA-3875)


1.0.7
 * fix regression in HH page size calculation (CASSANDRA-3624)
 * retry failed stream on IOException (CASSANDRA-3686)
 * allow configuring bloom_filter_fp_chance (CASSANDRA-3497)
 * attempt hint delivery every ten minutes, or when failure detector
   notifies us that a node is back up, whichever comes first.  hint
   handoff throttle delay default changed to 1ms, from 50 (CASSANDRA-3554)
 * add nodetool setstreamthroughput (CASSANDRA-3571)
 * fix assertion when dropping a columnfamily with no sstables (CASSANDRA-3614)
 * more efficient allocation of small bloom filters (CASSANDRA-3618)
 * CLibrary.createHardLinkWithExec() to check for errors (CASSANDRA-3101)
 * Avoid creating empty and non cleaned writer during compaction (CASSANDRA-3616)
 * stop thrift service in shutdown hook so we can quiesce MessagingService
   (CASSANDRA-3335)
 * (CQL) compaction_strategy_options and compression_parameters for
   CREATE COLUMNFAMILY statement (CASSANDRA-3374)
 * Reset min/max compaction threshold when creating size tiered compaction
   strategy (CASSANDRA-3666)
 * Don't ignore IOException during compaction (CASSANDRA-3655)
 * Fix assertion error for CF with gc_grace=0 (CASSANDRA-3579)
 * Shutdown ParallelCompaction reducer executor after use (CASSANDRA-3711)
 * Avoid < 0 value for pending tasks in leveled compaction (CASSANDRA-3693)
 * (Hadoop) Support TimeUUID in Pig CassandraStorage (CASSANDRA-3327)
 * Check schema is ready before continuing boostrapping (CASSANDRA-3629)
 * Catch overflows during parsing of chunk_length_kb (CASSANDRA-3644)
 * Improve stream protocol mismatch errors (CASSANDRA-3652)
 * Avoid multiple thread doing HH to the same target (CASSANDRA-3681)
 * Add JMX property for rp_timeout_in_ms (CASSANDRA-2940)
 * Allow DynamicCompositeType to compare component of different types
   (CASSANDRA-3625)
 * Flush non-cfs backed secondary indexes (CASSANDRA-3659)
 * Secondary Indexes should report memory consumption (CASSANDRA-3155)
 * fix for SelectStatement start/end key are not set correctly
   when a key alias is involved (CASSANDRA-3700)
 * fix CLI `show schema` command insert of an extra comma in
   column_metadata (CASSANDRA-3714)
Merged from 0.8:
 * avoid logging (harmless) exception when GC takes < 1ms (CASSANDRA-3656)
 * prevent new nodes from thinking down nodes are up forever (CASSANDRA-3626)
 * use correct list of replicas for LOCAL_QUORUM reads when read repair
   is disabled (CASSANDRA-3696)
 * block on flush before compacting hints (may prevent OOM) (CASSANDRA-3733)


1.0.6
 * (CQL) fix cqlsh support for replicate_on_write (CASSANDRA-3596)
 * fix adding to leveled manifest after streaming (CASSANDRA-3536)
 * filter out unavailable cipher suites when using encryption (CASSANDRA-3178)
 * (HADOOP) add old-style api support for CFIF and CFRR (CASSANDRA-2799)
 * Support TimeUUIDType column names in Stress.java tool (CASSANDRA-3541)
 * (CQL) INSERT/UPDATE/DELETE/TRUNCATE commands should allow CF names to
   be qualified by keyspace (CASSANDRA-3419)
 * always remove endpoints from delevery queue in HH (CASSANDRA-3546)
 * fix race between cf flush and its 2ndary indexes flush (CASSANDRA-3547)
 * fix potential race in AES when a repair fails (CASSANDRA-3548)
 * fix default value validation usage in CLI SET command (CASSANDRA-3553)
 * Optimize componentsFor method for compaction and startup time
   (CASSANDRA-3532)
 * (CQL) Proper ColumnFamily metadata validation on CREATE COLUMNFAMILY
   (CASSANDRA-3565)
 * fix compression "chunk_length_kb" option to set correct kb value for
   thrift/avro (CASSANDRA-3558)
 * fix missing response during range slice repair (CASSANDRA-3551)
 * 'describe ring' moved from CLI to nodetool and available through JMX (CASSANDRA-3220)
 * add back partitioner to sstable metadata (CASSANDRA-3540)
 * fix NPE in get_count for counters (CASSANDRA-3601)
Merged from 0.8:
 * remove invalid assertion that table was opened before dropping it
   (CASSANDRA-3580)
 * range and index scans now only send requests to enough replicas to
   satisfy requested CL + RR (CASSANDRA-3598)
 * use cannonical host for local node in nodetool info (CASSANDRA-3556)
 * remove nonlocal DC write optimization since it only worked with
   CL.ONE or CL.LOCAL_QUORUM (CASSANDRA-3577, 3585)
 * detect misuses of CounterColumnType (CASSANDRA-3422)
 * turn off string interning in json2sstable, take 2 (CASSANDRA-2189)
 * validate compression parameters on add/update of the ColumnFamily
   (CASSANDRA-3573)
 * Check for 0.0.0.0 is incorrect in CFIF (CASSANDRA-3584)
 * Increase vm.max_map_count in debian packaging (CASSANDRA-3563)
 * gossiper will never add itself to saved endpoints (CASSANDRA-3485)


1.0.5
 * revert CASSANDRA-3407 (see CASSANDRA-3540)
 * fix assertion error while forwarding writes to local nodes (CASSANDRA-3539)


1.0.4
 * fix self-hinting of timed out read repair updates and make hinted handoff
   less prone to OOMing a coordinator (CASSANDRA-3440)
 * expose bloom filter sizes via JMX (CASSANDRA-3495)
 * enforce RP tokens 0..2**127 (CASSANDRA-3501)
 * canonicalize paths exposed through JMX (CASSANDRA-3504)
 * fix "liveSize" stat when sstables are removed (CASSANDRA-3496)
 * add bloom filter FP rates to nodetool cfstats (CASSANDRA-3347)
 * record partitioner in sstable metadata component (CASSANDRA-3407)
 * add new upgradesstables nodetool command (CASSANDRA-3406)
 * skip --debug requirement to see common exceptions in CLI (CASSANDRA-3508)
 * fix incorrect query results due to invalid max timestamp (CASSANDRA-3510)
 * make sstableloader recognize compressed sstables (CASSANDRA-3521)
 * avoids race in OutboundTcpConnection in multi-DC setups (CASSANDRA-3530)
 * use SETLOCAL in cassandra.bat (CASSANDRA-3506)
 * fix ConcurrentModificationException in Table.all() (CASSANDRA-3529)
Merged from 0.8:
 * fix concurrence issue in the FailureDetector (CASSANDRA-3519)
 * fix array out of bounds error in counter shard removal (CASSANDRA-3514)
 * avoid dropping tombstones when they might still be needed to shadow
   data in a different sstable (CASSANDRA-2786)


1.0.3
 * revert name-based query defragmentation aka CASSANDRA-2503 (CASSANDRA-3491)
 * fix invalidate-related test failures (CASSANDRA-3437)
 * add next-gen cqlsh to bin/ (CASSANDRA-3188, 3131, 3493)
 * (CQL) fix handling of rows with no columns (CASSANDRA-3424, 3473)
 * fix querying supercolumns by name returning only a subset of
   subcolumns or old subcolumn versions (CASSANDRA-3446)
 * automatically compute sha1 sum for uncompressed data files (CASSANDRA-3456)
 * fix reading metadata/statistics component for version < h (CASSANDRA-3474)
 * add sstable forward-compatibility (CASSANDRA-3478)
 * report compression ratio in CFSMBean (CASSANDRA-3393)
 * fix incorrect size exception during streaming of counters (CASSANDRA-3481)
 * (CQL) fix for counter decrement syntax (CASSANDRA-3418)
 * Fix race introduced by CASSANDRA-2503 (CASSANDRA-3482)
 * Fix incomplete deletion of delivered hints (CASSANDRA-3466)
 * Avoid rescheduling compactions when no compaction was executed
   (CASSANDRA-3484)
 * fix handling of the chunk_length_kb compression options (CASSANDRA-3492)
Merged from 0.8:
 * fix updating CF row_cache_provider (CASSANDRA-3414)
 * CFMetaData.convertToThrift method to set RowCacheProvider (CASSANDRA-3405)
 * acquire compactionlock during truncate (CASSANDRA-3399)
 * fix displaying cfdef entries for super columnfamilies (CASSANDRA-3415)
 * Make counter shard merging thread safe (CASSANDRA-3178)
 * Revert CASSANDRA-2855
 * Fix bug preventing the use of efficient cross-DC writes (CASSANDRA-3472)
 * `describe ring` command for CLI (CASSANDRA-3220)
 * (Hadoop) skip empty rows when entire row is requested, redux (CASSANDRA-2855)


1.0.2
 * "defragment" rows for name-based queries under STCS (CASSANDRA-2503)
 * Add timing information to cassandra-cli GET/SET/LIST queries (CASSANDRA-3326)
 * Only create one CompressionMetadata object per sstable (CASSANDRA-3427)
 * cleanup usage of StorageService.setMode() (CASSANDRA-3388)
 * Avoid large array allocation for compressed chunk offsets (CASSANDRA-3432)
 * fix DecimalType bytebuffer marshalling (CASSANDRA-3421)
 * fix bug that caused first column in per row indexes to be ignored
   (CASSANDRA-3441)
 * add JMX call to clean (failed) repair sessions (CASSANDRA-3316)
 * fix sstableloader reference acquisition bug (CASSANDRA-3438)
 * fix estimated row size regression (CASSANDRA-3451)
 * make sure we don't return more columns than asked (CASSANDRA-3303, 3395)
Merged from 0.8:
 * acquire compactionlock during truncate (CASSANDRA-3399)
 * fix displaying cfdef entries for super columnfamilies (CASSANDRA-3415)


1.0.1
 * acquire references during index build to prevent delete problems
   on Windows (CASSANDRA-3314)
 * describe_ring should include datacenter/topology information (CASSANDRA-2882)
 * Thrift sockets are not properly buffered (CASSANDRA-3261)
 * performance improvement for bytebufferutil compare function (CASSANDRA-3286)
 * add system.versions ColumnFamily (CASSANDRA-3140)
 * reduce network copies (CASSANDRA-3333, 3373)
 * limit nodetool to 32MB of heap (CASSANDRA-3124)
 * (CQL) update parser to accept "timestamp" instead of "date" (CASSANDRA-3149)
 * Fix CLI `show schema` to include "compression_options" (CASSANDRA-3368)
 * Snapshot to include manifest under LeveledCompactionStrategy (CASSANDRA-3359)
 * (CQL) SELECT query should allow CF name to be qualified by keyspace (CASSANDRA-3130)
 * (CQL) Fix internal application error specifying 'using consistency ...'
   in lower case (CASSANDRA-3366)
 * fix Deflate compression when compression actually makes the data bigger
   (CASSANDRA-3370)
 * optimize UUIDGen to avoid lock contention on InetAddress.getLocalHost
   (CASSANDRA-3387)
 * tolerate index being dropped mid-mutation (CASSANDRA-3334, 3313)
 * CompactionManager is now responsible for checking for new candidates
   post-task execution, enabling more consistent leveled compaction
   (CASSANDRA-3391)
 * Cache HSHA threads (CASSANDRA-3372)
 * use CF/KS names as snapshot prefix for drop + truncate operations
   (CASSANDRA-2997)
 * Break bloom filters up to avoid heap fragmentation (CASSANDRA-2466)
 * fix cassandra hanging on jsvc stop (CASSANDRA-3302)
 * Avoid leveled compaction getting blocked on errors (CASSANDRA-3408)
 * Make reloading the compaction strategy safe (CASSANDRA-3409)
 * ignore 0.8 hints even if compaction begins before we try to purge
   them (CASSANDRA-3385)
 * remove procrun (bin\daemon) from Cassandra source tree and
   artifacts (CASSANDRA-3331)
 * make cassandra compile under JDK7 (CASSANDRA-3275)
 * remove dependency of clientutil.jar to FBUtilities (CASSANDRA-3299)
 * avoid truncation errors by using long math on long values (CASSANDRA-3364)
 * avoid clock drift on some Windows machine (CASSANDRA-3375)
 * display cache provider in cli 'describe keyspace' command (CASSANDRA-3384)
 * fix incomplete topology information in describe_ring (CASSANDRA-3403)
 * expire dead gossip states based on time (CASSANDRA-2961)
 * improve CompactionTask extensibility (CASSANDRA-3330)
 * Allow one leveled compaction task to kick off another (CASSANDRA-3363)
 * allow encryption only between datacenters (CASSANDRA-2802)
Merged from 0.8:
 * fix truncate allowing data to be replayed post-restart (CASSANDRA-3297)
 * make iwriter final in IndexWriter to avoid NPE (CASSANDRA-2863)
 * (CQL) update grammar to require key clause in DELETE statement
   (CASSANDRA-3349)
 * (CQL) allow numeric keyspace names in USE statement (CASSANDRA-3350)
 * (Hadoop) skip empty rows when slicing the entire row (CASSANDRA-2855)
 * Fix handling of tombstone by SSTableExport/Import (CASSANDRA-3357)
 * fix ColumnIndexer to use long offsets (CASSANDRA-3358)
 * Improved CLI exceptions (CASSANDRA-3312)
 * Fix handling of tombstone by SSTableExport/Import (CASSANDRA-3357)
 * Only count compaction as active (for throttling) when they have
   successfully acquired the compaction lock (CASSANDRA-3344)
 * Display CLI version string on startup (CASSANDRA-3196)
 * (Hadoop) make CFIF try rpc_address or fallback to listen_address
   (CASSANDRA-3214)
 * (Hadoop) accept comma delimited lists of initial thrift connections
   (CASSANDRA-3185)
 * ColumnFamily min_compaction_threshold should be >= 2 (CASSANDRA-3342)
 * (Pig) add 0.8+ types and key validation type in schema (CASSANDRA-3280)
 * Fix completely removing column metadata using CLI (CASSANDRA-3126)
 * CLI `describe cluster;` output should be on separate lines for separate versions
   (CASSANDRA-3170)
 * fix changing durable_writes keyspace option during CF creation
   (CASSANDRA-3292)
 * avoid locking on update when no indexes are involved (CASSANDRA-3386)
 * fix assertionError during repair with ordered partitioners (CASSANDRA-3369)
 * correctly serialize key_validation_class for avro (CASSANDRA-3391)
 * don't expire counter tombstone after streaming (CASSANDRA-3394)
 * prevent nodes that failed to join from hanging around forever
   (CASSANDRA-3351)
 * remove incorrect optimization from slice read path (CASSANDRA-3390)
 * Fix race in AntiEntropyService (CASSANDRA-3400)


1.0.0-final
 * close scrubbed sstable fd before deleting it (CASSANDRA-3318)
 * fix bug preventing obsolete commitlog segments from being removed
   (CASSANDRA-3269)
 * tolerate whitespace in seed CDL (CASSANDRA-3263)
 * Change default heap thresholds to max(min(1/2 ram, 1G), min(1/4 ram, 8GB))
   (CASSANDRA-3295)
 * Fix broken CompressedRandomAccessReaderTest (CASSANDRA-3298)
 * (CQL) fix type information returned for wildcard queries (CASSANDRA-3311)
 * add estimated tasks to LeveledCompactionStrategy (CASSANDRA-3322)
 * avoid including compaction cache-warming in keycache stats (CASSANDRA-3325)
 * run compaction and hinted handoff threads at MIN_PRIORITY (CASSANDRA-3308)
 * default hsha thrift server to cpu core count in rpc pool (CASSANDRA-3329)
 * add bin\daemon to binary tarball for Windows service (CASSANDRA-3331)
 * Fix places where uncompressed size of sstables was use in place of the
   compressed one (CASSANDRA-3338)
 * Fix hsha thrift server (CASSANDRA-3346)
 * Make sure repair only stream needed sstables (CASSANDRA-3345)


1.0.0-rc2
 * Log a meaningful warning when a node receives a message for a repair session
   that doesn't exist anymore (CASSANDRA-3256)
 * test for NUMA policy support as well as numactl presence (CASSANDRA-3245)
 * Fix FD leak when internode encryption is enabled (CASSANDRA-3257)
 * Remove incorrect assertion in mergeIterator (CASSANDRA-3260)
 * FBUtilities.hexToBytes(String) to throw NumberFormatException when string
   contains non-hex characters (CASSANDRA-3231)
 * Keep SimpleSnitch proximity ordering unchanged from what the Strategy
   generates, as intended (CASSANDRA-3262)
 * remove Scrub from compactionstats when finished (CASSANDRA-3255)
 * fix counter entry in jdbc TypesMap (CASSANDRA-3268)
 * fix full queue scenario for ParallelCompactionIterator (CASSANDRA-3270)
 * fix bootstrap process (CASSANDRA-3285)
 * don't try delivering hints if when there isn't any (CASSANDRA-3176)
 * CLI documentation change for ColumnFamily `compression_options` (CASSANDRA-3282)
 * ignore any CF ids sent by client for adding CF/KS (CASSANDRA-3288)
 * remove obsolete hints on first startup (CASSANDRA-3291)
 * use correct ISortedColumns for time-optimized reads (CASSANDRA-3289)
 * Evict gossip state immediately when a token is taken over by a new IP
   (CASSANDRA-3259)


1.0.0-rc1
 * Update CQL to generate microsecond timestamps by default (CASSANDRA-3227)
 * Fix counting CFMetadata towards Memtable liveRatio (CASSANDRA-3023)
 * Kill server on wrapped OOME such as from FileChannel.map (CASSANDRA-3201)
 * remove unnecessary copy when adding to row cache (CASSANDRA-3223)
 * Log message when a full repair operation completes (CASSANDRA-3207)
 * Fix streamOutSession keeping sstables references forever if the remote end
   dies (CASSANDRA-3216)
 * Remove dynamic_snitch boolean from example configuration (defaulting to
   true) and set default badness threshold to 0.1 (CASSANDRA-3229)
 * Base choice of random or "balanced" token on bootstrap on whether
   schema definitions were found (CASSANDRA-3219)
 * Fixes for LeveledCompactionStrategy score computation, prioritization,
   scheduling, and performance (CASSANDRA-3224, 3234)
 * parallelize sstable open at server startup (CASSANDRA-2988)
 * fix handling of exceptions writing to OutboundTcpConnection (CASSANDRA-3235)
 * Allow using quotes in "USE <keyspace>;" CLI command (CASSANDRA-3208)
 * Don't allow any cache loading exceptions to halt startup (CASSANDRA-3218)
 * Fix sstableloader --ignores option (CASSANDRA-3247)
 * File descriptor limit increased in packaging (CASSANDRA-3206)
 * Fix deadlock in commit log during flush (CASSANDRA-3253)


1.0.0-beta1
 * removed binarymemtable (CASSANDRA-2692)
 * add commitlog_total_space_in_mb to prevent fragmented logs (CASSANDRA-2427)
 * removed commitlog_rotation_threshold_in_mb configuration (CASSANDRA-2771)
 * make AbstractBounds.normalize de-overlapp overlapping ranges (CASSANDRA-2641)
 * replace CollatingIterator, ReducingIterator with MergeIterator
   (CASSANDRA-2062)
 * Fixed the ability to set compaction strategy in cli using create column
   family command (CASSANDRA-2778)
 * clean up tmp files after failed compaction (CASSANDRA-2468)
 * restrict repair streaming to specific columnfamilies (CASSANDRA-2280)
 * don't bother persisting columns shadowed by a row tombstone (CASSANDRA-2589)
 * reset CF and SC deletion times after gc_grace (CASSANDRA-2317)
 * optimize away seek when compacting wide rows (CASSANDRA-2879)
 * single-pass streaming (CASSANDRA-2677, 2906, 2916, 3003)
 * use reference counting for deleting sstables instead of relying on GC
   (CASSANDRA-2521, 3179)
 * store hints as serialized mutations instead of pointers to data row
   (CASSANDRA-2045)
 * store hints in the coordinator node instead of in the closest replica
   (CASSANDRA-2914)
 * add row_cache_keys_to_save CF option (CASSANDRA-1966)
 * check column family validity in nodetool repair (CASSANDRA-2933)
 * use lazy initialization instead of class initialization in NodeId
   (CASSANDRA-2953)
 * add paging to get_count (CASSANDRA-2894)
 * fix "short reads" in [multi]get (CASSANDRA-2643, 3157, 3192)
 * add optional compression for sstables (CASSANDRA-47, 2994, 3001, 3128)
 * add scheduler JMX metrics (CASSANDRA-2962)
 * add block level checksum for compressed data (CASSANDRA-1717)
 * make column family backed column map pluggable and introduce unsynchronized
   ArrayList backed one to speedup reads (CASSANDRA-2843, 3165, 3205)
 * refactoring of the secondary index api (CASSANDRA-2982)
 * make CL > ONE reads wait for digest reconciliation before returning
   (CASSANDRA-2494)
 * fix missing logging for some exceptions (CASSANDRA-2061)
 * refactor and optimize ColumnFamilyStore.files(...) and Descriptor.fromFilename(String)
   and few other places responsible for work with SSTable files (CASSANDRA-3040)
 * Stop reading from sstables once we know we have the most recent columns,
   for query-by-name requests (CASSANDRA-2498)
 * Add query-by-column mode to stress.java (CASSANDRA-3064)
 * Add "install" command to cassandra.bat (CASSANDRA-292)
 * clean up KSMetadata, CFMetadata from unnecessary
   Thrift<->Avro conversion methods (CASSANDRA-3032)
 * Add timeouts to client request schedulers (CASSANDRA-3079, 3096)
 * Cli to use hashes rather than array of hashes for strategy options (CASSANDRA-3081)
 * LeveledCompactionStrategy (CASSANDRA-1608, 3085, 3110, 3087, 3145, 3154, 3182)
 * Improvements of the CLI `describe` command (CASSANDRA-2630)
 * reduce window where dropped CF sstables may not be deleted (CASSANDRA-2942)
 * Expose gossip/FD info to JMX (CASSANDRA-2806)
 * Fix streaming over SSL when compressed SSTable involved (CASSANDRA-3051)
 * Add support for pluggable secondary index implementations (CASSANDRA-3078)
 * remove compaction_thread_priority setting (CASSANDRA-3104)
 * generate hints for replicas that timeout, not just replicas that are known
   to be down before starting (CASSANDRA-2034)
 * Add throttling for internode streaming (CASSANDRA-3080)
 * make the repair of a range repair all replica (CASSANDRA-2610, 3194)
 * expose the ability to repair the first range (as returned by the
   partitioner) of a node (CASSANDRA-2606)
 * Streams Compression (CASSANDRA-3015)
 * add ability to use multiple threads during a single compaction
   (CASSANDRA-2901)
 * make AbstractBounds.normalize support overlapping ranges (CASSANDRA-2641)
 * fix of the CQL count() behavior (CASSANDRA-3068)
 * use TreeMap backed column families for the SSTable simple writers
   (CASSANDRA-3148)
 * fix inconsistency of the CLI syntax when {} should be used instead of [{}]
   (CASSANDRA-3119)
 * rename CQL type names to match expected SQL behavior (CASSANDRA-3149, 3031)
 * Arena-based allocation for memtables (CASSANDRA-2252, 3162, 3163, 3168)
 * Default RR chance to 0.1 (CASSANDRA-3169)
 * Add RowLevel support to secondary index API (CASSANDRA-3147)
 * Make SerializingCacheProvider the default if JNA is available (CASSANDRA-3183)
 * Fix backwards compatibilty for CQL memtable properties (CASSANDRA-3190)
 * Add five-minute delay before starting compactions on a restarted server
   (CASSANDRA-3181)
 * Reduce copies done for intra-host messages (CASSANDRA-1788, 3144)
 * support of compaction strategy option for stress.java (CASSANDRA-3204)
 * make memtable throughput and column count thresholds no-ops (CASSANDRA-2449)
 * Return schema information along with the resultSet in CQL (CASSANDRA-2734)
 * Add new DecimalType (CASSANDRA-2883)
 * Fix assertion error in RowRepairResolver (CASSANDRA-3156)
 * Reduce unnecessary high buffer sizes (CASSANDRA-3171)
 * Pluggable compaction strategy (CASSANDRA-1610)
 * Add new broadcast_address config option (CASSANDRA-2491)


0.8.7
 * Kill server on wrapped OOME such as from FileChannel.map (CASSANDRA-3201)
 * Allow using quotes in "USE <keyspace>;" CLI command (CASSANDRA-3208)
 * Log message when a full repair operation completes (CASSANDRA-3207)
 * Don't allow any cache loading exceptions to halt startup (CASSANDRA-3218)
 * Fix sstableloader --ignores option (CASSANDRA-3247)
 * File descriptor limit increased in packaging (CASSANDRA-3206)
 * Log a meaningfull warning when a node receive a message for a repair session
   that doesn't exist anymore (CASSANDRA-3256)
 * Fix FD leak when internode encryption is enabled (CASSANDRA-3257)
 * FBUtilities.hexToBytes(String) to throw NumberFormatException when string
   contains non-hex characters (CASSANDRA-3231)
 * Keep SimpleSnitch proximity ordering unchanged from what the Strategy
   generates, as intended (CASSANDRA-3262)
 * remove Scrub from compactionstats when finished (CASSANDRA-3255)
 * Fix tool .bat files when CASSANDRA_HOME contains spaces (CASSANDRA-3258)
 * Force flush of status table when removing/updating token (CASSANDRA-3243)
 * Evict gossip state immediately when a token is taken over by a new IP (CASSANDRA-3259)
 * Fix bug where the failure detector can take too long to mark a host
   down (CASSANDRA-3273)
 * (Hadoop) allow wrapping ranges in queries (CASSANDRA-3137)
 * (Hadoop) check all interfaces for a match with split location
   before falling back to random replica (CASSANDRA-3211)
 * (Hadoop) Make Pig storage handle implements LoadMetadata (CASSANDRA-2777)
 * (Hadoop) Fix exception during PIG 'dump' (CASSANDRA-2810)
 * Fix stress COUNTER_GET option (CASSANDRA-3301)
 * Fix missing fields in CLI `show schema` output (CASSANDRA-3304)
 * Nodetool no longer leaks threads and closes JMX connections (CASSANDRA-3309)
 * fix truncate allowing data to be replayed post-restart (CASSANDRA-3297)
 * Move SimpleAuthority and SimpleAuthenticator to examples (CASSANDRA-2922)
 * Fix handling of tombstone by SSTableExport/Import (CASSANDRA-3357)
 * Fix transposition in cfHistograms (CASSANDRA-3222)
 * Allow using number as DC name when creating keyspace in CQL (CASSANDRA-3239)
 * Force flush of system table after updating/removing a token (CASSANDRA-3243)


0.8.6
 * revert CASSANDRA-2388
 * change TokenRange.endpoints back to listen/broadcast address to match
   pre-1777 behavior, and add TokenRange.rpc_endpoints instead (CASSANDRA-3187)
 * avoid trying to watch cassandra-topology.properties when loaded from jar
   (CASSANDRA-3138)
 * prevent users from creating keyspaces with LocalStrategy replication
   (CASSANDRA-3139)
 * fix CLI `show schema;` to output correct keyspace definition statement
   (CASSANDRA-3129)
 * CustomTThreadPoolServer to log TTransportException at DEBUG level
   (CASSANDRA-3142)
 * allow topology sort to work with non-unique rack names between
   datacenters (CASSANDRA-3152)
 * Improve caching of same-version Messages on digest and repair paths
   (CASSANDRA-3158)
 * Randomize choice of first replica for counter increment (CASSANDRA-2890)
 * Fix using read_repair_chance instead of merge_shard_change (CASSANDRA-3202)
 * Avoid streaming data to nodes that already have it, on move as well as
   decommission (CASSANDRA-3041)
 * Fix divide by zero error in GCInspector (CASSANDRA-3164)
 * allow quoting of the ColumnFamily name in CLI `create column family`
   statement (CASSANDRA-3195)
 * Fix rolling upgrade from 0.7 to 0.8 problem (CASSANDRA-3166)
 * Accomodate missing encryption_options in IncomingTcpConnection.stream
   (CASSANDRA-3212)


0.8.5
 * fix NPE when encryption_options is unspecified (CASSANDRA-3007)
 * include column name in validation failure exceptions (CASSANDRA-2849)
 * make sure truncate clears out the commitlog so replay won't re-
   populate with truncated data (CASSANDRA-2950)
 * fix NPE when debug logging is enabled and dropped CF is present
   in a commitlog segment (CASSANDRA-3021)
 * fix cassandra.bat when CASSANDRA_HOME contains spaces (CASSANDRA-2952)
 * fix to SSTableSimpleUnsortedWriter bufferSize calculation (CASSANDRA-3027)
 * make cleanup and normal compaction able to skip empty rows
   (rows containing nothing but expired tombstones) (CASSANDRA-3039)
 * work around native memory leak in com.sun.management.GarbageCollectorMXBean
   (CASSANDRA-2868)
 * validate that column names in column_metadata are not equal to key_alias
   on create/update of the ColumnFamily and CQL 'ALTER' statement (CASSANDRA-3036)
 * return an InvalidRequestException if an indexed column is assigned
   a value larger than 64KB (CASSANDRA-3057)
 * fix of numeric-only and string column names handling in CLI "drop index"
   (CASSANDRA-3054)
 * prune index scan resultset back to original request for lazy
   resultset expansion case (CASSANDRA-2964)
 * (Hadoop) fail jobs when Cassandra node has failed but TaskTracker
   has not (CASSANDRA-2388)
 * fix dynamic snitch ignoring nodes when read_repair_chance is zero
   (CASSANDRA-2662)
 * avoid retaining references to dropped CFS objects in
   CompactionManager.estimatedCompactions (CASSANDRA-2708)
 * expose rpc timeouts per host in MessagingServiceMBean (CASSANDRA-2941)
 * avoid including cwd in classpath for deb and rpm packages (CASSANDRA-2881)
 * remove gossip state when a new IP takes over a token (CASSANDRA-3071)
 * allow sstable2json to work on index sstable files (CASSANDRA-3059)
 * always hint counters (CASSANDRA-3099)
 * fix log4j initialization in EmbeddedCassandraService (CASSANDRA-2857)
 * remove gossip state when a new IP takes over a token (CASSANDRA-3071)
 * work around native memory leak in com.sun.management.GarbageCollectorMXBean
    (CASSANDRA-2868)
 * fix UnavailableException with writes at CL.EACH_QUORM (CASSANDRA-3084)
 * fix parsing of the Keyspace and ColumnFamily names in numeric
   and string representations in CLI (CASSANDRA-3075)
 * fix corner cases in Range.differenceToFetch (CASSANDRA-3084)
 * fix ip address String representation in the ring cache (CASSANDRA-3044)
 * fix ring cache compatibility when mixing pre-0.8.4 nodes with post-
   in the same cluster (CASSANDRA-3023)
 * make repair report failure when a node participating dies (instead of
   hanging forever) (CASSANDRA-2433)
 * fix handling of the empty byte buffer by ReversedType (CASSANDRA-3111)
 * Add validation that Keyspace names are case-insensitively unique (CASSANDRA-3066)
 * catch invalid key_validation_class before instantiating UpdateColumnFamily (CASSANDRA-3102)
 * make Range and Bounds objects client-safe (CASSANDRA-3108)
 * optionally skip log4j configuration (CASSANDRA-3061)
 * bundle sstableloader with the debian package (CASSANDRA-3113)
 * don't try to build secondary indexes when there is none (CASSANDRA-3123)
 * improve SSTableSimpleUnsortedWriter speed for large rows (CASSANDRA-3122)
 * handle keyspace arguments correctly in nodetool snapshot (CASSANDRA-3038)
 * Fix SSTableImportTest on windows (CASSANDRA-3043)
 * expose compactionThroughputMbPerSec through JMX (CASSANDRA-3117)
 * log keyspace and CF of large rows being compacted


0.8.4
 * change TokenRing.endpoints to be a list of rpc addresses instead of
   listen/broadcast addresses (CASSANDRA-1777)
 * include files-to-be-streamed in StreamInSession.getSources (CASSANDRA-2972)
 * use JAVA env var in cassandra-env.sh (CASSANDRA-2785, 2992)
 * avoid doing read for no-op replicate-on-write at CL=1 (CASSANDRA-2892)
 * refuse counter write for CL.ANY (CASSANDRA-2990)
 * switch back to only logging recent dropped messages (CASSANDRA-3004)
 * always deserialize RowMutation for counters (CASSANDRA-3006)
 * ignore saved replication_factor strategy_option for NTS (CASSANDRA-3011)
 * make sure pre-truncate CL segments are discarded (CASSANDRA-2950)


0.8.3
 * add ability to drop local reads/writes that are going to timeout
   (CASSANDRA-2943)
 * revamp token removal process, keep gossip states for 3 days (CASSANDRA-2496)
 * don't accept extra args for 0-arg nodetool commands (CASSANDRA-2740)
 * log unavailableexception details at debug level (CASSANDRA-2856)
 * expose data_dir though jmx (CASSANDRA-2770)
 * don't include tmp files as sstable when create cfs (CASSANDRA-2929)
 * log Java classpath on startup (CASSANDRA-2895)
 * keep gossipped version in sync with actual on migration coordinator
   (CASSANDRA-2946)
 * use lazy initialization instead of class initialization in NodeId
   (CASSANDRA-2953)
 * check column family validity in nodetool repair (CASSANDRA-2933)
 * speedup bytes to hex conversions dramatically (CASSANDRA-2850)
 * Flush memtables on shutdown when durable writes are disabled
   (CASSANDRA-2958)
 * improved POSIX compatibility of start scripts (CASsANDRA-2965)
 * add counter support to Hadoop InputFormat (CASSANDRA-2981)
 * fix bug where dirty commitlog segments were removed (and avoid keeping
   segments with no post-flush activity permanently dirty) (CASSANDRA-2829)
 * fix throwing exception with batch mutation of counter super columns
   (CASSANDRA-2949)
 * ignore system tables during repair (CASSANDRA-2979)
 * throw exception when NTS is given replication_factor as an option
   (CASSANDRA-2960)
 * fix assertion error during compaction of counter CFs (CASSANDRA-2968)
 * avoid trying to create index names, when no index exists (CASSANDRA-2867)
 * don't sample the system table when choosing a bootstrap token
   (CASSANDRA-2825)
 * gossiper notifies of local state changes (CASSANDRA-2948)
 * add asynchronous and half-sync/half-async (hsha) thrift servers
   (CASSANDRA-1405)
 * fix potential use of free'd native memory in SerializingCache
   (CASSANDRA-2951)
 * prune index scan resultset back to original request for lazy
   resultset expansion case (CASSANDRA-2964)
 * (Hadoop) fail jobs when Cassandra node has failed but TaskTracker
    has not (CASSANDRA-2388)


0.8.2
 * CQL:
   - include only one row per unique key for IN queries (CASSANDRA-2717)
   - respect client timestamp on full row deletions (CASSANDRA-2912)
 * improve thread-safety in StreamOutSession (CASSANDRA-2792)
 * allow deleting a row and updating indexed columns in it in the
   same mutation (CASSANDRA-2773)
 * Expose number of threads blocked on submitting memtable to flush
   in JMX (CASSANDRA-2817)
 * add ability to return "endpoints" to nodetool (CASSANDRA-2776)
 * Add support for multiple (comma-delimited) coordinator addresses
   to ColumnFamilyInputFormat (CASSANDRA-2807)
 * fix potential NPE while scheduling read repair for range slice
   (CASSANDRA-2823)
 * Fix race in SystemTable.getCurrentLocalNodeId (CASSANDRA-2824)
 * Correctly set default for replicate_on_write (CASSANDRA-2835)
 * improve nodetool compactionstats formatting (CASSANDRA-2844)
 * fix index-building status display (CASSANDRA-2853)
 * fix CLI perpetuating obsolete KsDef.replication_factor (CASSANDRA-2846)
 * improve cli treatment of multiline comments (CASSANDRA-2852)
 * handle row tombstones correctly in EchoedRow (CASSANDRA-2786)
 * add MessagingService.get[Recently]DroppedMessages and
   StorageService.getExceptionCount (CASSANDRA-2804)
 * fix possibility of spurious UnavailableException for LOCAL_QUORUM
   reads with dynamic snitch + read repair disabled (CASSANDRA-2870)
 * add ant-optional as dependence for the debian package (CASSANDRA-2164)
 * add option to specify limit for get_slice in the CLI (CASSANDRA-2646)
 * decrease HH page size (CASSANDRA-2832)
 * reset cli keyspace after dropping the current one (CASSANDRA-2763)
 * add KeyRange option to Hadoop inputformat (CASSANDRA-1125)
 * fix protocol versioning (CASSANDRA-2818, 2860)
 * support spaces in path to log4j configuration (CASSANDRA-2383)
 * avoid including inferred types in CF update (CASSANDRA-2809)
 * fix JMX bulkload call (CASSANDRA-2908)
 * fix updating KS with durable_writes=false (CASSANDRA-2907)
 * add simplified facade to SSTableWriter for bulk loading use
   (CASSANDRA-2911)
 * fix re-using index CF sstable names after drop/recreate (CASSANDRA-2872)
 * prepend CF to default index names (CASSANDRA-2903)
 * fix hint replay (CASSANDRA-2928)
 * Properly synchronize repair's merkle tree computation (CASSANDRA-2816)


0.8.1
 * CQL:
   - support for insert, delete in BATCH (CASSANDRA-2537)
   - support for IN to SELECT, UPDATE (CASSANDRA-2553)
   - timestamp support for INSERT, UPDATE, and BATCH (CASSANDRA-2555)
   - TTL support (CASSANDRA-2476)
   - counter support (CASSANDRA-2473)
   - ALTER COLUMNFAMILY (CASSANDRA-1709)
   - DROP INDEX (CASSANDRA-2617)
   - add SCHEMA/TABLE as aliases for KS/CF (CASSANDRA-2743)
   - server handles wait-for-schema-agreement (CASSANDRA-2756)
   - key alias support (CASSANDRA-2480)
 * add support for comparator parameters and a generic ReverseType
   (CASSANDRA-2355)
 * add CompositeType and DynamicCompositeType (CASSANDRA-2231)
 * optimize batches containing multiple updates to the same row
   (CASSANDRA-2583)
 * adjust hinted handoff page size to avoid OOM with large columns
   (CASSANDRA-2652)
 * mark BRAF buffer invalid post-flush so we don't re-flush partial
   buffers again, especially on CL writes (CASSANDRA-2660)
 * add DROP INDEX support to CLI (CASSANDRA-2616)
 * don't perform HH to client-mode [storageproxy] nodes (CASSANDRA-2668)
 * Improve forceDeserialize/getCompactedRow encapsulation (CASSANDRA-2659)
 * Don't write CounterUpdateColumn to disk in tests (CASSANDRA-2650)
 * Add sstable bulk loading utility (CASSANDRA-1278)
 * avoid replaying hints to dropped columnfamilies (CASSANDRA-2685)
 * add placeholders for missing rows in range query pseudo-RR (CASSANDRA-2680)
 * remove no-op HHOM.renameHints (CASSANDRA-2693)
 * clone super columns to avoid modifying them during flush (CASSANDRA-2675)
 * allow writes to bypass the commitlog for certain keyspaces (CASSANDRA-2683)
 * avoid NPE when bypassing commitlog during memtable flush (CASSANDRA-2781)
 * Added support for making bootstrap retry if nodes flap (CASSANDRA-2644)
 * Added statusthrift to nodetool to report if thrift server is running (CASSANDRA-2722)
 * Fixed rows being cached if they do not exist (CASSANDRA-2723)
 * Support passing tableName and cfName to RowCacheProviders (CASSANDRA-2702)
 * close scrub file handles (CASSANDRA-2669)
 * throttle migration replay (CASSANDRA-2714)
 * optimize column serializer creation (CASSANDRA-2716)
 * Added support for making bootstrap retry if nodes flap (CASSANDRA-2644)
 * Added statusthrift to nodetool to report if thrift server is running
   (CASSANDRA-2722)
 * Fixed rows being cached if they do not exist (CASSANDRA-2723)
 * fix truncate/compaction race (CASSANDRA-2673)
 * workaround large resultsets causing large allocation retention
   by nio sockets (CASSANDRA-2654)
 * fix nodetool ring use with Ec2Snitch (CASSANDRA-2733)
 * fix removing columns and subcolumns that are supressed by a row or
   supercolumn tombstone during replica resolution (CASSANDRA-2590)
 * support sstable2json against snapshot sstables (CASSANDRA-2386)
 * remove active-pull schema requests (CASSANDRA-2715)
 * avoid marking entire list of sstables as actively being compacted
   in multithreaded compaction (CASSANDRA-2765)
 * seek back after deserializing a row to update cache with (CASSANDRA-2752)
 * avoid skipping rows in scrub for counter column family (CASSANDRA-2759)
 * fix ConcurrentModificationException in repair when dealing with 0.7 node
   (CASSANDRA-2767)
 * use threadsafe collections for StreamInSession (CASSANDRA-2766)
 * avoid infinite loop when creating merkle tree (CASSANDRA-2758)
 * avoids unmarking compacting sstable prematurely in cleanup (CASSANDRA-2769)
 * fix NPE when the commit log is bypassed (CASSANDRA-2718)
 * don't throw an exception in SS.isRPCServerRunning (CASSANDRA-2721)
 * make stress.jar executable (CASSANDRA-2744)
 * add daemon mode to java stress (CASSANDRA-2267)
 * expose the DC and rack of a node through JMX and nodetool ring (CASSANDRA-2531)
 * fix cache mbean getSize (CASSANDRA-2781)
 * Add Date, Float, Double, and Boolean types (CASSANDRA-2530)
 * Add startup flag to renew counter node id (CASSANDRA-2788)
 * add jamm agent to cassandra.bat (CASSANDRA-2787)
 * fix repair hanging if a neighbor has nothing to send (CASSANDRA-2797)
 * purge tombstone even if row is in only one sstable (CASSANDRA-2801)
 * Fix wrong purge of deleted cf during compaction (CASSANDRA-2786)
 * fix race that could result in Hadoop writer failing to throw an
   exception encountered after close() (CASSANDRA-2755)
 * fix scan wrongly throwing assertion error (CASSANDRA-2653)
 * Always use even distribution for merkle tree with RandomPartitionner
   (CASSANDRA-2841)
 * fix describeOwnership for OPP (CASSANDRA-2800)
 * ensure that string tokens do not contain commas (CASSANDRA-2762)


0.8.0-final
 * fix CQL grammar warning and cqlsh regression from CASSANDRA-2622
 * add ant generate-cql-html target (CASSANDRA-2526)
 * update CQL consistency levels (CASSANDRA-2566)
 * debian packaging fixes (CASSANDRA-2481, 2647)
 * fix UUIDType, IntegerType for direct buffers (CASSANDRA-2682, 2684)
 * switch to native Thrift for Hadoop map/reduce (CASSANDRA-2667)
 * fix StackOverflowError when building from eclipse (CASSANDRA-2687)
 * only provide replication_factor to strategy_options "help" for
   SimpleStrategy, OldNetworkTopologyStrategy (CASSANDRA-2678, 2713)
 * fix exception adding validators to non-string columns (CASSANDRA-2696)
 * avoid instantiating DatabaseDescriptor in JDBC (CASSANDRA-2694)
 * fix potential stack overflow during compaction (CASSANDRA-2626)
 * clone super columns to avoid modifying them during flush (CASSANDRA-2675)
 * reset underlying iterator in EchoedRow constructor (CASSANDRA-2653)


0.8.0-rc1
 * faster flushes and compaction from fixing excessively pessimistic
   rebuffering in BRAF (CASSANDRA-2581)
 * fix returning null column values in the python cql driver (CASSANDRA-2593)
 * fix merkle tree splitting exiting early (CASSANDRA-2605)
 * snapshot_before_compaction directory name fix (CASSANDRA-2598)
 * Disable compaction throttling during bootstrap (CASSANDRA-2612)
 * fix CQL treatment of > and < operators in range slices (CASSANDRA-2592)
 * fix potential double-application of counter updates on commitlog replay
   by moving replay position from header to sstable metadata (CASSANDRA-2419)
 * JDBC CQL driver exposes getColumn for access to timestamp
 * JDBC ResultSetMetadata properties added to AbstractType
 * r/m clustertool (CASSANDRA-2607)
 * add support for presenting row key as a column in CQL result sets
   (CASSANDRA-2622)
 * Don't allow {LOCAL|EACH}_QUORUM unless strategy is NTS (CASSANDRA-2627)
 * validate keyspace strategy_options during CQL create (CASSANDRA-2624)
 * fix empty Result with secondary index when limit=1 (CASSANDRA-2628)
 * Fix regression where bootstrapping a node with no schema fails
   (CASSANDRA-2625)
 * Allow removing LocationInfo sstables (CASSANDRA-2632)
 * avoid attempting to replay mutations from dropped keyspaces (CASSANDRA-2631)
 * avoid using cached position of a key when GT is requested (CASSANDRA-2633)
 * fix counting bloom filter true positives (CASSANDRA-2637)
 * initialize local ep state prior to gossip startup if needed (CASSANDRA-2638)
 * fix counter increment lost after restart (CASSANDRA-2642)
 * add quote-escaping via backslash to CLI (CASSANDRA-2623)
 * fix pig example script (CASSANDRA-2487)
 * fix dynamic snitch race in adding latencies (CASSANDRA-2618)
 * Start/stop cassandra after more important services such as mdadm in
   debian packaging (CASSANDRA-2481)


0.8.0-beta2
 * fix NPE compacting index CFs (CASSANDRA-2528)
 * Remove checking all column families on startup for compaction candidates
   (CASSANDRA-2444)
 * validate CQL create keyspace options (CASSANDRA-2525)
 * fix nodetool setcompactionthroughput (CASSANDRA-2550)
 * move	gossip heartbeat back to its own thread (CASSANDRA-2554)
 * validate cql TRUNCATE columnfamily before truncating (CASSANDRA-2570)
 * fix batch_mutate for mixed standard-counter mutations (CASSANDRA-2457)
 * disallow making schema changes to system keyspace (CASSANDRA-2563)
 * fix sending mutation messages multiple times (CASSANDRA-2557)
 * fix incorrect use of NBHM.size in ReadCallback that could cause
   reads to time out even when responses were received (CASSANDRA-2552)
 * trigger read repair correctly for LOCAL_QUORUM reads (CASSANDRA-2556)
 * Allow configuring the number of compaction thread (CASSANDRA-2558)
 * forceUserDefinedCompaction will attempt to compact what it is given
   even if the pessimistic estimate is that there is not enough disk space;
   automatic compactions will only compact 2 or more sstables (CASSANDRA-2575)
 * refuse to apply migrations with older timestamps than the current
   schema (CASSANDRA-2536)
 * remove unframed Thrift transport option
 * include indexes in snapshots (CASSANDRA-2596)
 * improve ignoring of obsolete mutations in index maintenance (CASSANDRA-2401)
 * recognize attempt to drop just the index while leaving the column
   definition alone (CASSANDRA-2619)


0.8.0-beta1
 * remove Avro RPC support (CASSANDRA-926)
 * support for columns that act as incr/decr counters
   (CASSANDRA-1072, 1937, 1944, 1936, 2101, 2093, 2288, 2105, 2384, 2236, 2342,
   2454)
 * CQL (CASSANDRA-1703, 1704, 1705, 1706, 1707, 1708, 1710, 1711, 1940,
   2124, 2302, 2277, 2493)
 * avoid double RowMutation serialization on write path (CASSANDRA-1800)
 * make NetworkTopologyStrategy the default (CASSANDRA-1960)
 * configurable internode encryption (CASSANDRA-1567, 2152)
 * human readable column names in sstable2json output (CASSANDRA-1933)
 * change default JMX port to 7199 (CASSANDRA-2027)
 * backwards compatible internal messaging (CASSANDRA-1015)
 * atomic switch of memtables and sstables (CASSANDRA-2284)
 * add pluggable SeedProvider (CASSANDRA-1669)
 * Fix clustertool to not throw exception when calling get_endpoints (CASSANDRA-2437)
 * upgrade to thrift 0.6 (CASSANDRA-2412)
 * repair works on a token range instead of full ring (CASSANDRA-2324)
 * purge tombstones from row cache (CASSANDRA-2305)
 * push replication_factor into strategy_options (CASSANDRA-1263)
 * give snapshots the same name on each node (CASSANDRA-1791)
 * remove "nodetool loadbalance" (CASSANDRA-2448)
 * multithreaded compaction (CASSANDRA-2191)
 * compaction throttling (CASSANDRA-2156)
 * add key type information and alias (CASSANDRA-2311, 2396)
 * cli no longer divides read_repair_chance by 100 (CASSANDRA-2458)
 * made CompactionInfo.getTaskType return an enum (CASSANDRA-2482)
 * add a server-wide cap on measured memtable memory usage and aggressively
   flush to keep under that threshold (CASSANDRA-2006)
 * add unified UUIDType (CASSANDRA-2233)
 * add off-heap row cache support (CASSANDRA-1969)


0.7.5
 * improvements/fixes to PIG driver (CASSANDRA-1618, CASSANDRA-2387,
   CASSANDRA-2465, CASSANDRA-2484)
 * validate index names (CASSANDRA-1761)
 * reduce contention on Table.flusherLock (CASSANDRA-1954)
 * try harder to detect failures during streaming, cleaning up temporary
   files more reliably (CASSANDRA-2088)
 * shut down server for OOM on a Thrift thread (CASSANDRA-2269)
 * fix tombstone handling in repair and sstable2json (CASSANDRA-2279)
 * preserve version when streaming data from old sstables (CASSANDRA-2283)
 * don't start repair if a neighboring node is marked as dead (CASSANDRA-2290)
 * purge tombstones from row cache (CASSANDRA-2305)
 * Avoid seeking when sstable2json exports the entire file (CASSANDRA-2318)
 * clear Built flag in system table when dropping an index (CASSANDRA-2320)
 * don't allow arbitrary argument for stress.java (CASSANDRA-2323)
 * validate values for index predicates in get_indexed_slice (CASSANDRA-2328)
 * queue secondary indexes for flush before the parent (CASSANDRA-2330)
 * allow job configuration to set the CL used in Hadoop jobs (CASSANDRA-2331)
 * add memtable_flush_queue_size defaulting to 4 (CASSANDRA-2333)
 * Allow overriding of initial_token, storage_port and rpc_port from system
   properties (CASSANDRA-2343)
 * fix comparator used for non-indexed secondary expressions in index scan
   (CASSANDRA-2347)
 * ensure size calculation and write phase of large-row compaction use
   the same threshold for TTL expiration (CASSANDRA-2349)
 * fix race when iterating CFs during add/drop (CASSANDRA-2350)
 * add ConsistencyLevel command to CLI (CASSANDRA-2354)
 * allow negative numbers in the cli (CASSANDRA-2358)
 * hard code serialVersionUID for tokens class (CASSANDRA-2361)
 * fix potential infinite loop in ByteBufferUtil.inputStream (CASSANDRA-2365)
 * fix encoding bugs in HintedHandoffManager, SystemTable when default
   charset is not UTF8 (CASSANDRA-2367)
 * avoids having removed node reappearing in Gossip (CASSANDRA-2371)
 * fix incorrect truncation of long to int when reading columns via block
   index (CASSANDRA-2376)
 * fix NPE during stream session (CASSANDRA-2377)
 * fix race condition that could leave orphaned data files when dropping CF or
   KS (CASSANDRA-2381)
 * fsync statistics component on write (CASSANDRA-2382)
 * fix duplicate results from CFS.scan (CASSANDRA-2406)
 * add IntegerType to CLI help (CASSANDRA-2414)
 * avoid caching token-only decoratedkeys (CASSANDRA-2416)
 * convert mmap assertion to if/throw so scrub can catch it (CASSANDRA-2417)
 * don't overwrite gc log (CASSANDR-2418)
 * invalidate row cache for streamed row to avoid inconsitencies
   (CASSANDRA-2420)
 * avoid copies in range/index scans (CASSANDRA-2425)
 * make sure we don't wipe data during cleanup if the node has not join
   the ring (CASSANDRA-2428)
 * Try harder to close files after compaction (CASSANDRA-2431)
 * re-set bootstrapped flag after move finishes (CASSANDRA-2435)
 * display validation_class in CLI 'describe keyspace' (CASSANDRA-2442)
 * make cleanup compactions cleanup the row cache (CASSANDRA-2451)
 * add column fields validation to scrub (CASSANDRA-2460)
 * use 64KB flush buffer instead of in_memory_compaction_limit (CASSANDRA-2463)
 * fix backslash substitutions in CLI (CASSANDRA-2492)
 * disable cache saving for system CFS (CASSANDRA-2502)
 * fixes for verifying destination availability under hinted conditions
   so UE can be thrown intead of timing out (CASSANDRA-2514)
 * fix update of validation class in column metadata (CASSANDRA-2512)
 * support LOCAL_QUORUM, EACH_QUORUM CLs outside of NTS (CASSANDRA-2516)
 * preserve version when streaming data from old sstables (CASSANDRA-2283)
 * fix backslash substitutions in CLI (CASSANDRA-2492)
 * count a row deletion as one operation towards memtable threshold
   (CASSANDRA-2519)
 * support LOCAL_QUORUM, EACH_QUORUM CLs outside of NTS (CASSANDRA-2516)


0.7.4
 * add nodetool join command (CASSANDRA-2160)
 * fix secondary indexes on pre-existing or streamed data (CASSANDRA-2244)
 * initialize endpoint in gossiper earlier (CASSANDRA-2228)
 * add ability to write to Cassandra from Pig (CASSANDRA-1828)
 * add rpc_[min|max]_threads (CASSANDRA-2176)
 * add CL.TWO, CL.THREE (CASSANDRA-2013)
 * avoid exporting an un-requested row in sstable2json, when exporting
   a key that does not exist (CASSANDRA-2168)
 * add incremental_backups option (CASSANDRA-1872)
 * add configurable row limit to Pig loadfunc (CASSANDRA-2276)
 * validate column values in batches as well as single-Column inserts
   (CASSANDRA-2259)
 * move sample schema from cassandra.yaml to schema-sample.txt,
   a cli scripts (CASSANDRA-2007)
 * avoid writing empty rows when scrubbing tombstoned rows (CASSANDRA-2296)
 * fix assertion error in range and index scans for CL < ALL
   (CASSANDRA-2282)
 * fix commitlog replay when flush position refers to data that didn't
   get synced before server died (CASSANDRA-2285)
 * fix fd leak in sstable2json with non-mmap'd i/o (CASSANDRA-2304)
 * reduce memory use during streaming of multiple sstables (CASSANDRA-2301)
 * purge tombstoned rows from cache after GCGraceSeconds (CASSANDRA-2305)
 * allow zero replicas in a NTS datacenter (CASSANDRA-1924)
 * make range queries respect snitch for local replicas (CASSANDRA-2286)
 * fix HH delivery when column index is larger than 2GB (CASSANDRA-2297)
 * make 2ary indexes use parent CF flush thresholds during initial build
   (CASSANDRA-2294)
 * update memtable_throughput to be a long (CASSANDRA-2158)


0.7.3
 * Keep endpoint state until aVeryLongTime (CASSANDRA-2115)
 * lower-latency read repair (CASSANDRA-2069)
 * add hinted_handoff_throttle_delay_in_ms option (CASSANDRA-2161)
 * fixes for cache save/load (CASSANDRA-2172, -2174)
 * Handle whole-row deletions in CFOutputFormat (CASSANDRA-2014)
 * Make memtable_flush_writers flush in parallel (CASSANDRA-2178)
 * Add compaction_preheat_key_cache option (CASSANDRA-2175)
 * refactor stress.py to have only one copy of the format string
   used for creating row keys (CASSANDRA-2108)
 * validate index names for \w+ (CASSANDRA-2196)
 * Fix Cassandra cli to respect timeout if schema does not settle
   (CASSANDRA-2187)
 * fix for compaction and cleanup writing old-format data into new-version
   sstable (CASSANDRA-2211, -2216)
 * add nodetool scrub (CASSANDRA-2217, -2240)
 * fix sstable2json large-row pagination (CASSANDRA-2188)
 * fix EOFing on requests for the last bytes in a file (CASSANDRA-2213)
 * fix BufferedRandomAccessFile bugs (CASSANDRA-2218, -2241)
 * check for memtable flush_after_mins exceeded every 10s (CASSANDRA-2183)
 * fix cache saving on Windows (CASSANDRA-2207)
 * add validateSchemaAgreement call + synchronization to schema
   modification operations (CASSANDRA-2222)
 * fix for reversed slice queries on large rows (CASSANDRA-2212)
 * fat clients were writing local data (CASSANDRA-2223)
 * set DEFAULT_MEMTABLE_LIFETIME_IN_MINS to 24h
 * improve detection and cleanup of partially-written sstables
   (CASSANDRA-2206)
 * fix supercolumn de/serialization when subcolumn comparator is different
   from supercolumn's (CASSANDRA-2104)
 * fix starting up on Windows when CASSANDRA_HOME contains whitespace
   (CASSANDRA-2237)
 * add [get|set][row|key]cacheSavePeriod to JMX (CASSANDRA-2100)
 * fix Hadoop ColumnFamilyOutputFormat dropping of mutations
   when batch fills up (CASSANDRA-2255)
 * move file deletions off of scheduledtasks executor (CASSANDRA-2253)


0.7.2
 * copy DecoratedKey.key when inserting into caches to avoid retaining
   a reference to the underlying buffer (CASSANDRA-2102)
 * format subcolumn names with subcomparator (CASSANDRA-2136)
 * fix column bloom filter deserialization (CASSANDRA-2165)


0.7.1
 * refactor MessageDigest creation code. (CASSANDRA-2107)
 * buffer network stack to avoid inefficient small TCP messages while avoiding
   the nagle/delayed ack problem (CASSANDRA-1896)
 * check log4j configuration for changes every 10s (CASSANDRA-1525, 1907)
 * more-efficient cross-DC replication (CASSANDRA-1530, -2051, -2138)
 * avoid polluting page cache with commitlog or sstable writes
   and seq scan operations (CASSANDRA-1470)
 * add RMI authentication options to nodetool (CASSANDRA-1921)
 * make snitches configurable at runtime (CASSANDRA-1374)
 * retry hadoop split requests on connection failure (CASSANDRA-1927)
 * implement describeOwnership for BOP, COPP (CASSANDRA-1928)
 * make read repair behave as expected for ConsistencyLevel > ONE
   (CASSANDRA-982, 2038)
 * distributed test harness (CASSANDRA-1859, 1964)
 * reduce flush lock contention (CASSANDRA-1930)
 * optimize supercolumn deserialization (CASSANDRA-1891)
 * fix CFMetaData.apply to only compare objects of the same class
   (CASSANDRA-1962)
 * allow specifying specific SSTables to compact from JMX (CASSANDRA-1963)
 * fix race condition in MessagingService.targets (CASSANDRA-1959, 2094, 2081)
 * refuse to open sstables from a future version (CASSANDRA-1935)
 * zero-copy reads (CASSANDRA-1714)
 * fix copy bounds for word Text in wordcount demo (CASSANDRA-1993)
 * fixes for contrib/javautils (CASSANDRA-1979)
 * check more frequently for memtable expiration (CASSANDRA-2000)
 * fix writing SSTable column count statistics (CASSANDRA-1976)
 * fix streaming of multiple CFs during bootstrap (CASSANDRA-1992)
 * explicitly set JVM GC new generation size with -Xmn (CASSANDRA-1968)
 * add short options for CLI flags (CASSANDRA-1565)
 * make keyspace argument to "describe keyspace" in CLI optional
   when authenticated to keyspace already (CASSANDRA-2029)
 * added option to specify -Dcassandra.join_ring=false on startup
   to allow "warm spare" nodes or performing JMX maintenance before
   joining the ring (CASSANDRA-526)
 * log migrations at INFO (CASSANDRA-2028)
 * add CLI verbose option in file mode (CASSANDRA-2030)
 * add single-line "--" comments to CLI (CASSANDRA-2032)
 * message serialization tests (CASSANDRA-1923)
 * switch from ivy to maven-ant-tasks (CASSANDRA-2017)
 * CLI attempts to block for new schema to propagate (CASSANDRA-2044)
 * fix potential overflow in nodetool cfstats (CASSANDRA-2057)
 * add JVM shutdownhook to sync commitlog (CASSANDRA-1919)
 * allow nodes to be up without being part of  normal traffic (CASSANDRA-1951)
 * fix CLI "show keyspaces" with null options on NTS (CASSANDRA-2049)
 * fix possible ByteBuffer race conditions (CASSANDRA-2066)
 * reduce garbage generated by MessagingService to prevent load spikes
   (CASSANDRA-2058)
 * fix math in RandomPartitioner.describeOwnership (CASSANDRA-2071)
 * fix deletion of sstable non-data components (CASSANDRA-2059)
 * avoid blocking gossip while deleting handoff hints (CASSANDRA-2073)
 * ignore messages from newer versions, keep track of nodes in gossip
   regardless of version (CASSANDRA-1970)
 * cache writing moved to CompactionManager to reduce i/o contention and
   updated to use non-cache-polluting writes (CASSANDRA-2053)
 * page through large rows when exporting to JSON (CASSANDRA-2041)
 * add flush_largest_memtables_at and reduce_cache_sizes_at options
   (CASSANDRA-2142)
 * add cli 'describe cluster' command (CASSANDRA-2127)
 * add cli support for setting username/password at 'connect' command
   (CASSANDRA-2111)
 * add -D option to Stress.java to allow reading hosts from a file
   (CASSANDRA-2149)
 * bound hints CF throughput between 32M and 256M (CASSANDRA-2148)
 * continue starting when invalid saved cache entries are encountered
   (CASSANDRA-2076)
 * add max_hint_window_in_ms option (CASSANDRA-1459)


0.7.0-final
 * fix offsets to ByteBuffer.get (CASSANDRA-1939)


0.7.0-rc4
 * fix cli crash after backgrounding (CASSANDRA-1875)
 * count timeouts in storageproxy latencies, and include latency
   histograms in StorageProxyMBean (CASSANDRA-1893)
 * fix CLI get recognition of supercolumns (CASSANDRA-1899)
 * enable keepalive on intra-cluster sockets (CASSANDRA-1766)
 * count timeouts towards dynamicsnitch latencies (CASSANDRA-1905)
 * Expose index-building status in JMX + cli schema description
   (CASSANDRA-1871)
 * allow [LOCAL|EACH]_QUORUM to be used with non-NetworkTopology
   replication Strategies
 * increased amount of index locks for faster commitlog replay
 * collect secondary index tombstones immediately (CASSANDRA-1914)
 * revert commitlog changes from #1780 (CASSANDRA-1917)
 * change RandomPartitioner min token to -1 to avoid collision w/
   tokens on actual nodes (CASSANDRA-1901)
 * examine the right nibble when validating TimeUUID (CASSANDRA-1910)
 * include secondary indexes in cleanup (CASSANDRA-1916)
 * CFS.scrubDataDirectories should also cleanup invalid secondary indexes
   (CASSANDRA-1904)
 * ability to disable/enable gossip on nodes to force them down
   (CASSANDRA-1108)


0.7.0-rc3
 * expose getNaturalEndpoints in StorageServiceMBean taking byte[]
   key; RMI cannot serialize ByteBuffer (CASSANDRA-1833)
 * infer org.apache.cassandra.locator for replication strategy classes
   when not otherwise specified
 * validation that generates less garbage (CASSANDRA-1814)
 * add TTL support to CLI (CASSANDRA-1838)
 * cli defaults to bytestype for subcomparator when creating
   column families (CASSANDRA-1835)
 * unregister index MBeans when index is dropped (CASSANDRA-1843)
 * make ByteBufferUtil.clone thread-safe (CASSANDRA-1847)
 * change exception for read requests during bootstrap from
   InvalidRequest to Unavailable (CASSANDRA-1862)
 * respect row-level tombstones post-flush in range scans
   (CASSANDRA-1837)
 * ReadResponseResolver check digests against each other (CASSANDRA-1830)
 * return InvalidRequest when remove of subcolumn without supercolumn
   is requested (CASSANDRA-1866)
 * flush before repair (CASSANDRA-1748)
 * SSTableExport validates key order (CASSANDRA-1884)
 * large row support for SSTableExport (CASSANDRA-1867)
 * Re-cache hot keys post-compaction without hitting disk (CASSANDRA-1878)
 * manage read repair in coordinator instead of data source, to
   provide latency information to dynamic snitch (CASSANDRA-1873)


0.7.0-rc2
 * fix live-column-count of slice ranges including tombstoned supercolumn
   with live subcolumn (CASSANDRA-1591)
 * rename o.a.c.internal.AntientropyStage -> AntiEntropyStage,
   o.a.c.request.Request_responseStage -> RequestResponseStage,
   o.a.c.internal.Internal_responseStage -> InternalResponseStage
 * add AbstractType.fromString (CASSANDRA-1767)
 * require index_type to be present when specifying index_name
   on ColumnDef (CASSANDRA-1759)
 * fix add/remove index bugs in CFMetadata (CASSANDRA-1768)
 * rebuild Strategy during system_update_keyspace (CASSANDRA-1762)
 * cli updates prompt to ... in continuation lines (CASSANDRA-1770)
 * support multiple Mutations per key in hadoop ColumnFamilyOutputFormat
   (CASSANDRA-1774)
 * improvements to Debian init script (CASSANDRA-1772)
 * use local classloader to check for version.properties (CASSANDRA-1778)
 * Validate that column names in column_metadata are valid for the
   defined comparator, and decode properly in cli (CASSANDRA-1773)
 * use cross-platform newlines in cli (CASSANDRA-1786)
 * add ExpiringColumn support to sstable import/export (CASSANDRA-1754)
 * add flush for each append to periodic commitlog mode; added
   periodic_without_flush option to disable this (CASSANDRA-1780)
 * close file handle used for post-flush truncate (CASSANDRA-1790)
 * various code cleanup (CASSANDRA-1793, -1794, -1795)
 * fix range queries against wrapped range (CASSANDRA-1781)
 * fix consistencylevel calculations for NetworkTopologyStrategy
   (CASSANDRA-1804)
 * cli support index type enum names (CASSANDRA-1810)
 * improved validation of column_metadata (CASSANDRA-1813)
 * reads at ConsistencyLevel > 1 throw UnavailableException
   immediately if insufficient live nodes exist (CASSANDRA-1803)
 * copy bytebuffers for local writes to avoid retaining the entire
   Thrift frame (CASSANDRA-1801)
 * fix NPE adding index to column w/o prior metadata (CASSANDRA-1764)
 * reduce fat client timeout (CASSANDRA-1730)
 * fix botched merge of CASSANDRA-1316


0.7.0-rc1
 * fix compaction and flush races with schema updates (CASSANDRA-1715)
 * add clustertool, config-converter, sstablekeys, and schematool
   Windows .bat files (CASSANDRA-1723)
 * reject range queries received during bootstrap (CASSANDRA-1739)
 * fix wrapping-range queries on non-minimum token (CASSANDRA-1700)
 * add nodetool cfhistogram (CASSANDRA-1698)
 * limit repaired ranges to what the nodes have in common (CASSANDRA-1674)
 * index scan treats missing columns as not matching secondary
   expressions (CASSANDRA-1745)
 * Fix misuse of DataOutputBuffer.getData in AntiEntropyService
   (CASSANDRA-1729)
 * detect and warn when obsolete version of JNA is present (CASSANDRA-1760)
 * reduce fat client timeout (CASSANDRA-1730)
 * cleanup smallest CFs first to increase free temp space for larger ones
   (CASSANDRA-1811)
 * Update windows .bat files to work outside of main Cassandra
   directory (CASSANDRA-1713)
 * fix read repair regression from 0.6.7 (CASSANDRA-1727)
 * more-efficient read repair (CASSANDRA-1719)
 * fix hinted handoff replay (CASSANDRA-1656)
 * log type of dropped messages (CASSANDRA-1677)
 * upgrade to SLF4J 1.6.1
 * fix ByteBuffer bug in ExpiringColumn.updateDigest (CASSANDRA-1679)
 * fix IntegerType.getString (CASSANDRA-1681)
 * make -Djava.net.preferIPv4Stack=true the default (CASSANDRA-628)
 * add INTERNAL_RESPONSE verb to differentiate from responses related
   to client requests (CASSANDRA-1685)
 * log tpstats when dropping messages (CASSANDRA-1660)
 * include unreachable nodes in describeSchemaVersions (CASSANDRA-1678)
 * Avoid dropping messages off the client request path (CASSANDRA-1676)
 * fix jna errno reporting (CASSANDRA-1694)
 * add friendlier error for UnknownHostException on startup (CASSANDRA-1697)
 * include jna dependency in RPM package (CASSANDRA-1690)
 * add --skip-keys option to stress.py (CASSANDRA-1696)
 * improve cli handling of non-string keys and column names
   (CASSANDRA-1701, -1693)
 * r/m extra subcomparator line in cli keyspaces output (CASSANDRA-1712)
 * add read repair chance to cli "show keyspaces"
 * upgrade to ConcurrentLinkedHashMap 1.1 (CASSANDRA-975)
 * fix index scan routing (CASSANDRA-1722)
 * fix tombstoning of supercolumns in range queries (CASSANDRA-1734)
 * clear endpoint cache after updating keyspace metadata (CASSANDRA-1741)
 * fix wrapping-range queries on non-minimum token (CASSANDRA-1700)
 * truncate includes secondary indexes (CASSANDRA-1747)
 * retain reference to PendingFile sstables (CASSANDRA-1749)
 * fix sstableimport regression (CASSANDRA-1753)
 * fix for bootstrap when no non-system tables are defined (CASSANDRA-1732)
 * handle replica unavailability in index scan (CASSANDRA-1755)
 * fix service initialization order deadlock (CASSANDRA-1756)
 * multi-line cli commands (CASSANDRA-1742)
 * fix race between snapshot and compaction (CASSANDRA-1736)
 * add listEndpointsPendingHints, deleteHintsForEndpoint JMX methods
   (CASSANDRA-1551)


0.7.0-beta3
 * add strategy options to describe_keyspace output (CASSANDRA-1560)
 * log warning when using randomly generated token (CASSANDRA-1552)
 * re-organize JMX into .db, .net, .internal, .request (CASSANDRA-1217)
 * allow nodes to change IPs between restarts (CASSANDRA-1518)
 * remember ring state between restarts by default (CASSANDRA-1518)
 * flush index built flag so we can read it before log replay (CASSANDRA-1541)
 * lock row cache updates to prevent race condition (CASSANDRA-1293)
 * remove assertion causing rare (and harmless) error messages in
   commitlog (CASSANDRA-1330)
 * fix moving nodes with no keyspaces defined (CASSANDRA-1574)
 * fix unbootstrap when no data is present in a transfer range (CASSANDRA-1573)
 * take advantage of AVRO-495 to simplify our avro IDL (CASSANDRA-1436)
 * extend authorization hierarchy to column family (CASSANDRA-1554)
 * deletion support in secondary indexes (CASSANDRA-1571)
 * meaningful error message for invalid replication strategy class
   (CASSANDRA-1566)
 * allow keyspace creation with RF > N (CASSANDRA-1428)
 * improve cli error handling (CASSANDRA-1580)
 * add cache save/load ability (CASSANDRA-1417, 1606, 1647)
 * add StorageService.getDrainProgress (CASSANDRA-1588)
 * Disallow bootstrap to an in-use token (CASSANDRA-1561)
 * Allow dynamic secondary index creation and destruction (CASSANDRA-1532)
 * log auto-guessed memtable thresholds (CASSANDRA-1595)
 * add ColumnDef support to cli (CASSANDRA-1583)
 * reduce index sample time by 75% (CASSANDRA-1572)
 * add cli support for column, strategy metadata (CASSANDRA-1578, 1612)
 * add cli support for schema modification (CASSANDRA-1584)
 * delete temp files on failed compactions (CASSANDRA-1596)
 * avoid blocking for dead nodes during removetoken (CASSANDRA-1605)
 * remove ConsistencyLevel.ZERO (CASSANDRA-1607)
 * expose in-progress compaction type in jmx (CASSANDRA-1586)
 * removed IClock & related classes from internals (CASSANDRA-1502)
 * fix removing tokens from SystemTable on decommission and removetoken
   (CASSANDRA-1609)
 * include CF metadata in cli 'show keyspaces' (CASSANDRA-1613)
 * switch from Properties to HashMap in PropertyFileSnitch to
   avoid synchronization bottleneck (CASSANDRA-1481)
 * PropertyFileSnitch configuration file renamed to
   cassandra-topology.properties
 * add cli support for get_range_slices (CASSANDRA-1088, CASSANDRA-1619)
 * Make memtable flush thresholds per-CF instead of global
   (CASSANDRA-1007, 1637)
 * add cli support for binary data without CfDef hints (CASSANDRA-1603)
 * fix building SSTable statistics post-stream (CASSANDRA-1620)
 * fix potential infinite loop in 2ary index queries (CASSANDRA-1623)
 * allow creating NTS keyspaces with no replicas configured (CASSANDRA-1626)
 * add jmx histogram of sstables accessed per read (CASSANDRA-1624)
 * remove system_rename_column_family and system_rename_keyspace from the
   client API until races can be fixed (CASSANDRA-1630, CASSANDRA-1585)
 * add cli sanity tests (CASSANDRA-1582)
 * update GC settings in cassandra.bat (CASSANDRA-1636)
 * cli support for index queries (CASSANDRA-1635)
 * cli support for updating schema memtable settings (CASSANDRA-1634)
 * cli --file option (CASSANDRA-1616)
 * reduce automatically chosen memtable sizes by 50% (CASSANDRA-1641)
 * move endpoint cache from snitch to strategy (CASSANDRA-1643)
 * fix commitlog recovery deleting the newly-created segment as well as
   the old ones (CASSANDRA-1644)
 * upgrade to Thrift 0.5 (CASSANDRA-1367)
 * renamed CL.DCQUORUM to LOCAL_QUORUM and DCQUORUMSYNC to EACH_QUORUM
 * cli truncate support (CASSANDRA-1653)
 * update GC settings in cassandra.bat (CASSANDRA-1636)
 * avoid logging when a node's ip/token is gossipped back to it (CASSANDRA-1666)


0.7-beta2
 * always use UTF-8 for hint keys (CASSANDRA-1439)
 * remove cassandra.yaml dependency from Hadoop and Pig (CASSADRA-1322)
 * expose CfDef metadata in describe_keyspaces (CASSANDRA-1363)
 * restore use of mmap_index_only option (CASSANDRA-1241)
 * dropping a keyspace with no column families generated an error
   (CASSANDRA-1378)
 * rename RackAwareStrategy to OldNetworkTopologyStrategy, RackUnawareStrategy
   to SimpleStrategy, DatacenterShardStrategy to NetworkTopologyStrategy,
   AbstractRackAwareSnitch to AbstractNetworkTopologySnitch (CASSANDRA-1392)
 * merge StorageProxy.mutate, mutateBlocking (CASSANDRA-1396)
 * faster UUIDType, LongType comparisons (CASSANDRA-1386, 1393)
 * fix setting read_repair_chance from CLI addColumnFamily (CASSANDRA-1399)
 * fix updates to indexed columns (CASSANDRA-1373)
 * fix race condition leaving to FileNotFoundException (CASSANDRA-1382)
 * fix sharded lock hash on index write path (CASSANDRA-1402)
 * add support for GT/E, LT/E in subordinate index clauses (CASSANDRA-1401)
 * cfId counter got out of sync when CFs were added (CASSANDRA-1403)
 * less chatty schema updates (CASSANDRA-1389)
 * rename column family mbeans. 'type' will now include either
   'IndexColumnFamilies' or 'ColumnFamilies' depending on the CFS type.
   (CASSANDRA-1385)
 * disallow invalid keyspace and column family names. This includes name that
   matches a '^\w+' regex. (CASSANDRA-1377)
 * use JNA, if present, to take snapshots (CASSANDRA-1371)
 * truncate hints if starting 0.7 for the first time (CASSANDRA-1414)
 * fix FD leak in single-row slicepredicate queries (CASSANDRA-1416)
 * allow index expressions against columns that are not part of the
   SlicePredicate (CASSANDRA-1410)
 * config-converter properly handles snitches and framed support
   (CASSANDRA-1420)
 * remove keyspace argument from multiget_count (CASSANDRA-1422)
 * allow specifying cassandra.yaml location as (local or remote) URL
   (CASSANDRA-1126)
 * fix using DynamicEndpointSnitch with NetworkTopologyStrategy
   (CASSANDRA-1429)
 * Add CfDef.default_validation_class (CASSANDRA-891)
 * fix EstimatedHistogram.max (CASSANDRA-1413)
 * quorum read optimization (CASSANDRA-1622)
 * handle zero-length (or missing) rows during HH paging (CASSANDRA-1432)
 * include secondary indexes during schema migrations (CASSANDRA-1406)
 * fix commitlog header race during schema change (CASSANDRA-1435)
 * fix ColumnFamilyStoreMBeanIterator to use new type name (CASSANDRA-1433)
 * correct filename generated by xml->yaml converter (CASSANDRA-1419)
 * add CMSInitiatingOccupancyFraction=75 and UseCMSInitiatingOccupancyOnly
   to default JVM options
 * decrease jvm heap for cassandra-cli (CASSANDRA-1446)
 * ability to modify keyspaces and column family definitions on a live cluster
   (CASSANDRA-1285)
 * support for Hadoop Streaming [non-jvm map/reduce via stdin/out]
   (CASSANDRA-1368)
 * Move persistent sstable stats from the system table to an sstable component
   (CASSANDRA-1430)
 * remove failed bootstrap attempt from pending ranges when gossip times
   it out after 1h (CASSANDRA-1463)
 * eager-create tcp connections to other cluster members (CASSANDRA-1465)
 * enumerate stages and derive stage from message type instead of
   transmitting separately (CASSANDRA-1465)
 * apply reversed flag during collation from different data sources
   (CASSANDRA-1450)
 * make failure to remove commitlog segment non-fatal (CASSANDRA-1348)
 * correct ordering of drain operations so CL.recover is no longer
   necessary (CASSANDRA-1408)
 * removed keyspace from describe_splits method (CASSANDRA-1425)
 * rename check_schema_agreement to describe_schema_versions
   (CASSANDRA-1478)
 * fix QUORUM calculation for RF > 3 (CASSANDRA-1487)
 * remove tombstones during non-major compactions when bloom filter
   verifies that row does not exist in other sstables (CASSANDRA-1074)
 * nodes that coordinated a loadbalance in the past could not be seen by
   newly added nodes (CASSANDRA-1467)
 * exposed endpoint states (gossip details) via jmx (CASSANDRA-1467)
 * ensure that compacted sstables are not included when new readers are
   instantiated (CASSANDRA-1477)
 * by default, calculate heap size and memtable thresholds at runtime (CASSANDRA-1469)
 * fix races dealing with adding/dropping keyspaces and column families in
   rapid succession (CASSANDRA-1477)
 * clean up of Streaming system (CASSANDRA-1503, 1504, 1506)
 * add options to configure Thrift socket keepalive and buffer sizes (CASSANDRA-1426)
 * make contrib CassandraServiceDataCleaner recursive (CASSANDRA-1509)
 * min, max compaction threshold are configurable and persistent
   per-ColumnFamily (CASSANDRA-1468)
 * fix replaying the last mutation in a commitlog unnecessarily
   (CASSANDRA-1512)
 * invoke getDefaultUncaughtExceptionHandler from DTPE with the original
   exception rather than the ExecutionException wrapper (CASSANDRA-1226)
 * remove Clock from the Thrift (and Avro) API (CASSANDRA-1501)
 * Close intra-node sockets when connection is broken (CASSANDRA-1528)
 * RPM packaging spec file (CASSANDRA-786)
 * weighted request scheduler (CASSANDRA-1485)
 * treat expired columns as deleted (CASSANDRA-1539)
 * make IndexInterval configurable (CASSANDRA-1488)
 * add describe_snitch to Thrift API (CASSANDRA-1490)
 * MD5 authenticator compares plain text submitted password with MD5'd
   saved property, instead of vice versa (CASSANDRA-1447)
 * JMX MessagingService pending and completed counts (CASSANDRA-1533)
 * fix race condition processing repair responses (CASSANDRA-1511)
 * make repair blocking (CASSANDRA-1511)
 * create EndpointSnitchInfo and MBean to expose rack and DC (CASSANDRA-1491)
 * added option to contrib/word_count to output results back to Cassandra
   (CASSANDRA-1342)
 * rewrite Hadoop ColumnFamilyRecordWriter to pool connections, retry to
   multiple Cassandra nodes, and smooth impact on the Cassandra cluster
   by using smaller batch sizes (CASSANDRA-1434)
 * fix setting gc_grace_seconds via CLI (CASSANDRA-1549)
 * support TTL'd index values (CASSANDRA-1536)
 * make removetoken work like decommission (CASSANDRA-1216)
 * make cli comparator-aware and improve quote rules (CASSANDRA-1523,-1524)
 * make nodetool compact and cleanup blocking (CASSANDRA-1449)
 * add memtable, cache information to GCInspector logs (CASSANDRA-1558)
 * enable/disable HintedHandoff via JMX (CASSANDRA-1550)
 * Ignore stray files in the commit log directory (CASSANDRA-1547)
 * Disallow bootstrap to an in-use token (CASSANDRA-1561)


0.7-beta1
 * sstable versioning (CASSANDRA-389)
 * switched to slf4j logging (CASSANDRA-625)
 * add (optional) expiration time for column (CASSANDRA-699)
 * access levels for authentication/authorization (CASSANDRA-900)
 * add ReadRepairChance to CF definition (CASSANDRA-930)
 * fix heisenbug in system tests, especially common on OS X (CASSANDRA-944)
 * convert to byte[] keys internally and all public APIs (CASSANDRA-767)
 * ability to alter schema definitions on a live cluster (CASSANDRA-44)
 * renamed configuration file to cassandra.xml, and log4j.properties to
   log4j-server.properties, which must now be loaded from
   the classpath (which is how our scripts in bin/ have always done it)
   (CASSANDRA-971)
 * change get_count to require a SlicePredicate. create multi_get_count
   (CASSANDRA-744)
 * re-organized endpointsnitch implementations and added SimpleSnitch
   (CASSANDRA-994)
 * Added preload_row_cache option (CASSANDRA-946)
 * add CRC to commitlog header (CASSANDRA-999)
 * removed deprecated batch_insert and get_range_slice methods (CASSANDRA-1065)
 * add truncate thrift method (CASSANDRA-531)
 * http mini-interface using mx4j (CASSANDRA-1068)
 * optimize away copy of sliced row on memtable read path (CASSANDRA-1046)
 * replace constant-size 2GB mmaped segments and special casing for index
   entries spanning segment boundaries, with SegmentedFile that computes
   segments that always contain entire entries/rows (CASSANDRA-1117)
 * avoid reading large rows into memory during compaction (CASSANDRA-16)
 * added hadoop OutputFormat (CASSANDRA-1101)
 * efficient Streaming (no more anticompaction) (CASSANDRA-579)
 * split commitlog header into separate file and add size checksum to
   mutations (CASSANDRA-1179)
 * avoid allocating a new byte[] for each mutation on replay (CASSANDRA-1219)
 * revise HH schema to be per-endpoint (CASSANDRA-1142)
 * add joining/leaving status to nodetool ring (CASSANDRA-1115)
 * allow multiple repair sessions per node (CASSANDRA-1190)
 * optimize away MessagingService for local range queries (CASSANDRA-1261)
 * make framed transport the default so malformed requests can't OOM the
   server (CASSANDRA-475)
 * significantly faster reads from row cache (CASSANDRA-1267)
 * take advantage of row cache during range queries (CASSANDRA-1302)
 * make GCGraceSeconds a per-ColumnFamily value (CASSANDRA-1276)
 * keep persistent row size and column count statistics (CASSANDRA-1155)
 * add IntegerType (CASSANDRA-1282)
 * page within a single row during hinted handoff (CASSANDRA-1327)
 * push DatacenterShardStrategy configuration into keyspace definition,
   eliminating datacenter.properties. (CASSANDRA-1066)
 * optimize forward slices starting with '' and single-index-block name
   queries by skipping the column index (CASSANDRA-1338)
 * streaming refactor (CASSANDRA-1189)
 * faster comparison for UUID types (CASSANDRA-1043)
 * secondary index support (CASSANDRA-749 and subtasks)
 * make compaction buckets deterministic (CASSANDRA-1265)


0.6.6
 * Allow using DynamicEndpointSnitch with RackAwareStrategy (CASSANDRA-1429)
 * remove the remaining vestiges of the unfinished DatacenterShardStrategy
   (replaced by NetworkTopologyStrategy in 0.7)


0.6.5
 * fix key ordering in range query results with RandomPartitioner
   and ConsistencyLevel > ONE (CASSANDRA-1145)
 * fix for range query starting with the wrong token range (CASSANDRA-1042)
 * page within a single row during hinted handoff (CASSANDRA-1327)
 * fix compilation on non-sun JDKs (CASSANDRA-1061)
 * remove String.trim() call on row keys in batch mutations (CASSANDRA-1235)
 * Log summary of dropped messages instead of spamming log (CASSANDRA-1284)
 * add dynamic endpoint snitch (CASSANDRA-981)
 * fix streaming for keyspaces with hyphens in their name (CASSANDRA-1377)
 * fix errors in hard-coded bloom filter optKPerBucket by computing it
   algorithmically (CASSANDRA-1220
 * remove message deserialization stage, and uncap read/write stages
   so slow reads/writes don't block gossip processing (CASSANDRA-1358)
 * add jmx port configuration to Debian package (CASSANDRA-1202)
 * use mlockall via JNA, if present, to prevent Linux from swapping
   out parts of the JVM (CASSANDRA-1214)


0.6.4
 * avoid queuing multiple hint deliveries for the same endpoint
   (CASSANDRA-1229)
 * better performance for and stricter checking of UTF8 column names
   (CASSANDRA-1232)
 * extend option to lower compaction priority to hinted handoff
   as well (CASSANDRA-1260)
 * log errors in gossip instead of re-throwing (CASSANDRA-1289)
 * avoid aborting commitlog replay prematurely if a flushed-but-
   not-removed commitlog segment is encountered (CASSANDRA-1297)
 * fix duplicate rows being read during mapreduce (CASSANDRA-1142)
 * failure detection wasn't closing command sockets (CASSANDRA-1221)
 * cassandra-cli.bat works on windows (CASSANDRA-1236)
 * pre-emptively drop requests that cannot be processed within RPCTimeout
   (CASSANDRA-685)
 * add ack to Binary write verb and update CassandraBulkLoader
   to wait for acks for each row (CASSANDRA-1093)
 * added describe_partitioner Thrift method (CASSANDRA-1047)
 * Hadoop jobs no longer require the Cassandra storage-conf.xml
   (CASSANDRA-1280, CASSANDRA-1047)
 * log thread pool stats when GC is excessive (CASSANDRA-1275)
 * remove gossip message size limit (CASSANDRA-1138)
 * parallelize local and remote reads during multiget, and respect snitch
   when determining whether to do local read for CL.ONE (CASSANDRA-1317)
 * fix read repair to use requested consistency level on digest mismatch,
   rather than assuming QUORUM (CASSANDRA-1316)
 * process digest mismatch re-reads in parallel (CASSANDRA-1323)
 * switch hints CF comparator to BytesType (CASSANDRA-1274)


0.6.3
 * retry to make streaming connections up to 8 times. (CASSANDRA-1019)
 * reject describe_ring() calls on invalid keyspaces (CASSANDRA-1111)
 * fix cache size calculation for size of 100% (CASSANDRA-1129)
 * fix cache capacity only being recalculated once (CASSANDRA-1129)
 * remove hourly scan of all hints on the off chance that the gossiper
   missed a status change; instead, expose deliverHintsToEndpoint to JMX
   so it can be done manually, if necessary (CASSANDRA-1141)
 * don't reject reads at CL.ALL (CASSANDRA-1152)
 * reject deletions to supercolumns in CFs containing only standard
   columns (CASSANDRA-1139)
 * avoid preserving login information after client disconnects
   (CASSANDRA-1057)
 * prefer sun jdk to openjdk in debian init script (CASSANDRA-1174)
 * detect partioner config changes between restarts and fail fast
   (CASSANDRA-1146)
 * use generation time to resolve node token reassignment disagreements
   (CASSANDRA-1118)
 * restructure the startup ordering of Gossiper and MessageService to avoid
   timing anomalies (CASSANDRA-1160)
 * detect incomplete commit log hearders (CASSANDRA-1119)
 * force anti-entropy service to stream files on the stream stage to avoid
   sending streams out of order (CASSANDRA-1169)
 * remove inactive stream managers after AES streams files (CASSANDRA-1169)
 * allow removing entire row through batch_mutate Deletion (CASSANDRA-1027)
 * add JMX metrics for row-level bloom filter false positives (CASSANDRA-1212)
 * added a redhat init script to contrib (CASSANDRA-1201)
 * use midpoint when bootstrapping a new machine into range with not
   much data yet instead of random token (CASSANDRA-1112)
 * kill server on OOM in executor stage as well as Thrift (CASSANDRA-1226)
 * remove opportunistic repairs, when two machines with overlapping replica
   responsibilities happen to finish major compactions of the same CF near
   the same time.  repairs are now fully manual (CASSANDRA-1190)
 * add ability to lower compaction priority (default is no change from 0.6.2)
   (CASSANDRA-1181)


0.6.2
 * fix contrib/word_count build. (CASSANDRA-992)
 * split CommitLogExecutorService into BatchCommitLogExecutorService and
   PeriodicCommitLogExecutorService (CASSANDRA-1014)
 * add latency histograms to CFSMBean (CASSANDRA-1024)
 * make resolving timestamp ties deterministic by using value bytes
   as a tiebreaker (CASSANDRA-1039)
 * Add option to turn off Hinted Handoff (CASSANDRA-894)
 * fix windows startup (CASSANDRA-948)
 * make concurrent_reads, concurrent_writes configurable at runtime via JMX
   (CASSANDRA-1060)
 * disable GCInspector on non-Sun JVMs (CASSANDRA-1061)
 * fix tombstone handling in sstable rows with no other data (CASSANDRA-1063)
 * fix size of row in spanned index entries (CASSANDRA-1056)
 * install json2sstable, sstable2json, and sstablekeys to Debian package
 * StreamingService.StreamDestinations wouldn't empty itself after streaming
   finished (CASSANDRA-1076)
 * added Collections.shuffle(splits) before returning the splits in
   ColumnFamilyInputFormat (CASSANDRA-1096)
 * do not recalculate cache capacity post-compaction if it's been manually
   modified (CASSANDRA-1079)
 * better defaults for flush sorter + writer executor queue sizes
   (CASSANDRA-1100)
 * windows scripts for SSTableImport/Export (CASSANDRA-1051)
 * windows script for nodetool (CASSANDRA-1113)
 * expose PhiConvictThreshold (CASSANDRA-1053)
 * make repair of RF==1 a no-op (CASSANDRA-1090)
 * improve default JVM GC options (CASSANDRA-1014)
 * fix SlicePredicate serialization inside Hadoop jobs (CASSANDRA-1049)
 * close Thrift sockets in Hadoop ColumnFamilyRecordReader (CASSANDRA-1081)


0.6.1
 * fix NPE in sstable2json when no excluded keys are given (CASSANDRA-934)
 * keep the replica set constant throughout the read repair process
   (CASSANDRA-937)
 * allow querying getAllRanges with empty token list (CASSANDRA-933)
 * fix command line arguments inversion in clustertool (CASSANDRA-942)
 * fix race condition that could trigger a false-positive assertion
   during post-flush discard of old commitlog segments (CASSANDRA-936)
 * fix neighbor calculation for anti-entropy repair (CASSANDRA-924)
 * perform repair even for small entropy differences (CASSANDRA-924)
 * Use hostnames in CFInputFormat to allow Hadoop's naive string-based
   locality comparisons to work (CASSANDRA-955)
 * cache read-only BufferedRandomAccessFile length to avoid
   3 system calls per invocation (CASSANDRA-950)
 * nodes with IPv6 (and no IPv4) addresses could not join cluster
   (CASSANDRA-969)
 * Retrieve the correct number of undeleted columns, if any, from
   a supercolumn in a row that had been deleted previously (CASSANDRA-920)
 * fix index scans that cross the 2GB mmap boundaries for both mmap
   and standard i/o modes (CASSANDRA-866)
 * expose drain via nodetool (CASSANDRA-978)


0.6.0-RC1
 * JMX drain to flush memtables and run through commit log (CASSANDRA-880)
 * Bootstrapping can skip ranges under the right conditions (CASSANDRA-902)
 * fix merging row versions in range_slice for CL > ONE (CASSANDRA-884)
 * default write ConsistencyLeven chaned from ZERO to ONE
 * fix for index entries spanning mmap buffer boundaries (CASSANDRA-857)
 * use lexical comparison if time part of TimeUUIDs are the same
   (CASSANDRA-907)
 * bound read, mutation, and response stages to fix possible OOM
   during log replay (CASSANDRA-885)
 * Use microseconds-since-epoch (UTC) in cli, instead of milliseconds
 * Treat batch_mutate Deletion with null supercolumn as "apply this predicate
   to top level supercolumns" (CASSANDRA-834)
 * Streaming destination nodes do not update their JMX status (CASSANDRA-916)
 * Fix internal RPC timeout calculation (CASSANDRA-911)
 * Added Pig loadfunc to contrib/pig (CASSANDRA-910)


0.6.0-beta3
 * fix compaction bucketing bug (CASSANDRA-814)
 * update windows batch file (CASSANDRA-824)
 * deprecate KeysCachedFraction configuration directive in favor
   of KeysCached; move to unified-per-CF key cache (CASSANDRA-801)
 * add invalidateRowCache to ColumnFamilyStoreMBean (CASSANDRA-761)
 * send Handoff hints to natural locations to reduce load on
   remaining nodes in a failure scenario (CASSANDRA-822)
 * Add RowWarningThresholdInMB configuration option to warn before very
   large rows get big enough to threaten node stability, and -x option to
   be able to remove them with sstable2json if the warning is unheeded
   until it's too late (CASSANDRA-843)
 * Add logging of GC activity (CASSANDRA-813)
 * fix ConcurrentModificationException in commitlog discard (CASSANDRA-853)
 * Fix hardcoded row count in Hadoop RecordReader (CASSANDRA-837)
 * Add a jmx status to the streaming service and change several DEBUG
   messages to INFO (CASSANDRA-845)
 * fix classpath in cassandra-cli.bat for Windows (CASSANDRA-858)
 * allow re-specifying host, port to cassandra-cli if invalid ones
   are first tried (CASSANDRA-867)
 * fix race condition handling rpc timeout in the coordinator
   (CASSANDRA-864)
 * Remove CalloutLocation and StagingFileDirectory from storage-conf files
   since those settings are no longer used (CASSANDRA-878)
 * Parse a long from RowWarningThresholdInMB instead of an int (CASSANDRA-882)
 * Remove obsolete ControlPort code from DatabaseDescriptor (CASSANDRA-886)
 * move skipBytes side effect out of assert (CASSANDRA-899)
 * add "double getLoad" to StorageServiceMBean (CASSANDRA-898)
 * track row stats per CF at compaction time (CASSANDRA-870)
 * disallow CommitLogDirectory matching a DataFileDirectory (CASSANDRA-888)
 * default key cache size is 200k entries, changed from 10% (CASSANDRA-863)
 * add -Dcassandra-foreground=yes to cassandra.bat
 * exit if cluster name is changed unexpectedly (CASSANDRA-769)


0.6.0-beta1/beta2
 * add batch_mutate thrift command, deprecating batch_insert (CASSANDRA-336)
 * remove get_key_range Thrift API, deprecated in 0.5 (CASSANDRA-710)
 * add optional login() Thrift call for authentication (CASSANDRA-547)
 * support fat clients using gossiper and StorageProxy to perform
   replication in-process [jvm-only] (CASSANDRA-535)
 * support mmapped I/O for reads, on by default on 64bit JVMs
   (CASSANDRA-408, CASSANDRA-669)
 * improve insert concurrency, particularly during Hinted Handoff
   (CASSANDRA-658)
 * faster network code (CASSANDRA-675)
 * stress.py moved to contrib (CASSANDRA-635)
 * row caching [must be explicitly enabled per-CF in config] (CASSANDRA-678)
 * present a useful measure of compaction progress in JMX (CASSANDRA-599)
 * add bin/sstablekeys (CASSNADRA-679)
 * add ConsistencyLevel.ANY (CASSANDRA-687)
 * make removetoken remove nodes from gossip entirely (CASSANDRA-644)
 * add ability to set cache sizes at runtime (CASSANDRA-708)
 * report latency and cache hit rate statistics with lifetime totals
   instead of average over the last minute (CASSANDRA-702)
 * support get_range_slice for RandomPartitioner (CASSANDRA-745)
 * per-keyspace replication factory and replication strategy (CASSANDRA-620)
 * track latency in microseconds (CASSANDRA-733)
 * add describe_ Thrift methods, deprecating get_string_property and
   get_string_list_property
 * jmx interface for tracking operation mode and streams in general.
   (CASSANDRA-709)
 * keep memtables in sorted order to improve range query performance
   (CASSANDRA-799)
 * use while loop instead of recursion when trimming sstables compaction list
   to avoid blowing stack in pathological cases (CASSANDRA-804)
 * basic Hadoop map/reduce support (CASSANDRA-342)


0.5.1
 * ensure all files for an sstable are streamed to the same directory.
   (CASSANDRA-716)
 * more accurate load estimate for bootstrapping (CASSANDRA-762)
 * tolerate dead or unavailable bootstrap target on write (CASSANDRA-731)
 * allow larger numbers of keys (> 140M) in a sstable bloom filter
   (CASSANDRA-790)
 * include jvm argument improvements from CASSANDRA-504 in debian package
 * change streaming chunk size to 32MB to accomodate Windows XP limitations
   (was 64MB) (CASSANDRA-795)
 * fix get_range_slice returning results in the wrong order (CASSANDRA-781)


0.5.0 final
 * avoid attempting to delete temporary bootstrap files twice (CASSANDRA-681)
 * fix bogus NaN in nodeprobe cfstats output (CASSANDRA-646)
 * provide a policy for dealing with single thread executors w/ a full queue
   (CASSANDRA-694)
 * optimize inner read in MessagingService, vastly improving multiple-node
   performance (CASSANDRA-675)
 * wait for table flush before streaming data back to a bootstrapping node.
   (CASSANDRA-696)
 * keep track of bootstrapping sources by table so that bootstrapping doesn't
   give the indication of finishing early (CASSANDRA-673)


0.5.0 RC3
 * commit the correct version of the patch for CASSANDRA-663


0.5.0 RC2 (unreleased)
 * fix bugs in converting get_range_slice results to Thrift
   (CASSANDRA-647, CASSANDRA-649)
 * expose java.util.concurrent.TimeoutException in StorageProxy methods
   (CASSANDRA-600)
 * TcpConnectionManager was holding on to disconnected connections,
   giving the false indication they were being used. (CASSANDRA-651)
 * Remove duplicated write. (CASSANDRA-662)
 * Abort bootstrap if IP is already in the token ring (CASSANDRA-663)
 * increase default commitlog sync period, and wait for last sync to
   finish before submitting another (CASSANDRA-668)


0.5.0 RC1
 * Fix potential NPE in get_range_slice (CASSANDRA-623)
 * add CRC32 to commitlog entries (CASSANDRA-605)
 * fix data streaming on windows (CASSANDRA-630)
 * GC compacted sstables after cleanup and compaction (CASSANDRA-621)
 * Speed up anti-entropy validation (CASSANDRA-629)
 * Fix anti-entropy assertion error (CASSANDRA-639)
 * Fix pending range conflicts when bootstapping or moving
   multiple nodes at once (CASSANDRA-603)
 * Handle obsolete gossip related to node movement in the case where
   one or more nodes is down when the movement occurs (CASSANDRA-572)
 * Include dead nodes in gossip to avoid a variety of problems
   and fix HH to removed nodes (CASSANDRA-634)
 * return an InvalidRequestException for mal-formed SlicePredicates
   (CASSANDRA-643)
 * fix bug determining closest neighbor for use in multiple datacenters
   (CASSANDRA-648)
 * Vast improvements in anticompaction speed (CASSANDRA-607)
 * Speed up log replay and writes by avoiding redundant serializations
   (CASSANDRA-652)


0.5.0 beta 2
 * Bootstrap improvements (several tickets)
 * add nodeprobe repair anti-entropy feature (CASSANDRA-193, CASSANDRA-520)
 * fix possibility of partition when many nodes restart at once
   in clusters with multiple seeds (CASSANDRA-150)
 * fix NPE in get_range_slice when no data is found (CASSANDRA-578)
 * fix potential NPE in hinted handoff (CASSANDRA-585)
 * fix cleanup of local "system" keyspace (CASSANDRA-576)
 * improve computation of cluster load balance (CASSANDRA-554)
 * added super column read/write, column count, and column/row delete to
   cassandra-cli (CASSANDRA-567, CASSANDRA-594)
 * fix returning live subcolumns of deleted supercolumns (CASSANDRA-583)
 * respect JAVA_HOME in bin/ scripts (several tickets)
 * add StorageService.initClient for fat clients on the JVM (CASSANDRA-535)
   (see contrib/client_only for an example of use)
 * make consistency_level functional in get_range_slice (CASSANDRA-568)
 * optimize key deserialization for RandomPartitioner (CASSANDRA-581)
 * avoid GCing tombstones except on major compaction (CASSANDRA-604)
 * increase failure conviction threshold, resulting in less nodes
   incorrectly (and temporarily) marked as down (CASSANDRA-610)
 * respect memtable thresholds during log replay (CASSANDRA-609)
 * support ConsistencyLevel.ALL on read (CASSANDRA-584)
 * add nodeprobe removetoken command (CASSANDRA-564)


0.5.0 beta
 * Allow multiple simultaneous flushes, improving flush throughput
   on multicore systems (CASSANDRA-401)
 * Split up locks to improve write and read throughput on multicore systems
   (CASSANDRA-444, CASSANDRA-414)
 * More efficient use of memory during compaction (CASSANDRA-436)
 * autobootstrap option: when enabled, all non-seed nodes will attempt
   to bootstrap when started, until bootstrap successfully
   completes. -b option is removed.  (CASSANDRA-438)
 * Unless a token is manually specified in the configuration xml,
   a bootstraping node will use a token that gives it half the
   keys from the most-heavily-loaded node in the cluster,
   instead of generating a random token.
   (CASSANDRA-385, CASSANDRA-517)
 * Miscellaneous bootstrap fixes (several tickets)
 * Ability to change a node's token even after it has data on it
   (CASSANDRA-541)
 * Ability to decommission a live node from the ring (CASSANDRA-435)
 * Semi-automatic loadbalancing via nodeprobe (CASSANDRA-192)
 * Add ability to set compaction thresholds at runtime via
   JMX / nodeprobe.  (CASSANDRA-465)
 * Add "comment" field to ColumnFamily definition. (CASSANDRA-481)
 * Additional JMX metrics (CASSANDRA-482)
 * JSON based export and import tools (several tickets)
 * Hinted Handoff fixes (several tickets)
 * Add key cache to improve read performance (CASSANDRA-423)
 * Simplified construction of custom ReplicationStrategy classes
   (CASSANDRA-497)
 * Graphical application (Swing) for ring integrity verification and
   visualization was added to contrib (CASSANDRA-252)
 * Add DCQUORUM, DCQUORUMSYNC consistency levels and corresponding
   ReplicationStrategy / EndpointSnitch classes.  Experimental.
   (CASSANDRA-492)
 * Web client interface added to contrib (CASSANDRA-457)
 * More-efficient flush for Random, CollatedOPP partitioners
   for normal writes (CASSANDRA-446) and bulk load (CASSANDRA-420)
 * Add MemtableFlushAfterMinutes, a global replacement for the old
   per-CF FlushPeriodInMinutes setting (CASSANDRA-463)
 * optimizations to slice reading (CASSANDRA-350) and supercolumn
   queries (CASSANDRA-510)
 * force binding to given listenaddress for nodes with multiple
   interfaces (CASSANDRA-546)
 * stress.py benchmarking tool improvements (several tickets)
 * optimized replica placement code (CASSANDRA-525)
 * faster log replay on restart (CASSANDRA-539, CASSANDRA-540)
 * optimized local-node writes (CASSANDRA-558)
 * added get_range_slice, deprecating get_key_range (CASSANDRA-344)
 * expose TimedOutException to thrift (CASSANDRA-563)


0.4.2
 * Add validation disallowing null keys (CASSANDRA-486)
 * Fix race conditions in TCPConnectionManager (CASSANDRA-487)
 * Fix using non-utf8-aware comparison as a sanity check.
   (CASSANDRA-493)
 * Improve default garbage collector options (CASSANDRA-504)
 * Add "nodeprobe flush" (CASSANDRA-505)
 * remove NotFoundException from get_slice throws list (CASSANDRA-518)
 * fix get (not get_slice) of entire supercolumn (CASSANDRA-508)
 * fix null token during bootstrap (CASSANDRA-501)


0.4.1
 * Fix FlushPeriod columnfamily configuration regression
   (CASSANDRA-455)
 * Fix long column name support (CASSANDRA-460)
 * Fix for serializing a row that only contains tombstones
   (CASSANDRA-458)
 * Fix for discarding unneeded commitlog segments (CASSANDRA-459)
 * Add SnapshotBeforeCompaction configuration option (CASSANDRA-426)
 * Fix compaction abort under insufficient disk space (CASSANDRA-473)
 * Fix reading subcolumn slice from tombstoned CF (CASSANDRA-484)
 * Fix race condition in RVH causing occasional NPE (CASSANDRA-478)


0.4.0
 * fix get_key_range problems when a node is down (CASSANDRA-440)
   and add UnavailableException to more Thrift methods
 * Add example EndPointSnitch contrib code (several tickets)


0.4.0 RC2
 * fix SSTable generation clash during compaction (CASSANDRA-418)
 * reject method calls with null parameters (CASSANDRA-308)
 * properly order ranges in nodeprobe output (CASSANDRA-421)
 * fix logging of certain errors on executor threads (CASSANDRA-425)


0.4.0 RC1
 * Bootstrap feature is live; use -b on startup (several tickets)
 * Added multiget api (CASSANDRA-70)
 * fix Deadlock with SelectorManager.doProcess and TcpConnection.write
   (CASSANDRA-392)
 * remove key cache b/c of concurrency bugs in third-party
   CLHM library (CASSANDRA-405)
 * update non-major compaction logic to use two threshold values
   (CASSANDRA-407)
 * add periodic / batch commitlog sync modes (several tickets)
 * inline BatchMutation into batch_insert params (CASSANDRA-403)
 * allow setting the logging level at runtime via mbean (CASSANDRA-402)
 * change default comparator to BytesType (CASSANDRA-400)
 * add forwards-compatible ConsistencyLevel parameter to get_key_range
   (CASSANDRA-322)
 * r/m special case of blocking for local destination when writing with
   ConsistencyLevel.ZERO (CASSANDRA-399)
 * Fixes to make BinaryMemtable [bulk load interface] useful (CASSANDRA-337);
   see contrib/bmt_example for an example of using it.
 * More JMX properties added (several tickets)
 * Thrift changes (several tickets)
    - Merged _super get methods with the normal ones; return values
      are now of ColumnOrSuperColumn.
    - Similarly, merged batch_insert_super into batch_insert.



0.4.0 beta
 * On-disk data format has changed to allow billions of keys/rows per
   node instead of only millions
 * Multi-keyspace support
 * Scan all sstables for all queries to avoid situations where
   different types of operation on the same ColumnFamily could
   disagree on what data was present
 * Snapshot support via JMX
 * Thrift API has changed a _lot_:
    - removed time-sorted CFs; instead, user-defined comparators
      may be defined on the column names, which are now byte arrays.
      Default comparators are provided for UTF8, Bytes, Ascii, Long (i64),
      and UUID types.
    - removed colon-delimited strings in thrift api in favor of explicit
      structs such as ColumnPath, ColumnParent, etc.  Also normalized
      thrift struct and argument naming.
    - Added columnFamily argument to get_key_range.
    - Change signature of get_slice to accept starting and ending
      columns as well as an offset.  (This allows use of indexes.)
      Added "ascending" flag to allow reasonably-efficient reverse
      scans as well.  Removed get_slice_by_range as redundant.
    - get_key_range operates on one CF at a time
    - changed `block` boolean on insert methods to ConsistencyLevel enum,
      with options of NONE, ONE, QUORUM, and ALL.
    - added similar consistency_level parameter to read methods
    - column-name-set slice with no names given now returns zero columns
      instead of all of them.  ("all" can run your server out of memory.
      use a range-based slice with a high max column count instead.)
 * Removed the web interface. Node information can now be obtained by
   using the newly introduced nodeprobe utility.
 * More JMX stats
 * Remove magic values from internals (e.g. special key to indicate
   when to flush memtables)
 * Rename configuration "table" to "keyspace"
 * Moved to crash-only design; no more shutdown (just kill the process)
 * Lots of bug fixes

Full list of issues resolved in 0.4 is at https://issues.apache.org/jira/secure/IssueNavigator.jspa?reset=true&&pid=12310865&fixfor=12313862&resolution=1&sorter/field=issuekey&sorter/order=DESC


0.3.0 RC3
 * Fix potential deadlock under load in TCPConnection.
   (CASSANDRA-220)


0.3.0 RC2
 * Fix possible data loss when server is stopped after replaying
   log but before new inserts force memtable flush.
   (CASSANDRA-204)
 * Added BUGS file


0.3.0 RC1
 * Range queries on keys, including user-defined key collation
 * Remove support
 * Workarounds for a weird bug in JDK select/register that seems
   particularly common on VM environments. Cassandra should deploy
   fine on EC2 now
 * Much improved infrastructure: the beginnings of a decent test suite
   ("ant test" for unit tests; "nosetests" for system tests), code
   coverage reporting, etc.
 * Expanded node status reporting via JMX
 * Improved error reporting/logging on both server and client
 * Reduced memory footprint in default configuration
 * Combined blocking and non-blocking versions of insert APIs
 * Added FlushPeriodInMinutes configuration parameter to force
   flushing of infrequently-updated ColumnFamilies<|MERGE_RESOLUTION|>--- conflicted
+++ resolved
@@ -1,63 +1,31 @@
 4.0
-<<<<<<< HEAD
+ * Add nodetool cmd to print hinted handoff window (CASSANDRA-13728)
+ * Fix some alerts raised by static analysis (CASSANDRA-13799)
  * Checksum sstable metadata (CASSANDRA-13321, CASSANDRA-13593)
  * Add result set metadata to prepared statement MD5 hash calculation (CASSANDRA-10786)
  * Add incremental repair support for --hosts, --force, and subrange repair (CASSANDRA-13818)
  * Refactor GcCompactionTest to avoid boxing (CASSANDRA-13941)
  * Expose recent histograms in JmxHistograms (CASSANDRA-13642)
-=======
- * Add nodetool cmd to print hinted handoff window (CASSANDRA-13728)
- * Fix some alerts raised by static analysis (CASSANDRA-13799)
- * Checksum sstable metadata (CASSANDRA-13321, CASSANDRA-13593)
- * Add result set metadata to prepared statement MD5 hash calculation (CASSANDRA-10786)
- * Refactor GcCompactionTest to avoid boxing (CASSANDRA-13941)
- * Expose recent histograms in JmxHistograms (CASSANDRA-13642)
- * Fix buffer length comparison when decompressing in netty-based streaming (CASSANDRA-13899)
- * Properly close StreamCompressionInputStream to release any ByteBuf (CASSANDRA-13906)
->>>>>>> ec7d5f9d
  * Add SERIAL and LOCAL_SERIAL support for cassandra-stress (CASSANDRA-13925)
  * LCS needlessly checks for L0 STCS candidates multiple times (CASSANDRA-12961)
  * Correctly close netty channels when a stream session ends (CASSANDRA-13905)
  * Update lz4 to 1.4.0 (CASSANDRA-13741)
-<<<<<<< HEAD
  * Throttle base partitions during MV repair streaming to prevent OOM (CASSANDRA-13299)
  * Improve short read protection performance (CASSANDRA-13794)
  * Fix AssertionError in short read protection (CASSANDRA-13747)
  * Use compaction threshold for STCS in L0 (CASSANDRA-13861)
  * Fix problem with min_compress_ratio: 1 and disallow ratio < 1 (CASSANDRA-13703)
  * Add extra information to SASI timeout exception (CASSANDRA-13677)
-=======
- * Optimize Paxos prepare and propose stage for local requests (CASSANDRA-13862)
- * Throttle base partitions during MV repair streaming to prevent OOM (CASSANDRA-13299)
- * Use compaction threshold for STCS in L0 (CASSANDRA-13861)
- * Fix problem with min_compress_ratio: 1 and disallow ratio < 1 (CASSANDRA-13703)
- * Add extra information to SASI timeout exception (CASSANDRA-13677)
- * Add incremental repair support for --hosts, --force, and subrange repair (CASSANDRA-13818)
->>>>>>> ec7d5f9d
  * Rework CompactionStrategyManager.getScanners synchronization (CASSANDRA-13786)
  * Add additional unit tests for batch behavior, TTLs, Timestamps (CASSANDRA-13846)
  * Add keyspace and table name in schema validation exception (CASSANDRA-13845)
  * Emit metrics whenever we hit tombstone failures and warn thresholds (CASSANDRA-13771)
-<<<<<<< HEAD
  * Allow changing log levels via nodetool for related classes (CASSANDRA-12696)
  * Add stress profile yaml with LWT (CASSANDRA-7960)
  * Reduce memory copies and object creations when acting on ByteBufs (CASSANDRA-13789)
  * simplify mx4j configuration (Cassandra-13578)
  * Fix trigger example on 4.0 (CASSANDRA-13796)
  * force minumum timeout value (CASSANDRA-9375)
-=======
- * Make netty EventLoopGroups daemon threads (CASSANDRA-13837)
- * Race condition when closing stream sessions (CASSANDRA-13852)
- * NettyFactoryTest is failing in trunk on macOS (CASSANDRA-13831)
- * Allow changing log levels via nodetool for related classes (CASSANDRA-12696)
- * Add stress profile yaml with LWT (CASSANDRA-7960)
- * Reduce memory copies and object creations when acting on ByteBufs (CASSANDRA-13789)
- * Simplify mx4j configuration (Cassandra-13578)
- * Fix trigger example on 4.0 (CASSANDRA-13796)
- * Force minumum timeout value (CASSANDRA-9375)
- * Use netty for streaming (CASSANDRA-12229)
- * Use netty for internode messaging (CASSANDRA-8457)
->>>>>>> ec7d5f9d
  * Add bytes repaired/unrepaired to nodetool tablestats (CASSANDRA-13774)
  * Don't delete incremental repair sessions if they still have sstables (CASSANDRA-13758)
  * Fix pending repair manager index out of bounds check (CASSANDRA-13769)
@@ -65,10 +33,6 @@
  * Don't optimise trivial ranges in RangeFetchMapCalculator (CASSANDRA-13664)
  * Use an ExecutorService for repair commands instead of new Thread(..).start() (CASSANDRA-13594)
  * Fix race / ref leak in anticompaction (CASSANDRA-13688)
-<<<<<<< HEAD
-=======
- * Expose tasks queue length via JMX (CASSANDRA-12758)
->>>>>>> ec7d5f9d
  * Fix race / ref leak in PendingRepairManager (CASSANDRA-13751)
  * Enable ppc64le runtime as unsupported architecture (CASSANDRA-13615)
  * Improve sstablemetadata output (CASSANDRA-11483)
@@ -82,10 +46,6 @@
  * Upgrade SLF4J from 1.7.7 to 1.7.25 (CASSANDRA-12996)
  * Default for start_native_transport now true if not set in config (CASSANDRA-13656)
  * Don't add localhost to the graph when calculating where to stream from (CASSANDRA-13583)
-<<<<<<< HEAD
-=======
- * Make CDC availability more deterministic via hard-linking (CASSANDRA-12148)
->>>>>>> ec7d5f9d
  * Allow skipping equality-restricted clustering columns in ORDER BY clause (CASSANDRA-10271)
  * Use common nowInSec for validation compactions (CASSANDRA-13671)
  * Improve handling of IR prepare failures (CASSANDRA-13672)
@@ -177,10 +137,6 @@
  * Add histogram for delay to deliver hints (CASSANDRA-13234)
  * Fix cqlsh automatic protocol downgrade regression (CASSANDRA-13307)
  * Changing `max_hint_window_in_ms` at runtime (CASSANDRA-11720)
-<<<<<<< HEAD
-=======
- * Trivial format error in StorageProxy (CASSANDRA-13551)
->>>>>>> ec7d5f9d
  * Nodetool repair can hang forever if we lose the notification for the repair completing/failing (CASSANDRA-13480)
  * Anticompaction can cause noisy log messages (CASSANDRA-13684)
  * Switch to client init for sstabledump (CASSANDRA-13683)
@@ -312,10 +268,7 @@
  * Tracing payload not passed from QueryMessage to tracing session (CASSANDRA-12835)
 Merged from 3.0:
  * Filter header only commit logs before recovery (CASSANDRA-13918)
-<<<<<<< HEAD
  * Fix MV timestamp issues (CASSANDRA-11500)
-=======
->>>>>>> ec7d5f9d
  * Ensure int overflow doesn't occur when calculating large partition warning size (CASSANDRA-13172)
  * Ensure consistent view of partition columns between coordinator and replica in ColumnFilter (CASSANDRA-13004)
  * Failed unregistering mbean during drop keyspace (CASSANDRA-13346)
