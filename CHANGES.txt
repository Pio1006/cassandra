4.0
 * Add SERIAL and LOCAL_SERIAL support for cassandra-stress (CASSANDRA-13925)
 * LCS needlessly checks for L0 STCS candidates multiple times (CASSANDRA-12961)
 * Correctly close netty channels when a stream session ends (CASSANDRA-13905)
 * Update lz4 to 1.4.0 (CASSANDRA-13741)
 * Throttle base partitions during MV repair streaming to prevent OOM (CASSANDRA-13299)
 * Improve short read protection performance (CASSANDRA-13794)
 * Fix AssertionError in short read protection (CASSANDRA-13747)
 * Use compaction threshold for STCS in L0 (CASSANDRA-13861)
 * Fix problem with min_compress_ratio: 1 and disallow ratio < 1 (CASSANDRA-13703)
 * Add extra information to SASI timeout exception (CASSANDRA-13677)
 * Rework CompactionStrategyManager.getScanners synchronization (CASSANDRA-13786)
 * Add additional unit tests for batch behavior, TTLs, Timestamps (CASSANDRA-13846)
 * Add keyspace and table name in schema validation exception (CASSANDRA-13845)
 * Emit metrics whenever we hit tombstone failures and warn thresholds (CASSANDRA-13771)
 * Allow changing log levels via nodetool for related classes (CASSANDRA-12696)
 * Add stress profile yaml with LWT (CASSANDRA-7960)
 * Reduce memory copies and object creations when acting on ByteBufs (CASSANDRA-13789)
 * simplify mx4j configuration (Cassandra-13578)
 * Fix trigger example on 4.0 (CASSANDRA-13796)
 * force minumum timeout value (CASSANDRA-9375)
 * Add bytes repaired/unrepaired to nodetool tablestats (CASSANDRA-13774)
 * Don't delete incremental repair sessions if they still have sstables (CASSANDRA-13758)
 * Fix pending repair manager index out of bounds check (CASSANDRA-13769)
 * Don't use RangeFetchMapCalculator when RF=1 (CASSANDRA-13576)
 * Don't optimise trivial ranges in RangeFetchMapCalculator (CASSANDRA-13664)
 * Use an ExecutorService for repair commands instead of new Thread(..).start() (CASSANDRA-13594)
 * Fix race / ref leak in anticompaction (CASSANDRA-13688)
 * Fix race / ref leak in PendingRepairManager (CASSANDRA-13751)
 * Enable ppc64le runtime as unsupported architecture (CASSANDRA-13615)
 * Improve sstablemetadata output (CASSANDRA-11483)
 * Support for migrating legacy users to roles has been dropped (CASSANDRA-13371)
 * Introduce error metrics for repair (CASSANDRA-13387)
 * Refactoring to primitive functional interfaces in AuthCache (CASSANDRA-13732)
 * Update metrics to 3.1.5 (CASSANDRA-13648)
 * batch_size_warn_threshold_in_kb can now be set at runtime (CASSANDRA-13699)
 * Avoid always rebuilding secondary indexes at startup (CASSANDRA-13725)
 * Upgrade JMH from 1.13 to 1.19 (CASSANDRA-13727)
 * Upgrade SLF4J from 1.7.7 to 1.7.25 (CASSANDRA-12996)
 * Default for start_native_transport now true if not set in config (CASSANDRA-13656)
 * Don't add localhost to the graph when calculating where to stream from (CASSANDRA-13583)
 * Allow skipping equality-restricted clustering columns in ORDER BY clause (CASSANDRA-10271)
 * Use common nowInSec for validation compactions (CASSANDRA-13671)
 * Improve handling of IR prepare failures (CASSANDRA-13672)
 * Send IR coordinator messages synchronously (CASSANDRA-13673)
 * Flush system.repair table before IR finalize promise (CASSANDRA-13660)
 * Fix column filter creation for wildcard queries (CASSANDRA-13650)
 * Add 'nodetool getbatchlogreplaythrottle' and 'nodetool setbatchlogreplaythrottle' (CASSANDRA-13614)
 * fix race condition in PendingRepairManager (CASSANDRA-13659)
 * Allow noop incremental repair state transitions (CASSANDRA-13658)
 * Run repair with down replicas (CASSANDRA-10446)
 * Added started & completed repair metrics (CASSANDRA-13598)
 * Added started & completed repair metrics (CASSANDRA-13598)
 * Improve secondary index (re)build failure and concurrency handling (CASSANDRA-10130)
 * Improve calculation of available disk space for compaction (CASSANDRA-13068)
 * Change the accessibility of RowCacheSerializer for third party row cache plugins (CASSANDRA-13579)
 * Allow sub-range repairs for a preview of repaired data (CASSANDRA-13570)
 * NPE in IR cleanup when columnfamily has no sstables (CASSANDRA-13585)
 * Fix Randomness of stress values (CASSANDRA-12744)
 * Allow selecting Map values and Set elements (CASSANDRA-7396)
 * Fast and garbage-free Streaming Histogram (CASSANDRA-13444)
 * Update repairTime for keyspaces on completion (CASSANDRA-13539)
 * Add configurable upper bound for validation executor threads (CASSANDRA-13521)
 * Bring back maxHintTTL propery (CASSANDRA-12982)
 * Add testing guidelines (CASSANDRA-13497)
 * Add more repair metrics (CASSANDRA-13531)
 * RangeStreamer should be smarter when picking endpoints for streaming (CASSANDRA-4650)
 * Avoid rewrapping an exception thrown for cache load functions (CASSANDRA-13367)
 * Log time elapsed for each incremental repair phase (CASSANDRA-13498)
 * Add multiple table operation support to cassandra-stress (CASSANDRA-8780)
 * Fix incorrect cqlsh results when selecting same columns multiple times (CASSANDRA-13262)
 * Fix WriteResponseHandlerTest is sensitive to test execution order (CASSANDRA-13421)
 * Improve incremental repair logging (CASSANDRA-13468)
 * Start compaction when incremental repair finishes (CASSANDRA-13454)
 * Add repair streaming preview (CASSANDRA-13257)
 * Cleanup isIncremental/repairedAt usage (CASSANDRA-13430)
 * Change protocol to allow sending key space independent of query string (CASSANDRA-10145)
 * Make gc_log and gc_warn settable at runtime (CASSANDRA-12661)
 * Take number of files in L0 in account when estimating remaining compaction tasks (CASSANDRA-13354)
 * Skip building views during base table streams on range movements (CASSANDRA-13065)
 * Improve error messages for +/- operations on maps and tuples (CASSANDRA-13197)
 * Remove deprecated repair JMX APIs (CASSANDRA-11530)
 * Fix version check to enable streaming keep-alive (CASSANDRA-12929)
 * Make it possible to monitor an ideal consistency level separate from actual consistency level (CASSANDRA-13289)
 * Outbound TCP connections ignore internode authenticator (CASSANDRA-13324)
 * Upgrade junit from 4.6 to 4.12 (CASSANDRA-13360)
 * Cleanup ParentRepairSession after repairs (CASSANDRA-13359)
 * Upgrade snappy-java to 1.1.2.6 (CASSANDRA-13336)
 * Incremental repair not streaming correct sstables (CASSANDRA-13328)
 * Upgrade the jna version to 4.3.0 (CASSANDRA-13300)
 * Add the currentTimestamp, currentDate, currentTime and currentTimeUUID functions (CASSANDRA-13132)
 * Remove config option index_interval (CASSANDRA-10671)
 * Reduce lock contention for collection types and serializers (CASSANDRA-13271)
 * Make it possible to override MessagingService.Verb ids (CASSANDRA-13283)
 * Avoid synchronized on prepareForRepair in ActiveRepairService (CASSANDRA-9292)
 * Adds the ability to use uncompressed chunks in compressed files (CASSANDRA-10520)
 * Don't flush sstables when streaming for incremental repair (CASSANDRA-13226)
 * Remove unused method (CASSANDRA-13227)
 * Fix minor bugs related to #9143 (CASSANDRA-13217)
 * Output warning if user increases RF (CASSANDRA-13079)
 * Remove pre-3.0 streaming compatibility code for 4.0 (CASSANDRA-13081)
 * Add support for + and - operations on dates (CASSANDRA-11936)
 * Fix consistency of incrementally repaired data (CASSANDRA-9143)
 * Increase commitlog version (CASSANDRA-13161)
 * Make TableMetadata immutable, optimize Schema (CASSANDRA-9425)
 * Refactor ColumnCondition (CASSANDRA-12981)
 * Parallelize streaming of different keyspaces (CASSANDRA-4663)
 * Improved compactions metrics (CASSANDRA-13015)
 * Speed-up start-up sequence by avoiding un-needed flushes (CASSANDRA-13031)
 * Use Caffeine (W-TinyLFU) for on-heap caches (CASSANDRA-10855)
 * Thrift removal (CASSANDRA-11115)
 * Remove pre-3.0 compatibility code for 4.0 (CASSANDRA-12716)
 * Add column definition kind to dropped columns in schema (CASSANDRA-12705)
 * Add (automate) Nodetool Documentation (CASSANDRA-12672)
 * Update bundled cqlsh python driver to 3.7.0 (CASSANDRA-12736)
 * Reject invalid replication settings when creating or altering a keyspace (CASSANDRA-12681)
 * Clean up the SSTableReader#getScanner API wrt removal of RateLimiter (CASSANDRA-12422)
 * Use new token allocation for non bootstrap case as well (CASSANDRA-13080)
 * Avoid byte-array copy when key cache is disabled (CASSANDRA-13084)
 * Require forceful decommission if number of nodes is less than replication factor (CASSANDRA-12510)
 * Allow IN restrictions on column families with collections (CASSANDRA-12654)
 * Log message size in trace message in OutboundTcpConnection (CASSANDRA-13028)
 * Add timeUnit Days for cassandra-stress (CASSANDRA-13029)
 * Add mutation size and batch metrics (CASSANDRA-12649)
 * Add method to get size of endpoints to TokenMetadata (CASSANDRA-12999)
 * Expose time spent waiting in thread pool queue (CASSANDRA-8398)
 * Conditionally update index built status to avoid unnecessary flushes (CASSANDRA-12969)
 * cqlsh auto completion: refactor definition of compaction strategy options (CASSANDRA-12946)
 * Add support for arithmetic operators (CASSANDRA-11935)
 * Add histogram for delay to deliver hints (CASSANDRA-13234)
 * Fix cqlsh automatic protocol downgrade regression (CASSANDRA-13307)
 * Changing `max_hint_window_in_ms` at runtime (CASSANDRA-11720)
 * Nodetool repair can hang forever if we lose the notification for the repair completing/failing (CASSANDRA-13480)
 * Anticompaction can cause noisy log messages (CASSANDRA-13684)
 * Switch to client init for sstabledump (CASSANDRA-13683)
 * CQLSH: Don't pause when capturing data (CASSANDRA-13743)

<<<<<<< HEAD
=======

3.11.2
Merged from 3.0:
 * Deserialise sstable metadata in nodetool verify (CASSANDRA-13922)


>>>>>>> 0cb27a78
3.11.1
 * Fix the computation of cdc_total_space_in_mb for exabyte filesystems (CASSANDRA-13808)
 * AbstractTokenTreeBuilder#serializedSize returns wrong value when there is a single leaf and overflow collisions (CASSANDRA-13869)
 * BTree.Builder memory leak (CASSANDRA-13754)
 * Revert CASSANDRA-10368 of supporting non-pk column filtering due to correctness (CASSANDRA-13798)
 * Add a skip read validation flag to cassandra-stress (CASSANDRA-13772)
 * Fix cassandra-stress hang issues when an error during cluster connection happens (CASSANDRA-12938)
 * Better bootstrap failure message when blocked by (potential) range movement (CASSANDRA-13744)
 * "ignore" option is ignored in sstableloader (CASSANDRA-13721)
 * Deadlock in AbstractCommitLogSegmentManager (CASSANDRA-13652)
 * Duplicate the buffer before passing it to analyser in SASI operation (CASSANDRA-13512)
 * Properly evict pstmts from prepared statements cache (CASSANDRA-13641)
Merged from 3.0:
 * Improve TRUNCATE performance (CASSANDRA-13909)
 * Implement short read protection on partition boundaries (CASSANDRA-13595)
 * Fix ISE thrown by UPI.Serializer.hasNext() for some SELECT queries (CASSANDRA-13911)
 * Filter header only commit logs before recovery (CASSANDRA-13918)
 * AssertionError prepending to a list (CASSANDRA-13149)
 * Handle limit correctly on tables with strict liveness (CASSANDRA-13883)
 * Remove non-rpc-ready nodes from counter leader candidates (CASSANDRA-13043)
 * Fix sstable reader to support range-tombstone-marker for multi-slices (CASSANDRA-13787)
 * Fix short read protection for tables with no clustering columns (CASSANDRA-13880)
 * Fix counter application order in short read protection (CASSANDRA-12872)
 * Make isBuilt volatile in PartitionUpdate (CASSANDRA-13619)
 * Prevent integer overflow of timestamps in CellTest and RowsTest (CASSANDRA-13866)
 * Don't block RepairJob execution on validation futures (CASSANDRA-13797)
 * Wait for all management tasks to complete before shutting down CLSM (CASSANDRA-13123)
 * INSERT statement fails when Tuple type is used as clustering column with default DESC order (CASSANDRA-13717)
 * Fix pending view mutations handling and cleanup batchlog when there are local and remote paired mutations (CASSANDRA-13069)
 * Improve config validation and documentation on overflow and NPE (CASSANDRA-13622)
 * Range deletes in a CAS batch are ignored (CASSANDRA-13655)
 * Avoid assertion error when IndexSummary > 2G (CASSANDRA-12014)
 * Change repair midpoint logging for tiny ranges (CASSANDRA-13603)
 * Better handle corrupt final commitlog segment (CASSANDRA-11995)
 * StreamingHistogram is not thread safe (CASSANDRA-13756)
 * Better tolerate improperly formatted bcrypt hashes (CASSANDRA-13626)
 * Fix race condition in read command serialization (CASSANDRA-13363)
 * Don't skip corrupted sstables on startup (CASSANDRA-13620)
 * Fix the merging of cells with different user type versions (CASSANDRA-13776)
 * Copy session properties on cqlsh.py do_login (CASSANDRA-13640)
 * Potential AssertionError during ReadRepair of range tombstone and partition deletions (CASSANDRA-13719)
 * Don't let stress write warmup data if n=0 (CASSANDRA-13773)
 * Randomize batchlog endpoint selection with only 1 or 2 racks (CASSANDRA-12884)
 * Fix digest calculation for counter cells (CASSANDRA-13750)
 * Fix ColumnDefinition.cellValueType() for non-frozen collection and change SSTabledump to use type.toJSONString() (CASSANDRA-13573)
 * Skip materialized view addition if the base table doesn't exist (CASSANDRA-13737)
 * Drop table should remove corresponding entries in dropped_columns table (CASSANDRA-13730)
 * Log warn message until legacy auth tables have been migrated (CASSANDRA-13371)
 * Fix incorrect [2.1 <- 3.0] serialization of counter cells created in 2.0 (CASSANDRA-13691)
 * Fix invalid writetime for null cells (CASSANDRA-13711)
 * Fix ALTER TABLE statement to atomically propagate changes to the table and its MVs (CASSANDRA-12952)
 * Fixed ambiguous output of nodetool tablestats command (CASSANDRA-13722)
 * Fix Digest mismatch Exception if hints file has UnknownColumnFamily (CASSANDRA-13696)
 * Fixed ambiguous output of nodetool tablestats command (CASSANDRA-13722)
 * Purge tombstones created by expired cells (CASSANDRA-13643)
 * Make concat work with iterators that have different subsets of columns (CASSANDRA-13482)
 * Set test.runners based on cores and memory size (CASSANDRA-13078)
 * Allow different NUMACTL_ARGS to be passed in (CASSANDRA-13557)
 * Fix secondary index queries on COMPACT tables (CASSANDRA-13627)
 * Nodetool listsnapshots output is missing a newline, if there are no snapshots (CASSANDRA-13568)
 * sstabledump reports incorrect usage for argument order (CASSANDRA-13532)
Merged from 2.2:
 * Safely handle empty buffers when outputting to JSON (CASSANDRA-13868)
 * Fix compaction and flush exception not captured (CASSANDRA-13833)
 * Uncaught exceptions in Netty pipeline (CASSANDRA-13649)
 * Prevent integer overflow on exabyte filesystems (CASSANDRA-13067)
 * Fix queries with LIMIT and filtering on clustering columns (CASSANDRA-11223)
 * Fix potential NPE when resume bootstrap fails (CASSANDRA-13272)
 * Fix toJSONString for the UDT, tuple and collection types (CASSANDRA-13592)
 * Fix nested Tuples/UDTs validation (CASSANDRA-13646)
Merged from 2.1:
 * Clone HeartBeatState when building gossip messages. Make its generation/version volatile (CASSANDRA-13700)


3.11.0
 * Allow native function calls in CQLSSTableWriter (CASSANDRA-12606)
 * Replace string comparison with regex/number checks in MessagingService test (CASSANDRA-13216)
 * Fix formatting of duration columns in CQLSH (CASSANDRA-13549)
 * Fix the problem with duplicated rows when using paging with SASI (CASSANDRA-13302)
 * Allow CONTAINS statements filtering on the partition key and it’s parts (CASSANDRA-13275)
 * Fall back to even ranges calculation in clusters with vnodes when tokens are distributed unevenly (CASSANDRA-13229)
 * Fix duration type validation to prevent overflow (CASSANDRA-13218)
 * Forbid unsupported creation of SASI indexes over partition key columns (CASSANDRA-13228)
 * Reject multiple values for a key in CQL grammar. (CASSANDRA-13369)
 * UDA fails without input rows (CASSANDRA-13399)
 * Fix compaction-stress by using daemonInitialization (CASSANDRA-13188)
 * V5 protocol flags decoding broken (CASSANDRA-13443)
 * Use write lock not read lock for removing sstables from compaction strategies. (CASSANDRA-13422)
 * Use corePoolSize equal to maxPoolSize in JMXEnabledThreadPoolExecutors (CASSANDRA-13329)
 * Avoid rebuilding SASI indexes containing no values (CASSANDRA-12962)
 * Add charset to Analyser input stream (CASSANDRA-13151)
 * Fix testLimitSSTables flake caused by concurrent flush (CASSANDRA-12820)
 * cdc column addition strikes again (CASSANDRA-13382)
 * Fix static column indexes (CASSANDRA-13277)
 * DataOutputBuffer.asNewBuffer broken (CASSANDRA-13298)
 * unittest CipherFactoryTest failed on MacOS (CASSANDRA-13370)
 * Forbid SELECT restrictions and CREATE INDEX over non-frozen UDT columns (CASSANDRA-13247)
 * Default logging we ship will incorrectly print "?:?" for "%F:%L" pattern (CASSANDRA-13317)
 * Possible AssertionError in UnfilteredRowIteratorWithLowerBound (CASSANDRA-13366)
 * Support unaligned memory access for AArch64 (CASSANDRA-13326)
 * Improve SASI range iterator efficiency on intersection with an empty range (CASSANDRA-12915).
 * Fix equality comparisons of columns using the duration type (CASSANDRA-13174)
 * Move to FastThreadLocalThread and FastThreadLocal (CASSANDRA-13034)
 * nodetool stopdaemon errors out (CASSANDRA-13030)
 * Tables in system_distributed should not use gcgs of 0 (CASSANDRA-12954)
 * Fix primary index calculation for SASI (CASSANDRA-12910)
 * More fixes to the TokenAllocator (CASSANDRA-12990)
 * NoReplicationTokenAllocator should work with zero replication factor (CASSANDRA-12983)
 * Address message coalescing regression (CASSANDRA-12676)
 * Delete illegal character from StandardTokenizerImpl.jflex (CASSANDRA-13417)
 * Fix cqlsh automatic protocol downgrade regression (CASSANDRA-13307)
 * Tracing payload not passed from QueryMessage to tracing session (CASSANDRA-12835)
Merged from 3.0:
 * Filter header only commit logs before recovery (CASSANDRA-13918)
 * Fix MV timestamp issues (CASSANDRA-11500)
 * Ensure int overflow doesn't occur when calculating large partition warning size (CASSANDRA-13172)
 * Ensure consistent view of partition columns between coordinator and replica in ColumnFilter (CASSANDRA-13004)
 * Failed unregistering mbean during drop keyspace (CASSANDRA-13346)
 * nodetool scrub/cleanup/upgradesstables exit code is wrong (CASSANDRA-13542)
 * Fix the reported number of sstable data files accessed per read (CASSANDRA-13120)
 * Fix schema digest mismatch during rolling upgrades from versions before 3.0.12 (CASSANDRA-13559)
 * Upgrade JNA version to 4.4.0 (CASSANDRA-13072)
 * Interned ColumnIdentifiers should use minimal ByteBuffers (CASSANDRA-13533)
 * Fix repair process violating start/end token limits for small ranges (CASSANDRA-13052)
 * Add storage port options to sstableloader (CASSANDRA-13518)
 * Properly handle quoted index names in cqlsh DESCRIBE output (CASSANDRA-12847)
 * Fix NPE in StorageService.excise() (CASSANDRA-13163)
 * Expire OutboundTcpConnection messages by a single Thread (CASSANDRA-13265)
 * Fail repair if insufficient responses received (CASSANDRA-13397)
 * Fix SSTableLoader fail when the loaded table contains dropped columns (CASSANDRA-13276)
 * Avoid name clashes in CassandraIndexTest (CASSANDRA-13427)
 * Handling partially written hint files (CASSANDRA-12728)
 * Interrupt replaying hints on decommission (CASSANDRA-13308)
 * Handling partially written hint files (CASSANDRA-12728)
 * Fix NPE issue in StorageService (CASSANDRA-13060)
 * Make reading of range tombstones more reliable (CASSANDRA-12811)
 * Fix startup problems due to schema tables not completely flushed (CASSANDRA-12213)
 * Fix view builder bug that can filter out data on restart (CASSANDRA-13405)
 * Fix 2i page size calculation when there are no regular columns (CASSANDRA-13400)
 * Fix the conversion of 2.X expired rows without regular column data (CASSANDRA-13395)
 * Fix hint delivery when using ext+internal IPs with prefer_local enabled (CASSANDRA-13020)
 * Legacy deserializer can create empty range tombstones (CASSANDRA-13341)
 * Legacy caching options can prevent 3.0 upgrade (CASSANDRA-13384)
 * Use the Kernel32 library to retrieve the PID on Windows and fix startup checks (CASSANDRA-13333)
 * Fix code to not exchange schema across major versions (CASSANDRA-13274)
 * Dropping column results in "corrupt" SSTable (CASSANDRA-13337)
 * Bugs handling range tombstones in the sstable iterators (CASSANDRA-13340)
 * Fix CONTAINS filtering for null collections (CASSANDRA-13246)
 * Applying: Use a unique metric reservoir per test run when using Cassandra-wide metrics residing in MBeans (CASSANDRA-13216)
 * Propagate row deletions in 2i tables on upgrade (CASSANDRA-13320)
 * Slice.isEmpty() returns false for some empty slices (CASSANDRA-13305)
 * Add formatted row output to assertEmpty in CQL Tester (CASSANDRA-13238)
 * Prevent data loss on upgrade 2.1 - 3.0 by adding component separator to LogRecord absolute path (CASSANDRA-13294)
 * Improve testing on macOS by eliminating sigar logging (CASSANDRA-13233)
 * Cqlsh copy-from should error out when csv contains invalid data for collections (CASSANDRA-13071)
 * Update c.yaml doc for offheap memtables (CASSANDRA-13179)
 * Faster StreamingHistogram (CASSANDRA-13038)
 * Legacy deserializer can create unexpected boundary range tombstones (CASSANDRA-13237)
 * Remove unnecessary assertion from AntiCompactionTest (CASSANDRA-13070)
 * Fix cqlsh COPY for dates before 1900 (CASSANDRA-13185)
 * Use keyspace replication settings on system.size_estimates table (CASSANDRA-9639)
 * Add vm.max_map_count StartupCheck (CASSANDRA-13008)
 * Obfuscate password in stress-graphs (CASSANDRA-12233)
 * Hint related logging should include the IP address of the destination in addition to
   host ID (CASSANDRA-13205)
 * Reloading logback.xml does not work (CASSANDRA-13173)
 * Lightweight transactions temporarily fail after upgrade from 2.1 to 3.0 (CASSANDRA-13109)
 * Duplicate rows after upgrading from 2.1.16 to 3.0.10/3.9 (CASSANDRA-13125)
 * Fix UPDATE queries with empty IN restrictions (CASSANDRA-13152)
 * Fix handling of partition with partition-level deletion plus
   live rows in sstabledump (CASSANDRA-13177)
 * Provide user workaround when system_schema.columns does not contain entries
   for a table that's in system_schema.tables (CASSANDRA-13180)
 * Nodetool upgradesstables/scrub/compact ignores system tables (CASSANDRA-13410)
 * Fix schema version calculation for rolling upgrades (CASSANDRA-13441)
Merged from 2.2:
 * Nodes started with join_ring=False should be able to serve requests when authentication is enabled (CASSANDRA-11381)
 * cqlsh COPY FROM: increment error count only for failures, not for attempts (CASSANDRA-13209)
 * Avoid starting gossiper in RemoveTest (CASSANDRA-13407)
 * Fix weightedSize() for row-cache reported by JMX and NodeTool (CASSANDRA-13393)
 * Fix JVM metric names (CASSANDRA-13103)
 * Honor truststore-password parameter in cassandra-stress (CASSANDRA-12773)
 * Discard in-flight shadow round responses (CASSANDRA-12653)
 * Don't anti-compact repaired data to avoid inconsistencies (CASSANDRA-13153)
 * Wrong logger name in AnticompactionTask (CASSANDRA-13343)
 * Commitlog replay may fail if last mutation is within 4 bytes of end of segment (CASSANDRA-13282)
 * Fix queries updating multiple time the same list (CASSANDRA-13130)
 * Fix GRANT/REVOKE when keyspace isn't specified (CASSANDRA-13053)
 * Avoid race on receiver by starting streaming sender thread after sending init message (CASSANDRA-12886)
 * Fix "multiple versions of ant detected..." when running ant test (CASSANDRA-13232)
 * Coalescing strategy sleeps too much (CASSANDRA-13090)
 * Fix flaky LongLeveledCompactionStrategyTest (CASSANDRA-12202)
 * Fix failing COPY TO STDOUT (CASSANDRA-12497)
 * Fix ColumnCounter::countAll behaviour for reverse queries (CASSANDRA-13222)
 * Exceptions encountered calling getSeeds() breaks OTC thread (CASSANDRA-13018)
 * Fix negative mean latency metric (CASSANDRA-12876)
 * Use only one file pointer when creating commitlog segments (CASSANDRA-12539)
Merged from 2.1:
 * Fix 2ndary index queries on partition keys for tables with static columns (CASSANDRA-13147)
 * Fix ParseError unhashable type list in cqlsh copy from (CASSANDRA-13364)
 * Remove unused repositories (CASSANDRA-13278)
 * Log stacktrace of uncaught exceptions (CASSANDRA-13108)
 * Use portable stderr for java error in startup (CASSANDRA-13211)
 * Fix Thread Leak in OutboundTcpConnection (CASSANDRA-13204)
 * Upgrade netty version to fix memory leak with client encryption (CASSANDRA-13114)
 * Coalescing strategy can enter infinite loop (CASSANDRA-13159)


3.10
 * Fix secondary index queries regression (CASSANDRA-13013)
 * Add duration type to the protocol V5 (CASSANDRA-12850)
 * Fix duration type validation (CASSANDRA-13143)
 * Fix flaky GcCompactionTest (CASSANDRA-12664)
 * Fix TestHintedHandoff.hintedhandoff_decom_test (CASSANDRA-13058)
 * Fixed query monitoring for range queries (CASSANDRA-13050)
 * Remove outboundBindAny configuration property (CASSANDRA-12673)
 * Use correct bounds for all-data range when filtering (CASSANDRA-12666)
 * Remove timing window in test case (CASSANDRA-12875)
 * Resolve unit testing without JCE security libraries installed (CASSANDRA-12945)
 * Fix inconsistencies in cassandra-stress load balancing policy (CASSANDRA-12919)
 * Fix validation of non-frozen UDT cells (CASSANDRA-12916)
 * Don't shut down socket input/output on StreamSession (CASSANDRA-12903)
 * Fix Murmur3PartitionerTest (CASSANDRA-12858)
 * Move cqlsh syntax rules into separate module and allow easier customization (CASSANDRA-12897)
 * Fix CommitLogSegmentManagerTest (CASSANDRA-12283)
 * Fix cassandra-stress truncate option (CASSANDRA-12695)
 * Fix crossNode value when receiving messages (CASSANDRA-12791)
 * Don't load MX4J beans twice (CASSANDRA-12869)
 * Extend native protocol request flags, add versions to SUPPORTED, and introduce ProtocolVersion enum (CASSANDRA-12838)
 * Set JOINING mode when running pre-join tasks (CASSANDRA-12836)
 * remove net.mintern.primitive library due to license issue (CASSANDRA-12845)
 * Properly format IPv6 addresses when logging JMX service URL (CASSANDRA-12454)
 * Optimize the vnode allocation for single replica per DC (CASSANDRA-12777)
 * Use non-token restrictions for bounds when token restrictions are overridden (CASSANDRA-12419)
 * Fix CQLSH auto completion for PER PARTITION LIMIT (CASSANDRA-12803)
 * Use different build directories for Eclipse and Ant (CASSANDRA-12466)
 * Avoid potential AttributeError in cqlsh due to no table metadata (CASSANDRA-12815)
 * Fix RandomReplicationAwareTokenAllocatorTest.testExistingCluster (CASSANDRA-12812)
 * Upgrade commons-codec to 1.9 (CASSANDRA-12790)
 * Add duration data type (CASSANDRA-11873)
 * Make the fanout size for LeveledCompactionStrategy to be configurable (CASSANDRA-11550)
 * Fix timeout in ReplicationAwareTokenAllocatorTest (CASSANDRA-12784)
 * Improve sum aggregate functions (CASSANDRA-12417)
 * Make cassandra.yaml docs for batch_size_*_threshold_in_kb reflect changes in CASSANDRA-10876 (CASSANDRA-12761)
 * cqlsh fails to format collections when using aliases (CASSANDRA-11534)
 * Check for hash conflicts in prepared statements (CASSANDRA-12733)
 * Exit query parsing upon first error (CASSANDRA-12598)
 * Fix cassandra-stress to use single seed in UUID generation (CASSANDRA-12729)
 * CQLSSTableWriter does not allow Update statement (CASSANDRA-12450)
 * Config class uses boxed types but DD exposes primitive types (CASSANDRA-12199)
 * Add pre- and post-shutdown hooks to Storage Service (CASSANDRA-12461)
 * Add hint delivery metrics (CASSANDRA-12693)
 * Remove IndexInfo cache from FileIndexInfoRetriever (CASSANDRA-12731)
 * ColumnIndex does not reuse buffer (CASSANDRA-12502)
 * cdc column addition still breaks schema migration tasks (CASSANDRA-12697)
 * Upgrade metrics-reporter dependencies (CASSANDRA-12089)
 * Tune compaction thread count via nodetool (CASSANDRA-12248)
 * Add +=/-= shortcut syntax for update queries (CASSANDRA-12232)
 * Include repair session IDs in repair start message (CASSANDRA-12532)
 * Add a blocking task to Index, run before joining the ring (CASSANDRA-12039)
 * Fix NPE when using CQLSSTableWriter (CASSANDRA-12667)
 * Support optional backpressure strategies at the coordinator (CASSANDRA-9318)
 * Make randompartitioner work with new vnode allocation (CASSANDRA-12647)
 * Fix cassandra-stress graphing (CASSANDRA-12237)
 * Allow filtering on partition key columns for queries without secondary indexes (CASSANDRA-11031)
 * Fix Cassandra Stress reporting thread model and precision (CASSANDRA-12585)
 * Add JMH benchmarks.jar (CASSANDRA-12586)
 * Cleanup uses of AlterTableStatementColumn (CASSANDRA-12567)
 * Add keep-alive to streaming (CASSANDRA-11841)
 * Tracing payload is passed through newSession(..) (CASSANDRA-11706)
 * avoid deleting non existing sstable files and improve related log messages (CASSANDRA-12261)
 * json/yaml output format for nodetool compactionhistory (CASSANDRA-12486)
 * Retry all internode messages once after a connection is
   closed and reopened (CASSANDRA-12192)
 * Add support to rebuild from targeted replica (CASSANDRA-9875)
 * Add sequence distribution type to cassandra stress (CASSANDRA-12490)
 * "SELECT * FROM foo LIMIT ;" does not error out (CASSANDRA-12154)
 * Define executeLocally() at the ReadQuery Level (CASSANDRA-12474)
 * Extend read/write failure messages with a map of replica addresses
   to error codes in the v5 native protocol (CASSANDRA-12311)
 * Fix rebuild of SASI indexes with existing index files (CASSANDRA-12374)
 * Let DatabaseDescriptor not implicitly startup services (CASSANDRA-9054, 12550)
 * Fix clustering indexes in presence of static columns in SASI (CASSANDRA-12378)
 * Fix queries on columns with reversed type on SASI indexes (CASSANDRA-12223)
 * Added slow query log (CASSANDRA-12403)
 * Count full coordinated request against timeout (CASSANDRA-12256)
 * Allow TTL with null value on insert and update (CASSANDRA-12216)
 * Make decommission operation resumable (CASSANDRA-12008)
 * Add support to one-way targeted repair (CASSANDRA-9876)
 * Remove clientutil jar (CASSANDRA-11635)
 * Fix compaction throughput throttle (CASSANDRA-12366, CASSANDRA-12717)
 * Delay releasing Memtable memory on flush until PostFlush has finished running (CASSANDRA-12358)
 * Cassandra stress should dump all setting on startup (CASSANDRA-11914)
 * Make it possible to compact a given token range (CASSANDRA-10643)
 * Allow updating DynamicEndpointSnitch properties via JMX (CASSANDRA-12179)
 * Collect metrics on queries by consistency level (CASSANDRA-7384)
 * Add support for GROUP BY to SELECT statement (CASSANDRA-10707)
 * Deprecate memtable_cleanup_threshold and update default for memtable_flush_writers (CASSANDRA-12228)
 * Upgrade to OHC 0.4.4 (CASSANDRA-12133)
 * Add version command to cassandra-stress (CASSANDRA-12258)
 * Create compaction-stress tool (CASSANDRA-11844)
 * Garbage-collecting compaction operation and schema option (CASSANDRA-7019)
 * Add beta protocol flag for v5 native protocol (CASSANDRA-12142)
 * Support filtering on non-PRIMARY KEY columns in the CREATE
   MATERIALIZED VIEW statement's WHERE clause (CASSANDRA-10368)
 * Unify STDOUT and SYSTEMLOG logback format (CASSANDRA-12004)
 * COPY FROM should raise error for non-existing input files (CASSANDRA-12174)
 * Faster write path (CASSANDRA-12269)
 * Option to leave omitted columns in INSERT JSON unset (CASSANDRA-11424)
 * Support json/yaml output in nodetool tpstats (CASSANDRA-12035)
 * Expose metrics for successful/failed authentication attempts (CASSANDRA-10635)
 * Prepend snapshot name with "truncated" or "dropped" when a snapshot
   is taken before truncating or dropping a table (CASSANDRA-12178)
 * Optimize RestrictionSet (CASSANDRA-12153)
 * cqlsh does not automatically downgrade CQL version (CASSANDRA-12150)
 * Omit (de)serialization of state variable in UDAs (CASSANDRA-9613)
 * Create a system table to expose prepared statements (CASSANDRA-8831)
 * Reuse DataOutputBuffer from ColumnIndex (CASSANDRA-11970)
 * Remove DatabaseDescriptor dependency from SegmentedFile (CASSANDRA-11580)
 * Add supplied username to authentication error messages (CASSANDRA-12076)
 * Remove pre-startup check for open JMX port (CASSANDRA-12074)
 * Remove compaction Severity from DynamicEndpointSnitch (CASSANDRA-11738)
 * Restore resumable hints delivery (CASSANDRA-11960)
 * Properly record CAS contention (CASSANDRA-12626)
Merged from 3.0:
 * Dump threads when unit tests time out (CASSANDRA-13117)
 * Better error when modifying function permissions without explicit keyspace (CASSANDRA-12925)
 * Indexer is not correctly invoked when building indexes over sstables (CASSANDRA-13075)
 * Stress daemon help is incorrect (CASSANDRA-12563)
 * Read repair is not blocking repair to finish in foreground repair (CASSANDRA-13115)
 * Replace empty strings with null values if they cannot be converted (CASSANDRA-12794)
 * Remove support for non-JavaScript UDFs (CASSANDRA-12883)
 * Fix deserialization of 2.x DeletedCells (CASSANDRA-12620)
 * Add parent repair session id to anticompaction log message (CASSANDRA-12186)
 * Improve contention handling on failure to acquire MV lock for streaming and hints (CASSANDRA-12905)
 * Fix DELETE and UPDATE queries with empty IN restrictions (CASSANDRA-12829)
 * Mark MVs as built after successful bootstrap (CASSANDRA-12984)
 * Estimated TS drop-time histogram updated with Cell.NO_DELETION_TIME (CASSANDRA-13040)
 * Nodetool compactionstats fails with NullPointerException (CASSANDRA-13021)
 * Thread local pools never cleaned up (CASSANDRA-13033)
 * Set RPC_READY to false when draining or if a node is marked as shutdown (CASSANDRA-12781)
 * CQL often queries static columns unnecessarily (CASSANDRA-12768)
 * Make sure sstables only get committed when it's safe to discard commit log records (CASSANDRA-12956)
 * Reject default_time_to_live option when creating or altering MVs (CASSANDRA-12868)
 * Nodetool should use a more sane max heap size (CASSANDRA-12739)
 * LocalToken ensures token values are cloned on heap (CASSANDRA-12651)
 * AnticompactionRequestSerializer serializedSize is incorrect (CASSANDRA-12934)
 * Prevent reloading of logback.xml from UDF sandbox (CASSANDRA-12535)
 * Reenable HeapPool (CASSANDRA-12900)
 * Disallow offheap_buffers memtable allocation (CASSANDRA-11039)
 * Fix CommitLogSegmentManagerTest (CASSANDRA-12283)
 * Pass root cause to CorruptBlockException when uncompression failed (CASSANDRA-12889)
 * Batch with multiple conditional updates for the same partition causes AssertionError (CASSANDRA-12867)
 * Make AbstractReplicationStrategy extendable from outside its package (CASSANDRA-12788)
 * Don't tell users to turn off consistent rangemovements during rebuild. (CASSANDRA-12296)
 * Fix CommitLogTest.testDeleteIfNotDirty (CASSANDRA-12854)
 * Avoid deadlock due to MV lock contention (CASSANDRA-12689)
 * Fix for KeyCacheCqlTest flakiness (CASSANDRA-12801)
 * Include SSTable filename in compacting large row message (CASSANDRA-12384)
 * Fix potential socket leak (CASSANDRA-12329, CASSANDRA-12330)
 * Fix ViewTest.testCompaction (CASSANDRA-12789)
 * Improve avg aggregate functions (CASSANDRA-12417)
 * Preserve quoted reserved keyword column names in MV creation (CASSANDRA-11803)
 * nodetool stopdaemon errors out (CASSANDRA-12646)
 * Split materialized view mutations on build to prevent OOM (CASSANDRA-12268)
 * mx4j does not work in 3.0.8 (CASSANDRA-12274)
 * Abort cqlsh copy-from in case of no answer after prolonged period of time (CASSANDRA-12740)
 * Avoid sstable corrupt exception due to dropped static column (CASSANDRA-12582)
 * Make stress use client mode to avoid checking commit log size on startup (CASSANDRA-12478)
 * Fix exceptions with new vnode allocation (CASSANDRA-12715)
 * Unify drain and shutdown processes (CASSANDRA-12509)
 * Fix NPE in ComponentOfSlice.isEQ() (CASSANDRA-12706)
 * Fix failure in LogTransactionTest (CASSANDRA-12632)
 * Fix potentially incomplete non-frozen UDT values when querying with the
   full primary key specified (CASSANDRA-12605)
 * Make sure repaired tombstones are dropped when only_purge_repaired_tombstones is enabled (CASSANDRA-12703)
 * Skip writing MV mutations to commitlog on mutation.applyUnsafe() (CASSANDRA-11670)
 * Establish consistent distinction between non-existing partition and NULL value for LWTs on static columns (CASSANDRA-12060)
 * Extend ColumnIdentifier.internedInstances key to include the type that generated the byte buffer (CASSANDRA-12516)
 * Handle composite prefixes with final EOC=0 as in 2.x and refactor LegacyLayout.decodeBound (CASSANDRA-12423)
 * select_distinct_with_deletions_test failing on non-vnode environments (CASSANDRA-11126)
 * Stack Overflow returned to queries while upgrading (CASSANDRA-12527)
 * Fix legacy regex for temporary files from 2.2 (CASSANDRA-12565)
 * Add option to state current gc_grace_seconds to tools/bin/sstablemetadata (CASSANDRA-12208)
 * Fix file system race condition that may cause LogAwareFileLister to fail to classify files (CASSANDRA-11889)
 * Fix file handle leaks due to simultaneous compaction/repair and
   listing snapshots, calculating snapshot sizes, or making schema
   changes (CASSANDRA-11594)
 * Fix nodetool repair exits with 0 for some errors (CASSANDRA-12508)
 * Do not shut down BatchlogManager twice during drain (CASSANDRA-12504)
 * Disk failure policy should not be invoked on out of space (CASSANDRA-12385)
 * Calculate last compacted key on startup (CASSANDRA-6216)
 * Add schema to snapshot manifest, add USING TIMESTAMP clause to ALTER TABLE statements (CASSANDRA-7190)
 * If CF has no clustering columns, any row cache is full partition cache (CASSANDRA-12499)
 * Correct log message for statistics of offheap memtable flush (CASSANDRA-12776)
 * Explicitly set locale for string validation (CASSANDRA-12541,CASSANDRA-12542,CASSANDRA-12543,CASSANDRA-12545)
Merged from 2.2:
 * Fix speculative retry bugs (CASSANDRA-13009)
 * Fix handling of nulls and unsets in IN conditions (CASSANDRA-12981)
 * Fix race causing infinite loop if Thrift server is stopped before it starts listening (CASSANDRA-12856)
 * CompactionTasks now correctly drops sstables out of compaction when not enough disk space is available (CASSANDRA-12979)
 * Fix DynamicEndpointSnitch noop in multi-datacenter situations (CASSANDRA-13074)
 * cqlsh copy-from: encode column names to avoid primary key parsing errors (CASSANDRA-12909)
 * Temporarily fix bug that creates commit log when running offline tools (CASSANDRA-8616)
 * Reduce granuality of OpOrder.Group during index build (CASSANDRA-12796)
 * Test bind parameters and unset parameters in InsertUpdateIfConditionTest (CASSANDRA-12980)
 * Use saved tokens when setting local tokens on StorageService.joinRing (CASSANDRA-12935)
 * cqlsh: fix DESC TYPES errors (CASSANDRA-12914)
 * Fix leak on skipped SSTables in sstableupgrade (CASSANDRA-12899)
 * Avoid blocking gossip during pending range calculation (CASSANDRA-12281)
 * Fix purgeability of tombstones with max timestamp (CASSANDRA-12792)
 * Fail repair if participant dies during sync or anticompaction (CASSANDRA-12901)
 * cqlsh COPY: unprotected pk values before converting them if not using prepared statements (CASSANDRA-12863)
 * Fix Util.spinAssertEquals (CASSANDRA-12283)
 * Fix potential NPE for compactionstats (CASSANDRA-12462)
 * Prepare legacy authenticate statement if credentials table initialised after node startup (CASSANDRA-12813)
 * Change cassandra.wait_for_tracing_events_timeout_secs default to 0 (CASSANDRA-12754)
 * Clean up permissions when a UDA is dropped (CASSANDRA-12720)
 * Limit colUpdateTimeDelta histogram updates to reasonable deltas (CASSANDRA-11117)
 * Fix leak errors and execution rejected exceptions when draining (CASSANDRA-12457)
 * Fix merkle tree depth calculation (CASSANDRA-12580)
 * Make Collections deserialization more robust (CASSANDRA-12618)
 * Fix exceptions when enabling gossip on nodes that haven't joined the ring (CASSANDRA-12253)
 * Fix authentication problem when invoking cqlsh copy from a SOURCE command (CASSANDRA-12642)
 * Decrement pending range calculator jobs counter in finally block
 * cqlshlib tests: increase default execute timeout (CASSANDRA-12481)
 * Forward writes to replacement node when replace_address != broadcast_address (CASSANDRA-8523)
 * Fail repair on non-existing table (CASSANDRA-12279)
 * Enable repair -pr and -local together (fix regression of CASSANDRA-7450) (CASSANDRA-12522)
 * Better handle invalid system roles table (CASSANDRA-12700)
 * Split consistent range movement flag correction (CASSANDRA-12786)
Merged from 2.1:
 * cqlsh copy-from: sort user type fields in csv (CASSANDRA-12959)
 * Don't skip sstables based on maxLocalDeletionTime (CASSANDRA-12765)


3.8, 3.9
 * Fix value skipping with counter columns (CASSANDRA-11726)
 * Fix nodetool tablestats miss SSTable count (CASSANDRA-12205)
 * Fixed flacky SSTablesIteratedTest (CASSANDRA-12282)
 * Fixed flacky SSTableRewriterTest: check file counts before calling validateCFS (CASSANDRA-12348)
 * cqlsh: Fix handling of $$-escaped strings (CASSANDRA-12189)
 * Fix SSL JMX requiring truststore containing server cert (CASSANDRA-12109)
 * RTE from new CDC column breaks in flight queries (CASSANDRA-12236)
 * Fix hdr logging for single operation workloads (CASSANDRA-12145)
 * Fix SASI PREFIX search in CONTAINS mode with partial terms (CASSANDRA-12073)
 * Increase size of flushExecutor thread pool (CASSANDRA-12071)
 * Partial revert of CASSANDRA-11971, cannot recycle buffer in SP.sendMessagesToNonlocalDC (CASSANDRA-11950)
 * Upgrade netty to 4.0.39 (CASSANDRA-12032, CASSANDRA-12034)
 * Improve details in compaction log message (CASSANDRA-12080)
 * Allow unset values in CQLSSTableWriter (CASSANDRA-11911)
 * Chunk cache to request compressor-compatible buffers if pool space is exhausted (CASSANDRA-11993)
 * Remove DatabaseDescriptor dependencies from SequentialWriter (CASSANDRA-11579)
 * Move skip_stop_words filter before stemming (CASSANDRA-12078)
 * Support seek() in EncryptedFileSegmentInputStream (CASSANDRA-11957)
 * SSTable tools mishandling LocalPartitioner (CASSANDRA-12002)
 * When SEPWorker assigned work, set thread name to match pool (CASSANDRA-11966)
 * Add cross-DC latency metrics (CASSANDRA-11596)
 * Allow terms in selection clause (CASSANDRA-10783)
 * Add bind variables to trace (CASSANDRA-11719)
 * Switch counter shards' clock to timestamps (CASSANDRA-9811)
 * Introduce HdrHistogram and response/service/wait separation to stress tool (CASSANDRA-11853)
 * entry-weighers in QueryProcessor should respect partitionKeyBindIndexes field (CASSANDRA-11718)
 * Support older ant versions (CASSANDRA-11807)
 * Estimate compressed on disk size when deciding if sstable size limit reached (CASSANDRA-11623)
 * cassandra-stress profiles should support case sensitive schemas (CASSANDRA-11546)
 * Remove DatabaseDescriptor dependency from FileUtils (CASSANDRA-11578)
 * Faster streaming (CASSANDRA-9766)
 * Add prepared query parameter to trace for "Execute CQL3 prepared query" session (CASSANDRA-11425)
 * Add repaired percentage metric (CASSANDRA-11503)
 * Add Change-Data-Capture (CASSANDRA-8844)
Merged from 3.0:
 * Fix paging for 2.x to 3.x upgrades (CASSANDRA-11195)
 * Fix clean interval not sent to commit log for empty memtable flush (CASSANDRA-12436)
 * Fix potential resource leak in RMIServerSocketFactoryImpl (CASSANDRA-12331)
 * Make sure compaction stats are updated when compaction is interrupted (CASSANDRA-12100)
 * Change commitlog and sstables to track dirty and clean intervals (CASSANDRA-11828)
 * NullPointerException during compaction on table with static columns (CASSANDRA-12336)
 * Fixed ConcurrentModificationException when reading metrics in GraphiteReporter (CASSANDRA-11823)
 * Fix upgrade of super columns on thrift (CASSANDRA-12335)
 * Fixed flacky BlacklistingCompactionsTest, switched to fixed size types and increased corruption size (CASSANDRA-12359)
 * Rerun ReplicationAwareTokenAllocatorTest on failure to avoid flakiness (CASSANDRA-12277)
 * Exception when computing read-repair for range tombstones (CASSANDRA-12263)
 * Lost counter writes in compact table and static columns (CASSANDRA-12219)
 * AssertionError with MVs on updating a row that isn't indexed due to a null value (CASSANDRA-12247)
 * Disable RR and speculative retry with EACH_QUORUM reads (CASSANDRA-11980)
 * Add option to override compaction space check (CASSANDRA-12180)
 * Faster startup by only scanning each directory for temporary files once (CASSANDRA-12114)
 * Respond with v1/v2 protocol header when responding to driver that attempts
   to connect with too low of a protocol version (CASSANDRA-11464)
 * NullPointerExpception when reading/compacting table (CASSANDRA-11988)
 * Fix problem with undeleteable rows on upgrade to new sstable format (CASSANDRA-12144)
 * Fix potential bad messaging service message for paged range reads
   within mixed-version 3.x clusters (CASSANDRA-12249)
 * Fix paging logic for deleted partitions with static columns (CASSANDRA-12107)
 * Wait until the message is being send to decide which serializer must be used (CASSANDRA-11393)
 * Fix migration of static thrift column names with non-text comparators (CASSANDRA-12147)
 * Fix upgrading sparse tables that are incorrectly marked as dense (CASSANDRA-11315)
 * Fix reverse queries ignoring range tombstones (CASSANDRA-11733)
 * Avoid potential race when rebuilding CFMetaData (CASSANDRA-12098)
 * Avoid missing sstables when getting the canonical sstables (CASSANDRA-11996)
 * Always select the live sstables when getting sstables in bounds (CASSANDRA-11944)
 * Fix column ordering of results with static columns for Thrift requests in
   a mixed 2.x/3.x cluster, also fix potential non-resolved duplication of
   those static columns in query results (CASSANDRA-12123)
 * Avoid digest mismatch with empty but static rows (CASSANDRA-12090)
 * Fix EOF exception when altering column type (CASSANDRA-11820)
 * Fix potential race in schema during new table creation (CASSANDRA-12083)
 * cqlsh: fix error handling in rare COPY FROM failure scenario (CASSANDRA-12070)
 * Disable autocompaction during drain (CASSANDRA-11878)
 * Add a metrics timer to MemtablePool and use it to track time spent blocked on memory in MemtableAllocator (CASSANDRA-11327)
 * Fix upgrading schema with super columns with non-text subcomparators (CASSANDRA-12023)
 * Add TimeWindowCompactionStrategy (CASSANDRA-9666)
 * Fix JsonTransformer output of partition with deletion info (CASSANDRA-12418)
 * Fix NPE in SSTableLoader when specifying partial directory path (CASSANDRA-12609)
Merged from 2.2:
 * Add local address entry in PropertyFileSnitch (CASSANDRA-11332)
 * cqlsh copy: fix missing counter values (CASSANDRA-12476)
 * Move migration tasks to non-periodic queue, assure flush executor shutdown after non-periodic executor (CASSANDRA-12251)
 * cqlsh copy: fixed possible race in initializing feeding thread (CASSANDRA-11701)
 * Only set broadcast_rpc_address on Ec2MultiRegionSnitch if it's not set (CASSANDRA-11357)
 * Update StorageProxy range metrics for timeouts, failures and unavailables (CASSANDRA-9507)
 * Add Sigar to classes included in clientutil.jar (CASSANDRA-11635)
 * Add decay to histograms and timers used for metrics (CASSANDRA-11752)
 * Fix hanging stream session (CASSANDRA-10992)
 * Fix INSERT JSON, fromJson() support of smallint, tinyint types (CASSANDRA-12371)
 * Restore JVM metric export for metric reporters (CASSANDRA-12312)
 * Release sstables of failed stream sessions only when outgoing transfers are finished (CASSANDRA-11345)
 * Wait for tracing events before returning response and query at same consistency level client side (CASSANDRA-11465)
 * cqlsh copyutil should get host metadata by connected address (CASSANDRA-11979)
 * Fixed cqlshlib.test.remove_test_db (CASSANDRA-12214)
 * Synchronize ThriftServer::stop() (CASSANDRA-12105)
 * Use dedicated thread for JMX notifications (CASSANDRA-12146)
 * Improve streaming synchronization and fault tolerance (CASSANDRA-11414)
 * MemoryUtil.getShort() should return an unsigned short also for architectures not supporting unaligned memory accesses (CASSANDRA-11973)
Merged from 2.1:
 * Fix queries with empty ByteBuffer values in clustering column restrictions (CASSANDRA-12127)
 * Disable passing control to post-flush after flush failure to prevent data loss (CASSANDRA-11828)
 * Allow STCS-in-L0 compactions to reduce scope with LCS (CASSANDRA-12040)
 * cannot use cql since upgrading python to 2.7.11+ (CASSANDRA-11850)
 * Fix filtering on clustering columns when 2i is used (CASSANDRA-11907)


3.0.8
 * Fix potential race in schema during new table creation (CASSANDRA-12083)
 * cqlsh: fix error handling in rare COPY FROM failure scenario (CASSANDRA-12070)
 * Disable autocompaction during drain (CASSANDRA-11878)
 * Add a metrics timer to MemtablePool and use it to track time spent blocked on memory in MemtableAllocator (CASSANDRA-11327)
 * Fix upgrading schema with super columns with non-text subcomparators (CASSANDRA-12023)
 * Add TimeWindowCompactionStrategy (CASSANDRA-9666)
Merged from 2.2:
 * Allow nodetool info to run with readonly JMX access (CASSANDRA-11755)
 * Validate bloom_filter_fp_chance against lowest supported
   value when the table is created (CASSANDRA-11920)
 * Don't send erroneous NEW_NODE notifications on restart (CASSANDRA-11038)
 * StorageService shutdown hook should use a volatile variable (CASSANDRA-11984)
Merged from 2.1:
 * Add system property to set the max number of native transport requests in queue (CASSANDRA-11363)
 * Fix queries with empty ByteBuffer values in clustering column restrictions (CASSANDRA-12127)
 * Disable passing control to post-flush after flush failure to prevent data loss (CASSANDRA-11828)
 * Allow STCS-in-L0 compactions to reduce scope with LCS (CASSANDRA-12040)
 * cannot use cql since upgrading python to 2.7.11+ (CASSANDRA-11850)
 * Fix filtering on clustering columns when 2i is used (CASSANDRA-11907)
 * Avoid stalling paxos when the paxos state expires (CASSANDRA-12043)
 * Remove finished incoming streaming connections from MessagingService (CASSANDRA-11854)
 * Don't try to get sstables for non-repairing column families (CASSANDRA-12077)
 * Avoid marking too many sstables as repaired (CASSANDRA-11696)
 * Prevent select statements with clustering key > 64k (CASSANDRA-11882)
 * Fix clock skew corrupting other nodes with paxos (CASSANDRA-11991)
 * Remove distinction between non-existing static columns and existing but null in LWTs (CASSANDRA-9842)
 * Cache local ranges when calculating repair neighbors (CASSANDRA-11934)
 * Allow LWT operation on static column with only partition keys (CASSANDRA-10532)
 * Create interval tree over canonical sstables to avoid missing sstables during streaming (CASSANDRA-11886)
 * cqlsh COPY FROM: shutdown parent cluster after forking, to avoid corrupting SSL connections (CASSANDRA-11749)


3.7
 * Support multiple folders for user defined compaction tasks (CASSANDRA-11765)
 * Fix race in CompactionStrategyManager's pause/resume (CASSANDRA-11922)
Merged from 3.0:
 * Fix legacy serialization of Thrift-generated non-compound range tombstones
   when communicating with 2.x nodes (CASSANDRA-11930)
 * Fix Directories instantiations where CFS.initialDirectories should be used (CASSANDRA-11849)
 * Avoid referencing DatabaseDescriptor in AbstractType (CASSANDRA-11912)
 * Don't use static dataDirectories field in Directories instances (CASSANDRA-11647)
 * Fix sstables not being protected from removal during index build (CASSANDRA-11905)
 * cqlsh: Suppress stack trace from Read/WriteFailures (CASSANDRA-11032)
 * Remove unneeded code to repair index summaries that have
   been improperly down-sampled (CASSANDRA-11127)
 * Avoid WriteTimeoutExceptions during commit log replay due to materialized
   view lock contention (CASSANDRA-11891)
 * Prevent OOM failures on SSTable corruption, improve tests for corruption detection (CASSANDRA-9530)
 * Use CFS.initialDirectories when clearing snapshots (CASSANDRA-11705)
 * Allow compaction strategies to disable early open (CASSANDRA-11754)
 * Refactor Materialized View code (CASSANDRA-11475)
 * Update Java Driver (CASSANDRA-11615)
Merged from 2.2:
 * Persist local metadata earlier in startup sequence (CASSANDRA-11742)
 * cqlsh: fix tab completion for case-sensitive identifiers (CASSANDRA-11664)
 * Avoid showing estimated key as -1 in tablestats (CASSANDRA-11587)
 * Fix possible race condition in CommitLog.recover (CASSANDRA-11743)
 * Enable client encryption in sstableloader with cli options (CASSANDRA-11708)
 * Possible memory leak in NIODataInputStream (CASSANDRA-11867)
 * Add seconds to cqlsh tracing session duration (CASSANDRA-11753)
 * Fix commit log replay after out-of-order flush completion (CASSANDRA-9669)
 * Prohibit Reversed Counter type as part of the PK (CASSANDRA-9395)
 * cqlsh: correctly handle non-ascii chars in error messages (CASSANDRA-11626)
Merged from 2.1:
 * Run CommitLog tests with different compression settings (CASSANDRA-9039)
 * cqlsh: apply current keyspace to source command (CASSANDRA-11152)
 * Clear out parent repair session if repair coordinator dies (CASSANDRA-11824)
 * Set default streaming_socket_timeout_in_ms to 24 hours (CASSANDRA-11840)
 * Do not consider local node a valid source during replace (CASSANDRA-11848)
 * Add message dropped tasks to nodetool netstats (CASSANDRA-11855)
 * Avoid holding SSTableReaders for duration of incremental repair (CASSANDRA-11739)


3.6
 * Correctly migrate schema for frozen UDTs during 2.x -> 3.x upgrades
   (does not affect any released versions) (CASSANDRA-11613)
 * Allow server startup if JMX is configured directly (CASSANDRA-11725)
 * Prevent direct memory OOM on buffer pool allocations (CASSANDRA-11710)
 * Enhanced Compaction Logging (CASSANDRA-10805)
 * Make prepared statement cache size configurable (CASSANDRA-11555)
 * Integrated JMX authentication and authorization (CASSANDRA-10091)
 * Add units to stress ouput (CASSANDRA-11352)
 * Fix PER PARTITION LIMIT for single and multi partitions queries (CASSANDRA-11603)
 * Add uncompressed chunk cache for RandomAccessReader (CASSANDRA-5863)
 * Clarify ClusteringPrefix hierarchy (CASSANDRA-11213)
 * Always perform collision check before joining ring (CASSANDRA-10134)
 * SSTableWriter output discrepancy (CASSANDRA-11646)
 * Fix potential timeout in NativeTransportService.testConcurrentDestroys (CASSANDRA-10756)
 * Support large partitions on the 3.0 sstable format (CASSANDRA-11206,11763)
 * Add support to rebuild from specific range (CASSANDRA-10406)
 * Optimize the overlapping lookup by calculating all the
   bounds in advance (CASSANDRA-11571)
 * Support json/yaml output in nodetool tablestats (CASSANDRA-5977)
 * (stress) Add datacenter option to -node options (CASSANDRA-11591)
 * Fix handling of empty slices (CASSANDRA-11513)
 * Make number of cores used by cqlsh COPY visible to testing code (CASSANDRA-11437)
 * Allow filtering on clustering columns for queries without secondary indexes (CASSANDRA-11310)
 * Refactor Restriction hierarchy (CASSANDRA-11354)
 * Eliminate allocations in R/W path (CASSANDRA-11421)
 * Update Netty to 4.0.36 (CASSANDRA-11567)
 * Fix PER PARTITION LIMIT for queries requiring post-query ordering (CASSANDRA-11556)
 * Allow instantiation of UDTs and tuples in UDFs (CASSANDRA-10818)
 * Support UDT in CQLSSTableWriter (CASSANDRA-10624)
 * Support for non-frozen user-defined types, updating
   individual fields of user-defined types (CASSANDRA-7423)
 * Make LZ4 compression level configurable (CASSANDRA-11051)
 * Allow per-partition LIMIT clause in CQL (CASSANDRA-7017)
 * Make custom filtering more extensible with UserExpression (CASSANDRA-11295)
 * Improve field-checking and error reporting in cassandra.yaml (CASSANDRA-10649)
 * Print CAS stats in nodetool proxyhistograms (CASSANDRA-11507)
 * More user friendly error when providing an invalid token to nodetool (CASSANDRA-9348)
 * Add static column support to SASI index (CASSANDRA-11183)
 * Support EQ/PREFIX queries in SASI CONTAINS mode without tokenization (CASSANDRA-11434)
 * Support LIKE operator in prepared statements (CASSANDRA-11456)
 * Add a command to see if a Materialized View has finished building (CASSANDRA-9967)
 * Log endpoint and port associated with streaming operation (CASSANDRA-8777)
 * Print sensible units for all log messages (CASSANDRA-9692)
 * Upgrade Netty to version 4.0.34 (CASSANDRA-11096)
 * Break the CQL grammar into separate Parser and Lexer (CASSANDRA-11372)
 * Compress only inter-dc traffic by default (CASSANDRA-8888)
 * Add metrics to track write amplification (CASSANDRA-11420)
 * cassandra-stress: cannot handle "value-less" tables (CASSANDRA-7739)
 * Add/drop multiple columns in one ALTER TABLE statement (CASSANDRA-10411)
 * Add require_endpoint_verification opt for internode encryption (CASSANDRA-9220)
 * Add auto import java.util for UDF code block (CASSANDRA-11392)
 * Add --hex-format option to nodetool getsstables (CASSANDRA-11337)
 * sstablemetadata should print sstable min/max token (CASSANDRA-7159)
 * Do not wrap CassandraException in TriggerExecutor (CASSANDRA-9421)
 * COPY TO should have higher double precision (CASSANDRA-11255)
 * Stress should exit with non-zero status after failure (CASSANDRA-10340)
 * Add client to cqlsh SHOW_SESSION (CASSANDRA-8958)
 * Fix nodetool tablestats keyspace level metrics (CASSANDRA-11226)
 * Store repair options in parent_repair_history (CASSANDRA-11244)
 * Print current leveling in sstableofflinerelevel (CASSANDRA-9588)
 * Change repair message for keyspaces with RF 1 (CASSANDRA-11203)
 * Remove hard-coded SSL cipher suites and protocols (CASSANDRA-10508)
 * Improve concurrency in CompactionStrategyManager (CASSANDRA-10099)
 * (cqlsh) interpret CQL type for formatting blobs (CASSANDRA-11274)
 * Refuse to start and print txn log information in case of disk
   corruption (CASSANDRA-10112)
 * Resolve some eclipse-warnings (CASSANDRA-11086)
 * (cqlsh) Show static columns in a different color (CASSANDRA-11059)
 * Allow to remove TTLs on table with default_time_to_live (CASSANDRA-11207)
Merged from 3.0:
 * Disallow creating view with a static column (CASSANDRA-11602)
 * Reduce the amount of object allocations caused by the getFunctions methods (CASSANDRA-11593)
 * Potential error replaying commitlog with smallint/tinyint/date/time types (CASSANDRA-11618)
 * Fix queries with filtering on counter columns (CASSANDRA-11629)
 * Improve tombstone printing in sstabledump (CASSANDRA-11655)
 * Fix paging for range queries where all clustering columns are specified (CASSANDRA-11669)
 * Don't require HEAP_NEW_SIZE to be set when using G1 (CASSANDRA-11600)
 * Fix sstabledump not showing cells after tombstone marker (CASSANDRA-11654)
 * Ignore all LocalStrategy keyspaces for streaming and other related
   operations (CASSANDRA-11627)
 * Ensure columnfilter covers indexed columns for thrift 2i queries (CASSANDRA-11523)
 * Only open one sstable scanner per sstable (CASSANDRA-11412)
 * Option to specify ProtocolVersion in cassandra-stress (CASSANDRA-11410)
 * ArithmeticException in avgFunctionForDecimal (CASSANDRA-11485)
 * LogAwareFileLister should only use OLD sstable files in current folder to determine disk consistency (CASSANDRA-11470)
 * Notify indexers of expired rows during compaction (CASSANDRA-11329)
 * Properly respond with ProtocolError when a v1/v2 native protocol
   header is received (CASSANDRA-11464)
 * Validate that num_tokens and initial_token are consistent with one another (CASSANDRA-10120)
Merged from 2.2:
 * Exit JVM if JMX server fails to startup (CASSANDRA-11540)
 * Produce a heap dump when exiting on OOM (CASSANDRA-9861)
 * Restore ability to filter on clustering columns when using a 2i (CASSANDRA-11510)
 * JSON datetime formatting needs timezone (CASSANDRA-11137)
 * Fix is_dense recalculation for Thrift-updated tables (CASSANDRA-11502)
 * Remove unnescessary file existence check during anticompaction (CASSANDRA-11660)
 * Add missing files to debian packages (CASSANDRA-11642)
 * Avoid calling Iterables::concat in loops during ModificationStatement::getFunctions (CASSANDRA-11621)
 * cqlsh: COPY FROM should use regular inserts for single statement batches and
   report errors correctly if workers processes crash on initialization (CASSANDRA-11474)
 * Always close cluster with connection in CqlRecordWriter (CASSANDRA-11553)
 * Allow only DISTINCT queries with partition keys restrictions (CASSANDRA-11339)
 * CqlConfigHelper no longer requires both a keystore and truststore to work (CASSANDRA-11532)
 * Make deprecated repair methods backward-compatible with previous notification service (CASSANDRA-11430)
 * IncomingStreamingConnection version check message wrong (CASSANDRA-11462)
Merged from 2.1:
 * Support mlockall on IBM POWER arch (CASSANDRA-11576)
 * Add option to disable use of severity in DynamicEndpointSnitch (CASSANDRA-11737)
 * cqlsh COPY FROM fails for null values with non-prepared statements (CASSANDRA-11631)
 * Make cython optional in pylib/setup.py (CASSANDRA-11630)
 * Change order of directory searching for cassandra.in.sh to favor local one (CASSANDRA-11628)
 * cqlsh COPY FROM fails with []{} chars in UDT/tuple fields/values (CASSANDRA-11633)
 * clqsh: COPY FROM throws TypeError with Cython extensions enabled (CASSANDRA-11574)
 * cqlsh: COPY FROM ignores NULL values in conversion (CASSANDRA-11549)
 * Validate levels when building LeveledScanner to avoid overlaps with orphaned sstables (CASSANDRA-9935)


3.5
 * StaticTokenTreeBuilder should respect posibility of duplicate tokens (CASSANDRA-11525)
 * Correctly fix potential assertion error during compaction (CASSANDRA-11353)
 * Avoid index segment stitching in RAM which lead to OOM on big SSTable files (CASSANDRA-11383)
 * Fix clustering and row filters for LIKE queries on clustering columns (CASSANDRA-11397)
Merged from 3.0:
 * Fix rare NPE on schema upgrade from 2.x to 3.x (CASSANDRA-10943)
 * Improve backoff policy for cqlsh COPY FROM (CASSANDRA-11320)
 * Improve IF NOT EXISTS check in CREATE INDEX (CASSANDRA-11131)
 * Upgrade ohc to 0.4.3
 * Enable SO_REUSEADDR for JMX RMI server sockets (CASSANDRA-11093)
 * Allocate merkletrees with the correct size (CASSANDRA-11390)
 * Support streaming pre-3.0 sstables (CASSANDRA-10990)
 * Add backpressure to compressed or encrypted commit log (CASSANDRA-10971)
 * SSTableExport supports secondary index tables (CASSANDRA-11330)
 * Fix sstabledump to include missing info in debug output (CASSANDRA-11321)
 * Establish and implement canonical bulk reading workload(s) (CASSANDRA-10331)
 * Fix paging for IN queries on tables without clustering columns (CASSANDRA-11208)
 * Remove recursive call from CompositesSearcher (CASSANDRA-11304)
 * Fix filtering on non-primary key columns for queries without index (CASSANDRA-6377)
 * Fix sstableloader fail when using materialized view (CASSANDRA-11275)
Merged from 2.2:
 * DatabaseDescriptor should log stacktrace in case of Eception during seed provider creation (CASSANDRA-11312)
 * Use canonical path for directory in SSTable descriptor (CASSANDRA-10587)
 * Add cassandra-stress keystore option (CASSANDRA-9325)
 * Dont mark sstables as repairing with sub range repairs (CASSANDRA-11451)
 * Notify when sstables change after cancelling compaction (CASSANDRA-11373)
 * cqlsh: COPY FROM should check that explicit column names are valid (CASSANDRA-11333)
 * Add -Dcassandra.start_gossip startup option (CASSANDRA-10809)
 * Fix UTF8Validator.validate() for modified UTF-8 (CASSANDRA-10748)
 * Clarify that now() function is calculated on the coordinator node in CQL documentation (CASSANDRA-10900)
 * Fix bloom filter sizing with LCS (CASSANDRA-11344)
 * (cqlsh) Fix error when result is 0 rows with EXPAND ON (CASSANDRA-11092)
 * Add missing newline at end of bin/cqlsh (CASSANDRA-11325)
 * Unresolved hostname leads to replace being ignored (CASSANDRA-11210)
 * Only log yaml config once, at startup (CASSANDRA-11217)
 * Reference leak with parallel repairs on the same table (CASSANDRA-11215)
Merged from 2.1:
 * Add a -j parameter to scrub/cleanup/upgradesstables to state how
   many threads to use (CASSANDRA-11179)
 * COPY FROM on large datasets: fix progress report and debug performance (CASSANDRA-11053)
 * InvalidateKeys should have a weak ref to key cache (CASSANDRA-11176)


3.4
 * (cqlsh) add cqlshrc option to always connect using ssl (CASSANDRA-10458)
 * Cleanup a few resource warnings (CASSANDRA-11085)
 * Allow custom tracing implementations (CASSANDRA-10392)
 * Extract LoaderOptions to be able to be used from outside (CASSANDRA-10637)
 * fix OnDiskIndexTest to properly treat empty ranges (CASSANDRA-11205)
 * fix TrackerTest to handle new notifications (CASSANDRA-11178)
 * add SASI validation for partitioner and complex columns (CASSANDRA-11169)
 * Add caching of encrypted credentials in PasswordAuthenticator (CASSANDRA-7715)
 * fix SASI memtable switching on flush (CASSANDRA-11159)
 * Remove duplicate offline compaction tracking (CASSANDRA-11148)
 * fix EQ semantics of analyzed SASI indexes (CASSANDRA-11130)
 * Support long name output for nodetool commands (CASSANDRA-7950)
 * Encrypted hints (CASSANDRA-11040)
 * SASI index options validation (CASSANDRA-11136)
 * Optimize disk seek using min/max column name meta data when the LIMIT clause is used
   (CASSANDRA-8180)
 * Add LIKE support to CQL3 (CASSANDRA-11067)
 * Generic Java UDF types (CASSANDRA-10819)
 * cqlsh: Include sub-second precision in timestamps by default (CASSANDRA-10428)
 * Set javac encoding to utf-8 (CASSANDRA-11077)
 * Integrate SASI index into Cassandra (CASSANDRA-10661)
 * Add --skip-flush option to nodetool snapshot
 * Skip values for non-queried columns (CASSANDRA-10657)
 * Add support for secondary indexes on static columns (CASSANDRA-8103)
 * CommitLogUpgradeTestMaker creates broken commit logs (CASSANDRA-11051)
 * Add metric for number of dropped mutations (CASSANDRA-10866)
 * Simplify row cache invalidation code (CASSANDRA-10396)
 * Support user-defined compaction through nodetool (CASSANDRA-10660)
 * Stripe view locks by key and table ID to reduce contention (CASSANDRA-10981)
 * Add nodetool gettimeout and settimeout commands (CASSANDRA-10953)
 * Add 3.0 metadata to sstablemetadata output (CASSANDRA-10838)
Merged from 3.0:
 * MV should only query complex columns included in the view (CASSANDRA-11069)
 * Failed aggregate creation breaks server permanently (CASSANDRA-11064)
 * Add sstabledump tool (CASSANDRA-7464)
 * Introduce backpressure for hints (CASSANDRA-10972)
 * Fix ClusteringPrefix not being able to read tombstone range boundaries (CASSANDRA-11158)
 * Prevent logging in sandboxed state (CASSANDRA-11033)
 * Disallow drop/alter operations of UDTs used by UDAs (CASSANDRA-10721)
 * Add query time validation method on Index (CASSANDRA-11043)
 * Avoid potential AssertionError in mixed version cluster (CASSANDRA-11128)
 * Properly handle hinted handoff after topology changes (CASSANDRA-5902)
 * AssertionError when listing sstable files on inconsistent disk state (CASSANDRA-11156)
 * Fix wrong rack counting and invalid conditions check for TokenAllocation
   (CASSANDRA-11139)
 * Avoid creating empty hint files (CASSANDRA-11090)
 * Fix leak detection strong reference loop using weak reference (CASSANDRA-11120)
 * Configurie BatchlogManager to stop delayed tasks on shutdown (CASSANDRA-11062)
 * Hadoop integration is incompatible with Cassandra Driver 3.0.0 (CASSANDRA-11001)
 * Add dropped_columns to the list of schema table so it gets handled
   properly (CASSANDRA-11050)
 * Fix NPE when using forceRepairRangeAsync without DC (CASSANDRA-11239)
Merged from 2.2:
 * Preserve order for preferred SSL cipher suites (CASSANDRA-11164)
 * Range.compareTo() violates the contract of Comparable (CASSANDRA-11216)
 * Avoid NPE when serializing ErrorMessage with null message (CASSANDRA-11167)
 * Replacing an aggregate with a new version doesn't reset INITCOND (CASSANDRA-10840)
 * (cqlsh) cqlsh cannot be called through symlink (CASSANDRA-11037)
 * fix ohc and java-driver pom dependencies in build.xml (CASSANDRA-10793)
 * Protect from keyspace dropped during repair (CASSANDRA-11065)
 * Handle adding fields to a UDT in SELECT JSON and toJson() (CASSANDRA-11146)
 * Better error message for cleanup (CASSANDRA-10991)
 * cqlsh pg-style-strings broken if line ends with ';' (CASSANDRA-11123)
 * Always persist upsampled index summaries (CASSANDRA-10512)
 * (cqlsh) Fix inconsistent auto-complete (CASSANDRA-10733)
 * Make SELECT JSON and toJson() threadsafe (CASSANDRA-11048)
 * Fix SELECT on tuple relations for mixed ASC/DESC clustering order (CASSANDRA-7281)
 * Use cloned TokenMetadata in size estimates to avoid race against membership check
   (CASSANDRA-10736)
 * (cqlsh) Support utf-8/cp65001 encoding on Windows (CASSANDRA-11030)
 * Fix paging on DISTINCT queries repeats result when first row in partition changes
   (CASSANDRA-10010)
 * (cqlsh) Support timezone conversion using pytz (CASSANDRA-10397)
 * cqlsh: change default encoding to UTF-8 (CASSANDRA-11124)
Merged from 2.1:
 * Checking if an unlogged batch is local is inefficient (CASSANDRA-11529)
 * Fix out-of-space error treatment in memtable flushing (CASSANDRA-11448).
 * Don't do defragmentation if reading from repaired sstables (CASSANDRA-10342)
 * Fix streaming_socket_timeout_in_ms not enforced (CASSANDRA-11286)
 * Avoid dropping message too quickly due to missing unit conversion (CASSANDRA-11302)
 * Don't remove FailureDetector history on removeEndpoint (CASSANDRA-10371)
 * Only notify if repair status changed (CASSANDRA-11172)
 * Use logback setting for 'cassandra -v' command (CASSANDRA-10767)
 * Fix sstableloader to unthrottle streaming by default (CASSANDRA-9714)
 * Fix incorrect warning in 'nodetool status' (CASSANDRA-10176)
 * Properly release sstable ref when doing offline scrub (CASSANDRA-10697)
 * Improve nodetool status performance for large cluster (CASSANDRA-7238)
 * Gossiper#isEnabled is not thread safe (CASSANDRA-11116)
 * Avoid major compaction mixing repaired and unrepaired sstables in DTCS (CASSANDRA-11113)
 * Make it clear what DTCS timestamp_resolution is used for (CASSANDRA-11041)
 * (cqlsh) Display milliseconds when datetime overflows (CASSANDRA-10625)


3.3
 * Avoid infinite loop if owned range is smaller than number of
   data dirs (CASSANDRA-11034)
 * Avoid bootstrap hanging when existing nodes have no data to stream (CASSANDRA-11010)
Merged from 3.0:
 * Remove double initialization of newly added tables (CASSANDRA-11027)
 * Filter keys searcher results by target range (CASSANDRA-11104)
 * Fix deserialization of legacy read commands (CASSANDRA-11087)
 * Fix incorrect computation of deletion time in sstable metadata (CASSANDRA-11102)
 * Avoid memory leak when collecting sstable metadata (CASSANDRA-11026)
 * Mutations do not block for completion under view lock contention (CASSANDRA-10779)
 * Invalidate legacy schema tables when unloading them (CASSANDRA-11071)
 * (cqlsh) handle INSERT and UPDATE statements with LWT conditions correctly
   (CASSANDRA-11003)
 * Fix DISTINCT queries in mixed version clusters (CASSANDRA-10762)
 * Migrate build status for indexes along with legacy schema (CASSANDRA-11046)
 * Ensure SSTables for legacy KEYS indexes can be read (CASSANDRA-11045)
 * Added support for IBM zSystems architecture (CASSANDRA-11054)
 * Update CQL documentation (CASSANDRA-10899)
 * Check the column name, not cell name, for dropped columns when reading
   legacy sstables (CASSANDRA-11018)
 * Don't attempt to index clustering values of static rows (CASSANDRA-11021)
 * Remove checksum files after replaying hints (CASSANDRA-10947)
 * Support passing base table metadata to custom 2i validation (CASSANDRA-10924)
 * Ensure stale index entries are purged during reads (CASSANDRA-11013)
 * (cqlsh) Also apply --connect-timeout to control connection
   timeout (CASSANDRA-10959)
 * Fix AssertionError when removing from list using UPDATE (CASSANDRA-10954)
 * Fix UnsupportedOperationException when reading old sstable with range
   tombstone (CASSANDRA-10743)
 * MV should use the maximum timestamp of the primary key (CASSANDRA-10910)
 * Fix potential assertion error during compaction (CASSANDRA-10944)
Merged from 2.2:
 * maxPurgeableTimestamp needs to check memtables too (CASSANDRA-9949)
 * Apply change to compaction throughput in real time (CASSANDRA-10025)
 * (cqlsh) encode input correctly when saving history
 * Fix potential NPE on ORDER BY queries with IN (CASSANDRA-10955)
 * Start L0 STCS-compactions even if there is a L0 -> L1 compaction
   going (CASSANDRA-10979)
 * Make UUID LSB unique per process (CASSANDRA-7925)
 * Avoid NPE when performing sstable tasks (scrub etc.) (CASSANDRA-10980)
 * Make sure client gets tombstone overwhelmed warning (CASSANDRA-9465)
 * Fix error streaming section more than 2GB (CASSANDRA-10961)
 * Histogram buckets exposed in jmx are sorted incorrectly (CASSANDRA-10975)
 * Enable GC logging by default (CASSANDRA-10140)
 * Optimize pending range computation (CASSANDRA-9258)
 * Skip commit log and saved cache directories in SSTable version startup check (CASSANDRA-10902)
 * drop/alter user should be case sensitive (CASSANDRA-10817)
Merged from 2.1:
 * test_bulk_round_trip_blogposts is failing occasionally (CASSANDRA-10938)
 * Fix isJoined return true only after becoming cluster member (CASANDRA-11007)
 * Fix bad gossip generation seen in long-running clusters (CASSANDRA-10969)
 * Avoid NPE when incremental repair fails (CASSANDRA-10909)
 * Unmark sstables compacting once they are done in cleanup/scrub/upgradesstables (CASSANDRA-10829)
 * Allow simultaneous bootstrapping with strict consistency when no vnodes are used (CASSANDRA-11005)
 * Log a message when major compaction does not result in a single file (CASSANDRA-10847)
 * (cqlsh) fix cqlsh_copy_tests when vnodes are disabled (CASSANDRA-10997)
 * (cqlsh) Add request timeout option to cqlsh (CASSANDRA-10686)
 * Avoid AssertionError while submitting hint with LWT (CASSANDRA-10477)
 * If CompactionMetadata is not in stats file, use index summary instead (CASSANDRA-10676)
 * Retry sending gossip syn multiple times during shadow round (CASSANDRA-8072)
 * Fix pending range calculation during moves (CASSANDRA-10887)
 * Sane default (200Mbps) for inter-DC streaming througput (CASSANDRA-8708)



3.2
 * Make sure tokens don't exist in several data directories (CASSANDRA-6696)
 * Add requireAuthorization method to IAuthorizer (CASSANDRA-10852)
 * Move static JVM options to conf/jvm.options file (CASSANDRA-10494)
 * Fix CassandraVersion to accept x.y version string (CASSANDRA-10931)
 * Add forceUserDefinedCleanup to allow more flexible cleanup (CASSANDRA-10708)
 * (cqlsh) allow setting TTL with COPY (CASSANDRA-9494)
 * Fix counting of received sstables in streaming (CASSANDRA-10949)
 * Implement hints compression (CASSANDRA-9428)
 * Fix potential assertion error when reading static columns (CASSANDRA-10903)
 * Fix EstimatedHistogram creation in nodetool tablehistograms (CASSANDRA-10859)
 * Establish bootstrap stream sessions sequentially (CASSANDRA-6992)
 * Sort compactionhistory output by timestamp (CASSANDRA-10464)
 * More efficient BTree removal (CASSANDRA-9991)
 * Make tablehistograms accept the same syntax as tablestats (CASSANDRA-10149)
 * Group pending compactions based on table (CASSANDRA-10718)
 * Add compressor name in sstablemetadata output (CASSANDRA-9879)
 * Fix type casting for counter columns (CASSANDRA-10824)
 * Prevent running Cassandra as root (CASSANDRA-8142)
 * bound maximum in-flight commit log replay mutation bytes to 64 megabytes (CASSANDRA-8639)
 * Normalize all scripts (CASSANDRA-10679)
 * Make compression ratio much more accurate (CASSANDRA-10225)
 * Optimize building of Clustering object when only one is created (CASSANDRA-10409)
 * Make index building pluggable (CASSANDRA-10681)
 * Add sstable flush observer (CASSANDRA-10678)
 * Improve NTS endpoints calculation (CASSANDRA-10200)
 * Improve performance of the folderSize function (CASSANDRA-10677)
 * Add support for type casting in selection clause (CASSANDRA-10310)
 * Added graphing option to cassandra-stress (CASSANDRA-7918)
 * Abort in-progress queries that time out (CASSANDRA-7392)
 * Add transparent data encryption core classes (CASSANDRA-9945)
Merged from 3.0:
 * Better handling of SSL connection errors inter-node (CASSANDRA-10816)
 * Avoid NoSuchElementException when executing empty batch (CASSANDRA-10711)
 * Avoid building PartitionUpdate in toString (CASSANDRA-10897)
 * Reduce heap spent when receiving many SSTables (CASSANDRA-10797)
 * Add back support for 3rd party auth providers to bulk loader (CASSANDRA-10873)
 * Eliminate the dependency on jgrapht for UDT resolution (CASSANDRA-10653)
 * (Hadoop) Close Clusters and Sessions in Hadoop Input/Output classes (CASSANDRA-10837)
 * Fix sstableloader not working with upper case keyspace name (CASSANDRA-10806)
Merged from 2.2:
 * jemalloc detection fails due to quoting issues in regexv (CASSANDRA-10946)
 * (cqlsh) show correct column names for empty result sets (CASSANDRA-9813)
 * Add new types to Stress (CASSANDRA-9556)
 * Add property to allow listening on broadcast interface (CASSANDRA-9748)
Merged from 2.1:
 * Match cassandra-loader options in COPY FROM (CASSANDRA-9303)
 * Fix binding to any address in CqlBulkRecordWriter (CASSANDRA-9309)
 * cqlsh fails to decode utf-8 characters for text typed columns (CASSANDRA-10875)
 * Log error when stream session fails (CASSANDRA-9294)
 * Fix bugs in commit log archiving startup behavior (CASSANDRA-10593)
 * (cqlsh) further optimise COPY FROM (CASSANDRA-9302)
 * Allow CREATE TABLE WITH ID (CASSANDRA-9179)
 * Make Stress compiles within eclipse (CASSANDRA-10807)
 * Cassandra Daemon should print JVM arguments (CASSANDRA-10764)
 * Allow cancellation of index summary redistribution (CASSANDRA-8805)


3.1.1
Merged from 3.0:
  * Fix upgrade data loss due to range tombstone deleting more data than then should
    (CASSANDRA-10822)


3.1
Merged from 3.0:
 * Avoid MV race during node decommission (CASSANDRA-10674)
 * Disable reloading of GossipingPropertyFileSnitch (CASSANDRA-9474)
 * Handle single-column deletions correction in materialized views
   when the column is part of the view primary key (CASSANDRA-10796)
 * Fix issue with datadir migration on upgrade (CASSANDRA-10788)
 * Fix bug with range tombstones on reverse queries and test coverage for
   AbstractBTreePartition (CASSANDRA-10059)
 * Remove 64k limit on collection elements (CASSANDRA-10374)
 * Remove unclear Indexer.indexes() method (CASSANDRA-10690)
 * Fix NPE on stream read error (CASSANDRA-10771)
 * Normalize cqlsh DESC output (CASSANDRA-10431)
 * Rejects partition range deletions when columns are specified (CASSANDRA-10739)
 * Fix error when saving cached key for old format sstable (CASSANDRA-10778)
 * Invalidate prepared statements on DROP INDEX (CASSANDRA-10758)
 * Fix SELECT statement with IN restrictions on partition key,
   ORDER BY and LIMIT (CASSANDRA-10729)
 * Improve stress performance over 1k threads (CASSANDRA-7217)
 * Wait for migration responses to complete before bootstrapping (CASSANDRA-10731)
 * Unable to create a function with argument of type Inet (CASSANDRA-10741)
 * Fix backward incompatibiliy in CqlInputFormat (CASSANDRA-10717)
 * Correctly preserve deletion info on updated rows when notifying indexers
   of single-row deletions (CASSANDRA-10694)
 * Notify indexers of partition delete during cleanup (CASSANDRA-10685)
 * Keep the file open in trySkipCache (CASSANDRA-10669)
 * Updated trigger example (CASSANDRA-10257)
Merged from 2.2:
 * Verify tables in pseudo-system keyspaces at startup (CASSANDRA-10761)
 * Fix IllegalArgumentException in DataOutputBuffer.reallocate for large buffers (CASSANDRA-10592)
 * Show CQL help in cqlsh in web browser (CASSANDRA-7225)
 * Serialize on disk the proper SSTable compression ratio (CASSANDRA-10775)
 * Reject index queries while the index is building (CASSANDRA-8505)
 * CQL.textile syntax incorrectly includes optional keyspace for aggregate SFUNC and FINALFUNC (CASSANDRA-10747)
 * Fix JSON update with prepared statements (CASSANDRA-10631)
 * Don't do anticompaction after subrange repair (CASSANDRA-10422)
 * Fix SimpleDateType type compatibility (CASSANDRA-10027)
 * (Hadoop) fix splits calculation (CASSANDRA-10640)
 * (Hadoop) ensure that Cluster instances are always closed (CASSANDRA-10058)
Merged from 2.1:
 * Fix Stress profile parsing on Windows (CASSANDRA-10808)
 * Fix incremental repair hang when replica is down (CASSANDRA-10288)
 * Optimize the way we check if a token is repaired in anticompaction (CASSANDRA-10768)
 * Add proper error handling to stream receiver (CASSANDRA-10774)
 * Warn or fail when changing cluster topology live (CASSANDRA-10243)
 * Status command in debian/ubuntu init script doesn't work (CASSANDRA-10213)
 * Some DROP ... IF EXISTS incorrectly result in exceptions on non-existing KS (CASSANDRA-10658)
 * DeletionTime.compareTo wrong in rare cases (CASSANDRA-10749)
 * Force encoding when computing statement ids (CASSANDRA-10755)
 * Properly reject counters as map keys (CASSANDRA-10760)
 * Fix the sstable-needs-cleanup check (CASSANDRA-10740)
 * (cqlsh) Print column names before COPY operation (CASSANDRA-8935)
 * Fix CompressedInputStream for proper cleanup (CASSANDRA-10012)
 * (cqlsh) Support counters in COPY commands (CASSANDRA-9043)
 * Try next replica if not possible to connect to primary replica on
   ColumnFamilyRecordReader (CASSANDRA-2388)
 * Limit window size in DTCS (CASSANDRA-10280)
 * sstableloader does not use MAX_HEAP_SIZE env parameter (CASSANDRA-10188)
 * (cqlsh) Improve COPY TO performance and error handling (CASSANDRA-9304)
 * Create compression chunk for sending file only (CASSANDRA-10680)
 * Forbid compact clustering column type changes in ALTER TABLE (CASSANDRA-8879)
 * Reject incremental repair with subrange repair (CASSANDRA-10422)
 * Add a nodetool command to refresh size_estimates (CASSANDRA-9579)
 * Invalidate cache after stream receive task is completed (CASSANDRA-10341)
 * Reject counter writes in CQLSSTableWriter (CASSANDRA-10258)
 * Remove superfluous COUNTER_MUTATION stage mapping (CASSANDRA-10605)


3.0
 * Fix AssertionError while flushing memtable due to materialized views
   incorrectly inserting empty rows (CASSANDRA-10614)
 * Store UDA initcond as CQL literal in the schema table, instead of a blob (CASSANDRA-10650)
 * Don't use -1 for the position of partition key in schema (CASSANDRA-10491)
 * Fix distinct queries in mixed version cluster (CASSANDRA-10573)
 * Skip sstable on clustering in names query (CASSANDRA-10571)
 * Remove value skipping as it breaks read-repair (CASSANDRA-10655)
 * Fix bootstrapping with MVs (CASSANDRA-10621)
 * Make sure EACH_QUORUM reads are using NTS (CASSANDRA-10584)
 * Fix MV replica filtering for non-NetworkTopologyStrategy (CASSANDRA-10634)
 * (Hadoop) fix CIF describeSplits() not handling 0 size estimates (CASSANDRA-10600)
 * Fix reading of legacy sstables (CASSANDRA-10590)
 * Use CQL type names in schema metadata tables (CASSANDRA-10365)
 * Guard batchlog replay against integer division by zero (CASSANDRA-9223)
 * Fix bug when adding a column to thrift with the same name than a primary key (CASSANDRA-10608)
 * Add client address argument to IAuthenticator::newSaslNegotiator (CASSANDRA-8068)
 * Fix implementation of LegacyLayout.LegacyBoundComparator (CASSANDRA-10602)
 * Don't use 'names query' read path for counters (CASSANDRA-10572)
 * Fix backward compatibility for counters (CASSANDRA-10470)
 * Remove memory_allocator paramter from cassandra.yaml (CASSANDRA-10581,10628)
 * Execute the metadata reload task of all registered indexes on CFS::reload (CASSANDRA-10604)
 * Fix thrift cas operations with defined columns (CASSANDRA-10576)
 * Fix PartitionUpdate.operationCount()for updates with static column operations (CASSANDRA-10606)
 * Fix thrift get() queries with defined columns (CASSANDRA-10586)
 * Fix marking of indexes as built and removed (CASSANDRA-10601)
 * Skip initialization of non-registered 2i instances, remove Index::getIndexName (CASSANDRA-10595)
 * Fix batches on multiple tables (CASSANDRA-10554)
 * Ensure compaction options are validated when updating KeyspaceMetadata (CASSANDRA-10569)
 * Flatten Iterator Transformation Hierarchy (CASSANDRA-9975)
 * Remove token generator (CASSANDRA-5261)
 * RolesCache should not be created for any authenticator that does not requireAuthentication (CASSANDRA-10562)
 * Fix LogTransaction checking only a single directory for files (CASSANDRA-10421)
 * Fix handling of range tombstones when reading old format sstables (CASSANDRA-10360)
 * Aggregate with Initial Condition fails with C* 3.0 (CASSANDRA-10367)
Merged from 2.2:
 * (cqlsh) show partial trace if incomplete after max_trace_wait (CASSANDRA-7645)
 * Use most up-to-date version of schema for system tables (CASSANDRA-10652)
 * Deprecate memory_allocator in cassandra.yaml (CASSANDRA-10581,10628)
 * Expose phi values from failure detector via JMX and tweak debug
   and trace logging (CASSANDRA-9526)
 * Fix IllegalArgumentException in DataOutputBuffer.reallocate for large buffers (CASSANDRA-10592)
Merged from 2.1:
 * Shutdown compaction in drain to prevent leak (CASSANDRA-10079)
 * (cqlsh) fix COPY using wrong variable name for time_format (CASSANDRA-10633)
 * Do not run SizeEstimatesRecorder if a node is not a member of the ring (CASSANDRA-9912)
 * Improve handling of dead nodes in gossip (CASSANDRA-10298)
 * Fix logback-tools.xml incorrectly configured for outputing to System.err
   (CASSANDRA-9937)
 * Fix streaming to catch exception so retry not fail (CASSANDRA-10557)
 * Add validation method to PerRowSecondaryIndex (CASSANDRA-10092)
 * Support encrypted and plain traffic on the same port (CASSANDRA-10559)
 * Do STCS in DTCS windows (CASSANDRA-10276)
 * Avoid repetition of JVM_OPTS in debian package (CASSANDRA-10251)
 * Fix potential NPE from handling result of SIM.highestSelectivityIndex (CASSANDRA-10550)
 * Fix paging issues with partitions containing only static columns data (CASSANDRA-10381)
 * Fix conditions on static columns (CASSANDRA-10264)
 * AssertionError: attempted to delete non-existing file CommitLog (CASSANDRA-10377)
 * Fix sorting for queries with an IN condition on partition key columns (CASSANDRA-10363)


3.0-rc2
 * Fix SELECT DISTINCT queries between 2.2.2 nodes and 3.0 nodes (CASSANDRA-10473)
 * Remove circular references in SegmentedFile (CASSANDRA-10543)
 * Ensure validation of indexed values only occurs once per-partition (CASSANDRA-10536)
 * Fix handling of static columns for range tombstones in thrift (CASSANDRA-10174)
 * Support empty ColumnFilter for backward compatility on empty IN (CASSANDRA-10471)
 * Remove Pig support (CASSANDRA-10542)
 * Fix LogFile throws Exception when assertion is disabled (CASSANDRA-10522)
 * Revert CASSANDRA-7486, make CMS default GC, move GC config to
   conf/jvm.options (CASSANDRA-10403)
 * Fix TeeingAppender causing some logs to be truncated/empty (CASSANDRA-10447)
 * Allow EACH_QUORUM for reads (CASSANDRA-9602)
 * Fix potential ClassCastException while upgrading (CASSANDRA-10468)
 * Fix NPE in MVs on update (CASSANDRA-10503)
 * Only include modified cell data in indexing deltas (CASSANDRA-10438)
 * Do not load keyspace when creating sstable writer (CASSANDRA-10443)
 * If node is not yet gossiping write all MV updates to batchlog only (CASSANDRA-10413)
 * Re-populate token metadata after commit log recovery (CASSANDRA-10293)
 * Provide additional metrics for materialized views (CASSANDRA-10323)
 * Flush system schema tables after local schema changes (CASSANDRA-10429)
Merged from 2.2:
 * Reduce contention getting instances of CompositeType (CASSANDRA-10433)
 * Fix the regression when using LIMIT with aggregates (CASSANDRA-10487)
 * Avoid NoClassDefFoundError during DataDescriptor initialization on windows (CASSANDRA-10412)
 * Preserve case of quoted Role & User names (CASSANDRA-10394)
 * cqlsh pg-style-strings broken (CASSANDRA-10484)
 * cqlsh prompt includes name of keyspace after failed `use` statement (CASSANDRA-10369)
Merged from 2.1:
 * (cqlsh) Distinguish negative and positive infinity in output (CASSANDRA-10523)
 * (cqlsh) allow custom time_format for COPY TO (CASSANDRA-8970)
 * Don't allow startup if the node's rack has changed (CASSANDRA-10242)
 * (cqlsh) show partial trace if incomplete after max_trace_wait (CASSANDRA-7645)
 * Allow LOCAL_JMX to be easily overridden (CASSANDRA-10275)
 * Mark nodes as dead even if they've already left (CASSANDRA-10205)


3.0.0-rc1
 * Fix mixed version read request compatibility for compact static tables
   (CASSANDRA-10373)
 * Fix paging of DISTINCT with static and IN (CASSANDRA-10354)
 * Allow MATERIALIZED VIEW's SELECT statement to restrict primary key
   columns (CASSANDRA-9664)
 * Move crc_check_chance out of compression options (CASSANDRA-9839)
 * Fix descending iteration past end of BTreeSearchIterator (CASSANDRA-10301)
 * Transfer hints to a different node on decommission (CASSANDRA-10198)
 * Check partition keys for CAS operations during stmt validation (CASSANDRA-10338)
 * Add custom query expressions to SELECT (CASSANDRA-10217)
 * Fix minor bugs in MV handling (CASSANDRA-10362)
 * Allow custom indexes with 0,1 or multiple target columns (CASSANDRA-10124)
 * Improve MV schema representation (CASSANDRA-9921)
 * Add flag to enable/disable coordinator batchlog for MV writes (CASSANDRA-10230)
 * Update cqlsh COPY for new internal driver serialization interface (CASSANDRA-10318)
 * Give index implementations more control over rebuild operations (CASSANDRA-10312)
 * Update index file format (CASSANDRA-10314)
 * Add "shadowable" row tombstones to deal with mv timestamp issues (CASSANDRA-10261)
 * CFS.loadNewSSTables() broken for pre-3.0 sstables
 * Cache selected index in read command to reduce lookups (CASSANDRA-10215)
 * Small optimizations of sstable index serialization (CASSANDRA-10232)
 * Support for both encrypted and unencrypted native transport connections (CASSANDRA-9590)
Merged from 2.2:
 * Configurable page size in cqlsh (CASSANDRA-9855)
 * Defer default role manager setup until all nodes are on 2.2+ (CASSANDRA-9761)
 * Handle missing RoleManager in config after upgrade to 2.2 (CASSANDRA-10209)
Merged from 2.1:
 * Bulk Loader API could not tolerate even node failure (CASSANDRA-10347)
 * Avoid misleading pushed notifications when multiple nodes
   share an rpc_address (CASSANDRA-10052)
 * Fix dropping undroppable when message queue is full (CASSANDRA-10113)
 * Fix potential ClassCastException during paging (CASSANDRA-10352)
 * Prevent ALTER TYPE from creating circular references (CASSANDRA-10339)
 * Fix cache handling of 2i and base tables (CASSANDRA-10155, 10359)
 * Fix NPE in nodetool compactionhistory (CASSANDRA-9758)
 * (Pig) support BulkOutputFormat as a URL parameter (CASSANDRA-7410)
 * BATCH statement is broken in cqlsh (CASSANDRA-10272)
 * (cqlsh) Make cqlsh PEP8 Compliant (CASSANDRA-10066)
 * (cqlsh) Fix error when starting cqlsh with --debug (CASSANDRA-10282)
 * Scrub, Cleanup and Upgrade do not unmark compacting until all operations
   have completed, regardless of the occurence of exceptions (CASSANDRA-10274)


3.0.0-beta2
 * Fix columns returned by AbstractBtreePartitions (CASSANDRA-10220)
 * Fix backward compatibility issue due to AbstractBounds serialization bug (CASSANDRA-9857)
 * Fix startup error when upgrading nodes (CASSANDRA-10136)
 * Base table PRIMARY KEY can be assumed to be NOT NULL in MV creation (CASSANDRA-10147)
 * Improve batchlog write patch (CASSANDRA-9673)
 * Re-apply MaterializedView updates on commitlog replay (CASSANDRA-10164)
 * Require AbstractType.isByteOrderComparable declaration in constructor (CASSANDRA-9901)
 * Avoid digest mismatch on upgrade to 3.0 (CASSANDRA-9554)
 * Fix Materialized View builder when adding multiple MVs (CASSANDRA-10156)
 * Choose better poolingOptions for protocol v4 in cassandra-stress (CASSANDRA-10182)
 * Fix LWW bug affecting Materialized Views (CASSANDRA-10197)
 * Ensures frozen sets and maps are always sorted (CASSANDRA-10162)
 * Don't deadlock when flushing CFS backed custom indexes (CASSANDRA-10181)
 * Fix double flushing of secondary index tables (CASSANDRA-10180)
 * Fix incorrect handling of range tombstones in thrift (CASSANDRA-10046)
 * Only use batchlog when paired materialized view replica is remote (CASSANDRA-10061)
 * Reuse TemporalRow when updating multiple MaterializedViews (CASSANDRA-10060)
 * Validate gc_grace_seconds for batchlog writes and MVs (CASSANDRA-9917)
 * Fix sstablerepairedset (CASSANDRA-10132)
Merged from 2.2:
 * Cancel transaction for sstables we wont redistribute index summary
   for (CASSANDRA-10270)
 * Retry snapshot deletion after compaction and gc on Windows (CASSANDRA-10222)
 * Fix failure to start with space in directory path on Windows (CASSANDRA-10239)
 * Fix repair hang when snapshot failed (CASSANDRA-10057)
 * Fall back to 1/4 commitlog volume for commitlog_total_space on small disks
   (CASSANDRA-10199)
Merged from 2.1:
 * Added configurable warning threshold for GC duration (CASSANDRA-8907)
 * Fix handling of streaming EOF (CASSANDRA-10206)
 * Only check KeyCache when it is enabled
 * Change streaming_socket_timeout_in_ms default to 1 hour (CASSANDRA-8611)
 * (cqlsh) update list of CQL keywords (CASSANDRA-9232)
 * Add nodetool gettraceprobability command (CASSANDRA-10234)
Merged from 2.0:
 * Fix rare race where older gossip states can be shadowed (CASSANDRA-10366)
 * Fix consolidating racks violating the RF contract (CASSANDRA-10238)
 * Disallow decommission when node is in drained state (CASSANDRA-8741)


2.2.1
 * Fix race during construction of commit log (CASSANDRA-10049)
 * Fix LeveledCompactionStrategyTest (CASSANDRA-9757)
 * Fix broken UnbufferedDataOutputStreamPlus.writeUTF (CASSANDRA-10203)
 * (cqlsh) default load-from-file encoding to utf-8 (CASSANDRA-9898)
 * Avoid returning Permission.NONE when failing to query users table (CASSANDRA-10168)
 * (cqlsh) add CLEAR command (CASSANDRA-10086)
 * Support string literals as Role names for compatibility (CASSANDRA-10135)
Merged from 2.1:
 * Only check KeyCache when it is enabled
 * Change streaming_socket_timeout_in_ms default to 1 hour (CASSANDRA-8611)
 * (cqlsh) update list of CQL keywords (CASSANDRA-9232)


3.0.0-beta1
 * Redesign secondary index API (CASSANDRA-9459, 7771, 9041)
 * Fix throwing ReadFailure instead of ReadTimeout on range queries (CASSANDRA-10125)
 * Rewrite hinted handoff (CASSANDRA-6230)
 * Fix query on static compact tables (CASSANDRA-10093)
 * Fix race during construction of commit log (CASSANDRA-10049)
 * Add option to only purge repaired tombstones (CASSANDRA-6434)
 * Change authorization handling for MVs (CASSANDRA-9927)
 * Add custom JMX enabled executor for UDF sandbox (CASSANDRA-10026)
 * Fix row deletion bug for Materialized Views (CASSANDRA-10014)
 * Support mixed-version clusters with Cassandra 2.1 and 2.2 (CASSANDRA-9704)
 * Fix multiple slices on RowSearchers (CASSANDRA-10002)
 * Fix bug in merging of collections (CASSANDRA-10001)
 * Optimize batchlog replay to avoid full scans (CASSANDRA-7237)
 * Repair improvements when using vnodes (CASSANDRA-5220)
 * Disable scripted UDFs by default (CASSANDRA-9889)
 * Bytecode inspection for Java-UDFs (CASSANDRA-9890)
 * Use byte to serialize MT hash length (CASSANDRA-9792)
 * Replace usage of Adler32 with CRC32 (CASSANDRA-8684)
 * Fix migration to new format from 2.1 SSTable (CASSANDRA-10006)
 * SequentialWriter should extend BufferedDataOutputStreamPlus (CASSANDRA-9500)
 * Use the same repairedAt timestamp within incremental repair session (CASSANDRA-9111)
Merged from 2.2:
 * Allow count(*) and count(1) to be use as normal aggregation (CASSANDRA-10114)
 * An NPE is thrown if the column name is unknown for an IN relation (CASSANDRA-10043)
 * Apply commit_failure_policy to more errors on startup (CASSANDRA-9749)
 * Fix histogram overflow exception (CASSANDRA-9973)
 * Route gossip messages over dedicated socket (CASSANDRA-9237)
 * Add checksum to saved cache files (CASSANDRA-9265)
 * Log warning when using an aggregate without partition key (CASSANDRA-9737)
Merged from 2.1:
 * (cqlsh) Allow encoding to be set through command line (CASSANDRA-10004)
 * Add new JMX methods to change local compaction strategy (CASSANDRA-9965)
 * Write hints for paxos commits (CASSANDRA-7342)
 * (cqlsh) Fix timestamps before 1970 on Windows, always
   use UTC for timestamp display (CASSANDRA-10000)
 * (cqlsh) Avoid overwriting new config file with old config
   when both exist (CASSANDRA-9777)
 * Release snapshot selfRef when doing snapshot repair (CASSANDRA-9998)
 * Cannot replace token does not exist - DN node removed as Fat Client (CASSANDRA-9871)
Merged from 2.0:
 * Don't cast expected bf size to an int (CASSANDRA-9959)
 * Make getFullyExpiredSSTables less expensive (CASSANDRA-9882)


3.0.0-alpha1
 * Implement proper sandboxing for UDFs (CASSANDRA-9402)
 * Simplify (and unify) cleanup of compaction leftovers (CASSANDRA-7066)
 * Allow extra schema definitions in cassandra-stress yaml (CASSANDRA-9850)
 * Metrics should use up to date nomenclature (CASSANDRA-9448)
 * Change CREATE/ALTER TABLE syntax for compression (CASSANDRA-8384)
 * Cleanup crc and adler code for java 8 (CASSANDRA-9650)
 * Storage engine refactor (CASSANDRA-8099, 9743, 9746, 9759, 9781, 9808, 9825,
   9848, 9705, 9859, 9867, 9874, 9828, 9801)
 * Update Guava to 18.0 (CASSANDRA-9653)
 * Bloom filter false positive ratio is not honoured (CASSANDRA-8413)
 * New option for cassandra-stress to leave a ratio of columns null (CASSANDRA-9522)
 * Change hinted_handoff_enabled yaml setting, JMX (CASSANDRA-9035)
 * Add algorithmic token allocation (CASSANDRA-7032)
 * Add nodetool command to replay batchlog (CASSANDRA-9547)
 * Make file buffer cache independent of paths being read (CASSANDRA-8897)
 * Remove deprecated legacy Hadoop code (CASSANDRA-9353)
 * Decommissioned nodes will not rejoin the cluster (CASSANDRA-8801)
 * Change gossip stabilization to use endpoit size (CASSANDRA-9401)
 * Change default garbage collector to G1 (CASSANDRA-7486)
 * Populate TokenMetadata early during startup (CASSANDRA-9317)
 * Undeprecate cache recentHitRate (CASSANDRA-6591)
 * Add support for selectively varint encoding fields (CASSANDRA-9499, 9865)
 * Materialized Views (CASSANDRA-6477)
Merged from 2.2:
 * Avoid grouping sstables for anticompaction with DTCS (CASSANDRA-9900)
 * UDF / UDA execution time in trace (CASSANDRA-9723)
 * Fix broken internode SSL (CASSANDRA-9884)
Merged from 2.1:
 * Add new JMX methods to change local compaction strategy (CASSANDRA-9965)
 * Fix handling of enable/disable autocompaction (CASSANDRA-9899)
 * Add consistency level to tracing ouput (CASSANDRA-9827)
 * Remove repair snapshot leftover on startup (CASSANDRA-7357)
 * Use random nodes for batch log when only 2 racks (CASSANDRA-8735)
 * Ensure atomicity inside thrift and stream session (CASSANDRA-7757)
 * Fix nodetool info error when the node is not joined (CASSANDRA-9031)
Merged from 2.0:
 * Log when messages are dropped due to cross_node_timeout (CASSANDRA-9793)
 * Don't track hotness when opening from snapshot for validation (CASSANDRA-9382)


2.2.0
 * Allow the selection of columns together with aggregates (CASSANDRA-9767)
 * Fix cqlsh copy methods and other windows specific issues (CASSANDRA-9795)
 * Don't wrap byte arrays in SequentialWriter (CASSANDRA-9797)
 * sum() and avg() functions missing for smallint and tinyint types (CASSANDRA-9671)
 * Revert CASSANDRA-9542 (allow native functions in UDA) (CASSANDRA-9771)
Merged from 2.1:
 * Fix MarshalException when upgrading superColumn family (CASSANDRA-9582)
 * Fix broken logging for "empty" flushes in Memtable (CASSANDRA-9837)
 * Handle corrupt files on startup (CASSANDRA-9686)
 * Fix clientutil jar and tests (CASSANDRA-9760)
 * (cqlsh) Allow the SSL protocol version to be specified through the
    config file or environment variables (CASSANDRA-9544)
Merged from 2.0:
 * Add tool to find why expired sstables are not getting dropped (CASSANDRA-10015)
 * Remove erroneous pending HH tasks from tpstats/jmx (CASSANDRA-9129)
 * Don't cast expected bf size to an int (CASSANDRA-9959)
 * checkForEndpointCollision fails for legitimate collisions (CASSANDRA-9765)
 * Complete CASSANDRA-8448 fix (CASSANDRA-9519)
 * Don't include auth credentials in debug log (CASSANDRA-9682)
 * Can't transition from write survey to normal mode (CASSANDRA-9740)
 * Scrub (recover) sstables even when -Index.db is missing (CASSANDRA-9591)
 * Fix growing pending background compaction (CASSANDRA-9662)


2.2.0-rc2
 * Re-enable memory-mapped I/O on Windows (CASSANDRA-9658)
 * Warn when an extra-large partition is compacted (CASSANDRA-9643)
 * (cqlsh) Allow setting the initial connection timeout (CASSANDRA-9601)
 * BulkLoader has --transport-factory option but does not use it (CASSANDRA-9675)
 * Allow JMX over SSL directly from nodetool (CASSANDRA-9090)
 * Update cqlsh for UDFs (CASSANDRA-7556)
 * Change Windows kernel default timer resolution (CASSANDRA-9634)
 * Deprected sstable2json and json2sstable (CASSANDRA-9618)
 * Allow native functions in user-defined aggregates (CASSANDRA-9542)
 * Don't repair system_distributed by default (CASSANDRA-9621)
 * Fix mixing min, max, and count aggregates for blob type (CASSANRA-9622)
 * Rename class for DATE type in Java driver (CASSANDRA-9563)
 * Duplicate compilation of UDFs on coordinator (CASSANDRA-9475)
 * Fix connection leak in CqlRecordWriter (CASSANDRA-9576)
 * Mlockall before opening system sstables & remove boot_without_jna option (CASSANDRA-9573)
 * Add functions to convert timeuuid to date or time, deprecate dateOf and unixTimestampOf (CASSANDRA-9229)
 * Make sure we cancel non-compacting sstables from LifecycleTransaction (CASSANDRA-9566)
 * Fix deprecated repair JMX API (CASSANDRA-9570)
 * Add logback metrics (CASSANDRA-9378)
 * Update and refactor ant test/test-compression to run the tests in parallel (CASSANDRA-9583)
 * Fix upgrading to new directory for secondary index (CASSANDRA-9687)
Merged from 2.1:
 * (cqlsh) Fix bad check for CQL compatibility when DESCRIBE'ing
   COMPACT STORAGE tables with no clustering columns
 * Eliminate strong self-reference chains in sstable ref tidiers (CASSANDRA-9656)
 * Ensure StreamSession uses canonical sstable reader instances (CASSANDRA-9700)
 * Ensure memtable book keeping is not corrupted in the event we shrink usage (CASSANDRA-9681)
 * Update internal python driver for cqlsh (CASSANDRA-9064)
 * Fix IndexOutOfBoundsException when inserting tuple with too many
   elements using the string literal notation (CASSANDRA-9559)
 * Enable describe on indices (CASSANDRA-7814)
 * Fix incorrect result for IN queries where column not found (CASSANDRA-9540)
 * ColumnFamilyStore.selectAndReference may block during compaction (CASSANDRA-9637)
 * Fix bug in cardinality check when compacting (CASSANDRA-9580)
 * Fix memory leak in Ref due to ConcurrentLinkedQueue.remove() behaviour (CASSANDRA-9549)
 * Make rebuild only run one at a time (CASSANDRA-9119)
Merged from 2.0:
 * Avoid NPE in AuthSuccess#decode (CASSANDRA-9727)
 * Add listen_address to system.local (CASSANDRA-9603)
 * Bug fixes to resultset metadata construction (CASSANDRA-9636)
 * Fix setting 'durable_writes' in ALTER KEYSPACE (CASSANDRA-9560)
 * Avoids ballot clash in Paxos (CASSANDRA-9649)
 * Improve trace messages for RR (CASSANDRA-9479)
 * Fix suboptimal secondary index selection when restricted
   clustering column is also indexed (CASSANDRA-9631)
 * (cqlsh) Add min_threshold to DTCS option autocomplete (CASSANDRA-9385)
 * Fix error message when attempting to create an index on a column
   in a COMPACT STORAGE table with clustering columns (CASSANDRA-9527)
 * 'WITH WITH' in alter keyspace statements causes NPE (CASSANDRA-9565)
 * Expose some internals of SelectStatement for inspection (CASSANDRA-9532)
 * ArrivalWindow should use primitives (CASSANDRA-9496)
 * Periodically submit background compaction tasks (CASSANDRA-9592)
 * Set HAS_MORE_PAGES flag to false when PagingState is null (CASSANDRA-9571)


2.2.0-rc1
 * Compressed commit log should measure compressed space used (CASSANDRA-9095)
 * Fix comparison bug in CassandraRoleManager#collectRoles (CASSANDRA-9551)
 * Add tinyint,smallint,time,date support for UDFs (CASSANDRA-9400)
 * Deprecates SSTableSimpleWriter and SSTableSimpleUnsortedWriter (CASSANDRA-9546)
 * Empty INITCOND treated as null in aggregate (CASSANDRA-9457)
 * Remove use of Cell in Thrift MapReduce classes (CASSANDRA-8609)
 * Integrate pre-release Java Driver 2.2-rc1, custom build (CASSANDRA-9493)
 * Clean up gossiper logic for old versions (CASSANDRA-9370)
 * Fix custom payload coding/decoding to match the spec (CASSANDRA-9515)
 * ant test-all results incomplete when parsed (CASSANDRA-9463)
 * Disallow frozen<> types in function arguments and return types for
   clarity (CASSANDRA-9411)
 * Static Analysis to warn on unsafe use of Autocloseable instances (CASSANDRA-9431)
 * Update commitlog archiving examples now that commitlog segments are
   not recycled (CASSANDRA-9350)
 * Extend Transactional API to sstable lifecycle management (CASSANDRA-8568)
 * (cqlsh) Add support for native protocol 4 (CASSANDRA-9399)
 * Ensure that UDF and UDAs are keyspace-isolated (CASSANDRA-9409)
 * Revert CASSANDRA-7807 (tracing completion client notifications) (CASSANDRA-9429)
 * Add ability to stop compaction by ID (CASSANDRA-7207)
 * Let CassandraVersion handle SNAPSHOT version (CASSANDRA-9438)
Merged from 2.1:
 * (cqlsh) Fix using COPY through SOURCE or -f (CASSANDRA-9083)
 * Fix occasional lack of `system` keyspace in schema tables (CASSANDRA-8487)
 * Use ProtocolError code instead of ServerError code for native protocol
   error responses to unsupported protocol versions (CASSANDRA-9451)
 * Default commitlog_sync_batch_window_in_ms changed to 2ms (CASSANDRA-9504)
 * Fix empty partition assertion in unsorted sstable writing tools (CASSANDRA-9071)
 * Ensure truncate without snapshot cannot produce corrupt responses (CASSANDRA-9388)
 * Consistent error message when a table mixes counter and non-counter
   columns (CASSANDRA-9492)
 * Avoid getting unreadable keys during anticompaction (CASSANDRA-9508)
 * (cqlsh) Better float precision by default (CASSANDRA-9224)
 * Improve estimated row count (CASSANDRA-9107)
 * Optimize range tombstone memory footprint (CASSANDRA-8603)
 * Use configured gcgs in anticompaction (CASSANDRA-9397)
Merged from 2.0:
 * Don't accumulate more range than necessary in RangeTombstone.Tracker (CASSANDRA-9486)
 * Add broadcast and rpc addresses to system.local (CASSANDRA-9436)
 * Always mark sstable suspect when corrupted (CASSANDRA-9478)
 * Add database users and permissions to CQL3 documentation (CASSANDRA-7558)
 * Allow JVM_OPTS to be passed to standalone tools (CASSANDRA-5969)
 * Fix bad condition in RangeTombstoneList (CASSANDRA-9485)
 * Fix potential StackOverflow when setting CrcCheckChance over JMX (CASSANDRA-9488)
 * Fix null static columns in pages after the first, paged reversed
   queries (CASSANDRA-8502)
 * Fix counting cache serialization in request metrics (CASSANDRA-9466)
 * Add option not to validate atoms during scrub (CASSANDRA-9406)


2.2.0-beta1
 * Introduce Transactional API for internal state changes (CASSANDRA-8984)
 * Add a flag in cassandra.yaml to enable UDFs (CASSANDRA-9404)
 * Better support of null for UDF (CASSANDRA-8374)
 * Use ecj instead of javassist for UDFs (CASSANDRA-8241)
 * faster async logback configuration for tests (CASSANDRA-9376)
 * Add `smallint` and `tinyint` data types (CASSANDRA-8951)
 * Avoid thrift schema creation when native driver is used in stress tool (CASSANDRA-9374)
 * Make Functions.declared thread-safe
 * Add client warnings to native protocol v4 (CASSANDRA-8930)
 * Allow roles cache to be invalidated (CASSANDRA-8967)
 * Upgrade Snappy (CASSANDRA-9063)
 * Don't start Thrift rpc by default (CASSANDRA-9319)
 * Only stream from unrepaired sstables with incremental repair (CASSANDRA-8267)
 * Aggregate UDFs allow SFUNC return type to differ from STYPE if FFUNC specified (CASSANDRA-9321)
 * Remove Thrift dependencies in bundled tools (CASSANDRA-8358)
 * Disable memory mapping of hsperfdata file for JVM statistics (CASSANDRA-9242)
 * Add pre-startup checks to detect potential incompatibilities (CASSANDRA-8049)
 * Distinguish between null and unset in protocol v4 (CASSANDRA-7304)
 * Add user/role permissions for user-defined functions (CASSANDRA-7557)
 * Allow cassandra config to be updated to restart daemon without unloading classes (CASSANDRA-9046)
 * Don't initialize compaction writer before checking if iter is empty (CASSANDRA-9117)
 * Don't execute any functions at prepare-time (CASSANDRA-9037)
 * Share file handles between all instances of a SegmentedFile (CASSANDRA-8893)
 * Make it possible to major compact LCS (CASSANDRA-7272)
 * Make FunctionExecutionException extend RequestExecutionException
   (CASSANDRA-9055)
 * Add support for SELECT JSON, INSERT JSON syntax and new toJson(), fromJson()
   functions (CASSANDRA-7970)
 * Optimise max purgeable timestamp calculation in compaction (CASSANDRA-8920)
 * Constrain internode message buffer sizes, and improve IO class hierarchy (CASSANDRA-8670)
 * New tool added to validate all sstables in a node (CASSANDRA-5791)
 * Push notification when tracing completes for an operation (CASSANDRA-7807)
 * Delay "node up" and "node added" notifications until native protocol server is started (CASSANDRA-8236)
 * Compressed Commit Log (CASSANDRA-6809)
 * Optimise IntervalTree (CASSANDRA-8988)
 * Add a key-value payload for third party usage (CASSANDRA-8553, 9212)
 * Bump metrics-reporter-config dependency for metrics 3.0 (CASSANDRA-8149)
 * Partition intra-cluster message streams by size, not type (CASSANDRA-8789)
 * Add WriteFailureException to native protocol, notify coordinator of
   write failures (CASSANDRA-8592)
 * Convert SequentialWriter to nio (CASSANDRA-8709)
 * Add role based access control (CASSANDRA-7653, 8650, 7216, 8760, 8849, 8761, 8850)
 * Record client ip address in tracing sessions (CASSANDRA-8162)
 * Indicate partition key columns in response metadata for prepared
   statements (CASSANDRA-7660)
 * Merge UUIDType and TimeUUIDType parse logic (CASSANDRA-8759)
 * Avoid memory allocation when searching index summary (CASSANDRA-8793)
 * Optimise (Time)?UUIDType Comparisons (CASSANDRA-8730)
 * Make CRC32Ex into a separate maven dependency (CASSANDRA-8836)
 * Use preloaded jemalloc w/ Unsafe (CASSANDRA-8714, 9197)
 * Avoid accessing partitioner through StorageProxy (CASSANDRA-8244, 8268)
 * Upgrade Metrics library and remove depricated metrics (CASSANDRA-5657)
 * Serializing Row cache alternative, fully off heap (CASSANDRA-7438)
 * Duplicate rows returned when in clause has repeated values (CASSANDRA-6706)
 * Make CassandraException unchecked, extend RuntimeException (CASSANDRA-8560)
 * Support direct buffer decompression for reads (CASSANDRA-8464)
 * DirectByteBuffer compatible LZ4 methods (CASSANDRA-7039)
 * Group sstables for anticompaction correctly (CASSANDRA-8578)
 * Add ReadFailureException to native protocol, respond
   immediately when replicas encounter errors while handling
   a read request (CASSANDRA-7886)
 * Switch CommitLogSegment from RandomAccessFile to nio (CASSANDRA-8308)
 * Allow mixing token and partition key restrictions (CASSANDRA-7016)
 * Support index key/value entries on map collections (CASSANDRA-8473)
 * Modernize schema tables (CASSANDRA-8261)
 * Support for user-defined aggregation functions (CASSANDRA-8053)
 * Fix NPE in SelectStatement with empty IN values (CASSANDRA-8419)
 * Refactor SelectStatement, return IN results in natural order instead
   of IN value list order and ignore duplicate values in partition key IN restrictions (CASSANDRA-7981)
 * Support UDTs, tuples, and collections in user-defined
   functions (CASSANDRA-7563)
 * Fix aggregate fn results on empty selection, result column name,
   and cqlsh parsing (CASSANDRA-8229)
 * Mark sstables as repaired after full repair (CASSANDRA-7586)
 * Extend Descriptor to include a format value and refactor reader/writer
   APIs (CASSANDRA-7443)
 * Integrate JMH for microbenchmarks (CASSANDRA-8151)
 * Keep sstable levels when bootstrapping (CASSANDRA-7460)
 * Add Sigar library and perform basic OS settings check on startup (CASSANDRA-7838)
 * Support for aggregation functions (CASSANDRA-4914)
 * Remove cassandra-cli (CASSANDRA-7920)
 * Accept dollar quoted strings in CQL (CASSANDRA-7769)
 * Make assassinate a first class command (CASSANDRA-7935)
 * Support IN clause on any partition key column (CASSANDRA-7855)
 * Support IN clause on any clustering column (CASSANDRA-4762)
 * Improve compaction logging (CASSANDRA-7818)
 * Remove YamlFileNetworkTopologySnitch (CASSANDRA-7917)
 * Do anticompaction in groups (CASSANDRA-6851)
 * Support user-defined functions (CASSANDRA-7395, 7526, 7562, 7740, 7781, 7929,
   7924, 7812, 8063, 7813, 7708)
 * Permit configurable timestamps with cassandra-stress (CASSANDRA-7416)
 * Move sstable RandomAccessReader to nio2, which allows using the
   FILE_SHARE_DELETE flag on Windows (CASSANDRA-4050)
 * Remove CQL2 (CASSANDRA-5918)
 * Optimize fetching multiple cells by name (CASSANDRA-6933)
 * Allow compilation in java 8 (CASSANDRA-7028)
 * Make incremental repair default (CASSANDRA-7250)
 * Enable code coverage thru JaCoCo (CASSANDRA-7226)
 * Switch external naming of 'column families' to 'tables' (CASSANDRA-4369)
 * Shorten SSTable path (CASSANDRA-6962)
 * Use unsafe mutations for most unit tests (CASSANDRA-6969)
 * Fix race condition during calculation of pending ranges (CASSANDRA-7390)
 * Fail on very large batch sizes (CASSANDRA-8011)
 * Improve concurrency of repair (CASSANDRA-6455, 8208, 9145)
 * Select optimal CRC32 implementation at runtime (CASSANDRA-8614)
 * Evaluate MurmurHash of Token once per query (CASSANDRA-7096)
 * Generalize progress reporting (CASSANDRA-8901)
 * Resumable bootstrap streaming (CASSANDRA-8838, CASSANDRA-8942)
 * Allow scrub for secondary index (CASSANDRA-5174)
 * Save repair data to system table (CASSANDRA-5839)
 * fix nodetool names that reference column families (CASSANDRA-8872)
 Merged from 2.1:
 * Warn on misuse of unlogged batches (CASSANDRA-9282)
 * Failure detector detects and ignores local pauses (CASSANDRA-9183)
 * Add utility class to support for rate limiting a given log statement (CASSANDRA-9029)
 * Add missing consistency levels to cassandra-stess (CASSANDRA-9361)
 * Fix commitlog getCompletedTasks to not increment (CASSANDRA-9339)
 * Fix for harmless exceptions logged as ERROR (CASSANDRA-8564)
 * Delete processed sstables in sstablesplit/sstableupgrade (CASSANDRA-8606)
 * Improve sstable exclusion from partition tombstones (CASSANDRA-9298)
 * Validate the indexed column rather than the cell's contents for 2i (CASSANDRA-9057)
 * Add support for top-k custom 2i queries (CASSANDRA-8717)
 * Fix error when dropping table during compaction (CASSANDRA-9251)
 * cassandra-stress supports validation operations over user profiles (CASSANDRA-8773)
 * Add support for rate limiting log messages (CASSANDRA-9029)
 * Log the partition key with tombstone warnings (CASSANDRA-8561)
 * Reduce runWithCompactionsDisabled poll interval to 1ms (CASSANDRA-9271)
 * Fix PITR commitlog replay (CASSANDRA-9195)
 * GCInspector logs very different times (CASSANDRA-9124)
 * Fix deleting from an empty list (CASSANDRA-9198)
 * Update tuple and collection types that use a user-defined type when that UDT
   is modified (CASSANDRA-9148, CASSANDRA-9192)
 * Use higher timeout for prepair and snapshot in repair (CASSANDRA-9261)
 * Fix anticompaction blocking ANTI_ENTROPY stage (CASSANDRA-9151)
 * Repair waits for anticompaction to finish (CASSANDRA-9097)
 * Fix streaming not holding ref when stream error (CASSANDRA-9295)
 * Fix canonical view returning early opened SSTables (CASSANDRA-9396)
Merged from 2.0:
 * (cqlsh) Add LOGIN command to switch users (CASSANDRA-7212)
 * Clone SliceQueryFilter in AbstractReadCommand implementations (CASSANDRA-8940)
 * Push correct protocol notification for DROP INDEX (CASSANDRA-9310)
 * token-generator - generated tokens too long (CASSANDRA-9300)
 * Fix counting of tombstones for TombstoneOverwhelmingException (CASSANDRA-9299)
 * Fix ReconnectableSnitch reconnecting to peers during upgrade (CASSANDRA-6702)
 * Include keyspace and table name in error log for collections over the size
   limit (CASSANDRA-9286)
 * Avoid potential overlap in LCS with single-partition sstables (CASSANDRA-9322)
 * Log warning message when a table is queried before the schema has fully
   propagated (CASSANDRA-9136)
 * Overload SecondaryIndex#indexes to accept the column definition (CASSANDRA-9314)
 * (cqlsh) Add SERIAL and LOCAL_SERIAL consistency levels (CASSANDRA-8051)
 * Fix index selection during rebuild with certain table layouts (CASSANDRA-9281)
 * Fix partition-level-delete-only workload accounting (CASSANDRA-9194)
 * Allow scrub to handle corrupted compressed chunks (CASSANDRA-9140)
 * Fix assertion error when resetlocalschema is run during repair (CASSANDRA-9249)
 * Disable single sstable tombstone compactions for DTCS by default (CASSANDRA-9234)
 * IncomingTcpConnection thread is not named (CASSANDRA-9262)
 * Close incoming connections when MessagingService is stopped (CASSANDRA-9238)
 * Fix streaming hang when retrying (CASSANDRA-9132)


2.1.5
 * Re-add deprecated cold_reads_to_omit param for backwards compat (CASSANDRA-9203)
 * Make anticompaction visible in compactionstats (CASSANDRA-9098)
 * Improve nodetool getendpoints documentation about the partition
   key parameter (CASSANDRA-6458)
 * Don't check other keyspaces for schema changes when an user-defined
   type is altered (CASSANDRA-9187)
 * Add generate-idea-files target to build.xml (CASSANDRA-9123)
 * Allow takeColumnFamilySnapshot to take a list of tables (CASSANDRA-8348)
 * Limit major sstable operations to their canonical representation (CASSANDRA-8669)
 * cqlsh: Add tests for INSERT and UPDATE tab completion (CASSANDRA-9125)
 * cqlsh: quote column names when needed in COPY FROM inserts (CASSANDRA-9080)
 * Do not load read meter for offline operations (CASSANDRA-9082)
 * cqlsh: Make CompositeType data readable (CASSANDRA-8919)
 * cqlsh: Fix display of triggers (CASSANDRA-9081)
 * Fix NullPointerException when deleting or setting an element by index on
   a null list collection (CASSANDRA-9077)
 * Buffer bloom filter serialization (CASSANDRA-9066)
 * Fix anti-compaction target bloom filter size (CASSANDRA-9060)
 * Make FROZEN and TUPLE unreserved keywords in CQL (CASSANDRA-9047)
 * Prevent AssertionError from SizeEstimatesRecorder (CASSANDRA-9034)
 * Avoid overwriting index summaries for sstables with an older format that
   does not support downsampling; rebuild summaries on startup when this
   is detected (CASSANDRA-8993)
 * Fix potential data loss in CompressedSequentialWriter (CASSANDRA-8949)
 * Make PasswordAuthenticator number of hashing rounds configurable (CASSANDRA-8085)
 * Fix AssertionError when binding nested collections in DELETE (CASSANDRA-8900)
 * Check for overlap with non-early sstables in LCS (CASSANDRA-8739)
 * Only calculate max purgable timestamp if we have to (CASSANDRA-8914)
 * (cqlsh) Greatly improve performance of COPY FROM (CASSANDRA-8225)
 * IndexSummary effectiveIndexInterval is now a guideline, not a rule (CASSANDRA-8993)
 * Use correct bounds for page cache eviction of compressed files (CASSANDRA-8746)
 * SSTableScanner enforces its bounds (CASSANDRA-8946)
 * Cleanup cell equality (CASSANDRA-8947)
 * Introduce intra-cluster message coalescing (CASSANDRA-8692)
 * DatabaseDescriptor throws NPE when rpc_interface is used (CASSANDRA-8839)
 * Don't check if an sstable is live for offline compactions (CASSANDRA-8841)
 * Don't set clientMode in SSTableLoader (CASSANDRA-8238)
 * Fix SSTableRewriter with disabled early open (CASSANDRA-8535)
 * Fix cassandra-stress so it respects the CL passed in user mode (CASSANDRA-8948)
 * Fix rare NPE in ColumnDefinition#hasIndexOption() (CASSANDRA-8786)
 * cassandra-stress reports per-operation statistics, plus misc (CASSANDRA-8769)
 * Add SimpleDate (cql date) and Time (cql time) types (CASSANDRA-7523)
 * Use long for key count in cfstats (CASSANDRA-8913)
 * Make SSTableRewriter.abort() more robust to failure (CASSANDRA-8832)
 * Remove cold_reads_to_omit from STCS (CASSANDRA-8860)
 * Make EstimatedHistogram#percentile() use ceil instead of floor (CASSANDRA-8883)
 * Fix top partitions reporting wrong cardinality (CASSANDRA-8834)
 * Fix rare NPE in KeyCacheSerializer (CASSANDRA-8067)
 * Pick sstables for validation as late as possible inc repairs (CASSANDRA-8366)
 * Fix commitlog getPendingTasks to not increment (CASSANDRA-8862)
 * Fix parallelism adjustment in range and secondary index queries
   when the first fetch does not satisfy the limit (CASSANDRA-8856)
 * Check if the filtered sstables is non-empty in STCS (CASSANDRA-8843)
 * Upgrade java-driver used for cassandra-stress (CASSANDRA-8842)
 * Fix CommitLog.forceRecycleAllSegments() memory access error (CASSANDRA-8812)
 * Improve assertions in Memory (CASSANDRA-8792)
 * Fix SSTableRewriter cleanup (CASSANDRA-8802)
 * Introduce SafeMemory for CompressionMetadata.Writer (CASSANDRA-8758)
 * 'nodetool info' prints exception against older node (CASSANDRA-8796)
 * Ensure SSTableReader.last corresponds exactly with the file end (CASSANDRA-8750)
 * Make SSTableWriter.openEarly more robust and obvious (CASSANDRA-8747)
 * Enforce SSTableReader.first/last (CASSANDRA-8744)
 * Cleanup SegmentedFile API (CASSANDRA-8749)
 * Avoid overlap with early compaction replacement (CASSANDRA-8683)
 * Safer Resource Management++ (CASSANDRA-8707)
 * Write partition size estimates into a system table (CASSANDRA-7688)
 * cqlsh: Fix keys() and full() collection indexes in DESCRIBE output
   (CASSANDRA-8154)
 * Show progress of streaming in nodetool netstats (CASSANDRA-8886)
 * IndexSummaryBuilder utilises offheap memory, and shares data between
   each IndexSummary opened from it (CASSANDRA-8757)
 * markCompacting only succeeds if the exact SSTableReader instances being
   marked are in the live set (CASSANDRA-8689)
 * cassandra-stress support for varint (CASSANDRA-8882)
 * Fix Adler32 digest for compressed sstables (CASSANDRA-8778)
 * Add nodetool statushandoff/statusbackup (CASSANDRA-8912)
 * Use stdout for progress and stats in sstableloader (CASSANDRA-8982)
 * Correctly identify 2i datadir from older versions (CASSANDRA-9116)
Merged from 2.0:
 * Ignore gossip SYNs after shutdown (CASSANDRA-9238)
 * Avoid overflow when calculating max sstable size in LCS (CASSANDRA-9235)
 * Make sstable blacklisting work with compression (CASSANDRA-9138)
 * Do not attempt to rebuild indexes if no index accepts any column (CASSANDRA-9196)
 * Don't initiate snitch reconnection for dead states (CASSANDRA-7292)
 * Fix ArrayIndexOutOfBoundsException in CQLSSTableWriter (CASSANDRA-8978)
 * Add shutdown gossip state to prevent timeouts during rolling restarts (CASSANDRA-8336)
 * Fix running with java.net.preferIPv6Addresses=true (CASSANDRA-9137)
 * Fix failed bootstrap/replace attempts being persisted in system.peers (CASSANDRA-9180)
 * Flush system.IndexInfo after marking index built (CASSANDRA-9128)
 * Fix updates to min/max_compaction_threshold through cassandra-cli
   (CASSANDRA-8102)
 * Don't include tmp files when doing offline relevel (CASSANDRA-9088)
 * Use the proper CAS WriteType when finishing a previous round during Paxos
   preparation (CASSANDRA-8672)
 * Avoid race in cancelling compactions (CASSANDRA-9070)
 * More aggressive check for expired sstables in DTCS (CASSANDRA-8359)
 * Fix ignored index_interval change in ALTER TABLE statements (CASSANDRA-7976)
 * Do more aggressive compaction in old time windows in DTCS (CASSANDRA-8360)
 * java.lang.AssertionError when reading saved cache (CASSANDRA-8740)
 * "disk full" when running cleanup (CASSANDRA-9036)
 * Lower logging level from ERROR to DEBUG when a scheduled schema pull
   cannot be completed due to a node being down (CASSANDRA-9032)
 * Fix MOVED_NODE client event (CASSANDRA-8516)
 * Allow overriding MAX_OUTSTANDING_REPLAY_COUNT (CASSANDRA-7533)
 * Fix malformed JMX ObjectName containing IPv6 addresses (CASSANDRA-9027)
 * (cqlsh) Allow increasing CSV field size limit through
   cqlshrc config option (CASSANDRA-8934)
 * Stop logging range tombstones when exceeding the threshold
   (CASSANDRA-8559)
 * Fix NullPointerException when nodetool getendpoints is run
   against invalid keyspaces or tables (CASSANDRA-8950)
 * Allow specifying the tmp dir (CASSANDRA-7712)
 * Improve compaction estimated tasks estimation (CASSANDRA-8904)
 * Fix duplicate up/down messages sent to native clients (CASSANDRA-7816)
 * Expose commit log archive status via JMX (CASSANDRA-8734)
 * Provide better exceptions for invalid replication strategy parameters
   (CASSANDRA-8909)
 * Fix regression in mixed single and multi-column relation support for
   SELECT statements (CASSANDRA-8613)
 * Add ability to limit number of native connections (CASSANDRA-8086)
 * Fix CQLSSTableWriter throwing exception and spawning threads
   (CASSANDRA-8808)
 * Fix MT mismatch between empty and GC-able data (CASSANDRA-8979)
 * Fix incorrect validation when snapshotting single table (CASSANDRA-8056)
 * Add offline tool to relevel sstables (CASSANDRA-8301)
 * Preserve stream ID for more protocol errors (CASSANDRA-8848)
 * Fix combining token() function with multi-column relations on
   clustering columns (CASSANDRA-8797)
 * Make CFS.markReferenced() resistant to bad refcounting (CASSANDRA-8829)
 * Fix StreamTransferTask abort/complete bad refcounting (CASSANDRA-8815)
 * Fix AssertionError when querying a DESC clustering ordered
   table with ASC ordering and paging (CASSANDRA-8767)
 * AssertionError: "Memory was freed" when running cleanup (CASSANDRA-8716)
 * Make it possible to set max_sstable_age to fractional days (CASSANDRA-8406)
 * Fix some multi-column relations with indexes on some clustering
   columns (CASSANDRA-8275)
 * Fix memory leak in SSTableSimple*Writer and SSTableReader.validate()
   (CASSANDRA-8748)
 * Throw OOM if allocating memory fails to return a valid pointer (CASSANDRA-8726)
 * Fix SSTableSimpleUnsortedWriter ConcurrentModificationException (CASSANDRA-8619)
 * 'nodetool info' prints exception against older node (CASSANDRA-8796)
 * Ensure SSTableSimpleUnsortedWriter.close() terminates if
   disk writer has crashed (CASSANDRA-8807)


2.1.4
 * Bind JMX to localhost unless explicitly configured otherwise (CASSANDRA-9085)


2.1.3
 * Fix HSHA/offheap_objects corruption (CASSANDRA-8719)
 * Upgrade libthrift to 0.9.2 (CASSANDRA-8685)
 * Don't use the shared ref in sstableloader (CASSANDRA-8704)
 * Purge internal prepared statements if related tables or
   keyspaces are dropped (CASSANDRA-8693)
 * (cqlsh) Handle unicode BOM at start of files (CASSANDRA-8638)
 * Stop compactions before exiting offline tools (CASSANDRA-8623)
 * Update tools/stress/README.txt to match current behaviour (CASSANDRA-7933)
 * Fix schema from Thrift conversion with empty metadata (CASSANDRA-8695)
 * Safer Resource Management (CASSANDRA-7705)
 * Make sure we compact highly overlapping cold sstables with
   STCS (CASSANDRA-8635)
 * rpc_interface and listen_interface generate NPE on startup when specified
   interface doesn't exist (CASSANDRA-8677)
 * Fix ArrayIndexOutOfBoundsException in nodetool cfhistograms (CASSANDRA-8514)
 * Switch from yammer metrics for nodetool cf/proxy histograms (CASSANDRA-8662)
 * Make sure we don't add tmplink files to the compaction
   strategy (CASSANDRA-8580)
 * (cqlsh) Handle maps with blob keys (CASSANDRA-8372)
 * (cqlsh) Handle DynamicCompositeType schemas correctly (CASSANDRA-8563)
 * Duplicate rows returned when in clause has repeated values (CASSANDRA-6706)
 * Add tooling to detect hot partitions (CASSANDRA-7974)
 * Fix cassandra-stress user-mode truncation of partition generation (CASSANDRA-8608)
 * Only stream from unrepaired sstables during inc repair (CASSANDRA-8267)
 * Don't allow starting multiple inc repairs on the same sstables (CASSANDRA-8316)
 * Invalidate prepared BATCH statements when related tables
   or keyspaces are dropped (CASSANDRA-8652)
 * Fix missing results in secondary index queries on collections
   with ALLOW FILTERING (CASSANDRA-8421)
 * Expose EstimatedHistogram metrics for range slices (CASSANDRA-8627)
 * (cqlsh) Escape clqshrc passwords properly (CASSANDRA-8618)
 * Fix NPE when passing wrong argument in ALTER TABLE statement (CASSANDRA-8355)
 * Pig: Refactor and deprecate CqlStorage (CASSANDRA-8599)
 * Don't reuse the same cleanup strategy for all sstables (CASSANDRA-8537)
 * Fix case-sensitivity of index name on CREATE and DROP INDEX
   statements (CASSANDRA-8365)
 * Better detection/logging for corruption in compressed sstables (CASSANDRA-8192)
 * Use the correct repairedAt value when closing writer (CASSANDRA-8570)
 * (cqlsh) Handle a schema mismatch being detected on startup (CASSANDRA-8512)
 * Properly calculate expected write size during compaction (CASSANDRA-8532)
 * Invalidate affected prepared statements when a table's columns
   are altered (CASSANDRA-7910)
 * Stress - user defined writes should populate sequentally (CASSANDRA-8524)
 * Fix regression in SSTableRewriter causing some rows to become unreadable
   during compaction (CASSANDRA-8429)
 * Run major compactions for repaired/unrepaired in parallel (CASSANDRA-8510)
 * (cqlsh) Fix compression options in DESCRIBE TABLE output when compression
   is disabled (CASSANDRA-8288)
 * (cqlsh) Fix DESCRIBE output after keyspaces are altered (CASSANDRA-7623)
 * Make sure we set lastCompactedKey correctly (CASSANDRA-8463)
 * (cqlsh) Fix output of CONSISTENCY command (CASSANDRA-8507)
 * (cqlsh) Fixed the handling of LIST statements (CASSANDRA-8370)
 * Make sstablescrub check leveled manifest again (CASSANDRA-8432)
 * Check first/last keys in sstable when giving out positions (CASSANDRA-8458)
 * Disable mmap on Windows (CASSANDRA-6993)
 * Add missing ConsistencyLevels to cassandra-stress (CASSANDRA-8253)
 * Add auth support to cassandra-stress (CASSANDRA-7985)
 * Fix ArrayIndexOutOfBoundsException when generating error message
   for some CQL syntax errors (CASSANDRA-8455)
 * Scale memtable slab allocation logarithmically (CASSANDRA-7882)
 * cassandra-stress simultaneous inserts over same seed (CASSANDRA-7964)
 * Reduce cassandra-stress sampling memory requirements (CASSANDRA-7926)
 * Ensure memtable flush cannot expire commit log entries from its future (CASSANDRA-8383)
 * Make read "defrag" async to reclaim memtables (CASSANDRA-8459)
 * Remove tmplink files for offline compactions (CASSANDRA-8321)
 * Reduce maxHintsInProgress (CASSANDRA-8415)
 * BTree updates may call provided update function twice (CASSANDRA-8018)
 * Release sstable references after anticompaction (CASSANDRA-8386)
 * Handle abort() in SSTableRewriter properly (CASSANDRA-8320)
 * Centralize shared executors (CASSANDRA-8055)
 * Fix filtering for CONTAINS (KEY) relations on frozen collection
   clustering columns when the query is restricted to a single
   partition (CASSANDRA-8203)
 * Do more aggressive entire-sstable TTL expiry checks (CASSANDRA-8243)
 * Add more log info if readMeter is null (CASSANDRA-8238)
 * add check of the system wall clock time at startup (CASSANDRA-8305)
 * Support for frozen collections (CASSANDRA-7859)
 * Fix overflow on histogram computation (CASSANDRA-8028)
 * Have paxos reuse the timestamp generation of normal queries (CASSANDRA-7801)
 * Fix incremental repair not remove parent session on remote (CASSANDRA-8291)
 * Improve JBOD disk utilization (CASSANDRA-7386)
 * Log failed host when preparing incremental repair (CASSANDRA-8228)
 * Force config client mode in CQLSSTableWriter (CASSANDRA-8281)
 * Fix sstableupgrade throws exception (CASSANDRA-8688)
 * Fix hang when repairing empty keyspace (CASSANDRA-8694)
Merged from 2.0:
 * Fix IllegalArgumentException in dynamic snitch (CASSANDRA-8448)
 * Add support for UPDATE ... IF EXISTS (CASSANDRA-8610)
 * Fix reversal of list prepends (CASSANDRA-8733)
 * Prevent non-zero default_time_to_live on tables with counters
   (CASSANDRA-8678)
 * Fix SSTableSimpleUnsortedWriter ConcurrentModificationException
   (CASSANDRA-8619)
 * Round up time deltas lower than 1ms in BulkLoader (CASSANDRA-8645)
 * Add batch remove iterator to ABSC (CASSANDRA-8414, 8666)
 * Round up time deltas lower than 1ms in BulkLoader (CASSANDRA-8645)
 * Fix isClientMode check in Keyspace (CASSANDRA-8687)
 * Use more efficient slice size for querying internal secondary
   index tables (CASSANDRA-8550)
 * Fix potentially returning deleted rows with range tombstone (CASSANDRA-8558)
 * Check for available disk space before starting a compaction (CASSANDRA-8562)
 * Fix DISTINCT queries with LIMITs or paging when some partitions
   contain only tombstones (CASSANDRA-8490)
 * Introduce background cache refreshing to permissions cache
   (CASSANDRA-8194)
 * Fix race condition in StreamTransferTask that could lead to
   infinite loops and premature sstable deletion (CASSANDRA-7704)
 * Add an extra version check to MigrationTask (CASSANDRA-8462)
 * Ensure SSTableWriter cleans up properly after failure (CASSANDRA-8499)
 * Increase bf true positive count on key cache hit (CASSANDRA-8525)
 * Move MeteredFlusher to its own thread (CASSANDRA-8485)
 * Fix non-distinct results in DISTNCT queries on static columns when
   paging is enabled (CASSANDRA-8087)
 * Move all hints related tasks to hints internal executor (CASSANDRA-8285)
 * Fix paging for multi-partition IN queries (CASSANDRA-8408)
 * Fix MOVED_NODE topology event never being emitted when a node
   moves its token (CASSANDRA-8373)
 * Fix validation of indexes in COMPACT tables (CASSANDRA-8156)
 * Avoid StackOverflowError when a large list of IN values
   is used for a clustering column (CASSANDRA-8410)
 * Fix NPE when writetime() or ttl() calls are wrapped by
   another function call (CASSANDRA-8451)
 * Fix NPE after dropping a keyspace (CASSANDRA-8332)
 * Fix error message on read repair timeouts (CASSANDRA-7947)
 * Default DTCS base_time_seconds changed to 60 (CASSANDRA-8417)
 * Refuse Paxos operation with more than one pending endpoint (CASSANDRA-8346, 8640)
 * Throw correct exception when trying to bind a keyspace or table
   name (CASSANDRA-6952)
 * Make HHOM.compact synchronized (CASSANDRA-8416)
 * cancel latency-sampling task when CF is dropped (CASSANDRA-8401)
 * don't block SocketThread for MessagingService (CASSANDRA-8188)
 * Increase quarantine delay on replacement (CASSANDRA-8260)
 * Expose off-heap memory usage stats (CASSANDRA-7897)
 * Ignore Paxos commits for truncated tables (CASSANDRA-7538)
 * Validate size of indexed column values (CASSANDRA-8280)
 * Make LCS split compaction results over all data directories (CASSANDRA-8329)
 * Fix some failing queries that use multi-column relations
   on COMPACT STORAGE tables (CASSANDRA-8264)
 * Fix InvalidRequestException with ORDER BY (CASSANDRA-8286)
 * Disable SSLv3 for POODLE (CASSANDRA-8265)
 * Fix millisecond timestamps in Tracing (CASSANDRA-8297)
 * Include keyspace name in error message when there are insufficient
   live nodes to stream from (CASSANDRA-8221)
 * Avoid overlap in L1 when L0 contains many nonoverlapping
   sstables (CASSANDRA-8211)
 * Improve PropertyFileSnitch logging (CASSANDRA-8183)
 * Add DC-aware sequential repair (CASSANDRA-8193)
 * Use live sstables in snapshot repair if possible (CASSANDRA-8312)
 * Fix hints serialized size calculation (CASSANDRA-8587)


2.1.2
 * (cqlsh) parse_for_table_meta errors out on queries with undefined
   grammars (CASSANDRA-8262)
 * (cqlsh) Fix SELECT ... TOKEN() function broken in C* 2.1.1 (CASSANDRA-8258)
 * Fix Cassandra crash when running on JDK8 update 40 (CASSANDRA-8209)
 * Optimize partitioner tokens (CASSANDRA-8230)
 * Improve compaction of repaired/unrepaired sstables (CASSANDRA-8004)
 * Make cache serializers pluggable (CASSANDRA-8096)
 * Fix issues with CONTAINS (KEY) queries on secondary indexes
   (CASSANDRA-8147)
 * Fix read-rate tracking of sstables for some queries (CASSANDRA-8239)
 * Fix default timestamp in QueryOptions (CASSANDRA-8246)
 * Set socket timeout when reading remote version (CASSANDRA-8188)
 * Refactor how we track live size (CASSANDRA-7852)
 * Make sure unfinished compaction files are removed (CASSANDRA-8124)
 * Fix shutdown when run as Windows service (CASSANDRA-8136)
 * Fix DESCRIBE TABLE with custom indexes (CASSANDRA-8031)
 * Fix race in RecoveryManagerTest (CASSANDRA-8176)
 * Avoid IllegalArgumentException while sorting sstables in
   IndexSummaryManager (CASSANDRA-8182)
 * Shutdown JVM on file descriptor exhaustion (CASSANDRA-7579)
 * Add 'die' policy for commit log and disk failure (CASSANDRA-7927)
 * Fix installing as service on Windows (CASSANDRA-8115)
 * Fix CREATE TABLE for CQL2 (CASSANDRA-8144)
 * Avoid boxing in ColumnStats min/max trackers (CASSANDRA-8109)
Merged from 2.0:
 * Correctly handle non-text column names in cql3 (CASSANDRA-8178)
 * Fix deletion for indexes on primary key columns (CASSANDRA-8206)
 * Add 'nodetool statusgossip' (CASSANDRA-8125)
 * Improve client notification that nodes are ready for requests (CASSANDRA-7510)
 * Handle negative timestamp in writetime method (CASSANDRA-8139)
 * Pig: Remove errant LIMIT clause in CqlNativeStorage (CASSANDRA-8166)
 * Throw ConfigurationException when hsha is used with the default
   rpc_max_threads setting of 'unlimited' (CASSANDRA-8116)
 * Allow concurrent writing of the same table in the same JVM using
   CQLSSTableWriter (CASSANDRA-7463)
 * Fix totalDiskSpaceUsed calculation (CASSANDRA-8205)


2.1.1
 * Fix spin loop in AtomicSortedColumns (CASSANDRA-7546)
 * Dont notify when replacing tmplink files (CASSANDRA-8157)
 * Fix validation with multiple CONTAINS clause (CASSANDRA-8131)
 * Fix validation of collections in TriggerExecutor (CASSANDRA-8146)
 * Fix IllegalArgumentException when a list of IN values containing tuples
   is passed as a single arg to a prepared statement with the v1 or v2
   protocol (CASSANDRA-8062)
 * Fix ClassCastException in DISTINCT query on static columns with
   query paging (CASSANDRA-8108)
 * Fix NPE on null nested UDT inside a set (CASSANDRA-8105)
 * Fix exception when querying secondary index on set items or map keys
   when some clustering columns are specified (CASSANDRA-8073)
 * Send proper error response when there is an error during native
   protocol message decode (CASSANDRA-8118)
 * Gossip should ignore generation numbers too far in the future (CASSANDRA-8113)
 * Fix NPE when creating a table with frozen sets, lists (CASSANDRA-8104)
 * Fix high memory use due to tracking reads on incrementally opened sstable
   readers (CASSANDRA-8066)
 * Fix EXECUTE request with skipMetadata=false returning no metadata
   (CASSANDRA-8054)
 * Allow concurrent use of CQLBulkOutputFormat (CASSANDRA-7776)
 * Shutdown JVM on OOM (CASSANDRA-7507)
 * Upgrade netty version and enable epoll event loop (CASSANDRA-7761)
 * Don't duplicate sstables smaller than split size when using
   the sstablesplitter tool (CASSANDRA-7616)
 * Avoid re-parsing already prepared statements (CASSANDRA-7923)
 * Fix some Thrift slice deletions and updates of COMPACT STORAGE
   tables with some clustering columns omitted (CASSANDRA-7990)
 * Fix filtering for CONTAINS on sets (CASSANDRA-8033)
 * Properly track added size (CASSANDRA-7239)
 * Allow compilation in java 8 (CASSANDRA-7208)
 * Fix Assertion error on RangeTombstoneList diff (CASSANDRA-8013)
 * Release references to overlapping sstables during compaction (CASSANDRA-7819)
 * Send notification when opening compaction results early (CASSANDRA-8034)
 * Make native server start block until properly bound (CASSANDRA-7885)
 * (cqlsh) Fix IPv6 support (CASSANDRA-7988)
 * Ignore fat clients when checking for endpoint collision (CASSANDRA-7939)
 * Make sstablerepairedset take a list of files (CASSANDRA-7995)
 * (cqlsh) Tab completeion for indexes on map keys (CASSANDRA-7972)
 * (cqlsh) Fix UDT field selection in select clause (CASSANDRA-7891)
 * Fix resource leak in event of corrupt sstable
 * (cqlsh) Add command line option for cqlshrc file path (CASSANDRA-7131)
 * Provide visibility into prepared statements churn (CASSANDRA-7921, CASSANDRA-7930)
 * Invalidate prepared statements when their keyspace or table is
   dropped (CASSANDRA-7566)
 * cassandra-stress: fix support for NetworkTopologyStrategy (CASSANDRA-7945)
 * Fix saving caches when a table is dropped (CASSANDRA-7784)
 * Add better error checking of new stress profile (CASSANDRA-7716)
 * Use ThreadLocalRandom and remove FBUtilities.threadLocalRandom (CASSANDRA-7934)
 * Prevent operator mistakes due to simultaneous bootstrap (CASSANDRA-7069)
 * cassandra-stress supports whitelist mode for node config (CASSANDRA-7658)
 * GCInspector more closely tracks GC; cassandra-stress and nodetool report it (CASSANDRA-7916)
 * nodetool won't output bogus ownership info without a keyspace (CASSANDRA-7173)
 * Add human readable option to nodetool commands (CASSANDRA-5433)
 * Don't try to set repairedAt on old sstables (CASSANDRA-7913)
 * Add metrics for tracking PreparedStatement use (CASSANDRA-7719)
 * (cqlsh) tab-completion for triggers (CASSANDRA-7824)
 * (cqlsh) Support for query paging (CASSANDRA-7514)
 * (cqlsh) Show progress of COPY operations (CASSANDRA-7789)
 * Add syntax to remove multiple elements from a map (CASSANDRA-6599)
 * Support non-equals conditions in lightweight transactions (CASSANDRA-6839)
 * Add IF [NOT] EXISTS to create/drop triggers (CASSANDRA-7606)
 * (cqlsh) Display the current logged-in user (CASSANDRA-7785)
 * (cqlsh) Don't ignore CTRL-C during COPY FROM execution (CASSANDRA-7815)
 * (cqlsh) Order UDTs according to cross-type dependencies in DESCRIBE
   output (CASSANDRA-7659)
 * (cqlsh) Fix handling of CAS statement results (CASSANDRA-7671)
 * (cqlsh) COPY TO/FROM improvements (CASSANDRA-7405)
 * Support list index operations with conditions (CASSANDRA-7499)
 * Add max live/tombstoned cells to nodetool cfstats output (CASSANDRA-7731)
 * Validate IPv6 wildcard addresses properly (CASSANDRA-7680)
 * (cqlsh) Error when tracing query (CASSANDRA-7613)
 * Avoid IOOBE when building SyntaxError message snippet (CASSANDRA-7569)
 * SSTableExport uses correct validator to create string representation of partition
   keys (CASSANDRA-7498)
 * Avoid NPEs when receiving type changes for an unknown keyspace (CASSANDRA-7689)
 * Add support for custom 2i validation (CASSANDRA-7575)
 * Pig support for hadoop CqlInputFormat (CASSANDRA-6454)
 * Add duration mode to cassandra-stress (CASSANDRA-7468)
 * Add listen_interface and rpc_interface options (CASSANDRA-7417)
 * Improve schema merge performance (CASSANDRA-7444)
 * Adjust MT depth based on # of partition validating (CASSANDRA-5263)
 * Optimise NativeCell comparisons (CASSANDRA-6755)
 * Configurable client timeout for cqlsh (CASSANDRA-7516)
 * Include snippet of CQL query near syntax error in messages (CASSANDRA-7111)
 * Make repair -pr work with -local (CASSANDRA-7450)
 * Fix error in sstableloader with -cph > 1 (CASSANDRA-8007)
 * Fix snapshot repair error on indexed tables (CASSANDRA-8020)
 * Do not exit nodetool repair when receiving JMX NOTIF_LOST (CASSANDRA-7909)
 * Stream to private IP when available (CASSANDRA-8084)
Merged from 2.0:
 * Reject conditions on DELETE unless full PK is given (CASSANDRA-6430)
 * Properly reject the token function DELETE (CASSANDRA-7747)
 * Force batchlog replay before decommissioning a node (CASSANDRA-7446)
 * Fix hint replay with many accumulated expired hints (CASSANDRA-6998)
 * Fix duplicate results in DISTINCT queries on static columns with query
   paging (CASSANDRA-8108)
 * Add DateTieredCompactionStrategy (CASSANDRA-6602)
 * Properly validate ascii and utf8 string literals in CQL queries (CASSANDRA-8101)
 * (cqlsh) Fix autocompletion for alter keyspace (CASSANDRA-8021)
 * Create backup directories for commitlog archiving during startup (CASSANDRA-8111)
 * Reduce totalBlockFor() for LOCAL_* consistency levels (CASSANDRA-8058)
 * Fix merging schemas with re-dropped keyspaces (CASSANDRA-7256)
 * Fix counters in supercolumns during live upgrades from 1.2 (CASSANDRA-7188)
 * Notify DT subscribers when a column family is truncated (CASSANDRA-8088)
 * Add sanity check of $JAVA on startup (CASSANDRA-7676)
 * Schedule fat client schema pull on join (CASSANDRA-7993)
 * Don't reset nodes' versions when closing IncomingTcpConnections
   (CASSANDRA-7734)
 * Record the real messaging version in all cases in OutboundTcpConnection
   (CASSANDRA-8057)
 * SSL does not work in cassandra-cli (CASSANDRA-7899)
 * Fix potential exception when using ReversedType in DynamicCompositeType
   (CASSANDRA-7898)
 * Better validation of collection values (CASSANDRA-7833)
 * Track min/max timestamps correctly (CASSANDRA-7969)
 * Fix possible overflow while sorting CL segments for replay (CASSANDRA-7992)
 * Increase nodetool Xmx (CASSANDRA-7956)
 * Archive any commitlog segments present at startup (CASSANDRA-6904)
 * CrcCheckChance should adjust based on live CFMetadata not
   sstable metadata (CASSANDRA-7978)
 * token() should only accept columns in the partitioning
   key order (CASSANDRA-6075)
 * Add method to invalidate permission cache via JMX (CASSANDRA-7977)
 * Allow propagating multiple gossip states atomically (CASSANDRA-6125)
 * Log exceptions related to unclean native protocol client disconnects
   at DEBUG or INFO (CASSANDRA-7849)
 * Allow permissions cache to be set via JMX (CASSANDRA-7698)
 * Include schema_triggers CF in readable system resources (CASSANDRA-7967)
 * Fix RowIndexEntry to report correct serializedSize (CASSANDRA-7948)
 * Make CQLSSTableWriter sync within partitions (CASSANDRA-7360)
 * Potentially use non-local replicas in CqlConfigHelper (CASSANDRA-7906)
 * Explicitly disallow mixing multi-column and single-column
   relations on clustering columns (CASSANDRA-7711)
 * Better error message when condition is set on PK column (CASSANDRA-7804)
 * Don't send schema change responses and events for no-op DDL
   statements (CASSANDRA-7600)
 * (Hadoop) fix cluster initialisation for a split fetching (CASSANDRA-7774)
 * Throw InvalidRequestException when queries contain relations on entire
   collection columns (CASSANDRA-7506)
 * (cqlsh) enable CTRL-R history search with libedit (CASSANDRA-7577)
 * (Hadoop) allow ACFRW to limit nodes to local DC (CASSANDRA-7252)
 * (cqlsh) cqlsh should automatically disable tracing when selecting
   from system_traces (CASSANDRA-7641)
 * (Hadoop) Add CqlOutputFormat (CASSANDRA-6927)
 * Don't depend on cassandra config for nodetool ring (CASSANDRA-7508)
 * (cqlsh) Fix failing cqlsh formatting tests (CASSANDRA-7703)
 * Fix IncompatibleClassChangeError from hadoop2 (CASSANDRA-7229)
 * Add 'nodetool sethintedhandoffthrottlekb' (CASSANDRA-7635)
 * (cqlsh) Add tab-completion for CREATE/DROP USER IF [NOT] EXISTS (CASSANDRA-7611)
 * Catch errors when the JVM pulls the rug out from GCInspector (CASSANDRA-5345)
 * cqlsh fails when version number parts are not int (CASSANDRA-7524)
 * Fix NPE when table dropped during streaming (CASSANDRA-7946)
 * Fix wrong progress when streaming uncompressed (CASSANDRA-7878)
 * Fix possible infinite loop in creating repair range (CASSANDRA-7983)
 * Fix unit in nodetool for streaming throughput (CASSANDRA-7375)
Merged from 1.2:
 * Don't index tombstones (CASSANDRA-7828)
 * Improve PasswordAuthenticator default super user setup (CASSANDRA-7788)


2.1.0
 * (cqlsh) Removed "ALTER TYPE <name> RENAME TO <name>" from tab-completion
   (CASSANDRA-7895)
 * Fixed IllegalStateException in anticompaction (CASSANDRA-7892)
 * cqlsh: DESCRIBE support for frozen UDTs, tuples (CASSANDRA-7863)
 * Avoid exposing internal classes over JMX (CASSANDRA-7879)
 * Add null check for keys when freezing collection (CASSANDRA-7869)
 * Improve stress workload realism (CASSANDRA-7519)
Merged from 2.0:
 * Configure system.paxos with LeveledCompactionStrategy (CASSANDRA-7753)
 * Fix ALTER clustering column type from DateType to TimestampType when
   using DESC clustering order (CASSANRDA-7797)
 * Throw EOFException if we run out of chunks in compressed datafile
   (CASSANDRA-7664)
 * Fix PRSI handling of CQL3 row markers for row cleanup (CASSANDRA-7787)
 * Fix dropping collection when it's the last regular column (CASSANDRA-7744)
 * Make StreamReceiveTask thread safe and gc friendly (CASSANDRA-7795)
 * Validate empty cell names from counter updates (CASSANDRA-7798)
Merged from 1.2:
 * Don't allow compacted sstables to be marked as compacting (CASSANDRA-7145)
 * Track expired tombstones (CASSANDRA-7810)


2.1.0-rc7
 * Add frozen keyword and require UDT to be frozen (CASSANDRA-7857)
 * Track added sstable size correctly (CASSANDRA-7239)
 * (cqlsh) Fix case insensitivity (CASSANDRA-7834)
 * Fix failure to stream ranges when moving (CASSANDRA-7836)
 * Correctly remove tmplink files (CASSANDRA-7803)
 * (cqlsh) Fix column name formatting for functions, CAS operations,
   and UDT field selections (CASSANDRA-7806)
 * (cqlsh) Fix COPY FROM handling of null/empty primary key
   values (CASSANDRA-7792)
 * Fix ordering of static cells (CASSANDRA-7763)
Merged from 2.0:
 * Forbid re-adding dropped counter columns (CASSANDRA-7831)
 * Fix CFMetaData#isThriftCompatible() for PK-only tables (CASSANDRA-7832)
 * Always reject inequality on the partition key without token()
   (CASSANDRA-7722)
 * Always send Paxos commit to all replicas (CASSANDRA-7479)
 * Make disruptor_thrift_server invocation pool configurable (CASSANDRA-7594)
 * Make repair no-op when RF=1 (CASSANDRA-7864)


2.1.0-rc6
 * Fix OOM issue from netty caching over time (CASSANDRA-7743)
 * json2sstable couldn't import JSON for CQL table (CASSANDRA-7477)
 * Invalidate all caches on table drop (CASSANDRA-7561)
 * Skip strict endpoint selection for ranges if RF == nodes (CASSANRA-7765)
 * Fix Thrift range filtering without 2ary index lookups (CASSANDRA-7741)
 * Add tracing entries about concurrent range requests (CASSANDRA-7599)
 * (cqlsh) Fix DESCRIBE for NTS keyspaces (CASSANDRA-7729)
 * Remove netty buffer ref-counting (CASSANDRA-7735)
 * Pass mutated cf to index updater for use by PRSI (CASSANDRA-7742)
 * Include stress yaml example in release and deb (CASSANDRA-7717)
 * workaround for netty issue causing corrupted data off the wire (CASSANDRA-7695)
 * cqlsh DESC CLUSTER fails retrieving ring information (CASSANDRA-7687)
 * Fix binding null values inside UDT (CASSANDRA-7685)
 * Fix UDT field selection with empty fields (CASSANDRA-7670)
 * Bogus deserialization of static cells from sstable (CASSANDRA-7684)
 * Fix NPE on compaction leftover cleanup for dropped table (CASSANDRA-7770)
Merged from 2.0:
 * Fix race condition in StreamTransferTask that could lead to
   infinite loops and premature sstable deletion (CASSANDRA-7704)
 * (cqlsh) Wait up to 10 sec for a tracing session (CASSANDRA-7222)
 * Fix NPE in FileCacheService.sizeInBytes (CASSANDRA-7756)
 * Remove duplicates from StorageService.getJoiningNodes (CASSANDRA-7478)
 * Clone token map outside of hot gossip loops (CASSANDRA-7758)
 * Fix MS expiring map timeout for Paxos messages (CASSANDRA-7752)
 * Do not flush on truncate if durable_writes is false (CASSANDRA-7750)
 * Give CRR a default input_cql Statement (CASSANDRA-7226)
 * Better error message when adding a collection with the same name
   than a previously dropped one (CASSANDRA-6276)
 * Fix validation when adding static columns (CASSANDRA-7730)
 * (Thrift) fix range deletion of supercolumns (CASSANDRA-7733)
 * Fix potential AssertionError in RangeTombstoneList (CASSANDRA-7700)
 * Validate arguments of blobAs* functions (CASSANDRA-7707)
 * Fix potential AssertionError with 2ndary indexes (CASSANDRA-6612)
 * Avoid logging CompactionInterrupted at ERROR (CASSANDRA-7694)
 * Minor leak in sstable2jon (CASSANDRA-7709)
 * Add cassandra.auto_bootstrap system property (CASSANDRA-7650)
 * Update java driver (for hadoop) (CASSANDRA-7618)
 * Remove CqlPagingRecordReader/CqlPagingInputFormat (CASSANDRA-7570)
 * Support connecting to ipv6 jmx with nodetool (CASSANDRA-7669)


2.1.0-rc5
 * Reject counters inside user types (CASSANDRA-7672)
 * Switch to notification-based GCInspector (CASSANDRA-7638)
 * (cqlsh) Handle nulls in UDTs and tuples correctly (CASSANDRA-7656)
 * Don't use strict consistency when replacing (CASSANDRA-7568)
 * Fix min/max cell name collection on 2.0 SSTables with range
   tombstones (CASSANDRA-7593)
 * Tolerate min/max cell names of different lengths (CASSANDRA-7651)
 * Filter cached results correctly (CASSANDRA-7636)
 * Fix tracing on the new SEPExecutor (CASSANDRA-7644)
 * Remove shuffle and taketoken (CASSANDRA-7601)
 * Clean up Windows batch scripts (CASSANDRA-7619)
 * Fix native protocol drop user type notification (CASSANDRA-7571)
 * Give read access to system.schema_usertypes to all authenticated users
   (CASSANDRA-7578)
 * (cqlsh) Fix cqlsh display when zero rows are returned (CASSANDRA-7580)
 * Get java version correctly when JAVA_TOOL_OPTIONS is set (CASSANDRA-7572)
 * Fix NPE when dropping index from non-existent keyspace, AssertionError when
   dropping non-existent index with IF EXISTS (CASSANDRA-7590)
 * Fix sstablelevelresetter hang (CASSANDRA-7614)
 * (cqlsh) Fix deserialization of blobs (CASSANDRA-7603)
 * Use "keyspace updated" schema change message for UDT changes in v1 and
   v2 protocols (CASSANDRA-7617)
 * Fix tracing of range slices and secondary index lookups that are local
   to the coordinator (CASSANDRA-7599)
 * Set -Dcassandra.storagedir for all tool shell scripts (CASSANDRA-7587)
 * Don't swap max/min col names when mutating sstable metadata (CASSANDRA-7596)
 * (cqlsh) Correctly handle paged result sets (CASSANDRA-7625)
 * (cqlsh) Improve waiting for a trace to complete (CASSANDRA-7626)
 * Fix tracing of concurrent range slices and 2ary index queries (CASSANDRA-7626)
 * Fix scrub against collection type (CASSANDRA-7665)
Merged from 2.0:
 * Set gc_grace_seconds to seven days for system schema tables (CASSANDRA-7668)
 * SimpleSeedProvider no longer caches seeds forever (CASSANDRA-7663)
 * Always flush on truncate (CASSANDRA-7511)
 * Fix ReversedType(DateType) mapping to native protocol (CASSANDRA-7576)
 * Always merge ranges owned by a single node (CASSANDRA-6930)
 * Track max/min timestamps for range tombstones (CASSANDRA-7647)
 * Fix NPE when listing saved caches dir (CASSANDRA-7632)


2.1.0-rc4
 * Fix word count hadoop example (CASSANDRA-7200)
 * Updated memtable_cleanup_threshold and memtable_flush_writers defaults
   (CASSANDRA-7551)
 * (Windows) fix startup when WMI memory query fails (CASSANDRA-7505)
 * Anti-compaction proceeds if any part of the repair failed (CASSANDRA-7521)
 * Add missing table name to DROP INDEX responses and notifications (CASSANDRA-7539)
 * Bump CQL version to 3.2.0 and update CQL documentation (CASSANDRA-7527)
 * Fix configuration error message when running nodetool ring (CASSANDRA-7508)
 * Support conditional updates, tuple type, and the v3 protocol in cqlsh (CASSANDRA-7509)
 * Handle queries on multiple secondary index types (CASSANDRA-7525)
 * Fix cqlsh authentication with v3 native protocol (CASSANDRA-7564)
 * Fix NPE when unknown prepared statement ID is used (CASSANDRA-7454)
Merged from 2.0:
 * (Windows) force range-based repair to non-sequential mode (CASSANDRA-7541)
 * Fix range merging when DES scores are zero (CASSANDRA-7535)
 * Warn when SSL certificates have expired (CASSANDRA-7528)
 * Fix error when doing reversed queries with static columns (CASSANDRA-7490)
Merged from 1.2:
 * Set correct stream ID on responses when non-Exception Throwables
   are thrown while handling native protocol messages (CASSANDRA-7470)


2.1.0-rc3
 * Consider expiry when reconciling otherwise equal cells (CASSANDRA-7403)
 * Introduce CQL support for stress tool (CASSANDRA-6146)
 * Fix ClassCastException processing expired messages (CASSANDRA-7496)
 * Fix prepared marker for collections inside UDT (CASSANDRA-7472)
 * Remove left-over populate_io_cache_on_flush and replicate_on_write
   uses (CASSANDRA-7493)
 * (Windows) handle spaces in path names (CASSANDRA-7451)
 * Ensure writes have completed after dropping a table, before recycling
   commit log segments (CASSANDRA-7437)
 * Remove left-over rows_per_partition_to_cache (CASSANDRA-7493)
 * Fix error when CONTAINS is used with a bind marker (CASSANDRA-7502)
 * Properly reject unknown UDT field (CASSANDRA-7484)
Merged from 2.0:
 * Fix CC#collectTimeOrderedData() tombstone optimisations (CASSANDRA-7394)
 * Support DISTINCT for static columns and fix behaviour when DISTINC is
   not use (CASSANDRA-7305).
 * Workaround JVM NPE on JMX bind failure (CASSANDRA-7254)
 * Fix race in FileCacheService RemovalListener (CASSANDRA-7278)
 * Fix inconsistent use of consistencyForCommit that allowed LOCAL_QUORUM
   operations to incorrect become full QUORUM (CASSANDRA-7345)
 * Properly handle unrecognized opcodes and flags (CASSANDRA-7440)
 * (Hadoop) close CqlRecordWriter clients when finished (CASSANDRA-7459)
 * Commit disk failure policy (CASSANDRA-7429)
 * Make sure high level sstables get compacted (CASSANDRA-7414)
 * Fix AssertionError when using empty clustering columns and static columns
   (CASSANDRA-7455)
 * Add option to disable STCS in L0 (CASSANDRA-6621)
 * Upgrade to snappy-java 1.0.5.2 (CASSANDRA-7476)


2.1.0-rc2
 * Fix heap size calculation for CompoundSparseCellName and
   CompoundSparseCellName.WithCollection (CASSANDRA-7421)
 * Allow counter mutations in UNLOGGED batches (CASSANDRA-7351)
 * Modify reconcile logic to always pick a tombstone over a counter cell
   (CASSANDRA-7346)
 * Avoid incremental compaction on Windows (CASSANDRA-7365)
 * Fix exception when querying a composite-keyed table with a collection index
   (CASSANDRA-7372)
 * Use node's host id in place of counter ids (CASSANDRA-7366)
 * Fix error when doing reversed queries with static columns (CASSANDRA-7490)
 * Backport CASSANDRA-6747 (CASSANDRA-7560)
 * Track max/min timestamps for range tombstones (CASSANDRA-7647)
 * Fix NPE when listing saved caches dir (CASSANDRA-7632)
 * Fix sstableloader unable to connect encrypted node (CASSANDRA-7585)
Merged from 1.2:
 * Clone token map outside of hot gossip loops (CASSANDRA-7758)
 * Add stop method to EmbeddedCassandraService (CASSANDRA-7595)
 * Support connecting to ipv6 jmx with nodetool (CASSANDRA-7669)
 * Set gc_grace_seconds to seven days for system schema tables (CASSANDRA-7668)
 * SimpleSeedProvider no longer caches seeds forever (CASSANDRA-7663)
 * Set correct stream ID on responses when non-Exception Throwables
   are thrown while handling native protocol messages (CASSANDRA-7470)
 * Fix row size miscalculation in LazilyCompactedRow (CASSANDRA-7543)
 * Fix race in background compaction check (CASSANDRA-7745)
 * Don't clear out range tombstones during compaction (CASSANDRA-7808)


2.1.0-rc1
 * Revert flush directory (CASSANDRA-6357)
 * More efficient executor service for fast operations (CASSANDRA-4718)
 * Move less common tools into a new cassandra-tools package (CASSANDRA-7160)
 * Support more concurrent requests in native protocol (CASSANDRA-7231)
 * Add tab-completion to debian nodetool packaging (CASSANDRA-6421)
 * Change concurrent_compactors defaults (CASSANDRA-7139)
 * Add PowerShell Windows launch scripts (CASSANDRA-7001)
 * Make commitlog archive+restore more robust (CASSANDRA-6974)
 * Fix marking commitlogsegments clean (CASSANDRA-6959)
 * Add snapshot "manifest" describing files included (CASSANDRA-6326)
 * Parallel streaming for sstableloader (CASSANDRA-3668)
 * Fix bugs in supercolumns handling (CASSANDRA-7138)
 * Fix ClassClassException on composite dense tables (CASSANDRA-7112)
 * Cleanup and optimize collation and slice iterators (CASSANDRA-7107)
 * Upgrade NBHM lib (CASSANDRA-7128)
 * Optimize netty server (CASSANDRA-6861)
 * Fix repair hang when given CF does not exist (CASSANDRA-7189)
 * Allow c* to be shutdown in an embedded mode (CASSANDRA-5635)
 * Add server side batching to native transport (CASSANDRA-5663)
 * Make batchlog replay asynchronous (CASSANDRA-6134)
 * remove unused classes (CASSANDRA-7197)
 * Limit user types to the keyspace they are defined in (CASSANDRA-6643)
 * Add validate method to CollectionType (CASSANDRA-7208)
 * New serialization format for UDT values (CASSANDRA-7209, CASSANDRA-7261)
 * Fix nodetool netstats (CASSANDRA-7270)
 * Fix potential ClassCastException in HintedHandoffManager (CASSANDRA-7284)
 * Use prepared statements internally (CASSANDRA-6975)
 * Fix broken paging state with prepared statement (CASSANDRA-7120)
 * Fix IllegalArgumentException in CqlStorage (CASSANDRA-7287)
 * Allow nulls/non-existant fields in UDT (CASSANDRA-7206)
 * Add Thrift MultiSliceRequest (CASSANDRA-6757, CASSANDRA-7027)
 * Handle overlapping MultiSlices (CASSANDRA-7279)
 * Fix DataOutputTest on Windows (CASSANDRA-7265)
 * Embedded sets in user defined data-types are not updating (CASSANDRA-7267)
 * Add tuple type to CQL/native protocol (CASSANDRA-7248)
 * Fix CqlPagingRecordReader on tables with few rows (CASSANDRA-7322)
Merged from 2.0:
 * Copy compaction options to make sure they are reloaded (CASSANDRA-7290)
 * Add option to do more aggressive tombstone compactions (CASSANDRA-6563)
 * Don't try to compact already-compacting files in HHOM (CASSANDRA-7288)
 * Always reallocate buffers in HSHA (CASSANDRA-6285)
 * (Hadoop) support authentication in CqlRecordReader (CASSANDRA-7221)
 * (Hadoop) Close java driver Cluster in CQLRR.close (CASSANDRA-7228)
 * Warn when 'USING TIMESTAMP' is used on a CAS BATCH (CASSANDRA-7067)
 * return all cpu values from BackgroundActivityMonitor.readAndCompute (CASSANDRA-7183)
 * Correctly delete scheduled range xfers (CASSANDRA-7143)
 * return all cpu values from BackgroundActivityMonitor.readAndCompute (CASSANDRA-7183)
 * reduce garbage creation in calculatePendingRanges (CASSANDRA-7191)
 * fix c* launch issues on Russian os's due to output of linux 'free' cmd (CASSANDRA-6162)
 * Fix disabling autocompaction (CASSANDRA-7187)
 * Fix potential NumberFormatException when deserializing IntegerType (CASSANDRA-7088)
 * cqlsh can't tab-complete disabling compaction (CASSANDRA-7185)
 * cqlsh: Accept and execute CQL statement(s) from command-line parameter (CASSANDRA-7172)
 * Fix IllegalStateException in CqlPagingRecordReader (CASSANDRA-7198)
 * Fix the InvertedIndex trigger example (CASSANDRA-7211)
 * Add --resolve-ip option to 'nodetool ring' (CASSANDRA-7210)
 * reduce garbage on codec flag deserialization (CASSANDRA-7244)
 * Fix duplicated error messages on directory creation error at startup (CASSANDRA-5818)
 * Proper null handle for IF with map element access (CASSANDRA-7155)
 * Improve compaction visibility (CASSANDRA-7242)
 * Correctly delete scheduled range xfers (CASSANDRA-7143)
 * Make batchlog replica selection rack-aware (CASSANDRA-6551)
 * Fix CFMetaData#getColumnDefinitionFromColumnName() (CASSANDRA-7074)
 * Fix writetime/ttl functions for static columns (CASSANDRA-7081)
 * Suggest CTRL-C or semicolon after three blank lines in cqlsh (CASSANDRA-7142)
 * Fix 2ndary index queries with DESC clustering order (CASSANDRA-6950)
 * Invalid key cache entries on DROP (CASSANDRA-6525)
 * Fix flapping RecoveryManagerTest (CASSANDRA-7084)
 * Add missing iso8601 patterns for date strings (CASSANDRA-6973)
 * Support selecting multiple rows in a partition using IN (CASSANDRA-6875)
 * Add authentication support to shuffle (CASSANDRA-6484)
 * Swap local and global default read repair chances (CASSANDRA-7320)
 * Add conditional CREATE/DROP USER support (CASSANDRA-7264)
 * Cqlsh counts non-empty lines for "Blank lines" warning (CASSANDRA-7325)
Merged from 1.2:
 * Add Cloudstack snitch (CASSANDRA-7147)
 * Update system.peers correctly when relocating tokens (CASSANDRA-7126)
 * Add Google Compute Engine snitch (CASSANDRA-7132)
 * remove duplicate query for local tokens (CASSANDRA-7182)
 * exit CQLSH with error status code if script fails (CASSANDRA-6344)
 * Fix bug with some IN queries missig results (CASSANDRA-7105)
 * Fix availability validation for LOCAL_ONE CL (CASSANDRA-7319)
 * Hint streaming can cause decommission to fail (CASSANDRA-7219)


2.1.0-beta2
 * Increase default CL space to 8GB (CASSANDRA-7031)
 * Add range tombstones to read repair digests (CASSANDRA-6863)
 * Fix BTree.clear for large updates (CASSANDRA-6943)
 * Fail write instead of logging a warning when unable to append to CL
   (CASSANDRA-6764)
 * Eliminate possibility of CL segment appearing twice in active list
   (CASSANDRA-6557)
 * Apply DONTNEED fadvise to commitlog segments (CASSANDRA-6759)
 * Switch CRC component to Adler and include it for compressed sstables
   (CASSANDRA-4165)
 * Allow cassandra-stress to set compaction strategy options (CASSANDRA-6451)
 * Add broadcast_rpc_address option to cassandra.yaml (CASSANDRA-5899)
 * Auto reload GossipingPropertyFileSnitch config (CASSANDRA-5897)
 * Fix overflow of memtable_total_space_in_mb (CASSANDRA-6573)
 * Fix ABTC NPE and apply update function correctly (CASSANDRA-6692)
 * Allow nodetool to use a file or prompt for password (CASSANDRA-6660)
 * Fix AIOOBE when concurrently accessing ABSC (CASSANDRA-6742)
 * Fix assertion error in ALTER TYPE RENAME (CASSANDRA-6705)
 * Scrub should not always clear out repaired status (CASSANDRA-5351)
 * Improve handling of range tombstone for wide partitions (CASSANDRA-6446)
 * Fix ClassCastException for compact table with composites (CASSANDRA-6738)
 * Fix potentially repairing with wrong nodes (CASSANDRA-6808)
 * Change caching option syntax (CASSANDRA-6745)
 * Fix stress to do proper counter reads (CASSANDRA-6835)
 * Fix help message for stress counter_write (CASSANDRA-6824)
 * Fix stress smart Thrift client to pick servers correctly (CASSANDRA-6848)
 * Add logging levels (minimal, normal or verbose) to stress tool (CASSANDRA-6849)
 * Fix race condition in Batch CLE (CASSANDRA-6860)
 * Improve cleanup/scrub/upgradesstables failure handling (CASSANDRA-6774)
 * ByteBuffer write() methods for serializing sstables (CASSANDRA-6781)
 * Proper compare function for CollectionType (CASSANDRA-6783)
 * Update native server to Netty 4 (CASSANDRA-6236)
 * Fix off-by-one error in stress (CASSANDRA-6883)
 * Make OpOrder AutoCloseable (CASSANDRA-6901)
 * Remove sync repair JMX interface (CASSANDRA-6900)
 * Add multiple memory allocation options for memtables (CASSANDRA-6689, 6694)
 * Remove adjusted op rate from stress output (CASSANDRA-6921)
 * Add optimized CF.hasColumns() implementations (CASSANDRA-6941)
 * Serialize batchlog mutations with the version of the target node
   (CASSANDRA-6931)
 * Optimize CounterColumn#reconcile() (CASSANDRA-6953)
 * Properly remove 1.2 sstable support in 2.1 (CASSANDRA-6869)
 * Lock counter cells, not partitions (CASSANDRA-6880)
 * Track presence of legacy counter shards in sstables (CASSANDRA-6888)
 * Ensure safe resource cleanup when replacing sstables (CASSANDRA-6912)
 * Add failure handler to async callback (CASSANDRA-6747)
 * Fix AE when closing SSTable without releasing reference (CASSANDRA-7000)
 * Clean up IndexInfo on keyspace/table drops (CASSANDRA-6924)
 * Only snapshot relative SSTables when sequential repair (CASSANDRA-7024)
 * Require nodetool rebuild_index to specify index names (CASSANDRA-7038)
 * fix cassandra stress errors on reads with native protocol (CASSANDRA-7033)
 * Use OpOrder to guard sstable references for reads (CASSANDRA-6919)
 * Preemptive opening of compaction result (CASSANDRA-6916)
 * Multi-threaded scrub/cleanup/upgradesstables (CASSANDRA-5547)
 * Optimize cellname comparison (CASSANDRA-6934)
 * Native protocol v3 (CASSANDRA-6855)
 * Optimize Cell liveness checks and clean up Cell (CASSANDRA-7119)
 * Support consistent range movements (CASSANDRA-2434)
 * Display min timestamp in sstablemetadata viewer (CASSANDRA-6767)
Merged from 2.0:
 * Avoid race-prone second "scrub" of system keyspace (CASSANDRA-6797)
 * Pool CqlRecordWriter clients by inetaddress rather than Range
   (CASSANDRA-6665)
 * Fix compaction_history timestamps (CASSANDRA-6784)
 * Compare scores of full replica ordering in DES (CASSANDRA-6683)
 * fix CME in SessionInfo updateProgress affecting netstats (CASSANDRA-6577)
 * Allow repairing between specific replicas (CASSANDRA-6440)
 * Allow per-dc enabling of hints (CASSANDRA-6157)
 * Add compatibility for Hadoop 0.2.x (CASSANDRA-5201)
 * Fix EstimatedHistogram races (CASSANDRA-6682)
 * Failure detector correctly converts initial value to nanos (CASSANDRA-6658)
 * Add nodetool taketoken to relocate vnodes (CASSANDRA-4445)
 * Expose bulk loading progress over JMX (CASSANDRA-4757)
 * Correctly handle null with IF conditions and TTL (CASSANDRA-6623)
 * Account for range/row tombstones in tombstone drop
   time histogram (CASSANDRA-6522)
 * Stop CommitLogSegment.close() from calling sync() (CASSANDRA-6652)
 * Make commitlog failure handling configurable (CASSANDRA-6364)
 * Avoid overlaps in LCS (CASSANDRA-6688)
 * Improve support for paginating over composites (CASSANDRA-4851)
 * Fix count(*) queries in a mixed cluster (CASSANDRA-6707)
 * Improve repair tasks(snapshot, differencing) concurrency (CASSANDRA-6566)
 * Fix replaying pre-2.0 commit logs (CASSANDRA-6714)
 * Add static columns to CQL3 (CASSANDRA-6561)
 * Optimize single partition batch statements (CASSANDRA-6737)
 * Disallow post-query re-ordering when paging (CASSANDRA-6722)
 * Fix potential paging bug with deleted columns (CASSANDRA-6748)
 * Fix NPE on BulkLoader caused by losing StreamEvent (CASSANDRA-6636)
 * Fix truncating compression metadata (CASSANDRA-6791)
 * Add CMSClassUnloadingEnabled JVM option (CASSANDRA-6541)
 * Catch memtable flush exceptions during shutdown (CASSANDRA-6735)
 * Fix upgradesstables NPE for non-CF-based indexes (CASSANDRA-6645)
 * Fix UPDATE updating PRIMARY KEY columns implicitly (CASSANDRA-6782)
 * Fix IllegalArgumentException when updating from 1.2 with SuperColumns
   (CASSANDRA-6733)
 * FBUtilities.singleton() should use the CF comparator (CASSANDRA-6778)
 * Fix CQLSStableWriter.addRow(Map<String, Object>) (CASSANDRA-6526)
 * Fix HSHA server introducing corrupt data (CASSANDRA-6285)
 * Fix CAS conditions for COMPACT STORAGE tables (CASSANDRA-6813)
 * Starting threads in OutboundTcpConnectionPool constructor causes race conditions (CASSANDRA-7177)
 * Allow overriding cassandra-rackdc.properties file (CASSANDRA-7072)
 * Set JMX RMI port to 7199 (CASSANDRA-7087)
 * Use LOCAL_QUORUM for data reads at LOCAL_SERIAL (CASSANDRA-6939)
 * Log a warning for large batches (CASSANDRA-6487)
 * Put nodes in hibernate when join_ring is false (CASSANDRA-6961)
 * Avoid early loading of non-system keyspaces before compaction-leftovers
   cleanup at startup (CASSANDRA-6913)
 * Restrict Windows to parallel repairs (CASSANDRA-6907)
 * (Hadoop) Allow manually specifying start/end tokens in CFIF (CASSANDRA-6436)
 * Fix NPE in MeteredFlusher (CASSANDRA-6820)
 * Fix race processing range scan responses (CASSANDRA-6820)
 * Allow deleting snapshots from dropped keyspaces (CASSANDRA-6821)
 * Add uuid() function (CASSANDRA-6473)
 * Omit tombstones from schema digests (CASSANDRA-6862)
 * Include correct consistencyLevel in LWT timeout (CASSANDRA-6884)
 * Lower chances for losing new SSTables during nodetool refresh and
   ColumnFamilyStore.loadNewSSTables (CASSANDRA-6514)
 * Add support for DELETE ... IF EXISTS to CQL3 (CASSANDRA-5708)
 * Update hadoop_cql3_word_count example (CASSANDRA-6793)
 * Fix handling of RejectedExecution in sync Thrift server (CASSANDRA-6788)
 * Log more information when exceeding tombstone_warn_threshold (CASSANDRA-6865)
 * Fix truncate to not abort due to unreachable fat clients (CASSANDRA-6864)
 * Fix schema concurrency exceptions (CASSANDRA-6841)
 * Fix leaking validator FH in StreamWriter (CASSANDRA-6832)
 * Fix saving triggers to schema (CASSANDRA-6789)
 * Fix trigger mutations when base mutation list is immutable (CASSANDRA-6790)
 * Fix accounting in FileCacheService to allow re-using RAR (CASSANDRA-6838)
 * Fix static counter columns (CASSANDRA-6827)
 * Restore expiring->deleted (cell) compaction optimization (CASSANDRA-6844)
 * Fix CompactionManager.needsCleanup (CASSANDRA-6845)
 * Correctly compare BooleanType values other than 0 and 1 (CASSANDRA-6779)
 * Read message id as string from earlier versions (CASSANDRA-6840)
 * Properly use the Paxos consistency for (non-protocol) batch (CASSANDRA-6837)
 * Add paranoid disk failure option (CASSANDRA-6646)
 * Improve PerRowSecondaryIndex performance (CASSANDRA-6876)
 * Extend triggers to support CAS updates (CASSANDRA-6882)
 * Static columns with IF NOT EXISTS don't always work as expected (CASSANDRA-6873)
 * Fix paging with SELECT DISTINCT (CASSANDRA-6857)
 * Fix UnsupportedOperationException on CAS timeout (CASSANDRA-6923)
 * Improve MeteredFlusher handling of MF-unaffected column families
   (CASSANDRA-6867)
 * Add CqlRecordReader using native pagination (CASSANDRA-6311)
 * Add QueryHandler interface (CASSANDRA-6659)
 * Track liveRatio per-memtable, not per-CF (CASSANDRA-6945)
 * Make sure upgradesstables keeps sstable level (CASSANDRA-6958)
 * Fix LIMIT with static columns (CASSANDRA-6956)
 * Fix clash with CQL column name in thrift validation (CASSANDRA-6892)
 * Fix error with super columns in mixed 1.2-2.0 clusters (CASSANDRA-6966)
 * Fix bad skip of sstables on slice query with composite start/finish (CASSANDRA-6825)
 * Fix unintended update with conditional statement (CASSANDRA-6893)
 * Fix map element access in IF (CASSANDRA-6914)
 * Avoid costly range calculations for range queries on system keyspaces
   (CASSANDRA-6906)
 * Fix SSTable not released if stream session fails (CASSANDRA-6818)
 * Avoid build failure due to ANTLR timeout (CASSANDRA-6991)
 * Queries on compact tables can return more rows that requested (CASSANDRA-7052)
 * USING TIMESTAMP for batches does not work (CASSANDRA-7053)
 * Fix performance regression from CASSANDRA-5614 (CASSANDRA-6949)
 * Ensure that batchlog and hint timeouts do not produce hints (CASSANDRA-7058)
 * Merge groupable mutations in TriggerExecutor#execute() (CASSANDRA-7047)
 * Plug holes in resource release when wiring up StreamSession (CASSANDRA-7073)
 * Re-add parameter columns to tracing session (CASSANDRA-6942)
 * Preserves CQL metadata when updating table from thrift (CASSANDRA-6831)
Merged from 1.2:
 * Fix nodetool display with vnodes (CASSANDRA-7082)
 * Add UNLOGGED, COUNTER options to BATCH documentation (CASSANDRA-6816)
 * add extra SSL cipher suites (CASSANDRA-6613)
 * fix nodetool getsstables for blob PK (CASSANDRA-6803)
 * Fix BatchlogManager#deleteBatch() use of millisecond timestamps
   (CASSANDRA-6822)
 * Continue assassinating even if the endpoint vanishes (CASSANDRA-6787)
 * Schedule schema pulls on change (CASSANDRA-6971)
 * Non-droppable verbs shouldn't be dropped from OTC (CASSANDRA-6980)
 * Shutdown batchlog executor in SS#drain() (CASSANDRA-7025)
 * Fix batchlog to account for CF truncation records (CASSANDRA-6999)
 * Fix CQLSH parsing of functions and BLOB literals (CASSANDRA-7018)
 * Properly load trustore in the native protocol (CASSANDRA-6847)
 * Always clean up references in SerializingCache (CASSANDRA-6994)
 * Don't shut MessagingService down when replacing a node (CASSANDRA-6476)
 * fix npe when doing -Dcassandra.fd_initial_value_ms (CASSANDRA-6751)


2.1.0-beta1
 * Add flush directory distinct from compaction directories (CASSANDRA-6357)
 * Require JNA by default (CASSANDRA-6575)
 * add listsnapshots command to nodetool (CASSANDRA-5742)
 * Introduce AtomicBTreeColumns (CASSANDRA-6271, 6692)
 * Multithreaded commitlog (CASSANDRA-3578)
 * allocate fixed index summary memory pool and resample cold index summaries
   to use less memory (CASSANDRA-5519)
 * Removed multithreaded compaction (CASSANDRA-6142)
 * Parallelize fetching rows for low-cardinality indexes (CASSANDRA-1337)
 * change logging from log4j to logback (CASSANDRA-5883)
 * switch to LZ4 compression for internode communication (CASSANDRA-5887)
 * Stop using Thrift-generated Index* classes internally (CASSANDRA-5971)
 * Remove 1.2 network compatibility code (CASSANDRA-5960)
 * Remove leveled json manifest migration code (CASSANDRA-5996)
 * Remove CFDefinition (CASSANDRA-6253)
 * Use AtomicIntegerFieldUpdater in RefCountedMemory (CASSANDRA-6278)
 * User-defined types for CQL3 (CASSANDRA-5590)
 * Use of o.a.c.metrics in nodetool (CASSANDRA-5871, 6406)
 * Batch read from OTC's queue and cleanup (CASSANDRA-1632)
 * Secondary index support for collections (CASSANDRA-4511, 6383)
 * SSTable metadata(Stats.db) format change (CASSANDRA-6356)
 * Push composites support in the storage engine
   (CASSANDRA-5417, CASSANDRA-6520)
 * Add snapshot space used to cfstats (CASSANDRA-6231)
 * Add cardinality estimator for key count estimation (CASSANDRA-5906)
 * CF id is changed to be non-deterministic. Data dir/key cache are created
   uniquely for CF id (CASSANDRA-5202)
 * New counters implementation (CASSANDRA-6504)
 * Replace UnsortedColumns, EmptyColumns, TreeMapBackedSortedColumns with new
   ArrayBackedSortedColumns (CASSANDRA-6630, CASSANDRA-6662, CASSANDRA-6690)
 * Add option to use row cache with a given amount of rows (CASSANDRA-5357)
 * Avoid repairing already repaired data (CASSANDRA-5351)
 * Reject counter updates with USING TTL/TIMESTAMP (CASSANDRA-6649)
 * Replace index_interval with min/max_index_interval (CASSANDRA-6379)
 * Lift limitation that order by columns must be selected for IN queries (CASSANDRA-4911)


2.0.5
 * Reduce garbage generated by bloom filter lookups (CASSANDRA-6609)
 * Add ks.cf names to tombstone logging (CASSANDRA-6597)
 * Use LOCAL_QUORUM for LWT operations at LOCAL_SERIAL (CASSANDRA-6495)
 * Wait for gossip to settle before accepting client connections (CASSANDRA-4288)
 * Delete unfinished compaction incrementally (CASSANDRA-6086)
 * Allow specifying custom secondary index options in CQL3 (CASSANDRA-6480)
 * Improve replica pinning for cache efficiency in DES (CASSANDRA-6485)
 * Fix LOCAL_SERIAL from thrift (CASSANDRA-6584)
 * Don't special case received counts in CAS timeout exceptions (CASSANDRA-6595)
 * Add support for 2.1 global counter shards (CASSANDRA-6505)
 * Fix NPE when streaming connection is not yet established (CASSANDRA-6210)
 * Avoid rare duplicate read repair triggering (CASSANDRA-6606)
 * Fix paging discardFirst (CASSANDRA-6555)
 * Fix ArrayIndexOutOfBoundsException in 2ndary index query (CASSANDRA-6470)
 * Release sstables upon rebuilding 2i (CASSANDRA-6635)
 * Add AbstractCompactionStrategy.startup() method (CASSANDRA-6637)
 * SSTableScanner may skip rows during cleanup (CASSANDRA-6638)
 * sstables from stalled repair sessions can resurrect deleted data (CASSANDRA-6503)
 * Switch stress to use ITransportFactory (CASSANDRA-6641)
 * Fix IllegalArgumentException during prepare (CASSANDRA-6592)
 * Fix possible loss of 2ndary index entries during compaction (CASSANDRA-6517)
 * Fix direct Memory on architectures that do not support unaligned long access
   (CASSANDRA-6628)
 * Let scrub optionally skip broken counter partitions (CASSANDRA-5930)
Merged from 1.2:
 * fsync compression metadata (CASSANDRA-6531)
 * Validate CF existence on execution for prepared statement (CASSANDRA-6535)
 * Add ability to throttle batchlog replay (CASSANDRA-6550)
 * Fix executing LOCAL_QUORUM with SimpleStrategy (CASSANDRA-6545)
 * Avoid StackOverflow when using large IN queries (CASSANDRA-6567)
 * Nodetool upgradesstables includes secondary indexes (CASSANDRA-6598)
 * Paginate batchlog replay (CASSANDRA-6569)
 * skip blocking on streaming during drain (CASSANDRA-6603)
 * Improve error message when schema doesn't match loaded sstable (CASSANDRA-6262)
 * Add properties to adjust FD initial value and max interval (CASSANDRA-4375)
 * Fix preparing with batch and delete from collection (CASSANDRA-6607)
 * Fix ABSC reverse iterator's remove() method (CASSANDRA-6629)
 * Handle host ID conflicts properly (CASSANDRA-6615)
 * Move handling of migration event source to solve bootstrap race. (CASSANDRA-6648)
 * Make sure compaction throughput value doesn't overflow with int math (CASSANDRA-6647)


2.0.4
 * Allow removing snapshots of no-longer-existing CFs (CASSANDRA-6418)
 * add StorageService.stopDaemon() (CASSANDRA-4268)
 * add IRE for invalid CF supplied to get_count (CASSANDRA-5701)
 * add client encryption support to sstableloader (CASSANDRA-6378)
 * Fix accept() loop for SSL sockets post-shutdown (CASSANDRA-6468)
 * Fix size-tiered compaction in LCS L0 (CASSANDRA-6496)
 * Fix assertion failure in filterColdSSTables (CASSANDRA-6483)
 * Fix row tombstones in larger-than-memory compactions (CASSANDRA-6008)
 * Fix cleanup ClassCastException (CASSANDRA-6462)
 * Reduce gossip memory use by interning VersionedValue strings (CASSANDRA-6410)
 * Allow specifying datacenters to participate in a repair (CASSANDRA-6218)
 * Fix divide-by-zero in PCI (CASSANDRA-6403)
 * Fix setting last compacted key in the wrong level for LCS (CASSANDRA-6284)
 * Add millisecond precision formats to the timestamp parser (CASSANDRA-6395)
 * Expose a total memtable size metric for a CF (CASSANDRA-6391)
 * cqlsh: handle symlinks properly (CASSANDRA-6425)
 * Fix potential infinite loop when paging query with IN (CASSANDRA-6464)
 * Fix assertion error in AbstractQueryPager.discardFirst (CASSANDRA-6447)
 * Fix streaming older SSTable yields unnecessary tombstones (CASSANDRA-6527)
Merged from 1.2:
 * Improved error message on bad properties in DDL queries (CASSANDRA-6453)
 * Randomize batchlog candidates selection (CASSANDRA-6481)
 * Fix thundering herd on endpoint cache invalidation (CASSANDRA-6345, 6485)
 * Improve batchlog write performance with vnodes (CASSANDRA-6488)
 * cqlsh: quote single quotes in strings inside collections (CASSANDRA-6172)
 * Improve gossip performance for typical messages (CASSANDRA-6409)
 * Throw IRE if a prepared statement has more markers than supported
   (CASSANDRA-5598)
 * Expose Thread metrics for the native protocol server (CASSANDRA-6234)
 * Change snapshot response message verb to INTERNAL to avoid dropping it
   (CASSANDRA-6415)
 * Warn when collection read has > 65K elements (CASSANDRA-5428)
 * Fix cache persistence when both row and key cache are enabled
   (CASSANDRA-6413)
 * (Hadoop) add describe_local_ring (CASSANDRA-6268)
 * Fix handling of concurrent directory creation failure (CASSANDRA-6459)
 * Allow executing CREATE statements multiple times (CASSANDRA-6471)
 * Don't send confusing info with timeouts (CASSANDRA-6491)
 * Don't resubmit counter mutation runnables internally (CASSANDRA-6427)
 * Don't drop local mutations without a hint (CASSANDRA-6510)
 * Don't allow null max_hint_window_in_ms (CASSANDRA-6419)
 * Validate SliceRange start and finish lengths (CASSANDRA-6521)


2.0.3
 * Fix FD leak on slice read path (CASSANDRA-6275)
 * Cancel read meter task when closing SSTR (CASSANDRA-6358)
 * free off-heap IndexSummary during bulk (CASSANDRA-6359)
 * Recover from IOException in accept() thread (CASSANDRA-6349)
 * Improve Gossip tolerance of abnormally slow tasks (CASSANDRA-6338)
 * Fix trying to hint timed out counter writes (CASSANDRA-6322)
 * Allow restoring specific columnfamilies from archived CL (CASSANDRA-4809)
 * Avoid flushing compaction_history after each operation (CASSANDRA-6287)
 * Fix repair assertion error when tombstones expire (CASSANDRA-6277)
 * Skip loading corrupt key cache (CASSANDRA-6260)
 * Fixes for compacting larger-than-memory rows (CASSANDRA-6274)
 * Compact hottest sstables first and optionally omit coldest from
   compaction entirely (CASSANDRA-6109)
 * Fix modifying column_metadata from thrift (CASSANDRA-6182)
 * cqlsh: fix LIST USERS output (CASSANDRA-6242)
 * Add IRequestSink interface (CASSANDRA-6248)
 * Update memtable size while flushing (CASSANDRA-6249)
 * Provide hooks around CQL2/CQL3 statement execution (CASSANDRA-6252)
 * Require Permission.SELECT for CAS updates (CASSANDRA-6247)
 * New CQL-aware SSTableWriter (CASSANDRA-5894)
 * Reject CAS operation when the protocol v1 is used (CASSANDRA-6270)
 * Correctly throw error when frame too large (CASSANDRA-5981)
 * Fix serialization bug in PagedRange with 2ndary indexes (CASSANDRA-6299)
 * Fix CQL3 table validation in Thrift (CASSANDRA-6140)
 * Fix bug missing results with IN clauses (CASSANDRA-6327)
 * Fix paging with reversed slices (CASSANDRA-6343)
 * Set minTimestamp correctly to be able to drop expired sstables (CASSANDRA-6337)
 * Support NaN and Infinity as float literals (CASSANDRA-6003)
 * Remove RF from nodetool ring output (CASSANDRA-6289)
 * Fix attempting to flush empty rows (CASSANDRA-6374)
 * Fix potential out of bounds exception when paging (CASSANDRA-6333)
Merged from 1.2:
 * Optimize FD phi calculation (CASSANDRA-6386)
 * Improve initial FD phi estimate when starting up (CASSANDRA-6385)
 * Don't list CQL3 table in CLI describe even if named explicitely
   (CASSANDRA-5750)
 * Invalidate row cache when dropping CF (CASSANDRA-6351)
 * add non-jamm path for cached statements (CASSANDRA-6293)
 * add windows bat files for shell commands (CASSANDRA-6145)
 * Require logging in for Thrift CQL2/3 statement preparation (CASSANDRA-6254)
 * restrict max_num_tokens to 1536 (CASSANDRA-6267)
 * Nodetool gets default JMX port from cassandra-env.sh (CASSANDRA-6273)
 * make calculatePendingRanges asynchronous (CASSANDRA-6244)
 * Remove blocking flushes in gossip thread (CASSANDRA-6297)
 * Fix potential socket leak in connectionpool creation (CASSANDRA-6308)
 * Allow LOCAL_ONE/LOCAL_QUORUM to work with SimpleStrategy (CASSANDRA-6238)
 * cqlsh: handle 'null' as session duration (CASSANDRA-6317)
 * Fix json2sstable handling of range tombstones (CASSANDRA-6316)
 * Fix missing one row in reverse query (CASSANDRA-6330)
 * Fix reading expired row value from row cache (CASSANDRA-6325)
 * Fix AssertionError when doing set element deletion (CASSANDRA-6341)
 * Make CL code for the native protocol match the one in C* 2.0
   (CASSANDRA-6347)
 * Disallow altering CQL3 table from thrift (CASSANDRA-6370)
 * Fix size computation of prepared statement (CASSANDRA-6369)


2.0.2
 * Update FailureDetector to use nanontime (CASSANDRA-4925)
 * Fix FileCacheService regressions (CASSANDRA-6149)
 * Never return WriteTimeout for CL.ANY (CASSANDRA-6132)
 * Fix race conditions in bulk loader (CASSANDRA-6129)
 * Add configurable metrics reporting (CASSANDRA-4430)
 * drop queries exceeding a configurable number of tombstones (CASSANDRA-6117)
 * Track and persist sstable read activity (CASSANDRA-5515)
 * Fixes for speculative retry (CASSANDRA-5932, CASSANDRA-6194)
 * Improve memory usage of metadata min/max column names (CASSANDRA-6077)
 * Fix thrift validation refusing row markers on CQL3 tables (CASSANDRA-6081)
 * Fix insertion of collections with CAS (CASSANDRA-6069)
 * Correctly send metadata on SELECT COUNT (CASSANDRA-6080)
 * Track clients' remote addresses in ClientState (CASSANDRA-6070)
 * Create snapshot dir if it does not exist when migrating
   leveled manifest (CASSANDRA-6093)
 * make sequential nodetool repair the default (CASSANDRA-5950)
 * Add more hooks for compaction strategy implementations (CASSANDRA-6111)
 * Fix potential NPE on composite 2ndary indexes (CASSANDRA-6098)
 * Delete can potentially be skipped in batch (CASSANDRA-6115)
 * Allow alter keyspace on system_traces (CASSANDRA-6016)
 * Disallow empty column names in cql (CASSANDRA-6136)
 * Use Java7 file-handling APIs and fix file moving on Windows (CASSANDRA-5383)
 * Save compaction history to system keyspace (CASSANDRA-5078)
 * Fix NPE if StorageService.getOperationMode() is executed before full startup (CASSANDRA-6166)
 * CQL3: support pre-epoch longs for TimestampType (CASSANDRA-6212)
 * Add reloadtriggers command to nodetool (CASSANDRA-4949)
 * cqlsh: ignore empty 'value alias' in DESCRIBE (CASSANDRA-6139)
 * Fix sstable loader (CASSANDRA-6205)
 * Reject bootstrapping if the node already exists in gossip (CASSANDRA-5571)
 * Fix NPE while loading paxos state (CASSANDRA-6211)
 * cqlsh: add SHOW SESSION <tracing-session> command (CASSANDRA-6228)
Merged from 1.2:
 * (Hadoop) Require CFRR batchSize to be at least 2 (CASSANDRA-6114)
 * Add a warning for small LCS sstable size (CASSANDRA-6191)
 * Add ability to list specific KS/CF combinations in nodetool cfstats (CASSANDRA-4191)
 * Mark CF clean if a mutation raced the drop and got it marked dirty (CASSANDRA-5946)
 * Add a LOCAL_ONE consistency level (CASSANDRA-6202)
 * Limit CQL prepared statement cache by size instead of count (CASSANDRA-6107)
 * Tracing should log write failure rather than raw exceptions (CASSANDRA-6133)
 * lock access to TM.endpointToHostIdMap (CASSANDRA-6103)
 * Allow estimated memtable size to exceed slab allocator size (CASSANDRA-6078)
 * Start MeteredFlusher earlier to prevent OOM during CL replay (CASSANDRA-6087)
 * Avoid sending Truncate command to fat clients (CASSANDRA-6088)
 * Allow where clause conditions to be in parenthesis (CASSANDRA-6037)
 * Do not open non-ssl storage port if encryption option is all (CASSANDRA-3916)
 * Move batchlog replay to its own executor (CASSANDRA-6079)
 * Add tombstone debug threshold and histogram (CASSANDRA-6042, 6057)
 * Enable tcp keepalive on incoming connections (CASSANDRA-4053)
 * Fix fat client schema pull NPE (CASSANDRA-6089)
 * Fix memtable flushing for indexed tables (CASSANDRA-6112)
 * Fix skipping columns with multiple slices (CASSANDRA-6119)
 * Expose connected thrift + native client counts (CASSANDRA-5084)
 * Optimize auth setup (CASSANDRA-6122)
 * Trace index selection (CASSANDRA-6001)
 * Update sstablesPerReadHistogram to use biased sampling (CASSANDRA-6164)
 * Log UnknownColumnfamilyException when closing socket (CASSANDRA-5725)
 * Properly error out on CREATE INDEX for counters table (CASSANDRA-6160)
 * Handle JMX notification failure for repair (CASSANDRA-6097)
 * (Hadoop) Fetch no more than 128 splits in parallel (CASSANDRA-6169)
 * stress: add username/password authentication support (CASSANDRA-6068)
 * Fix indexed queries with row cache enabled on parent table (CASSANDRA-5732)
 * Fix compaction race during columnfamily drop (CASSANDRA-5957)
 * Fix validation of empty column names for compact tables (CASSANDRA-6152)
 * Skip replaying mutations that pass CRC but fail to deserialize (CASSANDRA-6183)
 * Rework token replacement to use replace_address (CASSANDRA-5916)
 * Fix altering column types (CASSANDRA-6185)
 * cqlsh: fix CREATE/ALTER WITH completion (CASSANDRA-6196)
 * add windows bat files for shell commands (CASSANDRA-6145)
 * Fix potential stack overflow during range tombstones insertion (CASSANDRA-6181)
 * (Hadoop) Make LOCAL_ONE the default consistency level (CASSANDRA-6214)


2.0.1
 * Fix bug that could allow reading deleted data temporarily (CASSANDRA-6025)
 * Improve memory use defaults (CASSANDRA-6059)
 * Make ThriftServer more easlly extensible (CASSANDRA-6058)
 * Remove Hadoop dependency from ITransportFactory (CASSANDRA-6062)
 * add file_cache_size_in_mb setting (CASSANDRA-5661)
 * Improve error message when yaml contains invalid properties (CASSANDRA-5958)
 * Improve leveled compaction's ability to find non-overlapping L0 compactions
   to work on concurrently (CASSANDRA-5921)
 * Notify indexer of columns shadowed by range tombstones (CASSANDRA-5614)
 * Log Merkle tree stats (CASSANDRA-2698)
 * Switch from crc32 to adler32 for compressed sstable checksums (CASSANDRA-5862)
 * Improve offheap memcpy performance (CASSANDRA-5884)
 * Use a range aware scanner for cleanup (CASSANDRA-2524)
 * Cleanup doesn't need to inspect sstables that contain only local data
   (CASSANDRA-5722)
 * Add ability for CQL3 to list partition keys (CASSANDRA-4536)
 * Improve native protocol serialization (CASSANDRA-5664)
 * Upgrade Thrift to 0.9.1 (CASSANDRA-5923)
 * Require superuser status for adding triggers (CASSANDRA-5963)
 * Make standalone scrubber handle old and new style leveled manifest
   (CASSANDRA-6005)
 * Fix paxos bugs (CASSANDRA-6012, 6013, 6023)
 * Fix paged ranges with multiple replicas (CASSANDRA-6004)
 * Fix potential AssertionError during tracing (CASSANDRA-6041)
 * Fix NPE in sstablesplit (CASSANDRA-6027)
 * Migrate pre-2.0 key/value/column aliases to system.schema_columns
   (CASSANDRA-6009)
 * Paging filter empty rows too agressively (CASSANDRA-6040)
 * Support variadic parameters for IN clauses (CASSANDRA-4210)
 * cqlsh: return the result of CAS writes (CASSANDRA-5796)
 * Fix validation of IN clauses with 2ndary indexes (CASSANDRA-6050)
 * Support named bind variables in CQL (CASSANDRA-6033)
Merged from 1.2:
 * Allow cache-keys-to-save to be set at runtime (CASSANDRA-5980)
 * Avoid second-guessing out-of-space state (CASSANDRA-5605)
 * Tuning knobs for dealing with large blobs and many CFs (CASSANDRA-5982)
 * (Hadoop) Fix CQLRW for thrift tables (CASSANDRA-6002)
 * Fix possible divide-by-zero in HHOM (CASSANDRA-5990)
 * Allow local batchlog writes for CL.ANY (CASSANDRA-5967)
 * Upgrade metrics-core to version 2.2.0 (CASSANDRA-5947)
 * Fix CqlRecordWriter with composite keys (CASSANDRA-5949)
 * Add snitch, schema version, cluster, partitioner to JMX (CASSANDRA-5881)
 * Allow disabling SlabAllocator (CASSANDRA-5935)
 * Make user-defined compaction JMX blocking (CASSANDRA-4952)
 * Fix streaming does not transfer wrapped range (CASSANDRA-5948)
 * Fix loading index summary containing empty key (CASSANDRA-5965)
 * Correctly handle limits in CompositesSearcher (CASSANDRA-5975)
 * Pig: handle CQL collections (CASSANDRA-5867)
 * Pass the updated cf to the PRSI index() method (CASSANDRA-5999)
 * Allow empty CQL3 batches (as no-op) (CASSANDRA-5994)
 * Support null in CQL3 functions (CASSANDRA-5910)
 * Replace the deprecated MapMaker with CacheLoader (CASSANDRA-6007)
 * Add SSTableDeletingNotification to DataTracker (CASSANDRA-6010)
 * Fix snapshots in use get deleted during snapshot repair (CASSANDRA-6011)
 * Move hints and exception count to o.a.c.metrics (CASSANDRA-6017)
 * Fix memory leak in snapshot repair (CASSANDRA-6047)
 * Fix sstable2sjon for CQL3 tables (CASSANDRA-5852)


2.0.0
 * Fix thrift validation when inserting into CQL3 tables (CASSANDRA-5138)
 * Fix periodic memtable flushing behavior with clean memtables (CASSANDRA-5931)
 * Fix dateOf() function for pre-2.0 timestamp columns (CASSANDRA-5928)
 * Fix SSTable unintentionally loads BF when opened for batch (CASSANDRA-5938)
 * Add stream session progress to JMX (CASSANDRA-4757)
 * Fix NPE during CAS operation (CASSANDRA-5925)
Merged from 1.2:
 * Fix getBloomFilterDiskSpaceUsed for AlwaysPresentFilter (CASSANDRA-5900)
 * Don't announce schema version until we've loaded the changes locally
   (CASSANDRA-5904)
 * Fix to support off heap bloom filters size greater than 2 GB (CASSANDRA-5903)
 * Properly handle parsing huge map and set literals (CASSANDRA-5893)


2.0.0-rc2
 * enable vnodes by default (CASSANDRA-5869)
 * fix CAS contention timeout (CASSANDRA-5830)
 * fix HsHa to respect max frame size (CASSANDRA-4573)
 * Fix (some) 2i on composite components omissions (CASSANDRA-5851)
 * cqlsh: add DESCRIBE FULL SCHEMA variant (CASSANDRA-5880)
Merged from 1.2:
 * Correctly validate sparse composite cells in scrub (CASSANDRA-5855)
 * Add KeyCacheHitRate metric to CF metrics (CASSANDRA-5868)
 * cqlsh: add support for multiline comments (CASSANDRA-5798)
 * Handle CQL3 SELECT duplicate IN restrictions on clustering columns
   (CASSANDRA-5856)


2.0.0-rc1
 * improve DecimalSerializer performance (CASSANDRA-5837)
 * fix potential spurious wakeup in AsyncOneResponse (CASSANDRA-5690)
 * fix schema-related trigger issues (CASSANDRA-5774)
 * Better validation when accessing CQL3 table from thrift (CASSANDRA-5138)
 * Fix assertion error during repair (CASSANDRA-5801)
 * Fix range tombstone bug (CASSANDRA-5805)
 * DC-local CAS (CASSANDRA-5797)
 * Add a native_protocol_version column to the system.local table (CASSANRDA-5819)
 * Use index_interval from cassandra.yaml when upgraded (CASSANDRA-5822)
 * Fix buffer underflow on socket close (CASSANDRA-5792)
Merged from 1.2:
 * Fix reading DeletionTime from 1.1-format sstables (CASSANDRA-5814)
 * cqlsh: add collections support to COPY (CASSANDRA-5698)
 * retry important messages for any IOException (CASSANDRA-5804)
 * Allow empty IN relations in SELECT/UPDATE/DELETE statements (CASSANDRA-5626)
 * cqlsh: fix crashing on Windows due to libedit detection (CASSANDRA-5812)
 * fix bulk-loading compressed sstables (CASSANDRA-5820)
 * (Hadoop) fix quoting in CqlPagingRecordReader and CqlRecordWriter
   (CASSANDRA-5824)
 * update default LCS sstable size to 160MB (CASSANDRA-5727)
 * Allow compacting 2Is via nodetool (CASSANDRA-5670)
 * Hex-encode non-String keys in OPP (CASSANDRA-5793)
 * nodetool history logging (CASSANDRA-5823)
 * (Hadoop) fix support for Thrift tables in CqlPagingRecordReader
   (CASSANDRA-5752)
 * add "all time blocked" to StatusLogger output (CASSANDRA-5825)
 * Future-proof inter-major-version schema migrations (CASSANDRA-5845)
 * (Hadoop) add CqlPagingRecordReader support for ReversedType in Thrift table
   (CASSANDRA-5718)
 * Add -no-snapshot option to scrub (CASSANDRA-5891)
 * Fix to support off heap bloom filters size greater than 2 GB (CASSANDRA-5903)
 * Properly handle parsing huge map and set literals (CASSANDRA-5893)
 * Fix LCS L0 compaction may overlap in L1 (CASSANDRA-5907)
 * New sstablesplit tool to split large sstables offline (CASSANDRA-4766)
 * Fix potential deadlock in native protocol server (CASSANDRA-5926)
 * Disallow incompatible type change in CQL3 (CASSANDRA-5882)
Merged from 1.1:
 * Correctly validate sparse composite cells in scrub (CASSANDRA-5855)


2.0.0-beta2
 * Replace countPendingHints with Hints Created metric (CASSANDRA-5746)
 * Allow nodetool with no args, and with help to run without a server (CASSANDRA-5734)
 * Cleanup AbstractType/TypeSerializer classes (CASSANDRA-5744)
 * Remove unimplemented cli option schema-mwt (CASSANDRA-5754)
 * Support range tombstones in thrift (CASSANDRA-5435)
 * Normalize table-manipulating CQL3 statements' class names (CASSANDRA-5759)
 * cqlsh: add missing table options to DESCRIBE output (CASSANDRA-5749)
 * Fix assertion error during repair (CASSANDRA-5757)
 * Fix bulkloader (CASSANDRA-5542)
 * Add LZ4 compression to the native protocol (CASSANDRA-5765)
 * Fix bugs in the native protocol v2 (CASSANDRA-5770)
 * CAS on 'primary key only' table (CASSANDRA-5715)
 * Support streaming SSTables of old versions (CASSANDRA-5772)
 * Always respect protocol version in native protocol (CASSANDRA-5778)
 * Fix ConcurrentModificationException during streaming (CASSANDRA-5782)
 * Update deletion timestamp in Commit#updatesWithPaxosTime (CASSANDRA-5787)
 * Thrift cas() method crashes if input columns are not sorted (CASSANDRA-5786)
 * Order columns names correctly when querying for CAS (CASSANDRA-5788)
 * Fix streaming retry (CASSANDRA-5775)
Merged from 1.2:
 * if no seeds can be a reached a node won't start in a ring by itself (CASSANDRA-5768)
 * add cassandra.unsafesystem property (CASSANDRA-5704)
 * (Hadoop) quote identifiers in CqlPagingRecordReader (CASSANDRA-5763)
 * Add replace_node functionality for vnodes (CASSANDRA-5337)
 * Add timeout events to query traces (CASSANDRA-5520)
 * Fix serialization of the LEFT gossip value (CASSANDRA-5696)
 * Pig: support for cql3 tables (CASSANDRA-5234)
 * Fix skipping range tombstones with reverse queries (CASSANDRA-5712)
 * Expire entries out of ThriftSessionManager (CASSANDRA-5719)
 * Don't keep ancestor information in memory (CASSANDRA-5342)
 * Expose native protocol server status in nodetool info (CASSANDRA-5735)
 * Fix pathetic performance of range tombstones (CASSANDRA-5677)
 * Fix querying with an empty (impossible) range (CASSANDRA-5573)
 * cqlsh: handle CUSTOM 2i in DESCRIBE output (CASSANDRA-5760)
 * Fix minor bug in Range.intersects(Bound) (CASSANDRA-5771)
 * cqlsh: handle disabled compression in DESCRIBE output (CASSANDRA-5766)
 * Ensure all UP events are notified on the native protocol (CASSANDRA-5769)
 * Fix formatting of sstable2json with multiple -k arguments (CASSANDRA-5781)
 * Don't rely on row marker for queries in general to hide lost markers
   after TTL expires (CASSANDRA-5762)
 * Sort nodetool help output (CASSANDRA-5776)
 * Fix column expiring during 2 phases compaction (CASSANDRA-5799)
 * now() is being rejected in INSERTs when inside collections (CASSANDRA-5795)


2.0.0-beta1
 * Add support for indexing clustered columns (CASSANDRA-5125)
 * Removed on-heap row cache (CASSANDRA-5348)
 * use nanotime consistently for node-local timeouts (CASSANDRA-5581)
 * Avoid unnecessary second pass on name-based queries (CASSANDRA-5577)
 * Experimental triggers (CASSANDRA-1311)
 * JEMalloc support for off-heap allocation (CASSANDRA-3997)
 * Single-pass compaction (CASSANDRA-4180)
 * Removed token range bisection (CASSANDRA-5518)
 * Removed compatibility with pre-1.2.5 sstables and network messages
   (CASSANDRA-5511)
 * removed PBSPredictor (CASSANDRA-5455)
 * CAS support (CASSANDRA-5062, 5441, 5442, 5443, 5619, 5667)
 * Leveled compaction performs size-tiered compactions in L0
   (CASSANDRA-5371, 5439)
 * Add yaml network topology snitch for mixed ec2/other envs (CASSANDRA-5339)
 * Log when a node is down longer than the hint window (CASSANDRA-4554)
 * Optimize tombstone creation for ExpiringColumns (CASSANDRA-4917)
 * Improve LeveledScanner work estimation (CASSANDRA-5250, 5407)
 * Replace compaction lock with runWithCompactionsDisabled (CASSANDRA-3430)
 * Change Message IDs to ints (CASSANDRA-5307)
 * Move sstable level information into the Stats component, removing the
   need for a separate Manifest file (CASSANDRA-4872)
 * avoid serializing to byte[] on commitlog append (CASSANDRA-5199)
 * make index_interval configurable per columnfamily (CASSANDRA-3961, CASSANDRA-5650)
 * add default_time_to_live (CASSANDRA-3974)
 * add memtable_flush_period_in_ms (CASSANDRA-4237)
 * replace supercolumns internally by composites (CASSANDRA-3237, 5123)
 * upgrade thrift to 0.9.0 (CASSANDRA-3719)
 * drop unnecessary keyspace parameter from user-defined compaction API
   (CASSANDRA-5139)
 * more robust solution to incomplete compactions + counters (CASSANDRA-5151)
 * Change order of directory searching for c*.in.sh (CASSANDRA-3983)
 * Add tool to reset SSTable compaction level for LCS (CASSANDRA-5271)
 * Allow custom configuration loader (CASSANDRA-5045)
 * Remove memory emergency pressure valve logic (CASSANDRA-3534)
 * Reduce request latency with eager retry (CASSANDRA-4705)
 * cqlsh: Remove ASSUME command (CASSANDRA-5331)
 * Rebuild BF when loading sstables if bloom_filter_fp_chance
   has changed since compaction (CASSANDRA-5015)
 * remove row-level bloom filters (CASSANDRA-4885)
 * Change Kernel Page Cache skipping into row preheating (disabled by default)
   (CASSANDRA-4937)
 * Improve repair by deciding on a gcBefore before sending
   out TreeRequests (CASSANDRA-4932)
 * Add an official way to disable compactions (CASSANDRA-5074)
 * Reenable ALTER TABLE DROP with new semantics (CASSANDRA-3919)
 * Add binary protocol versioning (CASSANDRA-5436)
 * Swap THshaServer for TThreadedSelectorServer (CASSANDRA-5530)
 * Add alias support to SELECT statement (CASSANDRA-5075)
 * Don't create empty RowMutations in CommitLogReplayer (CASSANDRA-5541)
 * Use range tombstones when dropping cfs/columns from schema (CASSANDRA-5579)
 * cqlsh: drop CQL2/CQL3-beta support (CASSANDRA-5585)
 * Track max/min column names in sstables to be able to optimize slice
   queries (CASSANDRA-5514, CASSANDRA-5595, CASSANDRA-5600)
 * Binary protocol: allow batching already prepared statements (CASSANDRA-4693)
 * Allow preparing timestamp, ttl and limit in CQL3 queries (CASSANDRA-4450)
 * Support native link w/o JNA in Java7 (CASSANDRA-3734)
 * Use SASL authentication in binary protocol v2 (CASSANDRA-5545)
 * Replace Thrift HsHa with LMAX Disruptor based implementation (CASSANDRA-5582)
 * cqlsh: Add row count to SELECT output (CASSANDRA-5636)
 * Include a timestamp with all read commands to determine column expiration
   (CASSANDRA-5149)
 * Streaming 2.0 (CASSANDRA-5286, 5699)
 * Conditional create/drop ks/table/index statements in CQL3 (CASSANDRA-2737)
 * more pre-table creation property validation (CASSANDRA-5693)
 * Redesign repair messages (CASSANDRA-5426)
 * Fix ALTER RENAME post-5125 (CASSANDRA-5702)
 * Disallow renaming a 2ndary indexed column (CASSANDRA-5705)
 * Rename Table to Keyspace (CASSANDRA-5613)
 * Ensure changing column_index_size_in_kb on different nodes don't corrupt the
   sstable (CASSANDRA-5454)
 * Move resultset type information into prepare, not execute (CASSANDRA-5649)
 * Auto paging in binary protocol (CASSANDRA-4415, 5714)
 * Don't tie client side use of AbstractType to JDBC (CASSANDRA-4495)
 * Adds new TimestampType to replace DateType (CASSANDRA-5723, CASSANDRA-5729)
Merged from 1.2:
 * make starting native protocol server idempotent (CASSANDRA-5728)
 * Fix loading key cache when a saved entry is no longer valid (CASSANDRA-5706)
 * Fix serialization of the LEFT gossip value (CASSANDRA-5696)
 * cqlsh: Don't show 'null' in place of empty values (CASSANDRA-5675)
 * Race condition in detecting version on a mixed 1.1/1.2 cluster
   (CASSANDRA-5692)
 * Fix skipping range tombstones with reverse queries (CASSANDRA-5712)
 * Expire entries out of ThriftSessionManager (CASSANRDA-5719)
 * Don't keep ancestor information in memory (CASSANDRA-5342)
 * cqlsh: fix handling of semicolons inside BATCH queries (CASSANDRA-5697)


1.2.6
 * Fix tracing when operation completes before all responses arrive
   (CASSANDRA-5668)
 * Fix cross-DC mutation forwarding (CASSANDRA-5632)
 * Reduce SSTableLoader memory usage (CASSANDRA-5555)
 * Scale hinted_handoff_throttle_in_kb to cluster size (CASSANDRA-5272)
 * (Hadoop) Add CQL3 input/output formats (CASSANDRA-4421, 5622)
 * (Hadoop) Fix InputKeyRange in CFIF (CASSANDRA-5536)
 * Fix dealing with ridiculously large max sstable sizes in LCS (CASSANDRA-5589)
 * Ignore pre-truncate hints (CASSANDRA-4655)
 * Move System.exit on OOM into a separate thread (CASSANDRA-5273)
 * Write row markers when serializing schema (CASSANDRA-5572)
 * Check only SSTables for the requested range when streaming (CASSANDRA-5569)
 * Improve batchlog replay behavior and hint ttl handling (CASSANDRA-5314)
 * Exclude localTimestamp from validation for tombstones (CASSANDRA-5398)
 * cqlsh: add custom prompt support (CASSANDRA-5539)
 * Reuse prepared statements in hot auth queries (CASSANDRA-5594)
 * cqlsh: add vertical output option (see EXPAND) (CASSANDRA-5597)
 * Add a rate limit option to stress (CASSANDRA-5004)
 * have BulkLoader ignore snapshots directories (CASSANDRA-5587)
 * fix SnitchProperties logging context (CASSANDRA-5602)
 * Expose whether jna is enabled and memory is locked via JMX (CASSANDRA-5508)
 * cqlsh: fix COPY FROM with ReversedType (CASSANDRA-5610)
 * Allow creating CUSTOM indexes on collections (CASSANDRA-5615)
 * Evaluate now() function at execution time (CASSANDRA-5616)
 * Expose detailed read repair metrics (CASSANDRA-5618)
 * Correct blob literal + ReversedType parsing (CASSANDRA-5629)
 * Allow GPFS to prefer the internal IP like EC2MRS (CASSANDRA-5630)
 * fix help text for -tspw cassandra-cli (CASSANDRA-5643)
 * don't throw away initial causes exceptions for internode encryption issues
   (CASSANDRA-5644)
 * Fix message spelling errors for cql select statements (CASSANDRA-5647)
 * Suppress custom exceptions thru jmx (CASSANDRA-5652)
 * Update CREATE CUSTOM INDEX syntax (CASSANDRA-5639)
 * Fix PermissionDetails.equals() method (CASSANDRA-5655)
 * Never allow partition key ranges in CQL3 without token() (CASSANDRA-5666)
 * Gossiper incorrectly drops AppState for an upgrading node (CASSANDRA-5660)
 * Connection thrashing during multi-region ec2 during upgrade, due to
   messaging version (CASSANDRA-5669)
 * Avoid over reconnecting in EC2MRS (CASSANDRA-5678)
 * Fix ReadResponseSerializer.serializedSize() for digest reads (CASSANDRA-5476)
 * allow sstable2json on 2i CFs (CASSANDRA-5694)
Merged from 1.1:
 * Remove buggy thrift max message length option (CASSANDRA-5529)
 * Fix NPE in Pig's widerow mode (CASSANDRA-5488)
 * Add split size parameter to Pig and disable split combination (CASSANDRA-5544)


1.2.5
 * make BytesToken.toString only return hex bytes (CASSANDRA-5566)
 * Ensure that submitBackground enqueues at least one task (CASSANDRA-5554)
 * fix 2i updates with identical values and timestamps (CASSANDRA-5540)
 * fix compaction throttling bursty-ness (CASSANDRA-4316)
 * reduce memory consumption of IndexSummary (CASSANDRA-5506)
 * remove per-row column name bloom filters (CASSANDRA-5492)
 * Include fatal errors in trace events (CASSANDRA-5447)
 * Ensure that PerRowSecondaryIndex is notified of row-level deletes
   (CASSANDRA-5445)
 * Allow empty blob literals in CQL3 (CASSANDRA-5452)
 * Fix streaming RangeTombstones at column index boundary (CASSANDRA-5418)
 * Fix preparing statements when current keyspace is not set (CASSANDRA-5468)
 * Fix SemanticVersion.isSupportedBy minor/patch handling (CASSANDRA-5496)
 * Don't provide oldCfId for post-1.1 system cfs (CASSANDRA-5490)
 * Fix primary range ignores replication strategy (CASSANDRA-5424)
 * Fix shutdown of binary protocol server (CASSANDRA-5507)
 * Fix repair -snapshot not working (CASSANDRA-5512)
 * Set isRunning flag later in binary protocol server (CASSANDRA-5467)
 * Fix use of CQL3 functions with descending clustering order (CASSANDRA-5472)
 * Disallow renaming columns one at a time for thrift table in CQL3
   (CASSANDRA-5531)
 * cqlsh: add CLUSTERING ORDER BY support to DESCRIBE (CASSANDRA-5528)
 * Add custom secondary index support to CQL3 (CASSANDRA-5484)
 * Fix repair hanging silently on unexpected error (CASSANDRA-5229)
 * Fix Ec2Snitch regression introduced by CASSANDRA-5171 (CASSANDRA-5432)
 * Add nodetool enablebackup/disablebackup (CASSANDRA-5556)
 * cqlsh: fix DESCRIBE after case insensitive USE (CASSANDRA-5567)
Merged from 1.1
 * Add retry mechanism to OTC for non-droppable_verbs (CASSANDRA-5393)
 * Use allocator information to improve memtable memory usage estimate
   (CASSANDRA-5497)
 * Fix trying to load deleted row into row cache on startup (CASSANDRA-4463)
 * fsync leveled manifest to avoid corruption (CASSANDRA-5535)
 * Fix Bound intersection computation (CASSANDRA-5551)
 * sstablescrub now respects max memory size in cassandra.in.sh (CASSANDRA-5562)


1.2.4
 * Ensure that PerRowSecondaryIndex updates see the most recent values
   (CASSANDRA-5397)
 * avoid duplicate index entries ind PrecompactedRow and
   ParallelCompactionIterable (CASSANDRA-5395)
 * remove the index entry on oldColumn when new column is a tombstone
   (CASSANDRA-5395)
 * Change default stream throughput from 400 to 200 mbps (CASSANDRA-5036)
 * Gossiper logs DOWN for symmetry with UP (CASSANDRA-5187)
 * Fix mixing prepared statements between keyspaces (CASSANDRA-5352)
 * Fix consistency level during bootstrap - strike 3 (CASSANDRA-5354)
 * Fix transposed arguments in AlreadyExistsException (CASSANDRA-5362)
 * Improve asynchronous hint delivery (CASSANDRA-5179)
 * Fix Guava dependency version (12.0 -> 13.0.1) for Maven (CASSANDRA-5364)
 * Validate that provided CQL3 collection value are < 64K (CASSANDRA-5355)
 * Make upgradeSSTable skip current version sstables by default (CASSANDRA-5366)
 * Optimize min/max timestamp collection (CASSANDRA-5373)
 * Invalid streamId in cql binary protocol when using invalid CL
   (CASSANDRA-5164)
 * Fix validation for IN where clauses with collections (CASSANDRA-5376)
 * Copy resultSet on count query to avoid ConcurrentModificationException
   (CASSANDRA-5382)
 * Correctly typecheck in CQL3 even with ReversedType (CASSANDRA-5386)
 * Fix streaming compressed files when using encryption (CASSANDRA-5391)
 * cassandra-all 1.2.0 pom missing netty dependency (CASSANDRA-5392)
 * Fix writetime/ttl functions on null values (CASSANDRA-5341)
 * Fix NPE during cql3 select with token() (CASSANDRA-5404)
 * IndexHelper.skipBloomFilters won't skip non-SHA filters (CASSANDRA-5385)
 * cqlsh: Print maps ordered by key, sort sets (CASSANDRA-5413)
 * Add null syntax support in CQL3 for inserts (CASSANDRA-3783)
 * Allow unauthenticated set_keyspace() calls (CASSANDRA-5423)
 * Fix potential incremental backups race (CASSANDRA-5410)
 * Fix prepared BATCH statements with batch-level timestamps (CASSANDRA-5415)
 * Allow overriding superuser setup delay (CASSANDRA-5430)
 * cassandra-shuffle with JMX usernames and passwords (CASSANDRA-5431)
Merged from 1.1:
 * cli: Quote ks and cf names in schema output when needed (CASSANDRA-5052)
 * Fix bad default for min/max timestamp in SSTableMetadata (CASSANDRA-5372)
 * Fix cf name extraction from manifest in Directories.migrateFile()
   (CASSANDRA-5242)
 * Support pluggable internode authentication (CASSANDRA-5401)


1.2.3
 * add check for sstable overlap within a level on startup (CASSANDRA-5327)
 * replace ipv6 colons in jmx object names (CASSANDRA-5298, 5328)
 * Avoid allocating SSTableBoundedScanner during repair when the range does
   not intersect the sstable (CASSANDRA-5249)
 * Don't lowercase property map keys (this breaks NTS) (CASSANDRA-5292)
 * Fix composite comparator with super columns (CASSANDRA-5287)
 * Fix insufficient validation of UPDATE queries against counter cfs
   (CASSANDRA-5300)
 * Fix PropertyFileSnitch default DC/Rack behavior (CASSANDRA-5285)
 * Handle null values when executing prepared statement (CASSANDRA-5081)
 * Add netty to pom dependencies (CASSANDRA-5181)
 * Include type arguments in Thrift CQLPreparedResult (CASSANDRA-5311)
 * Fix compaction not removing columns when bf_fp_ratio is 1 (CASSANDRA-5182)
 * cli: Warn about missing CQL3 tables in schema descriptions (CASSANDRA-5309)
 * Re-enable unknown option in replication/compaction strategies option for
   backward compatibility (CASSANDRA-4795)
 * Add binary protocol support to stress (CASSANDRA-4993)
 * cqlsh: Fix COPY FROM value quoting and null handling (CASSANDRA-5305)
 * Fix repair -pr for vnodes (CASSANDRA-5329)
 * Relax CL for auth queries for non-default users (CASSANDRA-5310)
 * Fix AssertionError during repair (CASSANDRA-5245)
 * Don't announce migrations to pre-1.2 nodes (CASSANDRA-5334)
Merged from 1.1:
 * Update offline scrub for 1.0 -> 1.1 directory structure (CASSANDRA-5195)
 * add tmp flag to Descriptor hashcode (CASSANDRA-4021)
 * fix logging of "Found table data in data directories" when only system tables
   are present (CASSANDRA-5289)
 * cli: Add JMX authentication support (CASSANDRA-5080)
 * nodetool: ability to repair specific range (CASSANDRA-5280)
 * Fix possible assertion triggered in SliceFromReadCommand (CASSANDRA-5284)
 * cqlsh: Add inet type support on Windows (ipv4-only) (CASSANDRA-4801)
 * Fix race when initializing ColumnFamilyStore (CASSANDRA-5350)
 * Add UseTLAB JVM flag (CASSANDRA-5361)


1.2.2
 * fix potential for multiple concurrent compactions of the same sstables
   (CASSANDRA-5256)
 * avoid no-op caching of byte[] on commitlog append (CASSANDRA-5199)
 * fix symlinks under data dir not working (CASSANDRA-5185)
 * fix bug in compact storage metadata handling (CASSANDRA-5189)
 * Validate login for USE queries (CASSANDRA-5207)
 * cli: remove default username and password (CASSANDRA-5208)
 * configure populate_io_cache_on_flush per-CF (CASSANDRA-4694)
 * allow configuration of internode socket buffer (CASSANDRA-3378)
 * Make sstable directory picking blacklist-aware again (CASSANDRA-5193)
 * Correctly expire gossip states for edge cases (CASSANDRA-5216)
 * Improve handling of directory creation failures (CASSANDRA-5196)
 * Expose secondary indicies to the rest of nodetool (CASSANDRA-4464)
 * Binary protocol: avoid sending notification for 0.0.0.0 (CASSANDRA-5227)
 * add UseCondCardMark XX jvm settings on jdk 1.7 (CASSANDRA-4366)
 * CQL3 refactor to allow conversion function (CASSANDRA-5226)
 * Fix drop of sstables in some circumstance (CASSANDRA-5232)
 * Implement caching of authorization results (CASSANDRA-4295)
 * Add support for LZ4 compression (CASSANDRA-5038)
 * Fix missing columns in wide rows queries (CASSANDRA-5225)
 * Simplify auth setup and make system_auth ks alterable (CASSANDRA-5112)
 * Stop compactions from hanging during bootstrap (CASSANDRA-5244)
 * fix compressed streaming sending extra chunk (CASSANDRA-5105)
 * Add CQL3-based implementations of IAuthenticator and IAuthorizer
   (CASSANDRA-4898)
 * Fix timestamp-based tomstone removal logic (CASSANDRA-5248)
 * cli: Add JMX authentication support (CASSANDRA-5080)
 * Fix forceFlush behavior (CASSANDRA-5241)
 * cqlsh: Add username autocompletion (CASSANDRA-5231)
 * Fix CQL3 composite partition key error (CASSANDRA-5240)
 * Allow IN clause on last clustering key (CASSANDRA-5230)
Merged from 1.1:
 * fix start key/end token validation for wide row iteration (CASSANDRA-5168)
 * add ConfigHelper support for Thrift frame and max message sizes (CASSANDRA-5188)
 * fix nodetool repair not fail on node down (CASSANDRA-5203)
 * always collect tombstone hints (CASSANDRA-5068)
 * Fix error when sourcing file in cqlsh (CASSANDRA-5235)


1.2.1
 * stream undelivered hints on decommission (CASSANDRA-5128)
 * GossipingPropertyFileSnitch loads saved dc/rack info if needed (CASSANDRA-5133)
 * drain should flush system CFs too (CASSANDRA-4446)
 * add inter_dc_tcp_nodelay setting (CASSANDRA-5148)
 * re-allow wrapping ranges for start_token/end_token range pairitspwng (CASSANDRA-5106)
 * fix validation compaction of empty rows (CASSANDRA-5136)
 * nodetool methods to enable/disable hint storage/delivery (CASSANDRA-4750)
 * disallow bloom filter false positive chance of 0 (CASSANDRA-5013)
 * add threadpool size adjustment methods to JMXEnabledThreadPoolExecutor and
   CompactionManagerMBean (CASSANDRA-5044)
 * fix hinting for dropped local writes (CASSANDRA-4753)
 * off-heap cache doesn't need mutable column container (CASSANDRA-5057)
 * apply disk_failure_policy to bad disks on initial directory creation
   (CASSANDRA-4847)
 * Optimize name-based queries to use ArrayBackedSortedColumns (CASSANDRA-5043)
 * Fall back to old manifest if most recent is unparseable (CASSANDRA-5041)
 * pool [Compressed]RandomAccessReader objects on the partitioned read path
   (CASSANDRA-4942)
 * Add debug logging to list filenames processed by Directories.migrateFile
   method (CASSANDRA-4939)
 * Expose black-listed directories via JMX (CASSANDRA-4848)
 * Log compaction merge counts (CASSANDRA-4894)
 * Minimize byte array allocation by AbstractData{Input,Output} (CASSANDRA-5090)
 * Add SSL support for the binary protocol (CASSANDRA-5031)
 * Allow non-schema system ks modification for shuffle to work (CASSANDRA-5097)
 * cqlsh: Add default limit to SELECT statements (CASSANDRA-4972)
 * cqlsh: fix DESCRIBE for 1.1 cfs in CQL3 (CASSANDRA-5101)
 * Correctly gossip with nodes >= 1.1.7 (CASSANDRA-5102)
 * Ensure CL guarantees on digest mismatch (CASSANDRA-5113)
 * Validate correctly selects on composite partition key (CASSANDRA-5122)
 * Fix exception when adding collection (CASSANDRA-5117)
 * Handle states for non-vnode clusters correctly (CASSANDRA-5127)
 * Refuse unrecognized replication and compaction strategy options (CASSANDRA-4795)
 * Pick the correct value validator in sstable2json for cql3 tables (CASSANDRA-5134)
 * Validate login for describe_keyspace, describe_keyspaces and set_keyspace
   (CASSANDRA-5144)
 * Fix inserting empty maps (CASSANDRA-5141)
 * Don't remove tokens from System table for node we know (CASSANDRA-5121)
 * fix streaming progress report for compresed files (CASSANDRA-5130)
 * Coverage analysis for low-CL queries (CASSANDRA-4858)
 * Stop interpreting dates as valid timeUUID value (CASSANDRA-4936)
 * Adds E notation for floating point numbers (CASSANDRA-4927)
 * Detect (and warn) unintentional use of the cql2 thrift methods when cql3 was
   intended (CASSANDRA-5172)
 * cli: Quote ks and cf names in schema output when needed (CASSANDRA-5052)
 * Fix cf name extraction from manifest in Directories.migrateFile() (CASSANDRA-5242)
 * Replace mistaken usage of commons-logging with slf4j (CASSANDRA-5464)
 * Ensure Jackson dependency matches lib (CASSANDRA-5126)
 * Expose droppable tombstone ratio stats over JMX (CASSANDRA-5159)
Merged from 1.1:
 * Simplify CompressedRandomAccessReader to work around JDK FD bug (CASSANDRA-5088)
 * Improve handling a changing target throttle rate mid-compaction (CASSANDRA-5087)
 * Pig: correctly decode row keys in widerow mode (CASSANDRA-5098)
 * nodetool repair command now prints progress (CASSANDRA-4767)
 * fix user defined compaction to run against 1.1 data directory (CASSANDRA-5118)
 * Fix CQL3 BATCH authorization caching (CASSANDRA-5145)
 * fix get_count returns incorrect value with TTL (CASSANDRA-5099)
 * better handling for mid-compaction failure (CASSANDRA-5137)
 * convert default marshallers list to map for better readability (CASSANDRA-5109)
 * fix ConcurrentModificationException in getBootstrapSource (CASSANDRA-5170)
 * fix sstable maxtimestamp for row deletes and pre-1.1.1 sstables (CASSANDRA-5153)
 * Fix thread growth on node removal (CASSANDRA-5175)
 * Make Ec2Region's datacenter name configurable (CASSANDRA-5155)


1.2.0
 * Disallow counters in collections (CASSANDRA-5082)
 * cqlsh: add unit tests (CASSANDRA-3920)
 * fix default bloom_filter_fp_chance for LeveledCompactionStrategy (CASSANDRA-5093)
Merged from 1.1:
 * add validation for get_range_slices with start_key and end_token (CASSANDRA-5089)


1.2.0-rc2
 * fix nodetool ownership display with vnodes (CASSANDRA-5065)
 * cqlsh: add DESCRIBE KEYSPACES command (CASSANDRA-5060)
 * Fix potential infinite loop when reloading CFS (CASSANDRA-5064)
 * Fix SimpleAuthorizer example (CASSANDRA-5072)
 * cqlsh: force CL.ONE for tracing and system.schema* queries (CASSANDRA-5070)
 * Includes cassandra-shuffle in the debian package (CASSANDRA-5058)
Merged from 1.1:
 * fix multithreaded compaction deadlock (CASSANDRA-4492)
 * fix temporarily missing schema after upgrade from pre-1.1.5 (CASSANDRA-5061)
 * Fix ALTER TABLE overriding compression options with defaults
   (CASSANDRA-4996, 5066)
 * fix specifying and altering crc_check_chance (CASSANDRA-5053)
 * fix Murmur3Partitioner ownership% calculation (CASSANDRA-5076)
 * Don't expire columns sooner than they should in 2ndary indexes (CASSANDRA-5079)


1.2-rc1
 * rename rpc_timeout settings to request_timeout (CASSANDRA-5027)
 * add BF with 0.1 FP to LCS by default (CASSANDRA-5029)
 * Fix preparing insert queries (CASSANDRA-5016)
 * Fix preparing queries with counter increment (CASSANDRA-5022)
 * Fix preparing updates with collections (CASSANDRA-5017)
 * Don't generate UUID based on other node address (CASSANDRA-5002)
 * Fix message when trying to alter a clustering key type (CASSANDRA-5012)
 * Update IAuthenticator to match the new IAuthorizer (CASSANDRA-5003)
 * Fix inserting only a key in CQL3 (CASSANDRA-5040)
 * Fix CQL3 token() function when used with strings (CASSANDRA-5050)
Merged from 1.1:
 * reduce log spam from invalid counter shards (CASSANDRA-5026)
 * Improve schema propagation performance (CASSANDRA-5025)
 * Fix for IndexHelper.IndexFor throws OOB Exception (CASSANDRA-5030)
 * cqlsh: make it possible to describe thrift CFs (CASSANDRA-4827)
 * cqlsh: fix timestamp formatting on some platforms (CASSANDRA-5046)


1.2-beta3
 * make consistency level configurable in cqlsh (CASSANDRA-4829)
 * fix cqlsh rendering of blob fields (CASSANDRA-4970)
 * fix cqlsh DESCRIBE command (CASSANDRA-4913)
 * save truncation position in system table (CASSANDRA-4906)
 * Move CompressionMetadata off-heap (CASSANDRA-4937)
 * allow CLI to GET cql3 columnfamily data (CASSANDRA-4924)
 * Fix rare race condition in getExpireTimeForEndpoint (CASSANDRA-4402)
 * acquire references to overlapping sstables during compaction so bloom filter
   doesn't get free'd prematurely (CASSANDRA-4934)
 * Don't share slice query filter in CQL3 SelectStatement (CASSANDRA-4928)
 * Separate tracing from Log4J (CASSANDRA-4861)
 * Exclude gcable tombstones from merkle-tree computation (CASSANDRA-4905)
 * Better printing of AbstractBounds for tracing (CASSANDRA-4931)
 * Optimize mostRecentTombstone check in CC.collectAllData (CASSANDRA-4883)
 * Change stream session ID to UUID to avoid collision from same node (CASSANDRA-4813)
 * Use Stats.db when bulk loading if present (CASSANDRA-4957)
 * Skip repair on system_trace and keyspaces with RF=1 (CASSANDRA-4956)
 * (cql3) Remove arbitrary SELECT limit (CASSANDRA-4918)
 * Correctly handle prepared operation on collections (CASSANDRA-4945)
 * Fix CQL3 LIMIT (CASSANDRA-4877)
 * Fix Stress for CQL3 (CASSANDRA-4979)
 * Remove cassandra specific exceptions from JMX interface (CASSANDRA-4893)
 * (CQL3) Force using ALLOW FILTERING on potentially inefficient queries (CASSANDRA-4915)
 * (cql3) Fix adding column when the table has collections (CASSANDRA-4982)
 * (cql3) Fix allowing collections with compact storage (CASSANDRA-4990)
 * (cql3) Refuse ttl/writetime function on collections (CASSANDRA-4992)
 * Replace IAuthority with new IAuthorizer (CASSANDRA-4874)
 * clqsh: fix KEY pseudocolumn escaping when describing Thrift tables
   in CQL3 mode (CASSANDRA-4955)
 * add basic authentication support for Pig CassandraStorage (CASSANDRA-3042)
 * fix CQL2 ALTER TABLE compaction_strategy_class altering (CASSANDRA-4965)
Merged from 1.1:
 * Fall back to old describe_splits if d_s_ex is not available (CASSANDRA-4803)
 * Improve error reporting when streaming ranges fail (CASSANDRA-5009)
 * Fix cqlsh timestamp formatting of timezone info (CASSANDRA-4746)
 * Fix assertion failure with leveled compaction (CASSANDRA-4799)
 * Check for null end_token in get_range_slice (CASSANDRA-4804)
 * Remove all remnants of removed nodes (CASSANDRA-4840)
 * Add aut-reloading of the log4j file in debian package (CASSANDRA-4855)
 * Fix estimated row cache entry size (CASSANDRA-4860)
 * reset getRangeSlice filter after finishing a row for get_paged_slice
   (CASSANDRA-4919)
 * expunge row cache post-truncate (CASSANDRA-4940)
 * Allow static CF definition with compact storage (CASSANDRA-4910)
 * Fix endless loop/compaction of schema_* CFs due to broken timestamps (CASSANDRA-4880)
 * Fix 'wrong class type' assertion in CounterColumn (CASSANDRA-4976)


1.2-beta2
 * fp rate of 1.0 disables BF entirely; LCS defaults to 1.0 (CASSANDRA-4876)
 * off-heap bloom filters for row keys (CASSANDRA_4865)
 * add extension point for sstable components (CASSANDRA-4049)
 * improve tracing output (CASSANDRA-4852, 4862)
 * make TRACE verb droppable (CASSANDRA-4672)
 * fix BulkLoader recognition of CQL3 columnfamilies (CASSANDRA-4755)
 * Sort commitlog segments for replay by id instead of mtime (CASSANDRA-4793)
 * Make hint delivery asynchronous (CASSANDRA-4761)
 * Pluggable Thrift transport factories for CLI and cqlsh (CASSANDRA-4609, 4610)
 * cassandra-cli: allow Double value type to be inserted to a column (CASSANDRA-4661)
 * Add ability to use custom TServerFactory implementations (CASSANDRA-4608)
 * optimize batchlog flushing to skip successful batches (CASSANDRA-4667)
 * include metadata for system keyspace itself in schema tables (CASSANDRA-4416)
 * add check to PropertyFileSnitch to verify presence of location for
   local node (CASSANDRA-4728)
 * add PBSPredictor consistency modeler (CASSANDRA-4261)
 * remove vestiges of Thrift unframed mode (CASSANDRA-4729)
 * optimize single-row PK lookups (CASSANDRA-4710)
 * adjust blockFor calculation to account for pending ranges due to node
   movement (CASSANDRA-833)
 * Change CQL version to 3.0.0 and stop accepting 3.0.0-beta1 (CASSANDRA-4649)
 * (CQL3) Make prepared statement global instead of per connection
   (CASSANDRA-4449)
 * Fix scrubbing of CQL3 created tables (CASSANDRA-4685)
 * (CQL3) Fix validation when using counter and regular columns in the same
   table (CASSANDRA-4706)
 * Fix bug starting Cassandra with simple authentication (CASSANDRA-4648)
 * Add support for batchlog in CQL3 (CASSANDRA-4545, 4738)
 * Add support for multiple column family outputs in CFOF (CASSANDRA-4208)
 * Support repairing only the local DC nodes (CASSANDRA-4747)
 * Use rpc_address for binary protocol and change default port (CASSANDRA-4751)
 * Fix use of collections in prepared statements (CASSANDRA-4739)
 * Store more information into peers table (CASSANDRA-4351, 4814)
 * Configurable bucket size for size tiered compaction (CASSANDRA-4704)
 * Run leveled compaction in parallel (CASSANDRA-4310)
 * Fix potential NPE during CFS reload (CASSANDRA-4786)
 * Composite indexes may miss results (CASSANDRA-4796)
 * Move consistency level to the protocol level (CASSANDRA-4734, 4824)
 * Fix Subcolumn slice ends not respected (CASSANDRA-4826)
 * Fix Assertion error in cql3 select (CASSANDRA-4783)
 * Fix list prepend logic (CQL3) (CASSANDRA-4835)
 * Add booleans as literals in CQL3 (CASSANDRA-4776)
 * Allow renaming PK columns in CQL3 (CASSANDRA-4822)
 * Fix binary protocol NEW_NODE event (CASSANDRA-4679)
 * Fix potential infinite loop in tombstone compaction (CASSANDRA-4781)
 * Remove system tables accounting from schema (CASSANDRA-4850)
 * (cql3) Force provided columns in clustering key order in
   'CLUSTERING ORDER BY' (CASSANDRA-4881)
 * Fix composite index bug (CASSANDRA-4884)
 * Fix short read protection for CQL3 (CASSANDRA-4882)
 * Add tracing support to the binary protocol (CASSANDRA-4699)
 * (cql3) Don't allow prepared marker inside collections (CASSANDRA-4890)
 * Re-allow order by on non-selected columns (CASSANDRA-4645)
 * Bug when composite index is created in a table having collections (CASSANDRA-4909)
 * log index scan subject in CompositesSearcher (CASSANDRA-4904)
Merged from 1.1:
 * add get[Row|Key]CacheEntries to CacheServiceMBean (CASSANDRA-4859)
 * fix get_paged_slice to wrap to next row correctly (CASSANDRA-4816)
 * fix indexing empty column values (CASSANDRA-4832)
 * allow JdbcDate to compose null Date objects (CASSANDRA-4830)
 * fix possible stackoverflow when compacting 1000s of sstables
   (CASSANDRA-4765)
 * fix wrong leveled compaction progress calculation (CASSANDRA-4807)
 * add a close() method to CRAR to prevent leaking file descriptors (CASSANDRA-4820)
 * fix potential infinite loop in get_count (CASSANDRA-4833)
 * fix compositeType.{get/from}String methods (CASSANDRA-4842)
 * (CQL) fix CREATE COLUMNFAMILY permissions check (CASSANDRA-4864)
 * Fix DynamicCompositeType same type comparison (CASSANDRA-4711)
 * Fix duplicate SSTable reference when stream session failed (CASSANDRA-3306)
 * Allow static CF definition with compact storage (CASSANDRA-4910)
 * Fix endless loop/compaction of schema_* CFs due to broken timestamps (CASSANDRA-4880)
 * Fix 'wrong class type' assertion in CounterColumn (CASSANDRA-4976)


1.2-beta1
 * add atomic_batch_mutate (CASSANDRA-4542, -4635)
 * increase default max_hint_window_in_ms to 3h (CASSANDRA-4632)
 * include message initiation time to replicas so they can more
   accurately drop timed-out requests (CASSANDRA-2858)
 * fix clientutil.jar dependencies (CASSANDRA-4566)
 * optimize WriteResponse (CASSANDRA-4548)
 * new metrics (CASSANDRA-4009)
 * redesign KEYS indexes to avoid read-before-write (CASSANDRA-2897)
 * debug tracing (CASSANDRA-1123)
 * parallelize row cache loading (CASSANDRA-4282)
 * Make compaction, flush JBOD-aware (CASSANDRA-4292)
 * run local range scans on the read stage (CASSANDRA-3687)
 * clean up ioexceptions (CASSANDRA-2116)
 * add disk_failure_policy (CASSANDRA-2118)
 * Introduce new json format with row level deletion (CASSANDRA-4054)
 * remove redundant "name" column from schema_keyspaces (CASSANDRA-4433)
 * improve "nodetool ring" handling of multi-dc clusters (CASSANDRA-3047)
 * update NTS calculateNaturalEndpoints to be O(N log N) (CASSANDRA-3881)
 * split up rpc timeout by operation type (CASSANDRA-2819)
 * rewrite key cache save/load to use only sequential i/o (CASSANDRA-3762)
 * update MS protocol with a version handshake + broadcast address id
   (CASSANDRA-4311)
 * multithreaded hint replay (CASSANDRA-4189)
 * add inter-node message compression (CASSANDRA-3127)
 * remove COPP (CASSANDRA-2479)
 * Track tombstone expiration and compact when tombstone content is
   higher than a configurable threshold, default 20% (CASSANDRA-3442, 4234)
 * update MurmurHash to version 3 (CASSANDRA-2975)
 * (CLI) track elapsed time for `delete' operation (CASSANDRA-4060)
 * (CLI) jline version is bumped to 1.0 to properly  support
   'delete' key function (CASSANDRA-4132)
 * Save IndexSummary into new SSTable 'Summary' component (CASSANDRA-2392, 4289)
 * Add support for range tombstones (CASSANDRA-3708)
 * Improve MessagingService efficiency (CASSANDRA-3617)
 * Avoid ID conflicts from concurrent schema changes (CASSANDRA-3794)
 * Set thrift HSHA server thread limit to unlimited by default (CASSANDRA-4277)
 * Avoids double serialization of CF id in RowMutation messages
   (CASSANDRA-4293)
 * stream compressed sstables directly with java nio (CASSANDRA-4297)
 * Support multiple ranges in SliceQueryFilter (CASSANDRA-3885)
 * Add column metadata to system column families (CASSANDRA-4018)
 * (cql3) Always use composite types by default (CASSANDRA-4329)
 * (cql3) Add support for set, map and list (CASSANDRA-3647)
 * Validate date type correctly (CASSANDRA-4441)
 * (cql3) Allow definitions with only a PK (CASSANDRA-4361)
 * (cql3) Add support for row key composites (CASSANDRA-4179)
 * improve DynamicEndpointSnitch by using reservoir sampling (CASSANDRA-4038)
 * (cql3) Add support for 2ndary indexes (CASSANDRA-3680)
 * (cql3) fix defining more than one PK to be invalid (CASSANDRA-4477)
 * remove schema agreement checking from all external APIs (Thrift, CQL and CQL3) (CASSANDRA-4487)
 * add Murmur3Partitioner and make it default for new installations (CASSANDRA-3772, 4621)
 * (cql3) update pseudo-map syntax to use map syntax (CASSANDRA-4497)
 * Finer grained exceptions hierarchy and provides error code with exceptions (CASSANDRA-3979)
 * Adds events push to binary protocol (CASSANDRA-4480)
 * Rewrite nodetool help (CASSANDRA-2293)
 * Make CQL3 the default for CQL (CASSANDRA-4640)
 * update stress tool to be able to use CQL3 (CASSANDRA-4406)
 * Accept all thrift update on CQL3 cf but don't expose their metadata (CASSANDRA-4377)
 * Replace Throttle with Guava's RateLimiter for HintedHandOff (CASSANDRA-4541)
 * fix counter add/get using CQL2 and CQL3 in stress tool (CASSANDRA-4633)
 * Add sstable count per level to cfstats (CASSANDRA-4537)
 * (cql3) Add ALTER KEYSPACE statement (CASSANDRA-4611)
 * (cql3) Allow defining default consistency levels (CASSANDRA-4448)
 * (cql3) Fix queries using LIMIT missing results (CASSANDRA-4579)
 * fix cross-version gossip messaging (CASSANDRA-4576)
 * added inet data type (CASSANDRA-4627)


1.1.6
 * Wait for writes on synchronous read digest mismatch (CASSANDRA-4792)
 * fix commitlog replay for nanotime-infected sstables (CASSANDRA-4782)
 * preflight check ttl for maximum of 20 years (CASSANDRA-4771)
 * (Pig) fix widerow input with single column rows (CASSANDRA-4789)
 * Fix HH to compact with correct gcBefore, which avoids wiping out
   undelivered hints (CASSANDRA-4772)
 * LCS will merge up to 32 L0 sstables as intended (CASSANDRA-4778)
 * NTS will default unconfigured DC replicas to zero (CASSANDRA-4675)
 * use default consistency level in counter validation if none is
   explicitly provide (CASSANDRA-4700)
 * Improve IAuthority interface by introducing fine-grained
   access permissions and grant/revoke commands (CASSANDRA-4490, 4644)
 * fix assumption error in CLI when updating/describing keyspace
   (CASSANDRA-4322)
 * Adds offline sstablescrub to debian packaging (CASSANDRA-4642)
 * Automatic fixing of overlapping leveled sstables (CASSANDRA-4644)
 * fix error when using ORDER BY with extended selections (CASSANDRA-4689)
 * (CQL3) Fix validation for IN queries for non-PK cols (CASSANDRA-4709)
 * fix re-created keyspace disappering after 1.1.5 upgrade
   (CASSANDRA-4698, 4752)
 * (CLI) display elapsed time in 2 fraction digits (CASSANDRA-3460)
 * add authentication support to sstableloader (CASSANDRA-4712)
 * Fix CQL3 'is reversed' logic (CASSANDRA-4716, 4759)
 * (CQL3) Don't return ReversedType in result set metadata (CASSANDRA-4717)
 * Backport adding AlterKeyspace statement (CASSANDRA-4611)
 * (CQL3) Correcty accept upper-case data types (CASSANDRA-4770)
 * Add binary protocol events for schema changes (CASSANDRA-4684)
Merged from 1.0:
 * Switch from NBHM to CHM in MessagingService's callback map, which
   prevents OOM in long-running instances (CASSANDRA-4708)


1.1.5
 * add SecondaryIndex.reload API (CASSANDRA-4581)
 * use millis + atomicint for commitlog segment creation instead of
   nanotime, which has issues under some hypervisors (CASSANDRA-4601)
 * fix FD leak in slice queries (CASSANDRA-4571)
 * avoid recursion in leveled compaction (CASSANDRA-4587)
 * increase stack size under Java7 to 180K
 * Log(info) schema changes (CASSANDRA-4547)
 * Change nodetool setcachecapcity to manipulate global caches (CASSANDRA-4563)
 * (cql3) fix setting compaction strategy (CASSANDRA-4597)
 * fix broken system.schema_* timestamps on system startup (CASSANDRA-4561)
 * fix wrong skip of cache saving (CASSANDRA-4533)
 * Avoid NPE when lost+found is in data dir (CASSANDRA-4572)
 * Respect five-minute flush moratorium after initial CL replay (CASSANDRA-4474)
 * Adds ntp as recommended in debian packaging (CASSANDRA-4606)
 * Configurable transport in CF Record{Reader|Writer} (CASSANDRA-4558)
 * (cql3) fix potential NPE with both equal and unequal restriction (CASSANDRA-4532)
 * (cql3) improves ORDER BY validation (CASSANDRA-4624)
 * Fix potential deadlock during counter writes (CASSANDRA-4578)
 * Fix cql error with ORDER BY when using IN (CASSANDRA-4612)
Merged from 1.0:
 * increase Xss to 160k to accomodate latest 1.6 JVMs (CASSANDRA-4602)
 * fix toString of hint destination tokens (CASSANDRA-4568)
 * Fix multiple values for CurrentLocal NodeID (CASSANDRA-4626)


1.1.4
 * fix offline scrub to catch >= out of order rows (CASSANDRA-4411)
 * fix cassandra-env.sh on RHEL and other non-dash-based systems
   (CASSANDRA-4494)
Merged from 1.0:
 * (Hadoop) fix setting key length for old-style mapred api (CASSANDRA-4534)
 * (Hadoop) fix iterating through a resultset consisting entirely
   of tombstoned rows (CASSANDRA-4466)


1.1.3
 * (cqlsh) add COPY TO (CASSANDRA-4434)
 * munmap commitlog segments before rename (CASSANDRA-4337)
 * (JMX) rename getRangeKeySample to sampleKeyRange to avoid returning
   multi-MB results as an attribute (CASSANDRA-4452)
 * flush based on data size, not throughput; overwritten columns no
   longer artificially inflate liveRatio (CASSANDRA-4399)
 * update default commitlog segment size to 32MB and total commitlog
   size to 32/1024 MB for 32/64 bit JVMs, respectively (CASSANDRA-4422)
 * avoid using global partitioner to estimate ranges in index sstables
   (CASSANDRA-4403)
 * restore pre-CASSANDRA-3862 approach to removing expired tombstones
   from row cache during compaction (CASSANDRA-4364)
 * (stress) support for CQL prepared statements (CASSANDRA-3633)
 * Correctly catch exception when Snappy cannot be loaded (CASSANDRA-4400)
 * (cql3) Support ORDER BY when IN condition is given in WHERE clause (CASSANDRA-4327)
 * (cql3) delete "component_index" column on DROP TABLE call (CASSANDRA-4420)
 * change nanoTime() to currentTimeInMillis() in schema related code (CASSANDRA-4432)
 * add a token generation tool (CASSANDRA-3709)
 * Fix LCS bug with sstable containing only 1 row (CASSANDRA-4411)
 * fix "Can't Modify Index Name" problem on CF update (CASSANDRA-4439)
 * Fix assertion error in getOverlappingSSTables during repair (CASSANDRA-4456)
 * fix nodetool's setcompactionthreshold command (CASSANDRA-4455)
 * Ensure compacted files are never used, to avoid counter overcount (CASSANDRA-4436)
Merged from 1.0:
 * Push the validation of secondary index values to the SecondaryIndexManager (CASSANDRA-4240)
 * allow dropping columns shadowed by not-yet-expired supercolumn or row
   tombstones in PrecompactedRow (CASSANDRA-4396)


1.1.2
 * Fix cleanup not deleting index entries (CASSANDRA-4379)
 * Use correct partitioner when saving + loading caches (CASSANDRA-4331)
 * Check schema before trying to export sstable (CASSANDRA-2760)
 * Raise a meaningful exception instead of NPE when PFS encounters
   an unconfigured node + no default (CASSANDRA-4349)
 * fix bug in sstable blacklisting with LCS (CASSANDRA-4343)
 * LCS no longer promotes tiny sstables out of L0 (CASSANDRA-4341)
 * skip tombstones during hint replay (CASSANDRA-4320)
 * fix NPE in compactionstats (CASSANDRA-4318)
 * enforce 1m min keycache for auto (CASSANDRA-4306)
 * Have DeletedColumn.isMFD always return true (CASSANDRA-4307)
 * (cql3) exeption message for ORDER BY constraints said primary filter can be
    an IN clause, which is misleading (CASSANDRA-4319)
 * (cql3) Reject (not yet supported) creation of 2ndardy indexes on tables with
   composite primary keys (CASSANDRA-4328)
 * Set JVM stack size to 160k for java 7 (CASSANDRA-4275)
 * cqlsh: add COPY command to load data from CSV flat files (CASSANDRA-4012)
 * CFMetaData.fromThrift to throw ConfigurationException upon error (CASSANDRA-4353)
 * Use CF comparator to sort indexed columns in SecondaryIndexManager
   (CASSANDRA-4365)
 * add strategy_options to the KSMetaData.toString() output (CASSANDRA-4248)
 * (cql3) fix range queries containing unqueried results (CASSANDRA-4372)
 * (cql3) allow updating column_alias types (CASSANDRA-4041)
 * (cql3) Fix deletion bug (CASSANDRA-4193)
 * Fix computation of overlapping sstable for leveled compaction (CASSANDRA-4321)
 * Improve scrub and allow to run it offline (CASSANDRA-4321)
 * Fix assertionError in StorageService.bulkLoad (CASSANDRA-4368)
 * (cqlsh) add option to authenticate to a keyspace at startup (CASSANDRA-4108)
 * (cqlsh) fix ASSUME functionality (CASSANDRA-4352)
 * Fix ColumnFamilyRecordReader to not return progress > 100% (CASSANDRA-3942)
Merged from 1.0:
 * Set gc_grace on index CF to 0 (CASSANDRA-4314)


1.1.1
 * add populate_io_cache_on_flush option (CASSANDRA-2635)
 * allow larger cache capacities than 2GB (CASSANDRA-4150)
 * add getsstables command to nodetool (CASSANDRA-4199)
 * apply parent CF compaction settings to secondary index CFs (CASSANDRA-4280)
 * preserve commitlog size cap when recycling segments at startup
   (CASSANDRA-4201)
 * (Hadoop) fix split generation regression (CASSANDRA-4259)
 * ignore min/max compactions settings in LCS, while preserving
   behavior that min=max=0 disables autocompaction (CASSANDRA-4233)
 * log number of rows read from saved cache (CASSANDRA-4249)
 * calculate exact size required for cleanup operations (CASSANDRA-1404)
 * avoid blocking additional writes during flush when the commitlog
   gets behind temporarily (CASSANDRA-1991)
 * enable caching on index CFs based on data CF cache setting (CASSANDRA-4197)
 * warn on invalid replication strategy creation options (CASSANDRA-4046)
 * remove [Freeable]Memory finalizers (CASSANDRA-4222)
 * include tombstone size in ColumnFamily.size, which can prevent OOM
   during sudden mass delete operations by yielding a nonzero liveRatio
   (CASSANDRA-3741)
 * Open 1 sstableScanner per level for leveled compaction (CASSANDRA-4142)
 * Optimize reads when row deletion timestamps allow us to restrict
   the set of sstables we check (CASSANDRA-4116)
 * add support for commitlog archiving and point-in-time recovery
   (CASSANDRA-3690)
 * avoid generating redundant compaction tasks during streaming
   (CASSANDRA-4174)
 * add -cf option to nodetool snapshot, and takeColumnFamilySnapshot to
   StorageService mbean (CASSANDRA-556)
 * optimize cleanup to drop entire sstables where possible (CASSANDRA-4079)
 * optimize truncate when autosnapshot is disabled (CASSANDRA-4153)
 * update caches to use byte[] keys to reduce memory overhead (CASSANDRA-3966)
 * add column limit to cli (CASSANDRA-3012, 4098)
 * clean up and optimize DataOutputBuffer, used by CQL compression and
   CompositeType (CASSANDRA-4072)
 * optimize commitlog checksumming (CASSANDRA-3610)
 * identify and blacklist corrupted SSTables from future compactions
   (CASSANDRA-2261)
 * Move CfDef and KsDef validation out of thrift (CASSANDRA-4037)
 * Expose API to repair a user provided range (CASSANDRA-3912)
 * Add way to force the cassandra-cli to refresh its schema (CASSANDRA-4052)
 * Avoid having replicate on write tasks stacking up at CL.ONE (CASSANDRA-2889)
 * (cql3) Backwards compatibility for composite comparators in non-cql3-aware
   clients (CASSANDRA-4093)
 * (cql3) Fix order by for reversed queries (CASSANDRA-4160)
 * (cql3) Add ReversedType support (CASSANDRA-4004)
 * (cql3) Add timeuuid type (CASSANDRA-4194)
 * (cql3) Minor fixes (CASSANDRA-4185)
 * (cql3) Fix prepared statement in BATCH (CASSANDRA-4202)
 * (cql3) Reduce the list of reserved keywords (CASSANDRA-4186)
 * (cql3) Move max/min compaction thresholds to compaction strategy options
   (CASSANDRA-4187)
 * Fix exception during move when localhost is the only source (CASSANDRA-4200)
 * (cql3) Allow paging through non-ordered partitioner results (CASSANDRA-3771)
 * (cql3) Fix drop index (CASSANDRA-4192)
 * (cql3) Don't return range ghosts anymore (CASSANDRA-3982)
 * fix re-creating Keyspaces/ColumnFamilies with the same name as dropped
   ones (CASSANDRA-4219)
 * fix SecondaryIndex LeveledManifest save upon snapshot (CASSANDRA-4230)
 * fix missing arrayOffset in FBUtilities.hash (CASSANDRA-4250)
 * (cql3) Add name of parameters in CqlResultSet (CASSANDRA-4242)
 * (cql3) Correctly validate order by queries (CASSANDRA-4246)
 * rename stress to cassandra-stress for saner packaging (CASSANDRA-4256)
 * Fix exception on colum metadata with non-string comparator (CASSANDRA-4269)
 * Check for unknown/invalid compression options (CASSANDRA-4266)
 * (cql3) Adds simple access to column timestamp and ttl (CASSANDRA-4217)
 * (cql3) Fix range queries with secondary indexes (CASSANDRA-4257)
 * Better error messages from improper input in cli (CASSANDRA-3865)
 * Try to stop all compaction upon Keyspace or ColumnFamily drop (CASSANDRA-4221)
 * (cql3) Allow keyspace properties to contain hyphens (CASSANDRA-4278)
 * (cql3) Correctly validate keyspace access in create table (CASSANDRA-4296)
 * Avoid deadlock in migration stage (CASSANDRA-3882)
 * Take supercolumn names and deletion info into account in memtable throughput
   (CASSANDRA-4264)
 * Add back backward compatibility for old style replication factor (CASSANDRA-4294)
 * Preserve compatibility with pre-1.1 index queries (CASSANDRA-4262)
Merged from 1.0:
 * Fix super columns bug where cache is not updated (CASSANDRA-4190)
 * fix maxTimestamp to include row tombstones (CASSANDRA-4116)
 * (CLI) properly handle quotes in create/update keyspace commands (CASSANDRA-4129)
 * Avoids possible deadlock during bootstrap (CASSANDRA-4159)
 * fix stress tool that hangs forever on timeout or error (CASSANDRA-4128)
 * stress tool to return appropriate exit code on failure (CASSANDRA-4188)
 * fix compaction NPE when out of disk space and assertions disabled
   (CASSANDRA-3985)
 * synchronize LCS getEstimatedTasks to avoid CME (CASSANDRA-4255)
 * ensure unique streaming session id's (CASSANDRA-4223)
 * kick off background compaction when min/max thresholds change
   (CASSANDRA-4279)
 * improve ability of STCS.getBuckets to deal with 100s of 1000s of
   sstables, such as when convertinb back from LCS (CASSANDRA-4287)
 * Oversize integer in CQL throws NumberFormatException (CASSANDRA-4291)
 * fix 1.0.x node join to mixed version cluster, other nodes >= 1.1 (CASSANDRA-4195)
 * Fix LCS splitting sstable base on uncompressed size (CASSANDRA-4419)
 * Push the validation of secondary index values to the SecondaryIndexManager (CASSANDRA-4240)
 * Don't purge columns during upgradesstables (CASSANDRA-4462)
 * Make cqlsh work with piping (CASSANDRA-4113)
 * Validate arguments for nodetool decommission (CASSANDRA-4061)
 * Report thrift status in nodetool info (CASSANDRA-4010)


1.1.0-final
 * average a reduced liveRatio estimate with the previous one (CASSANDRA-4065)
 * Allow KS and CF names up to 48 characters (CASSANDRA-4157)
 * fix stress build (CASSANDRA-4140)
 * add time remaining estimate to nodetool compactionstats (CASSANDRA-4167)
 * (cql) fix NPE in cql3 ALTER TABLE (CASSANDRA-4163)
 * (cql) Add support for CL.TWO and CL.THREE in CQL (CASSANDRA-4156)
 * (cql) Fix type in CQL3 ALTER TABLE preventing update (CASSANDRA-4170)
 * (cql) Throw invalid exception from CQL3 on obsolete options (CASSANDRA-4171)
 * (cqlsh) fix recognizing uppercase SELECT keyword (CASSANDRA-4161)
 * Pig: wide row support (CASSANDRA-3909)
Merged from 1.0:
 * avoid streaming empty files with bulk loader if sstablewriter errors out
   (CASSANDRA-3946)


1.1-rc1
 * Include stress tool in binary builds (CASSANDRA-4103)
 * (Hadoop) fix wide row iteration when last row read was deleted
   (CASSANDRA-4154)
 * fix read_repair_chance to really default to 0.1 in the cli (CASSANDRA-4114)
 * Adds caching and bloomFilterFpChange to CQL options (CASSANDRA-4042)
 * Adds posibility to autoconfigure size of the KeyCache (CASSANDRA-4087)
 * fix KEYS index from skipping results (CASSANDRA-3996)
 * Remove sliced_buffer_size_in_kb dead option (CASSANDRA-4076)
 * make loadNewSStable preserve sstable version (CASSANDRA-4077)
 * Respect 1.0 cache settings as much as possible when upgrading
   (CASSANDRA-4088)
 * relax path length requirement for sstable files when upgrading on
   non-Windows platforms (CASSANDRA-4110)
 * fix terminination of the stress.java when errors were encountered
   (CASSANDRA-4128)
 * Move CfDef and KsDef validation out of thrift (CASSANDRA-4037)
 * Fix get_paged_slice (CASSANDRA-4136)
 * CQL3: Support slice with exclusive start and stop (CASSANDRA-3785)
Merged from 1.0:
 * support PropertyFileSnitch in bulk loader (CASSANDRA-4145)
 * add auto_snapshot option allowing disabling snapshot before drop/truncate
   (CASSANDRA-3710)
 * allow short snitch names (CASSANDRA-4130)


1.1-beta2
 * rename loaded sstables to avoid conflicts with local snapshots
   (CASSANDRA-3967)
 * start hint replay as soon as FD notifies that the target is back up
   (CASSANDRA-3958)
 * avoid unproductive deserializing of cached rows during compaction
   (CASSANDRA-3921)
 * fix concurrency issues with CQL keyspace creation (CASSANDRA-3903)
 * Show Effective Owership via Nodetool ring <keyspace> (CASSANDRA-3412)
 * Update ORDER BY syntax for CQL3 (CASSANDRA-3925)
 * Fix BulkRecordWriter to not throw NPE if reducer gets no map data from Hadoop (CASSANDRA-3944)
 * Fix bug with counters in super columns (CASSANDRA-3821)
 * Remove deprecated merge_shard_chance (CASSANDRA-3940)
 * add a convenient way to reset a node's schema (CASSANDRA-2963)
 * fix for intermittent SchemaDisagreementException (CASSANDRA-3884)
 * CLI `list <CF>` to limit number of columns and their order (CASSANDRA-3012)
 * ignore deprecated KsDef/CfDef/ColumnDef fields in native schema (CASSANDRA-3963)
 * CLI to report when unsupported column_metadata pair was given (CASSANDRA-3959)
 * reincarnate removed and deprecated KsDef/CfDef attributes (CASSANDRA-3953)
 * Fix race between writes and read for cache (CASSANDRA-3862)
 * perform static initialization of StorageProxy on start-up (CASSANDRA-3797)
 * support trickling fsync() on writes (CASSANDRA-3950)
 * expose counters for unavailable/timeout exceptions given to thrift clients (CASSANDRA-3671)
 * avoid quadratic startup time in LeveledManifest (CASSANDRA-3952)
 * Add type information to new schema_ columnfamilies and remove thrift
   serialization for schema (CASSANDRA-3792)
 * add missing column validator options to the CLI help (CASSANDRA-3926)
 * skip reading saved key cache if CF's caching strategy is NONE or ROWS_ONLY (CASSANDRA-3954)
 * Unify migration code (CASSANDRA-4017)
Merged from 1.0:
 * cqlsh: guess correct version of Python for Arch Linux (CASSANDRA-4090)
 * (CLI) properly handle quotes in create/update keyspace commands (CASSANDRA-4129)
 * Avoids possible deadlock during bootstrap (CASSANDRA-4159)
 * fix stress tool that hangs forever on timeout or error (CASSANDRA-4128)
 * Fix super columns bug where cache is not updated (CASSANDRA-4190)
 * stress tool to return appropriate exit code on failure (CASSANDRA-4188)


1.0.9
 * improve index sampling performance (CASSANDRA-4023)
 * always compact away deleted hints immediately after handoff (CASSANDRA-3955)
 * delete hints from dropped ColumnFamilies on handoff instead of
   erroring out (CASSANDRA-3975)
 * add CompositeType ref to the CLI doc for create/update column family (CASSANDRA-3980)
 * Pig: support Counter ColumnFamilies (CASSANDRA-3973)
 * Pig: Composite column support (CASSANDRA-3684)
 * Avoid NPE during repair when a keyspace has no CFs (CASSANDRA-3988)
 * Fix division-by-zero error on get_slice (CASSANDRA-4000)
 * don't change manifest level for cleanup, scrub, and upgradesstables
   operations under LeveledCompactionStrategy (CASSANDRA-3989, 4112)
 * fix race leading to super columns assertion failure (CASSANDRA-3957)
 * fix NPE on invalid CQL delete command (CASSANDRA-3755)
 * allow custom types in CLI's assume command (CASSANDRA-4081)
 * fix totalBytes count for parallel compactions (CASSANDRA-3758)
 * fix intermittent NPE in get_slice (CASSANDRA-4095)
 * remove unnecessary asserts in native code interfaces (CASSANDRA-4096)
 * Validate blank keys in CQL to avoid assertion errors (CASSANDRA-3612)
 * cqlsh: fix bad decoding of some column names (CASSANDRA-4003)
 * cqlsh: fix incorrect padding with unicode chars (CASSANDRA-4033)
 * Fix EC2 snitch incorrectly reporting region (CASSANDRA-4026)
 * Shut down thrift during decommission (CASSANDRA-4086)
 * Expose nodetool cfhistograms for 2ndary indexes (CASSANDRA-4063)
Merged from 0.8:
 * Fix ConcurrentModificationException in gossiper (CASSANDRA-4019)


1.1-beta1
 * (cqlsh)
   + add SOURCE and CAPTURE commands, and --file option (CASSANDRA-3479)
   + add ALTER COLUMNFAMILY WITH (CASSANDRA-3523)
   + bundle Python dependencies with Cassandra (CASSANDRA-3507)
   + added to Debian package (CASSANDRA-3458)
   + display byte data instead of erroring out on decode failure
     (CASSANDRA-3874)
 * add nodetool rebuild_index (CASSANDRA-3583)
 * add nodetool rangekeysample (CASSANDRA-2917)
 * Fix streaming too much data during move operations (CASSANDRA-3639)
 * Nodetool and CLI connect to localhost by default (CASSANDRA-3568)
 * Reduce memory used by primary index sample (CASSANDRA-3743)
 * (Hadoop) separate input/output configurations (CASSANDRA-3197, 3765)
 * avoid returning internal Cassandra classes over JMX (CASSANDRA-2805)
 * add row-level isolation via SnapTree (CASSANDRA-2893)
 * Optimize key count estimation when opening sstable on startup
   (CASSANDRA-2988)
 * multi-dc replication optimization supporting CL > ONE (CASSANDRA-3577)
 * add command to stop compactions (CASSANDRA-1740, 3566, 3582)
 * multithreaded streaming (CASSANDRA-3494)
 * removed in-tree redhat spec (CASSANDRA-3567)
 * "defragment" rows for name-based queries under STCS, again (CASSANDRA-2503)
 * Recycle commitlog segments for improved performance
   (CASSANDRA-3411, 3543, 3557, 3615)
 * update size-tiered compaction to prioritize small tiers (CASSANDRA-2407)
 * add message expiration logic to OutboundTcpConnection (CASSANDRA-3005)
 * off-heap cache to use sun.misc.Unsafe instead of JNA (CASSANDRA-3271)
 * EACH_QUORUM is only supported for writes (CASSANDRA-3272)
 * replace compactionlock use in schema migration by checking CFS.isValid
   (CASSANDRA-3116)
 * recognize that "SELECT first ... *" isn't really "SELECT *" (CASSANDRA-3445)
 * Use faster bytes comparison (CASSANDRA-3434)
 * Bulk loader is no longer a fat client, (HADOOP) bulk load output format
   (CASSANDRA-3045)
 * (Hadoop) add support for KeyRange.filter
 * remove assumption that keys and token are in bijection
   (CASSANDRA-1034, 3574, 3604)
 * always remove endpoints from delevery queue in HH (CASSANDRA-3546)
 * fix race between cf flush and its 2ndary indexes flush (CASSANDRA-3547)
 * fix potential race in AES when a repair fails (CASSANDRA-3548)
 * Remove columns shadowed by a deleted container even when we cannot purge
   (CASSANDRA-3538)
 * Improve memtable slice iteration performance (CASSANDRA-3545)
 * more efficient allocation of small bloom filters (CASSANDRA-3618)
 * Use separate writer thread in SSTableSimpleUnsortedWriter (CASSANDRA-3619)
 * fsync the directory after new sstable or commitlog segment are created (CASSANDRA-3250)
 * fix minor issues reported by FindBugs (CASSANDRA-3658)
 * global key/row caches (CASSANDRA-3143, 3849)
 * optimize memtable iteration during range scan (CASSANDRA-3638)
 * introduce 'crc_check_chance' in CompressionParameters to support
   a checksum percentage checking chance similarly to read-repair (CASSANDRA-3611)
 * a way to deactivate global key/row cache on per-CF basis (CASSANDRA-3667)
 * fix LeveledCompactionStrategy broken because of generation pre-allocation
   in LeveledManifest (CASSANDRA-3691)
 * finer-grained control over data directories (CASSANDRA-2749)
 * Fix ClassCastException during hinted handoff (CASSANDRA-3694)
 * Upgrade Thrift to 0.7 (CASSANDRA-3213)
 * Make stress.java insert operation to use microseconds (CASSANDRA-3725)
 * Allows (internally) doing a range query with a limit of columns instead of
   rows (CASSANDRA-3742)
 * Allow rangeSlice queries to be start/end inclusive/exclusive (CASSANDRA-3749)
 * Fix BulkLoader to support new SSTable layout and add stream
   throttling to prevent an NPE when there is no yaml config (CASSANDRA-3752)
 * Allow concurrent schema migrations (CASSANDRA-1391, 3832)
 * Add SnapshotCommand to trigger snapshot on remote node (CASSANDRA-3721)
 * Make CFMetaData conversions to/from thrift/native schema inverses
   (CASSANDRA_3559)
 * Add initial code for CQL 3.0-beta (CASSANDRA-2474, 3781, 3753)
 * Add wide row support for ColumnFamilyInputFormat (CASSANDRA-3264)
 * Allow extending CompositeType comparator (CASSANDRA-3657)
 * Avoids over-paging during get_count (CASSANDRA-3798)
 * Add new command to rebuild a node without (repair) merkle tree calculations
   (CASSANDRA-3483, 3922)
 * respect not only row cache capacity but caching mode when
   trying to read data (CASSANDRA-3812)
 * fix system tests (CASSANDRA-3827)
 * CQL support for altering row key type in ALTER TABLE (CASSANDRA-3781)
 * turn compression on by default (CASSANDRA-3871)
 * make hexToBytes refuse invalid input (CASSANDRA-2851)
 * Make secondary indexes CF inherit compression and compaction from their
   parent CF (CASSANDRA-3877)
 * Finish cleanup up tombstone purge code (CASSANDRA-3872)
 * Avoid NPE on aboarted stream-out sessions (CASSANDRA-3904)
 * BulkRecordWriter throws NPE for counter columns (CASSANDRA-3906)
 * Support compression using BulkWriter (CASSANDRA-3907)


1.0.8
 * fix race between cleanup and flush on secondary index CFSes (CASSANDRA-3712)
 * avoid including non-queried nodes in rangeslice read repair
   (CASSANDRA-3843)
 * Only snapshot CF being compacted for snapshot_before_compaction
   (CASSANDRA-3803)
 * Log active compactions in StatusLogger (CASSANDRA-3703)
 * Compute more accurate compaction score per level (CASSANDRA-3790)
 * Return InvalidRequest when using a keyspace that doesn't exist
   (CASSANDRA-3764)
 * disallow user modification of System keyspace (CASSANDRA-3738)
 * allow using sstable2json on secondary index data (CASSANDRA-3738)
 * (cqlsh) add DESCRIBE COLUMNFAMILIES (CASSANDRA-3586)
 * (cqlsh) format blobs correctly and use colors to improve output
   readability (CASSANDRA-3726)
 * synchronize BiMap of bootstrapping tokens (CASSANDRA-3417)
 * show index options in CLI (CASSANDRA-3809)
 * add optional socket timeout for streaming (CASSANDRA-3838)
 * fix truncate not to leave behind non-CFS backed secondary indexes
   (CASSANDRA-3844)
 * make CLI `show schema` to use output stream directly instead
   of StringBuilder (CASSANDRA-3842)
 * remove the wait on hint future during write (CASSANDRA-3870)
 * (cqlsh) ignore missing CfDef opts (CASSANDRA-3933)
 * (cqlsh) look for cqlshlib relative to realpath (CASSANDRA-3767)
 * Fix short read protection (CASSANDRA-3934)
 * Make sure infered and actual schema match (CASSANDRA-3371)
 * Fix NPE during HH delivery (CASSANDRA-3677)
 * Don't put boostrapping node in 'hibernate' status (CASSANDRA-3737)
 * Fix double quotes in windows bat files (CASSANDRA-3744)
 * Fix bad validator lookup (CASSANDRA-3789)
 * Fix soft reset in EC2MultiRegionSnitch (CASSANDRA-3835)
 * Don't leave zombie connections with THSHA thrift server (CASSANDRA-3867)
 * (cqlsh) fix deserialization of data (CASSANDRA-3874)
 * Fix removetoken force causing an inconsistent state (CASSANDRA-3876)
 * Fix ahndling of some types with Pig (CASSANDRA-3886)
 * Don't allow to drop the system keyspace (CASSANDRA-3759)
 * Make Pig deletes disabled by default and configurable (CASSANDRA-3628)
Merged from 0.8:
 * (Pig) fix CassandraStorage to use correct comparator in Super ColumnFamily
   case (CASSANDRA-3251)
 * fix thread safety issues in commitlog replay, primarily affecting
   systems with many (100s) of CF definitions (CASSANDRA-3751)
 * Fix relevant tombstone ignored with super columns (CASSANDRA-3875)


1.0.7
 * fix regression in HH page size calculation (CASSANDRA-3624)
 * retry failed stream on IOException (CASSANDRA-3686)
 * allow configuring bloom_filter_fp_chance (CASSANDRA-3497)
 * attempt hint delivery every ten minutes, or when failure detector
   notifies us that a node is back up, whichever comes first.  hint
   handoff throttle delay default changed to 1ms, from 50 (CASSANDRA-3554)
 * add nodetool setstreamthroughput (CASSANDRA-3571)
 * fix assertion when dropping a columnfamily with no sstables (CASSANDRA-3614)
 * more efficient allocation of small bloom filters (CASSANDRA-3618)
 * CLibrary.createHardLinkWithExec() to check for errors (CASSANDRA-3101)
 * Avoid creating empty and non cleaned writer during compaction (CASSANDRA-3616)
 * stop thrift service in shutdown hook so we can quiesce MessagingService
   (CASSANDRA-3335)
 * (CQL) compaction_strategy_options and compression_parameters for
   CREATE COLUMNFAMILY statement (CASSANDRA-3374)
 * Reset min/max compaction threshold when creating size tiered compaction
   strategy (CASSANDRA-3666)
 * Don't ignore IOException during compaction (CASSANDRA-3655)
 * Fix assertion error for CF with gc_grace=0 (CASSANDRA-3579)
 * Shutdown ParallelCompaction reducer executor after use (CASSANDRA-3711)
 * Avoid < 0 value for pending tasks in leveled compaction (CASSANDRA-3693)
 * (Hadoop) Support TimeUUID in Pig CassandraStorage (CASSANDRA-3327)
 * Check schema is ready before continuing boostrapping (CASSANDRA-3629)
 * Catch overflows during parsing of chunk_length_kb (CASSANDRA-3644)
 * Improve stream protocol mismatch errors (CASSANDRA-3652)
 * Avoid multiple thread doing HH to the same target (CASSANDRA-3681)
 * Add JMX property for rp_timeout_in_ms (CASSANDRA-2940)
 * Allow DynamicCompositeType to compare component of different types
   (CASSANDRA-3625)
 * Flush non-cfs backed secondary indexes (CASSANDRA-3659)
 * Secondary Indexes should report memory consumption (CASSANDRA-3155)
 * fix for SelectStatement start/end key are not set correctly
   when a key alias is involved (CASSANDRA-3700)
 * fix CLI `show schema` command insert of an extra comma in
   column_metadata (CASSANDRA-3714)
Merged from 0.8:
 * avoid logging (harmless) exception when GC takes < 1ms (CASSANDRA-3656)
 * prevent new nodes from thinking down nodes are up forever (CASSANDRA-3626)
 * use correct list of replicas for LOCAL_QUORUM reads when read repair
   is disabled (CASSANDRA-3696)
 * block on flush before compacting hints (may prevent OOM) (CASSANDRA-3733)


1.0.6
 * (CQL) fix cqlsh support for replicate_on_write (CASSANDRA-3596)
 * fix adding to leveled manifest after streaming (CASSANDRA-3536)
 * filter out unavailable cipher suites when using encryption (CASSANDRA-3178)
 * (HADOOP) add old-style api support for CFIF and CFRR (CASSANDRA-2799)
 * Support TimeUUIDType column names in Stress.java tool (CASSANDRA-3541)
 * (CQL) INSERT/UPDATE/DELETE/TRUNCATE commands should allow CF names to
   be qualified by keyspace (CASSANDRA-3419)
 * always remove endpoints from delevery queue in HH (CASSANDRA-3546)
 * fix race between cf flush and its 2ndary indexes flush (CASSANDRA-3547)
 * fix potential race in AES when a repair fails (CASSANDRA-3548)
 * fix default value validation usage in CLI SET command (CASSANDRA-3553)
 * Optimize componentsFor method for compaction and startup time
   (CASSANDRA-3532)
 * (CQL) Proper ColumnFamily metadata validation on CREATE COLUMNFAMILY
   (CASSANDRA-3565)
 * fix compression "chunk_length_kb" option to set correct kb value for
   thrift/avro (CASSANDRA-3558)
 * fix missing response during range slice repair (CASSANDRA-3551)
 * 'describe ring' moved from CLI to nodetool and available through JMX (CASSANDRA-3220)
 * add back partitioner to sstable metadata (CASSANDRA-3540)
 * fix NPE in get_count for counters (CASSANDRA-3601)
Merged from 0.8:
 * remove invalid assertion that table was opened before dropping it
   (CASSANDRA-3580)
 * range and index scans now only send requests to enough replicas to
   satisfy requested CL + RR (CASSANDRA-3598)
 * use cannonical host for local node in nodetool info (CASSANDRA-3556)
 * remove nonlocal DC write optimization since it only worked with
   CL.ONE or CL.LOCAL_QUORUM (CASSANDRA-3577, 3585)
 * detect misuses of CounterColumnType (CASSANDRA-3422)
 * turn off string interning in json2sstable, take 2 (CASSANDRA-2189)
 * validate compression parameters on add/update of the ColumnFamily
   (CASSANDRA-3573)
 * Check for 0.0.0.0 is incorrect in CFIF (CASSANDRA-3584)
 * Increase vm.max_map_count in debian packaging (CASSANDRA-3563)
 * gossiper will never add itself to saved endpoints (CASSANDRA-3485)


1.0.5
 * revert CASSANDRA-3407 (see CASSANDRA-3540)
 * fix assertion error while forwarding writes to local nodes (CASSANDRA-3539)


1.0.4
 * fix self-hinting of timed out read repair updates and make hinted handoff
   less prone to OOMing a coordinator (CASSANDRA-3440)
 * expose bloom filter sizes via JMX (CASSANDRA-3495)
 * enforce RP tokens 0..2**127 (CASSANDRA-3501)
 * canonicalize paths exposed through JMX (CASSANDRA-3504)
 * fix "liveSize" stat when sstables are removed (CASSANDRA-3496)
 * add bloom filter FP rates to nodetool cfstats (CASSANDRA-3347)
 * record partitioner in sstable metadata component (CASSANDRA-3407)
 * add new upgradesstables nodetool command (CASSANDRA-3406)
 * skip --debug requirement to see common exceptions in CLI (CASSANDRA-3508)
 * fix incorrect query results due to invalid max timestamp (CASSANDRA-3510)
 * make sstableloader recognize compressed sstables (CASSANDRA-3521)
 * avoids race in OutboundTcpConnection in multi-DC setups (CASSANDRA-3530)
 * use SETLOCAL in cassandra.bat (CASSANDRA-3506)
 * fix ConcurrentModificationException in Table.all() (CASSANDRA-3529)
Merged from 0.8:
 * fix concurrence issue in the FailureDetector (CASSANDRA-3519)
 * fix array out of bounds error in counter shard removal (CASSANDRA-3514)
 * avoid dropping tombstones when they might still be needed to shadow
   data in a different sstable (CASSANDRA-2786)


1.0.3
 * revert name-based query defragmentation aka CASSANDRA-2503 (CASSANDRA-3491)
 * fix invalidate-related test failures (CASSANDRA-3437)
 * add next-gen cqlsh to bin/ (CASSANDRA-3188, 3131, 3493)
 * (CQL) fix handling of rows with no columns (CASSANDRA-3424, 3473)
 * fix querying supercolumns by name returning only a subset of
   subcolumns or old subcolumn versions (CASSANDRA-3446)
 * automatically compute sha1 sum for uncompressed data files (CASSANDRA-3456)
 * fix reading metadata/statistics component for version < h (CASSANDRA-3474)
 * add sstable forward-compatibility (CASSANDRA-3478)
 * report compression ratio in CFSMBean (CASSANDRA-3393)
 * fix incorrect size exception during streaming of counters (CASSANDRA-3481)
 * (CQL) fix for counter decrement syntax (CASSANDRA-3418)
 * Fix race introduced by CASSANDRA-2503 (CASSANDRA-3482)
 * Fix incomplete deletion of delivered hints (CASSANDRA-3466)
 * Avoid rescheduling compactions when no compaction was executed
   (CASSANDRA-3484)
 * fix handling of the chunk_length_kb compression options (CASSANDRA-3492)
Merged from 0.8:
 * fix updating CF row_cache_provider (CASSANDRA-3414)
 * CFMetaData.convertToThrift method to set RowCacheProvider (CASSANDRA-3405)
 * acquire compactionlock during truncate (CASSANDRA-3399)
 * fix displaying cfdef entries for super columnfamilies (CASSANDRA-3415)
 * Make counter shard merging thread safe (CASSANDRA-3178)
 * Revert CASSANDRA-2855
 * Fix bug preventing the use of efficient cross-DC writes (CASSANDRA-3472)
 * `describe ring` command for CLI (CASSANDRA-3220)
 * (Hadoop) skip empty rows when entire row is requested, redux (CASSANDRA-2855)


1.0.2
 * "defragment" rows for name-based queries under STCS (CASSANDRA-2503)
 * Add timing information to cassandra-cli GET/SET/LIST queries (CASSANDRA-3326)
 * Only create one CompressionMetadata object per sstable (CASSANDRA-3427)
 * cleanup usage of StorageService.setMode() (CASSANDRA-3388)
 * Avoid large array allocation for compressed chunk offsets (CASSANDRA-3432)
 * fix DecimalType bytebuffer marshalling (CASSANDRA-3421)
 * fix bug that caused first column in per row indexes to be ignored
   (CASSANDRA-3441)
 * add JMX call to clean (failed) repair sessions (CASSANDRA-3316)
 * fix sstableloader reference acquisition bug (CASSANDRA-3438)
 * fix estimated row size regression (CASSANDRA-3451)
 * make sure we don't return more columns than asked (CASSANDRA-3303, 3395)
Merged from 0.8:
 * acquire compactionlock during truncate (CASSANDRA-3399)
 * fix displaying cfdef entries for super columnfamilies (CASSANDRA-3415)


1.0.1
 * acquire references during index build to prevent delete problems
   on Windows (CASSANDRA-3314)
 * describe_ring should include datacenter/topology information (CASSANDRA-2882)
 * Thrift sockets are not properly buffered (CASSANDRA-3261)
 * performance improvement for bytebufferutil compare function (CASSANDRA-3286)
 * add system.versions ColumnFamily (CASSANDRA-3140)
 * reduce network copies (CASSANDRA-3333, 3373)
 * limit nodetool to 32MB of heap (CASSANDRA-3124)
 * (CQL) update parser to accept "timestamp" instead of "date" (CASSANDRA-3149)
 * Fix CLI `show schema` to include "compression_options" (CASSANDRA-3368)
 * Snapshot to include manifest under LeveledCompactionStrategy (CASSANDRA-3359)
 * (CQL) SELECT query should allow CF name to be qualified by keyspace (CASSANDRA-3130)
 * (CQL) Fix internal application error specifying 'using consistency ...'
   in lower case (CASSANDRA-3366)
 * fix Deflate compression when compression actually makes the data bigger
   (CASSANDRA-3370)
 * optimize UUIDGen to avoid lock contention on InetAddress.getLocalHost
   (CASSANDRA-3387)
 * tolerate index being dropped mid-mutation (CASSANDRA-3334, 3313)
 * CompactionManager is now responsible for checking for new candidates
   post-task execution, enabling more consistent leveled compaction
   (CASSANDRA-3391)
 * Cache HSHA threads (CASSANDRA-3372)
 * use CF/KS names as snapshot prefix for drop + truncate operations
   (CASSANDRA-2997)
 * Break bloom filters up to avoid heap fragmentation (CASSANDRA-2466)
 * fix cassandra hanging on jsvc stop (CASSANDRA-3302)
 * Avoid leveled compaction getting blocked on errors (CASSANDRA-3408)
 * Make reloading the compaction strategy safe (CASSANDRA-3409)
 * ignore 0.8 hints even if compaction begins before we try to purge
   them (CASSANDRA-3385)
 * remove procrun (bin\daemon) from Cassandra source tree and
   artifacts (CASSANDRA-3331)
 * make cassandra compile under JDK7 (CASSANDRA-3275)
 * remove dependency of clientutil.jar to FBUtilities (CASSANDRA-3299)
 * avoid truncation errors by using long math on long values (CASSANDRA-3364)
 * avoid clock drift on some Windows machine (CASSANDRA-3375)
 * display cache provider in cli 'describe keyspace' command (CASSANDRA-3384)
 * fix incomplete topology information in describe_ring (CASSANDRA-3403)
 * expire dead gossip states based on time (CASSANDRA-2961)
 * improve CompactionTask extensibility (CASSANDRA-3330)
 * Allow one leveled compaction task to kick off another (CASSANDRA-3363)
 * allow encryption only between datacenters (CASSANDRA-2802)
Merged from 0.8:
 * fix truncate allowing data to be replayed post-restart (CASSANDRA-3297)
 * make iwriter final in IndexWriter to avoid NPE (CASSANDRA-2863)
 * (CQL) update grammar to require key clause in DELETE statement
   (CASSANDRA-3349)
 * (CQL) allow numeric keyspace names in USE statement (CASSANDRA-3350)
 * (Hadoop) skip empty rows when slicing the entire row (CASSANDRA-2855)
 * Fix handling of tombstone by SSTableExport/Import (CASSANDRA-3357)
 * fix ColumnIndexer to use long offsets (CASSANDRA-3358)
 * Improved CLI exceptions (CASSANDRA-3312)
 * Fix handling of tombstone by SSTableExport/Import (CASSANDRA-3357)
 * Only count compaction as active (for throttling) when they have
   successfully acquired the compaction lock (CASSANDRA-3344)
 * Display CLI version string on startup (CASSANDRA-3196)
 * (Hadoop) make CFIF try rpc_address or fallback to listen_address
   (CASSANDRA-3214)
 * (Hadoop) accept comma delimited lists of initial thrift connections
   (CASSANDRA-3185)
 * ColumnFamily min_compaction_threshold should be >= 2 (CASSANDRA-3342)
 * (Pig) add 0.8+ types and key validation type in schema (CASSANDRA-3280)
 * Fix completely removing column metadata using CLI (CASSANDRA-3126)
 * CLI `describe cluster;` output should be on separate lines for separate versions
   (CASSANDRA-3170)
 * fix changing durable_writes keyspace option during CF creation
   (CASSANDRA-3292)
 * avoid locking on update when no indexes are involved (CASSANDRA-3386)
 * fix assertionError during repair with ordered partitioners (CASSANDRA-3369)
 * correctly serialize key_validation_class for avro (CASSANDRA-3391)
 * don't expire counter tombstone after streaming (CASSANDRA-3394)
 * prevent nodes that failed to join from hanging around forever
   (CASSANDRA-3351)
 * remove incorrect optimization from slice read path (CASSANDRA-3390)
 * Fix race in AntiEntropyService (CASSANDRA-3400)


1.0.0-final
 * close scrubbed sstable fd before deleting it (CASSANDRA-3318)
 * fix bug preventing obsolete commitlog segments from being removed
   (CASSANDRA-3269)
 * tolerate whitespace in seed CDL (CASSANDRA-3263)
 * Change default heap thresholds to max(min(1/2 ram, 1G), min(1/4 ram, 8GB))
   (CASSANDRA-3295)
 * Fix broken CompressedRandomAccessReaderTest (CASSANDRA-3298)
 * (CQL) fix type information returned for wildcard queries (CASSANDRA-3311)
 * add estimated tasks to LeveledCompactionStrategy (CASSANDRA-3322)
 * avoid including compaction cache-warming in keycache stats (CASSANDRA-3325)
 * run compaction and hinted handoff threads at MIN_PRIORITY (CASSANDRA-3308)
 * default hsha thrift server to cpu core count in rpc pool (CASSANDRA-3329)
 * add bin\daemon to binary tarball for Windows service (CASSANDRA-3331)
 * Fix places where uncompressed size of sstables was use in place of the
   compressed one (CASSANDRA-3338)
 * Fix hsha thrift server (CASSANDRA-3346)
 * Make sure repair only stream needed sstables (CASSANDRA-3345)


1.0.0-rc2
 * Log a meaningful warning when a node receives a message for a repair session
   that doesn't exist anymore (CASSANDRA-3256)
 * test for NUMA policy support as well as numactl presence (CASSANDRA-3245)
 * Fix FD leak when internode encryption is enabled (CASSANDRA-3257)
 * Remove incorrect assertion in mergeIterator (CASSANDRA-3260)
 * FBUtilities.hexToBytes(String) to throw NumberFormatException when string
   contains non-hex characters (CASSANDRA-3231)
 * Keep SimpleSnitch proximity ordering unchanged from what the Strategy
   generates, as intended (CASSANDRA-3262)
 * remove Scrub from compactionstats when finished (CASSANDRA-3255)
 * fix counter entry in jdbc TypesMap (CASSANDRA-3268)
 * fix full queue scenario for ParallelCompactionIterator (CASSANDRA-3270)
 * fix bootstrap process (CASSANDRA-3285)
 * don't try delivering hints if when there isn't any (CASSANDRA-3176)
 * CLI documentation change for ColumnFamily `compression_options` (CASSANDRA-3282)
 * ignore any CF ids sent by client for adding CF/KS (CASSANDRA-3288)
 * remove obsolete hints on first startup (CASSANDRA-3291)
 * use correct ISortedColumns for time-optimized reads (CASSANDRA-3289)
 * Evict gossip state immediately when a token is taken over by a new IP
   (CASSANDRA-3259)


1.0.0-rc1
 * Update CQL to generate microsecond timestamps by default (CASSANDRA-3227)
 * Fix counting CFMetadata towards Memtable liveRatio (CASSANDRA-3023)
 * Kill server on wrapped OOME such as from FileChannel.map (CASSANDRA-3201)
 * remove unnecessary copy when adding to row cache (CASSANDRA-3223)
 * Log message when a full repair operation completes (CASSANDRA-3207)
 * Fix streamOutSession keeping sstables references forever if the remote end
   dies (CASSANDRA-3216)
 * Remove dynamic_snitch boolean from example configuration (defaulting to
   true) and set default badness threshold to 0.1 (CASSANDRA-3229)
 * Base choice of random or "balanced" token on bootstrap on whether
   schema definitions were found (CASSANDRA-3219)
 * Fixes for LeveledCompactionStrategy score computation, prioritization,
   scheduling, and performance (CASSANDRA-3224, 3234)
 * parallelize sstable open at server startup (CASSANDRA-2988)
 * fix handling of exceptions writing to OutboundTcpConnection (CASSANDRA-3235)
 * Allow using quotes in "USE <keyspace>;" CLI command (CASSANDRA-3208)
 * Don't allow any cache loading exceptions to halt startup (CASSANDRA-3218)
 * Fix sstableloader --ignores option (CASSANDRA-3247)
 * File descriptor limit increased in packaging (CASSANDRA-3206)
 * Fix deadlock in commit log during flush (CASSANDRA-3253)


1.0.0-beta1
 * removed binarymemtable (CASSANDRA-2692)
 * add commitlog_total_space_in_mb to prevent fragmented logs (CASSANDRA-2427)
 * removed commitlog_rotation_threshold_in_mb configuration (CASSANDRA-2771)
 * make AbstractBounds.normalize de-overlapp overlapping ranges (CASSANDRA-2641)
 * replace CollatingIterator, ReducingIterator with MergeIterator
   (CASSANDRA-2062)
 * Fixed the ability to set compaction strategy in cli using create column
   family command (CASSANDRA-2778)
 * clean up tmp files after failed compaction (CASSANDRA-2468)
 * restrict repair streaming to specific columnfamilies (CASSANDRA-2280)
 * don't bother persisting columns shadowed by a row tombstone (CASSANDRA-2589)
 * reset CF and SC deletion times after gc_grace (CASSANDRA-2317)
 * optimize away seek when compacting wide rows (CASSANDRA-2879)
 * single-pass streaming (CASSANDRA-2677, 2906, 2916, 3003)
 * use reference counting for deleting sstables instead of relying on GC
   (CASSANDRA-2521, 3179)
 * store hints as serialized mutations instead of pointers to data row
   (CASSANDRA-2045)
 * store hints in the coordinator node instead of in the closest replica
   (CASSANDRA-2914)
 * add row_cache_keys_to_save CF option (CASSANDRA-1966)
 * check column family validity in nodetool repair (CASSANDRA-2933)
 * use lazy initialization instead of class initialization in NodeId
   (CASSANDRA-2953)
 * add paging to get_count (CASSANDRA-2894)
 * fix "short reads" in [multi]get (CASSANDRA-2643, 3157, 3192)
 * add optional compression for sstables (CASSANDRA-47, 2994, 3001, 3128)
 * add scheduler JMX metrics (CASSANDRA-2962)
 * add block level checksum for compressed data (CASSANDRA-1717)
 * make column family backed column map pluggable and introduce unsynchronized
   ArrayList backed one to speedup reads (CASSANDRA-2843, 3165, 3205)
 * refactoring of the secondary index api (CASSANDRA-2982)
 * make CL > ONE reads wait for digest reconciliation before returning
   (CASSANDRA-2494)
 * fix missing logging for some exceptions (CASSANDRA-2061)
 * refactor and optimize ColumnFamilyStore.files(...) and Descriptor.fromFilename(String)
   and few other places responsible for work with SSTable files (CASSANDRA-3040)
 * Stop reading from sstables once we know we have the most recent columns,
   for query-by-name requests (CASSANDRA-2498)
 * Add query-by-column mode to stress.java (CASSANDRA-3064)
 * Add "install" command to cassandra.bat (CASSANDRA-292)
 * clean up KSMetadata, CFMetadata from unnecessary
   Thrift<->Avro conversion methods (CASSANDRA-3032)
 * Add timeouts to client request schedulers (CASSANDRA-3079, 3096)
 * Cli to use hashes rather than array of hashes for strategy options (CASSANDRA-3081)
 * LeveledCompactionStrategy (CASSANDRA-1608, 3085, 3110, 3087, 3145, 3154, 3182)
 * Improvements of the CLI `describe` command (CASSANDRA-2630)
 * reduce window where dropped CF sstables may not be deleted (CASSANDRA-2942)
 * Expose gossip/FD info to JMX (CASSANDRA-2806)
 * Fix streaming over SSL when compressed SSTable involved (CASSANDRA-3051)
 * Add support for pluggable secondary index implementations (CASSANDRA-3078)
 * remove compaction_thread_priority setting (CASSANDRA-3104)
 * generate hints for replicas that timeout, not just replicas that are known
   to be down before starting (CASSANDRA-2034)
 * Add throttling for internode streaming (CASSANDRA-3080)
 * make the repair of a range repair all replica (CASSANDRA-2610, 3194)
 * expose the ability to repair the first range (as returned by the
   partitioner) of a node (CASSANDRA-2606)
 * Streams Compression (CASSANDRA-3015)
 * add ability to use multiple threads during a single compaction
   (CASSANDRA-2901)
 * make AbstractBounds.normalize support overlapping ranges (CASSANDRA-2641)
 * fix of the CQL count() behavior (CASSANDRA-3068)
 * use TreeMap backed column families for the SSTable simple writers
   (CASSANDRA-3148)
 * fix inconsistency of the CLI syntax when {} should be used instead of [{}]
   (CASSANDRA-3119)
 * rename CQL type names to match expected SQL behavior (CASSANDRA-3149, 3031)
 * Arena-based allocation for memtables (CASSANDRA-2252, 3162, 3163, 3168)
 * Default RR chance to 0.1 (CASSANDRA-3169)
 * Add RowLevel support to secondary index API (CASSANDRA-3147)
 * Make SerializingCacheProvider the default if JNA is available (CASSANDRA-3183)
 * Fix backwards compatibilty for CQL memtable properties (CASSANDRA-3190)
 * Add five-minute delay before starting compactions on a restarted server
   (CASSANDRA-3181)
 * Reduce copies done for intra-host messages (CASSANDRA-1788, 3144)
 * support of compaction strategy option for stress.java (CASSANDRA-3204)
 * make memtable throughput and column count thresholds no-ops (CASSANDRA-2449)
 * Return schema information along with the resultSet in CQL (CASSANDRA-2734)
 * Add new DecimalType (CASSANDRA-2883)
 * Fix assertion error in RowRepairResolver (CASSANDRA-3156)
 * Reduce unnecessary high buffer sizes (CASSANDRA-3171)
 * Pluggable compaction strategy (CASSANDRA-1610)
 * Add new broadcast_address config option (CASSANDRA-2491)


0.8.7
 * Kill server on wrapped OOME such as from FileChannel.map (CASSANDRA-3201)
 * Allow using quotes in "USE <keyspace>;" CLI command (CASSANDRA-3208)
 * Log message when a full repair operation completes (CASSANDRA-3207)
 * Don't allow any cache loading exceptions to halt startup (CASSANDRA-3218)
 * Fix sstableloader --ignores option (CASSANDRA-3247)
 * File descriptor limit increased in packaging (CASSANDRA-3206)
 * Log a meaningfull warning when a node receive a message for a repair session
   that doesn't exist anymore (CASSANDRA-3256)
 * Fix FD leak when internode encryption is enabled (CASSANDRA-3257)
 * FBUtilities.hexToBytes(String) to throw NumberFormatException when string
   contains non-hex characters (CASSANDRA-3231)
 * Keep SimpleSnitch proximity ordering unchanged from what the Strategy
   generates, as intended (CASSANDRA-3262)
 * remove Scrub from compactionstats when finished (CASSANDRA-3255)
 * Fix tool .bat files when CASSANDRA_HOME contains spaces (CASSANDRA-3258)
 * Force flush of status table when removing/updating token (CASSANDRA-3243)
 * Evict gossip state immediately when a token is taken over by a new IP (CASSANDRA-3259)
 * Fix bug where the failure detector can take too long to mark a host
   down (CASSANDRA-3273)
 * (Hadoop) allow wrapping ranges in queries (CASSANDRA-3137)
 * (Hadoop) check all interfaces for a match with split location
   before falling back to random replica (CASSANDRA-3211)
 * (Hadoop) Make Pig storage handle implements LoadMetadata (CASSANDRA-2777)
 * (Hadoop) Fix exception during PIG 'dump' (CASSANDRA-2810)
 * Fix stress COUNTER_GET option (CASSANDRA-3301)
 * Fix missing fields in CLI `show schema` output (CASSANDRA-3304)
 * Nodetool no longer leaks threads and closes JMX connections (CASSANDRA-3309)
 * fix truncate allowing data to be replayed post-restart (CASSANDRA-3297)
 * Move SimpleAuthority and SimpleAuthenticator to examples (CASSANDRA-2922)
 * Fix handling of tombstone by SSTableExport/Import (CASSANDRA-3357)
 * Fix transposition in cfHistograms (CASSANDRA-3222)
 * Allow using number as DC name when creating keyspace in CQL (CASSANDRA-3239)
 * Force flush of system table after updating/removing a token (CASSANDRA-3243)


0.8.6
 * revert CASSANDRA-2388
 * change TokenRange.endpoints back to listen/broadcast address to match
   pre-1777 behavior, and add TokenRange.rpc_endpoints instead (CASSANDRA-3187)
 * avoid trying to watch cassandra-topology.properties when loaded from jar
   (CASSANDRA-3138)
 * prevent users from creating keyspaces with LocalStrategy replication
   (CASSANDRA-3139)
 * fix CLI `show schema;` to output correct keyspace definition statement
   (CASSANDRA-3129)
 * CustomTThreadPoolServer to log TTransportException at DEBUG level
   (CASSANDRA-3142)
 * allow topology sort to work with non-unique rack names between
   datacenters (CASSANDRA-3152)
 * Improve caching of same-version Messages on digest and repair paths
   (CASSANDRA-3158)
 * Randomize choice of first replica for counter increment (CASSANDRA-2890)
 * Fix using read_repair_chance instead of merge_shard_change (CASSANDRA-3202)
 * Avoid streaming data to nodes that already have it, on move as well as
   decommission (CASSANDRA-3041)
 * Fix divide by zero error in GCInspector (CASSANDRA-3164)
 * allow quoting of the ColumnFamily name in CLI `create column family`
   statement (CASSANDRA-3195)
 * Fix rolling upgrade from 0.7 to 0.8 problem (CASSANDRA-3166)
 * Accomodate missing encryption_options in IncomingTcpConnection.stream
   (CASSANDRA-3212)


0.8.5
 * fix NPE when encryption_options is unspecified (CASSANDRA-3007)
 * include column name in validation failure exceptions (CASSANDRA-2849)
 * make sure truncate clears out the commitlog so replay won't re-
   populate with truncated data (CASSANDRA-2950)
 * fix NPE when debug logging is enabled and dropped CF is present
   in a commitlog segment (CASSANDRA-3021)
 * fix cassandra.bat when CASSANDRA_HOME contains spaces (CASSANDRA-2952)
 * fix to SSTableSimpleUnsortedWriter bufferSize calculation (CASSANDRA-3027)
 * make cleanup and normal compaction able to skip empty rows
   (rows containing nothing but expired tombstones) (CASSANDRA-3039)
 * work around native memory leak in com.sun.management.GarbageCollectorMXBean
   (CASSANDRA-2868)
 * validate that column names in column_metadata are not equal to key_alias
   on create/update of the ColumnFamily and CQL 'ALTER' statement (CASSANDRA-3036)
 * return an InvalidRequestException if an indexed column is assigned
   a value larger than 64KB (CASSANDRA-3057)
 * fix of numeric-only and string column names handling in CLI "drop index"
   (CASSANDRA-3054)
 * prune index scan resultset back to original request for lazy
   resultset expansion case (CASSANDRA-2964)
 * (Hadoop) fail jobs when Cassandra node has failed but TaskTracker
   has not (CASSANDRA-2388)
 * fix dynamic snitch ignoring nodes when read_repair_chance is zero
   (CASSANDRA-2662)
 * avoid retaining references to dropped CFS objects in
   CompactionManager.estimatedCompactions (CASSANDRA-2708)
 * expose rpc timeouts per host in MessagingServiceMBean (CASSANDRA-2941)
 * avoid including cwd in classpath for deb and rpm packages (CASSANDRA-2881)
 * remove gossip state when a new IP takes over a token (CASSANDRA-3071)
 * allow sstable2json to work on index sstable files (CASSANDRA-3059)
 * always hint counters (CASSANDRA-3099)
 * fix log4j initialization in EmbeddedCassandraService (CASSANDRA-2857)
 * remove gossip state when a new IP takes over a token (CASSANDRA-3071)
 * work around native memory leak in com.sun.management.GarbageCollectorMXBean
    (CASSANDRA-2868)
 * fix UnavailableException with writes at CL.EACH_QUORM (CASSANDRA-3084)
 * fix parsing of the Keyspace and ColumnFamily names in numeric
   and string representations in CLI (CASSANDRA-3075)
 * fix corner cases in Range.differenceToFetch (CASSANDRA-3084)
 * fix ip address String representation in the ring cache (CASSANDRA-3044)
 * fix ring cache compatibility when mixing pre-0.8.4 nodes with post-
   in the same cluster (CASSANDRA-3023)
 * make repair report failure when a node participating dies (instead of
   hanging forever) (CASSANDRA-2433)
 * fix handling of the empty byte buffer by ReversedType (CASSANDRA-3111)
 * Add validation that Keyspace names are case-insensitively unique (CASSANDRA-3066)
 * catch invalid key_validation_class before instantiating UpdateColumnFamily (CASSANDRA-3102)
 * make Range and Bounds objects client-safe (CASSANDRA-3108)
 * optionally skip log4j configuration (CASSANDRA-3061)
 * bundle sstableloader with the debian package (CASSANDRA-3113)
 * don't try to build secondary indexes when there is none (CASSANDRA-3123)
 * improve SSTableSimpleUnsortedWriter speed for large rows (CASSANDRA-3122)
 * handle keyspace arguments correctly in nodetool snapshot (CASSANDRA-3038)
 * Fix SSTableImportTest on windows (CASSANDRA-3043)
 * expose compactionThroughputMbPerSec through JMX (CASSANDRA-3117)
 * log keyspace and CF of large rows being compacted


0.8.4
 * change TokenRing.endpoints to be a list of rpc addresses instead of
   listen/broadcast addresses (CASSANDRA-1777)
 * include files-to-be-streamed in StreamInSession.getSources (CASSANDRA-2972)
 * use JAVA env var in cassandra-env.sh (CASSANDRA-2785, 2992)
 * avoid doing read for no-op replicate-on-write at CL=1 (CASSANDRA-2892)
 * refuse counter write for CL.ANY (CASSANDRA-2990)
 * switch back to only logging recent dropped messages (CASSANDRA-3004)
 * always deserialize RowMutation for counters (CASSANDRA-3006)
 * ignore saved replication_factor strategy_option for NTS (CASSANDRA-3011)
 * make sure pre-truncate CL segments are discarded (CASSANDRA-2950)


0.8.3
 * add ability to drop local reads/writes that are going to timeout
   (CASSANDRA-2943)
 * revamp token removal process, keep gossip states for 3 days (CASSANDRA-2496)
 * don't accept extra args for 0-arg nodetool commands (CASSANDRA-2740)
 * log unavailableexception details at debug level (CASSANDRA-2856)
 * expose data_dir though jmx (CASSANDRA-2770)
 * don't include tmp files as sstable when create cfs (CASSANDRA-2929)
 * log Java classpath on startup (CASSANDRA-2895)
 * keep gossipped version in sync with actual on migration coordinator
   (CASSANDRA-2946)
 * use lazy initialization instead of class initialization in NodeId
   (CASSANDRA-2953)
 * check column family validity in nodetool repair (CASSANDRA-2933)
 * speedup bytes to hex conversions dramatically (CASSANDRA-2850)
 * Flush memtables on shutdown when durable writes are disabled
   (CASSANDRA-2958)
 * improved POSIX compatibility of start scripts (CASsANDRA-2965)
 * add counter support to Hadoop InputFormat (CASSANDRA-2981)
 * fix bug where dirty commitlog segments were removed (and avoid keeping
   segments with no post-flush activity permanently dirty) (CASSANDRA-2829)
 * fix throwing exception with batch mutation of counter super columns
   (CASSANDRA-2949)
 * ignore system tables during repair (CASSANDRA-2979)
 * throw exception when NTS is given replication_factor as an option
   (CASSANDRA-2960)
 * fix assertion error during compaction of counter CFs (CASSANDRA-2968)
 * avoid trying to create index names, when no index exists (CASSANDRA-2867)
 * don't sample the system table when choosing a bootstrap token
   (CASSANDRA-2825)
 * gossiper notifies of local state changes (CASSANDRA-2948)
 * add asynchronous and half-sync/half-async (hsha) thrift servers
   (CASSANDRA-1405)
 * fix potential use of free'd native memory in SerializingCache
   (CASSANDRA-2951)
 * prune index scan resultset back to original request for lazy
   resultset expansion case (CASSANDRA-2964)
 * (Hadoop) fail jobs when Cassandra node has failed but TaskTracker
    has not (CASSANDRA-2388)


0.8.2
 * CQL:
   - include only one row per unique key for IN queries (CASSANDRA-2717)
   - respect client timestamp on full row deletions (CASSANDRA-2912)
 * improve thread-safety in StreamOutSession (CASSANDRA-2792)
 * allow deleting a row and updating indexed columns in it in the
   same mutation (CASSANDRA-2773)
 * Expose number of threads blocked on submitting memtable to flush
   in JMX (CASSANDRA-2817)
 * add ability to return "endpoints" to nodetool (CASSANDRA-2776)
 * Add support for multiple (comma-delimited) coordinator addresses
   to ColumnFamilyInputFormat (CASSANDRA-2807)
 * fix potential NPE while scheduling read repair for range slice
   (CASSANDRA-2823)
 * Fix race in SystemTable.getCurrentLocalNodeId (CASSANDRA-2824)
 * Correctly set default for replicate_on_write (CASSANDRA-2835)
 * improve nodetool compactionstats formatting (CASSANDRA-2844)
 * fix index-building status display (CASSANDRA-2853)
 * fix CLI perpetuating obsolete KsDef.replication_factor (CASSANDRA-2846)
 * improve cli treatment of multiline comments (CASSANDRA-2852)
 * handle row tombstones correctly in EchoedRow (CASSANDRA-2786)
 * add MessagingService.get[Recently]DroppedMessages and
   StorageService.getExceptionCount (CASSANDRA-2804)
 * fix possibility of spurious UnavailableException for LOCAL_QUORUM
   reads with dynamic snitch + read repair disabled (CASSANDRA-2870)
 * add ant-optional as dependence for the debian package (CASSANDRA-2164)
 * add option to specify limit for get_slice in the CLI (CASSANDRA-2646)
 * decrease HH page size (CASSANDRA-2832)
 * reset cli keyspace after dropping the current one (CASSANDRA-2763)
 * add KeyRange option to Hadoop inputformat (CASSANDRA-1125)
 * fix protocol versioning (CASSANDRA-2818, 2860)
 * support spaces in path to log4j configuration (CASSANDRA-2383)
 * avoid including inferred types in CF update (CASSANDRA-2809)
 * fix JMX bulkload call (CASSANDRA-2908)
 * fix updating KS with durable_writes=false (CASSANDRA-2907)
 * add simplified facade to SSTableWriter for bulk loading use
   (CASSANDRA-2911)
 * fix re-using index CF sstable names after drop/recreate (CASSANDRA-2872)
 * prepend CF to default index names (CASSANDRA-2903)
 * fix hint replay (CASSANDRA-2928)
 * Properly synchronize repair's merkle tree computation (CASSANDRA-2816)


0.8.1
 * CQL:
   - support for insert, delete in BATCH (CASSANDRA-2537)
   - support for IN to SELECT, UPDATE (CASSANDRA-2553)
   - timestamp support for INSERT, UPDATE, and BATCH (CASSANDRA-2555)
   - TTL support (CASSANDRA-2476)
   - counter support (CASSANDRA-2473)
   - ALTER COLUMNFAMILY (CASSANDRA-1709)
   - DROP INDEX (CASSANDRA-2617)
   - add SCHEMA/TABLE as aliases for KS/CF (CASSANDRA-2743)
   - server handles wait-for-schema-agreement (CASSANDRA-2756)
   - key alias support (CASSANDRA-2480)
 * add support for comparator parameters and a generic ReverseType
   (CASSANDRA-2355)
 * add CompositeType and DynamicCompositeType (CASSANDRA-2231)
 * optimize batches containing multiple updates to the same row
   (CASSANDRA-2583)
 * adjust hinted handoff page size to avoid OOM with large columns
   (CASSANDRA-2652)
 * mark BRAF buffer invalid post-flush so we don't re-flush partial
   buffers again, especially on CL writes (CASSANDRA-2660)
 * add DROP INDEX support to CLI (CASSANDRA-2616)
 * don't perform HH to client-mode [storageproxy] nodes (CASSANDRA-2668)
 * Improve forceDeserialize/getCompactedRow encapsulation (CASSANDRA-2659)
 * Don't write CounterUpdateColumn to disk in tests (CASSANDRA-2650)
 * Add sstable bulk loading utility (CASSANDRA-1278)
 * avoid replaying hints to dropped columnfamilies (CASSANDRA-2685)
 * add placeholders for missing rows in range query pseudo-RR (CASSANDRA-2680)
 * remove no-op HHOM.renameHints (CASSANDRA-2693)
 * clone super columns to avoid modifying them during flush (CASSANDRA-2675)
 * allow writes to bypass the commitlog for certain keyspaces (CASSANDRA-2683)
 * avoid NPE when bypassing commitlog during memtable flush (CASSANDRA-2781)
 * Added support for making bootstrap retry if nodes flap (CASSANDRA-2644)
 * Added statusthrift to nodetool to report if thrift server is running (CASSANDRA-2722)
 * Fixed rows being cached if they do not exist (CASSANDRA-2723)
 * Support passing tableName and cfName to RowCacheProviders (CASSANDRA-2702)
 * close scrub file handles (CASSANDRA-2669)
 * throttle migration replay (CASSANDRA-2714)
 * optimize column serializer creation (CASSANDRA-2716)
 * Added support for making bootstrap retry if nodes flap (CASSANDRA-2644)
 * Added statusthrift to nodetool to report if thrift server is running
   (CASSANDRA-2722)
 * Fixed rows being cached if they do not exist (CASSANDRA-2723)
 * fix truncate/compaction race (CASSANDRA-2673)
 * workaround large resultsets causing large allocation retention
   by nio sockets (CASSANDRA-2654)
 * fix nodetool ring use with Ec2Snitch (CASSANDRA-2733)
 * fix removing columns and subcolumns that are supressed by a row or
   supercolumn tombstone during replica resolution (CASSANDRA-2590)
 * support sstable2json against snapshot sstables (CASSANDRA-2386)
 * remove active-pull schema requests (CASSANDRA-2715)
 * avoid marking entire list of sstables as actively being compacted
   in multithreaded compaction (CASSANDRA-2765)
 * seek back after deserializing a row to update cache with (CASSANDRA-2752)
 * avoid skipping rows in scrub for counter column family (CASSANDRA-2759)
 * fix ConcurrentModificationException in repair when dealing with 0.7 node
   (CASSANDRA-2767)
 * use threadsafe collections for StreamInSession (CASSANDRA-2766)
 * avoid infinite loop when creating merkle tree (CASSANDRA-2758)
 * avoids unmarking compacting sstable prematurely in cleanup (CASSANDRA-2769)
 * fix NPE when the commit log is bypassed (CASSANDRA-2718)
 * don't throw an exception in SS.isRPCServerRunning (CASSANDRA-2721)
 * make stress.jar executable (CASSANDRA-2744)
 * add daemon mode to java stress (CASSANDRA-2267)
 * expose the DC and rack of a node through JMX and nodetool ring (CASSANDRA-2531)
 * fix cache mbean getSize (CASSANDRA-2781)
 * Add Date, Float, Double, and Boolean types (CASSANDRA-2530)
 * Add startup flag to renew counter node id (CASSANDRA-2788)
 * add jamm agent to cassandra.bat (CASSANDRA-2787)
 * fix repair hanging if a neighbor has nothing to send (CASSANDRA-2797)
 * purge tombstone even if row is in only one sstable (CASSANDRA-2801)
 * Fix wrong purge of deleted cf during compaction (CASSANDRA-2786)
 * fix race that could result in Hadoop writer failing to throw an
   exception encountered after close() (CASSANDRA-2755)
 * fix scan wrongly throwing assertion error (CASSANDRA-2653)
 * Always use even distribution for merkle tree with RandomPartitionner
   (CASSANDRA-2841)
 * fix describeOwnership for OPP (CASSANDRA-2800)
 * ensure that string tokens do not contain commas (CASSANDRA-2762)


0.8.0-final
 * fix CQL grammar warning and cqlsh regression from CASSANDRA-2622
 * add ant generate-cql-html target (CASSANDRA-2526)
 * update CQL consistency levels (CASSANDRA-2566)
 * debian packaging fixes (CASSANDRA-2481, 2647)
 * fix UUIDType, IntegerType for direct buffers (CASSANDRA-2682, 2684)
 * switch to native Thrift for Hadoop map/reduce (CASSANDRA-2667)
 * fix StackOverflowError when building from eclipse (CASSANDRA-2687)
 * only provide replication_factor to strategy_options "help" for
   SimpleStrategy, OldNetworkTopologyStrategy (CASSANDRA-2678, 2713)
 * fix exception adding validators to non-string columns (CASSANDRA-2696)
 * avoid instantiating DatabaseDescriptor in JDBC (CASSANDRA-2694)
 * fix potential stack overflow during compaction (CASSANDRA-2626)
 * clone super columns to avoid modifying them during flush (CASSANDRA-2675)
 * reset underlying iterator in EchoedRow constructor (CASSANDRA-2653)


0.8.0-rc1
 * faster flushes and compaction from fixing excessively pessimistic
   rebuffering in BRAF (CASSANDRA-2581)
 * fix returning null column values in the python cql driver (CASSANDRA-2593)
 * fix merkle tree splitting exiting early (CASSANDRA-2605)
 * snapshot_before_compaction directory name fix (CASSANDRA-2598)
 * Disable compaction throttling during bootstrap (CASSANDRA-2612)
 * fix CQL treatment of > and < operators in range slices (CASSANDRA-2592)
 * fix potential double-application of counter updates on commitlog replay
   by moving replay position from header to sstable metadata (CASSANDRA-2419)
 * JDBC CQL driver exposes getColumn for access to timestamp
 * JDBC ResultSetMetadata properties added to AbstractType
 * r/m clustertool (CASSANDRA-2607)
 * add support for presenting row key as a column in CQL result sets
   (CASSANDRA-2622)
 * Don't allow {LOCAL|EACH}_QUORUM unless strategy is NTS (CASSANDRA-2627)
 * validate keyspace strategy_options during CQL create (CASSANDRA-2624)
 * fix empty Result with secondary index when limit=1 (CASSANDRA-2628)
 * Fix regression where bootstrapping a node with no schema fails
   (CASSANDRA-2625)
 * Allow removing LocationInfo sstables (CASSANDRA-2632)
 * avoid attempting to replay mutations from dropped keyspaces (CASSANDRA-2631)
 * avoid using cached position of a key when GT is requested (CASSANDRA-2633)
 * fix counting bloom filter true positives (CASSANDRA-2637)
 * initialize local ep state prior to gossip startup if needed (CASSANDRA-2638)
 * fix counter increment lost after restart (CASSANDRA-2642)
 * add quote-escaping via backslash to CLI (CASSANDRA-2623)
 * fix pig example script (CASSANDRA-2487)
 * fix dynamic snitch race in adding latencies (CASSANDRA-2618)
 * Start/stop cassandra after more important services such as mdadm in
   debian packaging (CASSANDRA-2481)


0.8.0-beta2
 * fix NPE compacting index CFs (CASSANDRA-2528)
 * Remove checking all column families on startup for compaction candidates
   (CASSANDRA-2444)
 * validate CQL create keyspace options (CASSANDRA-2525)
 * fix nodetool setcompactionthroughput (CASSANDRA-2550)
 * move	gossip heartbeat back to its own thread (CASSANDRA-2554)
 * validate cql TRUNCATE columnfamily before truncating (CASSANDRA-2570)
 * fix batch_mutate for mixed standard-counter mutations (CASSANDRA-2457)
 * disallow making schema changes to system keyspace (CASSANDRA-2563)
 * fix sending mutation messages multiple times (CASSANDRA-2557)
 * fix incorrect use of NBHM.size in ReadCallback that could cause
   reads to time out even when responses were received (CASSANDRA-2552)
 * trigger read repair correctly for LOCAL_QUORUM reads (CASSANDRA-2556)
 * Allow configuring the number of compaction thread (CASSANDRA-2558)
 * forceUserDefinedCompaction will attempt to compact what it is given
   even if the pessimistic estimate is that there is not enough disk space;
   automatic compactions will only compact 2 or more sstables (CASSANDRA-2575)
 * refuse to apply migrations with older timestamps than the current
   schema (CASSANDRA-2536)
 * remove unframed Thrift transport option
 * include indexes in snapshots (CASSANDRA-2596)
 * improve ignoring of obsolete mutations in index maintenance (CASSANDRA-2401)
 * recognize attempt to drop just the index while leaving the column
   definition alone (CASSANDRA-2619)


0.8.0-beta1
 * remove Avro RPC support (CASSANDRA-926)
 * support for columns that act as incr/decr counters
   (CASSANDRA-1072, 1937, 1944, 1936, 2101, 2093, 2288, 2105, 2384, 2236, 2342,
   2454)
 * CQL (CASSANDRA-1703, 1704, 1705, 1706, 1707, 1708, 1710, 1711, 1940,
   2124, 2302, 2277, 2493)
 * avoid double RowMutation serialization on write path (CASSANDRA-1800)
 * make NetworkTopologyStrategy the default (CASSANDRA-1960)
 * configurable internode encryption (CASSANDRA-1567, 2152)
 * human readable column names in sstable2json output (CASSANDRA-1933)
 * change default JMX port to 7199 (CASSANDRA-2027)
 * backwards compatible internal messaging (CASSANDRA-1015)
 * atomic switch of memtables and sstables (CASSANDRA-2284)
 * add pluggable SeedProvider (CASSANDRA-1669)
 * Fix clustertool to not throw exception when calling get_endpoints (CASSANDRA-2437)
 * upgrade to thrift 0.6 (CASSANDRA-2412)
 * repair works on a token range instead of full ring (CASSANDRA-2324)
 * purge tombstones from row cache (CASSANDRA-2305)
 * push replication_factor into strategy_options (CASSANDRA-1263)
 * give snapshots the same name on each node (CASSANDRA-1791)
 * remove "nodetool loadbalance" (CASSANDRA-2448)
 * multithreaded compaction (CASSANDRA-2191)
 * compaction throttling (CASSANDRA-2156)
 * add key type information and alias (CASSANDRA-2311, 2396)
 * cli no longer divides read_repair_chance by 100 (CASSANDRA-2458)
 * made CompactionInfo.getTaskType return an enum (CASSANDRA-2482)
 * add a server-wide cap on measured memtable memory usage and aggressively
   flush to keep under that threshold (CASSANDRA-2006)
 * add unified UUIDType (CASSANDRA-2233)
 * add off-heap row cache support (CASSANDRA-1969)


0.7.5
 * improvements/fixes to PIG driver (CASSANDRA-1618, CASSANDRA-2387,
   CASSANDRA-2465, CASSANDRA-2484)
 * validate index names (CASSANDRA-1761)
 * reduce contention on Table.flusherLock (CASSANDRA-1954)
 * try harder to detect failures during streaming, cleaning up temporary
   files more reliably (CASSANDRA-2088)
 * shut down server for OOM on a Thrift thread (CASSANDRA-2269)
 * fix tombstone handling in repair and sstable2json (CASSANDRA-2279)
 * preserve version when streaming data from old sstables (CASSANDRA-2283)
 * don't start repair if a neighboring node is marked as dead (CASSANDRA-2290)
 * purge tombstones from row cache (CASSANDRA-2305)
 * Avoid seeking when sstable2json exports the entire file (CASSANDRA-2318)
 * clear Built flag in system table when dropping an index (CASSANDRA-2320)
 * don't allow arbitrary argument for stress.java (CASSANDRA-2323)
 * validate values for index predicates in get_indexed_slice (CASSANDRA-2328)
 * queue secondary indexes for flush before the parent (CASSANDRA-2330)
 * allow job configuration to set the CL used in Hadoop jobs (CASSANDRA-2331)
 * add memtable_flush_queue_size defaulting to 4 (CASSANDRA-2333)
 * Allow overriding of initial_token, storage_port and rpc_port from system
   properties (CASSANDRA-2343)
 * fix comparator used for non-indexed secondary expressions in index scan
   (CASSANDRA-2347)
 * ensure size calculation and write phase of large-row compaction use
   the same threshold for TTL expiration (CASSANDRA-2349)
 * fix race when iterating CFs during add/drop (CASSANDRA-2350)
 * add ConsistencyLevel command to CLI (CASSANDRA-2354)
 * allow negative numbers in the cli (CASSANDRA-2358)
 * hard code serialVersionUID for tokens class (CASSANDRA-2361)
 * fix potential infinite loop in ByteBufferUtil.inputStream (CASSANDRA-2365)
 * fix encoding bugs in HintedHandoffManager, SystemTable when default
   charset is not UTF8 (CASSANDRA-2367)
 * avoids having removed node reappearing in Gossip (CASSANDRA-2371)
 * fix incorrect truncation of long to int when reading columns via block
   index (CASSANDRA-2376)
 * fix NPE during stream session (CASSANDRA-2377)
 * fix race condition that could leave orphaned data files when dropping CF or
   KS (CASSANDRA-2381)
 * fsync statistics component on write (CASSANDRA-2382)
 * fix duplicate results from CFS.scan (CASSANDRA-2406)
 * add IntegerType to CLI help (CASSANDRA-2414)
 * avoid caching token-only decoratedkeys (CASSANDRA-2416)
 * convert mmap assertion to if/throw so scrub can catch it (CASSANDRA-2417)
 * don't overwrite gc log (CASSANDR-2418)
 * invalidate row cache for streamed row to avoid inconsitencies
   (CASSANDRA-2420)
 * avoid copies in range/index scans (CASSANDRA-2425)
 * make sure we don't wipe data during cleanup if the node has not join
   the ring (CASSANDRA-2428)
 * Try harder to close files after compaction (CASSANDRA-2431)
 * re-set bootstrapped flag after move finishes (CASSANDRA-2435)
 * display validation_class in CLI 'describe keyspace' (CASSANDRA-2442)
 * make cleanup compactions cleanup the row cache (CASSANDRA-2451)
 * add column fields validation to scrub (CASSANDRA-2460)
 * use 64KB flush buffer instead of in_memory_compaction_limit (CASSANDRA-2463)
 * fix backslash substitutions in CLI (CASSANDRA-2492)
 * disable cache saving for system CFS (CASSANDRA-2502)
 * fixes for verifying destination availability under hinted conditions
   so UE can be thrown intead of timing out (CASSANDRA-2514)
 * fix update of validation class in column metadata (CASSANDRA-2512)
 * support LOCAL_QUORUM, EACH_QUORUM CLs outside of NTS (CASSANDRA-2516)
 * preserve version when streaming data from old sstables (CASSANDRA-2283)
 * fix backslash substitutions in CLI (CASSANDRA-2492)
 * count a row deletion as one operation towards memtable threshold
   (CASSANDRA-2519)
 * support LOCAL_QUORUM, EACH_QUORUM CLs outside of NTS (CASSANDRA-2516)


0.7.4
 * add nodetool join command (CASSANDRA-2160)
 * fix secondary indexes on pre-existing or streamed data (CASSANDRA-2244)
 * initialize endpoint in gossiper earlier (CASSANDRA-2228)
 * add ability to write to Cassandra from Pig (CASSANDRA-1828)
 * add rpc_[min|max]_threads (CASSANDRA-2176)
 * add CL.TWO, CL.THREE (CASSANDRA-2013)
 * avoid exporting an un-requested row in sstable2json, when exporting
   a key that does not exist (CASSANDRA-2168)
 * add incremental_backups option (CASSANDRA-1872)
 * add configurable row limit to Pig loadfunc (CASSANDRA-2276)
 * validate column values in batches as well as single-Column inserts
   (CASSANDRA-2259)
 * move sample schema from cassandra.yaml to schema-sample.txt,
   a cli scripts (CASSANDRA-2007)
 * avoid writing empty rows when scrubbing tombstoned rows (CASSANDRA-2296)
 * fix assertion error in range and index scans for CL < ALL
   (CASSANDRA-2282)
 * fix commitlog replay when flush position refers to data that didn't
   get synced before server died (CASSANDRA-2285)
 * fix fd leak in sstable2json with non-mmap'd i/o (CASSANDRA-2304)
 * reduce memory use during streaming of multiple sstables (CASSANDRA-2301)
 * purge tombstoned rows from cache after GCGraceSeconds (CASSANDRA-2305)
 * allow zero replicas in a NTS datacenter (CASSANDRA-1924)
 * make range queries respect snitch for local replicas (CASSANDRA-2286)
 * fix HH delivery when column index is larger than 2GB (CASSANDRA-2297)
 * make 2ary indexes use parent CF flush thresholds during initial build
   (CASSANDRA-2294)
 * update memtable_throughput to be a long (CASSANDRA-2158)


0.7.3
 * Keep endpoint state until aVeryLongTime (CASSANDRA-2115)
 * lower-latency read repair (CASSANDRA-2069)
 * add hinted_handoff_throttle_delay_in_ms option (CASSANDRA-2161)
 * fixes for cache save/load (CASSANDRA-2172, -2174)
 * Handle whole-row deletions in CFOutputFormat (CASSANDRA-2014)
 * Make memtable_flush_writers flush in parallel (CASSANDRA-2178)
 * Add compaction_preheat_key_cache option (CASSANDRA-2175)
 * refactor stress.py to have only one copy of the format string
   used for creating row keys (CASSANDRA-2108)
 * validate index names for \w+ (CASSANDRA-2196)
 * Fix Cassandra cli to respect timeout if schema does not settle
   (CASSANDRA-2187)
 * fix for compaction and cleanup writing old-format data into new-version
   sstable (CASSANDRA-2211, -2216)
 * add nodetool scrub (CASSANDRA-2217, -2240)
 * fix sstable2json large-row pagination (CASSANDRA-2188)
 * fix EOFing on requests for the last bytes in a file (CASSANDRA-2213)
 * fix BufferedRandomAccessFile bugs (CASSANDRA-2218, -2241)
 * check for memtable flush_after_mins exceeded every 10s (CASSANDRA-2183)
 * fix cache saving on Windows (CASSANDRA-2207)
 * add validateSchemaAgreement call + synchronization to schema
   modification operations (CASSANDRA-2222)
 * fix for reversed slice queries on large rows (CASSANDRA-2212)
 * fat clients were writing local data (CASSANDRA-2223)
 * set DEFAULT_MEMTABLE_LIFETIME_IN_MINS to 24h
 * improve detection and cleanup of partially-written sstables
   (CASSANDRA-2206)
 * fix supercolumn de/serialization when subcolumn comparator is different
   from supercolumn's (CASSANDRA-2104)
 * fix starting up on Windows when CASSANDRA_HOME contains whitespace
   (CASSANDRA-2237)
 * add [get|set][row|key]cacheSavePeriod to JMX (CASSANDRA-2100)
 * fix Hadoop ColumnFamilyOutputFormat dropping of mutations
   when batch fills up (CASSANDRA-2255)
 * move file deletions off of scheduledtasks executor (CASSANDRA-2253)


0.7.2
 * copy DecoratedKey.key when inserting into caches to avoid retaining
   a reference to the underlying buffer (CASSANDRA-2102)
 * format subcolumn names with subcomparator (CASSANDRA-2136)
 * fix column bloom filter deserialization (CASSANDRA-2165)


0.7.1
 * refactor MessageDigest creation code. (CASSANDRA-2107)
 * buffer network stack to avoid inefficient small TCP messages while avoiding
   the nagle/delayed ack problem (CASSANDRA-1896)
 * check log4j configuration for changes every 10s (CASSANDRA-1525, 1907)
 * more-efficient cross-DC replication (CASSANDRA-1530, -2051, -2138)
 * avoid polluting page cache with commitlog or sstable writes
   and seq scan operations (CASSANDRA-1470)
 * add RMI authentication options to nodetool (CASSANDRA-1921)
 * make snitches configurable at runtime (CASSANDRA-1374)
 * retry hadoop split requests on connection failure (CASSANDRA-1927)
 * implement describeOwnership for BOP, COPP (CASSANDRA-1928)
 * make read repair behave as expected for ConsistencyLevel > ONE
   (CASSANDRA-982, 2038)
 * distributed test harness (CASSANDRA-1859, 1964)
 * reduce flush lock contention (CASSANDRA-1930)
 * optimize supercolumn deserialization (CASSANDRA-1891)
 * fix CFMetaData.apply to only compare objects of the same class
   (CASSANDRA-1962)
 * allow specifying specific SSTables to compact from JMX (CASSANDRA-1963)
 * fix race condition in MessagingService.targets (CASSANDRA-1959, 2094, 2081)
 * refuse to open sstables from a future version (CASSANDRA-1935)
 * zero-copy reads (CASSANDRA-1714)
 * fix copy bounds for word Text in wordcount demo (CASSANDRA-1993)
 * fixes for contrib/javautils (CASSANDRA-1979)
 * check more frequently for memtable expiration (CASSANDRA-2000)
 * fix writing SSTable column count statistics (CASSANDRA-1976)
 * fix streaming of multiple CFs during bootstrap (CASSANDRA-1992)
 * explicitly set JVM GC new generation size with -Xmn (CASSANDRA-1968)
 * add short options for CLI flags (CASSANDRA-1565)
 * make keyspace argument to "describe keyspace" in CLI optional
   when authenticated to keyspace already (CASSANDRA-2029)
 * added option to specify -Dcassandra.join_ring=false on startup
   to allow "warm spare" nodes or performing JMX maintenance before
   joining the ring (CASSANDRA-526)
 * log migrations at INFO (CASSANDRA-2028)
 * add CLI verbose option in file mode (CASSANDRA-2030)
 * add single-line "--" comments to CLI (CASSANDRA-2032)
 * message serialization tests (CASSANDRA-1923)
 * switch from ivy to maven-ant-tasks (CASSANDRA-2017)
 * CLI attempts to block for new schema to propagate (CASSANDRA-2044)
 * fix potential overflow in nodetool cfstats (CASSANDRA-2057)
 * add JVM shutdownhook to sync commitlog (CASSANDRA-1919)
 * allow nodes to be up without being part of  normal traffic (CASSANDRA-1951)
 * fix CLI "show keyspaces" with null options on NTS (CASSANDRA-2049)
 * fix possible ByteBuffer race conditions (CASSANDRA-2066)
 * reduce garbage generated by MessagingService to prevent load spikes
   (CASSANDRA-2058)
 * fix math in RandomPartitioner.describeOwnership (CASSANDRA-2071)
 * fix deletion of sstable non-data components (CASSANDRA-2059)
 * avoid blocking gossip while deleting handoff hints (CASSANDRA-2073)
 * ignore messages from newer versions, keep track of nodes in gossip
   regardless of version (CASSANDRA-1970)
 * cache writing moved to CompactionManager to reduce i/o contention and
   updated to use non-cache-polluting writes (CASSANDRA-2053)
 * page through large rows when exporting to JSON (CASSANDRA-2041)
 * add flush_largest_memtables_at and reduce_cache_sizes_at options
   (CASSANDRA-2142)
 * add cli 'describe cluster' command (CASSANDRA-2127)
 * add cli support for setting username/password at 'connect' command
   (CASSANDRA-2111)
 * add -D option to Stress.java to allow reading hosts from a file
   (CASSANDRA-2149)
 * bound hints CF throughput between 32M and 256M (CASSANDRA-2148)
 * continue starting when invalid saved cache entries are encountered
   (CASSANDRA-2076)
 * add max_hint_window_in_ms option (CASSANDRA-1459)


0.7.0-final
 * fix offsets to ByteBuffer.get (CASSANDRA-1939)


0.7.0-rc4
 * fix cli crash after backgrounding (CASSANDRA-1875)
 * count timeouts in storageproxy latencies, and include latency
   histograms in StorageProxyMBean (CASSANDRA-1893)
 * fix CLI get recognition of supercolumns (CASSANDRA-1899)
 * enable keepalive on intra-cluster sockets (CASSANDRA-1766)
 * count timeouts towards dynamicsnitch latencies (CASSANDRA-1905)
 * Expose index-building status in JMX + cli schema description
   (CASSANDRA-1871)
 * allow [LOCAL|EACH]_QUORUM to be used with non-NetworkTopology
   replication Strategies
 * increased amount of index locks for faster commitlog replay
 * collect secondary index tombstones immediately (CASSANDRA-1914)
 * revert commitlog changes from #1780 (CASSANDRA-1917)
 * change RandomPartitioner min token to -1 to avoid collision w/
   tokens on actual nodes (CASSANDRA-1901)
 * examine the right nibble when validating TimeUUID (CASSANDRA-1910)
 * include secondary indexes in cleanup (CASSANDRA-1916)
 * CFS.scrubDataDirectories should also cleanup invalid secondary indexes
   (CASSANDRA-1904)
 * ability to disable/enable gossip on nodes to force them down
   (CASSANDRA-1108)


0.7.0-rc3
 * expose getNaturalEndpoints in StorageServiceMBean taking byte[]
   key; RMI cannot serialize ByteBuffer (CASSANDRA-1833)
 * infer org.apache.cassandra.locator for replication strategy classes
   when not otherwise specified
 * validation that generates less garbage (CASSANDRA-1814)
 * add TTL support to CLI (CASSANDRA-1838)
 * cli defaults to bytestype for subcomparator when creating
   column families (CASSANDRA-1835)
 * unregister index MBeans when index is dropped (CASSANDRA-1843)
 * make ByteBufferUtil.clone thread-safe (CASSANDRA-1847)
 * change exception for read requests during bootstrap from
   InvalidRequest to Unavailable (CASSANDRA-1862)
 * respect row-level tombstones post-flush in range scans
   (CASSANDRA-1837)
 * ReadResponseResolver check digests against each other (CASSANDRA-1830)
 * return InvalidRequest when remove of subcolumn without supercolumn
   is requested (CASSANDRA-1866)
 * flush before repair (CASSANDRA-1748)
 * SSTableExport validates key order (CASSANDRA-1884)
 * large row support for SSTableExport (CASSANDRA-1867)
 * Re-cache hot keys post-compaction without hitting disk (CASSANDRA-1878)
 * manage read repair in coordinator instead of data source, to
   provide latency information to dynamic snitch (CASSANDRA-1873)


0.7.0-rc2
 * fix live-column-count of slice ranges including tombstoned supercolumn
   with live subcolumn (CASSANDRA-1591)
 * rename o.a.c.internal.AntientropyStage -> AntiEntropyStage,
   o.a.c.request.Request_responseStage -> RequestResponseStage,
   o.a.c.internal.Internal_responseStage -> InternalResponseStage
 * add AbstractType.fromString (CASSANDRA-1767)
 * require index_type to be present when specifying index_name
   on ColumnDef (CASSANDRA-1759)
 * fix add/remove index bugs in CFMetadata (CASSANDRA-1768)
 * rebuild Strategy during system_update_keyspace (CASSANDRA-1762)
 * cli updates prompt to ... in continuation lines (CASSANDRA-1770)
 * support multiple Mutations per key in hadoop ColumnFamilyOutputFormat
   (CASSANDRA-1774)
 * improvements to Debian init script (CASSANDRA-1772)
 * use local classloader to check for version.properties (CASSANDRA-1778)
 * Validate that column names in column_metadata are valid for the
   defined comparator, and decode properly in cli (CASSANDRA-1773)
 * use cross-platform newlines in cli (CASSANDRA-1786)
 * add ExpiringColumn support to sstable import/export (CASSANDRA-1754)
 * add flush for each append to periodic commitlog mode; added
   periodic_without_flush option to disable this (CASSANDRA-1780)
 * close file handle used for post-flush truncate (CASSANDRA-1790)
 * various code cleanup (CASSANDRA-1793, -1794, -1795)
 * fix range queries against wrapped range (CASSANDRA-1781)
 * fix consistencylevel calculations for NetworkTopologyStrategy
   (CASSANDRA-1804)
 * cli support index type enum names (CASSANDRA-1810)
 * improved validation of column_metadata (CASSANDRA-1813)
 * reads at ConsistencyLevel > 1 throw UnavailableException
   immediately if insufficient live nodes exist (CASSANDRA-1803)
 * copy bytebuffers for local writes to avoid retaining the entire
   Thrift frame (CASSANDRA-1801)
 * fix NPE adding index to column w/o prior metadata (CASSANDRA-1764)
 * reduce fat client timeout (CASSANDRA-1730)
 * fix botched merge of CASSANDRA-1316


0.7.0-rc1
 * fix compaction and flush races with schema updates (CASSANDRA-1715)
 * add clustertool, config-converter, sstablekeys, and schematool
   Windows .bat files (CASSANDRA-1723)
 * reject range queries received during bootstrap (CASSANDRA-1739)
 * fix wrapping-range queries on non-minimum token (CASSANDRA-1700)
 * add nodetool cfhistogram (CASSANDRA-1698)
 * limit repaired ranges to what the nodes have in common (CASSANDRA-1674)
 * index scan treats missing columns as not matching secondary
   expressions (CASSANDRA-1745)
 * Fix misuse of DataOutputBuffer.getData in AntiEntropyService
   (CASSANDRA-1729)
 * detect and warn when obsolete version of JNA is present (CASSANDRA-1760)
 * reduce fat client timeout (CASSANDRA-1730)
 * cleanup smallest CFs first to increase free temp space for larger ones
   (CASSANDRA-1811)
 * Update windows .bat files to work outside of main Cassandra
   directory (CASSANDRA-1713)
 * fix read repair regression from 0.6.7 (CASSANDRA-1727)
 * more-efficient read repair (CASSANDRA-1719)
 * fix hinted handoff replay (CASSANDRA-1656)
 * log type of dropped messages (CASSANDRA-1677)
 * upgrade to SLF4J 1.6.1
 * fix ByteBuffer bug in ExpiringColumn.updateDigest (CASSANDRA-1679)
 * fix IntegerType.getString (CASSANDRA-1681)
 * make -Djava.net.preferIPv4Stack=true the default (CASSANDRA-628)
 * add INTERNAL_RESPONSE verb to differentiate from responses related
   to client requests (CASSANDRA-1685)
 * log tpstats when dropping messages (CASSANDRA-1660)
 * include unreachable nodes in describeSchemaVersions (CASSANDRA-1678)
 * Avoid dropping messages off the client request path (CASSANDRA-1676)
 * fix jna errno reporting (CASSANDRA-1694)
 * add friendlier error for UnknownHostException on startup (CASSANDRA-1697)
 * include jna dependency in RPM package (CASSANDRA-1690)
 * add --skip-keys option to stress.py (CASSANDRA-1696)
 * improve cli handling of non-string keys and column names
   (CASSANDRA-1701, -1693)
 * r/m extra subcomparator line in cli keyspaces output (CASSANDRA-1712)
 * add read repair chance to cli "show keyspaces"
 * upgrade to ConcurrentLinkedHashMap 1.1 (CASSANDRA-975)
 * fix index scan routing (CASSANDRA-1722)
 * fix tombstoning of supercolumns in range queries (CASSANDRA-1734)
 * clear endpoint cache after updating keyspace metadata (CASSANDRA-1741)
 * fix wrapping-range queries on non-minimum token (CASSANDRA-1700)
 * truncate includes secondary indexes (CASSANDRA-1747)
 * retain reference to PendingFile sstables (CASSANDRA-1749)
 * fix sstableimport regression (CASSANDRA-1753)
 * fix for bootstrap when no non-system tables are defined (CASSANDRA-1732)
 * handle replica unavailability in index scan (CASSANDRA-1755)
 * fix service initialization order deadlock (CASSANDRA-1756)
 * multi-line cli commands (CASSANDRA-1742)
 * fix race between snapshot and compaction (CASSANDRA-1736)
 * add listEndpointsPendingHints, deleteHintsForEndpoint JMX methods
   (CASSANDRA-1551)


0.7.0-beta3
 * add strategy options to describe_keyspace output (CASSANDRA-1560)
 * log warning when using randomly generated token (CASSANDRA-1552)
 * re-organize JMX into .db, .net, .internal, .request (CASSANDRA-1217)
 * allow nodes to change IPs between restarts (CASSANDRA-1518)
 * remember ring state between restarts by default (CASSANDRA-1518)
 * flush index built flag so we can read it before log replay (CASSANDRA-1541)
 * lock row cache updates to prevent race condition (CASSANDRA-1293)
 * remove assertion causing rare (and harmless) error messages in
   commitlog (CASSANDRA-1330)
 * fix moving nodes with no keyspaces defined (CASSANDRA-1574)
 * fix unbootstrap when no data is present in a transfer range (CASSANDRA-1573)
 * take advantage of AVRO-495 to simplify our avro IDL (CASSANDRA-1436)
 * extend authorization hierarchy to column family (CASSANDRA-1554)
 * deletion support in secondary indexes (CASSANDRA-1571)
 * meaningful error message for invalid replication strategy class
   (CASSANDRA-1566)
 * allow keyspace creation with RF > N (CASSANDRA-1428)
 * improve cli error handling (CASSANDRA-1580)
 * add cache save/load ability (CASSANDRA-1417, 1606, 1647)
 * add StorageService.getDrainProgress (CASSANDRA-1588)
 * Disallow bootstrap to an in-use token (CASSANDRA-1561)
 * Allow dynamic secondary index creation and destruction (CASSANDRA-1532)
 * log auto-guessed memtable thresholds (CASSANDRA-1595)
 * add ColumnDef support to cli (CASSANDRA-1583)
 * reduce index sample time by 75% (CASSANDRA-1572)
 * add cli support for column, strategy metadata (CASSANDRA-1578, 1612)
 * add cli support for schema modification (CASSANDRA-1584)
 * delete temp files on failed compactions (CASSANDRA-1596)
 * avoid blocking for dead nodes during removetoken (CASSANDRA-1605)
 * remove ConsistencyLevel.ZERO (CASSANDRA-1607)
 * expose in-progress compaction type in jmx (CASSANDRA-1586)
 * removed IClock & related classes from internals (CASSANDRA-1502)
 * fix removing tokens from SystemTable on decommission and removetoken
   (CASSANDRA-1609)
 * include CF metadata in cli 'show keyspaces' (CASSANDRA-1613)
 * switch from Properties to HashMap in PropertyFileSnitch to
   avoid synchronization bottleneck (CASSANDRA-1481)
 * PropertyFileSnitch configuration file renamed to
   cassandra-topology.properties
 * add cli support for get_range_slices (CASSANDRA-1088, CASSANDRA-1619)
 * Make memtable flush thresholds per-CF instead of global
   (CASSANDRA-1007, 1637)
 * add cli support for binary data without CfDef hints (CASSANDRA-1603)
 * fix building SSTable statistics post-stream (CASSANDRA-1620)
 * fix potential infinite loop in 2ary index queries (CASSANDRA-1623)
 * allow creating NTS keyspaces with no replicas configured (CASSANDRA-1626)
 * add jmx histogram of sstables accessed per read (CASSANDRA-1624)
 * remove system_rename_column_family and system_rename_keyspace from the
   client API until races can be fixed (CASSANDRA-1630, CASSANDRA-1585)
 * add cli sanity tests (CASSANDRA-1582)
 * update GC settings in cassandra.bat (CASSANDRA-1636)
 * cli support for index queries (CASSANDRA-1635)
 * cli support for updating schema memtable settings (CASSANDRA-1634)
 * cli --file option (CASSANDRA-1616)
 * reduce automatically chosen memtable sizes by 50% (CASSANDRA-1641)
 * move endpoint cache from snitch to strategy (CASSANDRA-1643)
 * fix commitlog recovery deleting the newly-created segment as well as
   the old ones (CASSANDRA-1644)
 * upgrade to Thrift 0.5 (CASSANDRA-1367)
 * renamed CL.DCQUORUM to LOCAL_QUORUM and DCQUORUMSYNC to EACH_QUORUM
 * cli truncate support (CASSANDRA-1653)
 * update GC settings in cassandra.bat (CASSANDRA-1636)
 * avoid logging when a node's ip/token is gossipped back to it (CASSANDRA-1666)


0.7-beta2
 * always use UTF-8 for hint keys (CASSANDRA-1439)
 * remove cassandra.yaml dependency from Hadoop and Pig (CASSADRA-1322)
 * expose CfDef metadata in describe_keyspaces (CASSANDRA-1363)
 * restore use of mmap_index_only option (CASSANDRA-1241)
 * dropping a keyspace with no column families generated an error
   (CASSANDRA-1378)
 * rename RackAwareStrategy to OldNetworkTopologyStrategy, RackUnawareStrategy
   to SimpleStrategy, DatacenterShardStrategy to NetworkTopologyStrategy,
   AbstractRackAwareSnitch to AbstractNetworkTopologySnitch (CASSANDRA-1392)
 * merge StorageProxy.mutate, mutateBlocking (CASSANDRA-1396)
 * faster UUIDType, LongType comparisons (CASSANDRA-1386, 1393)
 * fix setting read_repair_chance from CLI addColumnFamily (CASSANDRA-1399)
 * fix updates to indexed columns (CASSANDRA-1373)
 * fix race condition leaving to FileNotFoundException (CASSANDRA-1382)
 * fix sharded lock hash on index write path (CASSANDRA-1402)
 * add support for GT/E, LT/E in subordinate index clauses (CASSANDRA-1401)
 * cfId counter got out of sync when CFs were added (CASSANDRA-1403)
 * less chatty schema updates (CASSANDRA-1389)
 * rename column family mbeans. 'type' will now include either
   'IndexColumnFamilies' or 'ColumnFamilies' depending on the CFS type.
   (CASSANDRA-1385)
 * disallow invalid keyspace and column family names. This includes name that
   matches a '^\w+' regex. (CASSANDRA-1377)
 * use JNA, if present, to take snapshots (CASSANDRA-1371)
 * truncate hints if starting 0.7 for the first time (CASSANDRA-1414)
 * fix FD leak in single-row slicepredicate queries (CASSANDRA-1416)
 * allow index expressions against columns that are not part of the
   SlicePredicate (CASSANDRA-1410)
 * config-converter properly handles snitches and framed support
   (CASSANDRA-1420)
 * remove keyspace argument from multiget_count (CASSANDRA-1422)
 * allow specifying cassandra.yaml location as (local or remote) URL
   (CASSANDRA-1126)
 * fix using DynamicEndpointSnitch with NetworkTopologyStrategy
   (CASSANDRA-1429)
 * Add CfDef.default_validation_class (CASSANDRA-891)
 * fix EstimatedHistogram.max (CASSANDRA-1413)
 * quorum read optimization (CASSANDRA-1622)
 * handle zero-length (or missing) rows during HH paging (CASSANDRA-1432)
 * include secondary indexes during schema migrations (CASSANDRA-1406)
 * fix commitlog header race during schema change (CASSANDRA-1435)
 * fix ColumnFamilyStoreMBeanIterator to use new type name (CASSANDRA-1433)
 * correct filename generated by xml->yaml converter (CASSANDRA-1419)
 * add CMSInitiatingOccupancyFraction=75 and UseCMSInitiatingOccupancyOnly
   to default JVM options
 * decrease jvm heap for cassandra-cli (CASSANDRA-1446)
 * ability to modify keyspaces and column family definitions on a live cluster
   (CASSANDRA-1285)
 * support for Hadoop Streaming [non-jvm map/reduce via stdin/out]
   (CASSANDRA-1368)
 * Move persistent sstable stats from the system table to an sstable component
   (CASSANDRA-1430)
 * remove failed bootstrap attempt from pending ranges when gossip times
   it out after 1h (CASSANDRA-1463)
 * eager-create tcp connections to other cluster members (CASSANDRA-1465)
 * enumerate stages and derive stage from message type instead of
   transmitting separately (CASSANDRA-1465)
 * apply reversed flag during collation from different data sources
   (CASSANDRA-1450)
 * make failure to remove commitlog segment non-fatal (CASSANDRA-1348)
 * correct ordering of drain operations so CL.recover is no longer
   necessary (CASSANDRA-1408)
 * removed keyspace from describe_splits method (CASSANDRA-1425)
 * rename check_schema_agreement to describe_schema_versions
   (CASSANDRA-1478)
 * fix QUORUM calculation for RF > 3 (CASSANDRA-1487)
 * remove tombstones during non-major compactions when bloom filter
   verifies that row does not exist in other sstables (CASSANDRA-1074)
 * nodes that coordinated a loadbalance in the past could not be seen by
   newly added nodes (CASSANDRA-1467)
 * exposed endpoint states (gossip details) via jmx (CASSANDRA-1467)
 * ensure that compacted sstables are not included when new readers are
   instantiated (CASSANDRA-1477)
 * by default, calculate heap size and memtable thresholds at runtime (CASSANDRA-1469)
 * fix races dealing with adding/dropping keyspaces and column families in
   rapid succession (CASSANDRA-1477)
 * clean up of Streaming system (CASSANDRA-1503, 1504, 1506)
 * add options to configure Thrift socket keepalive and buffer sizes (CASSANDRA-1426)
 * make contrib CassandraServiceDataCleaner recursive (CASSANDRA-1509)
 * min, max compaction threshold are configurable and persistent
   per-ColumnFamily (CASSANDRA-1468)
 * fix replaying the last mutation in a commitlog unnecessarily
   (CASSANDRA-1512)
 * invoke getDefaultUncaughtExceptionHandler from DTPE with the original
   exception rather than the ExecutionException wrapper (CASSANDRA-1226)
 * remove Clock from the Thrift (and Avro) API (CASSANDRA-1501)
 * Close intra-node sockets when connection is broken (CASSANDRA-1528)
 * RPM packaging spec file (CASSANDRA-786)
 * weighted request scheduler (CASSANDRA-1485)
 * treat expired columns as deleted (CASSANDRA-1539)
 * make IndexInterval configurable (CASSANDRA-1488)
 * add describe_snitch to Thrift API (CASSANDRA-1490)
 * MD5 authenticator compares plain text submitted password with MD5'd
   saved property, instead of vice versa (CASSANDRA-1447)
 * JMX MessagingService pending and completed counts (CASSANDRA-1533)
 * fix race condition processing repair responses (CASSANDRA-1511)
 * make repair blocking (CASSANDRA-1511)
 * create EndpointSnitchInfo and MBean to expose rack and DC (CASSANDRA-1491)
 * added option to contrib/word_count to output results back to Cassandra
   (CASSANDRA-1342)
 * rewrite Hadoop ColumnFamilyRecordWriter to pool connections, retry to
   multiple Cassandra nodes, and smooth impact on the Cassandra cluster
   by using smaller batch sizes (CASSANDRA-1434)
 * fix setting gc_grace_seconds via CLI (CASSANDRA-1549)
 * support TTL'd index values (CASSANDRA-1536)
 * make removetoken work like decommission (CASSANDRA-1216)
 * make cli comparator-aware and improve quote rules (CASSANDRA-1523,-1524)
 * make nodetool compact and cleanup blocking (CASSANDRA-1449)
 * add memtable, cache information to GCInspector logs (CASSANDRA-1558)
 * enable/disable HintedHandoff via JMX (CASSANDRA-1550)
 * Ignore stray files in the commit log directory (CASSANDRA-1547)
 * Disallow bootstrap to an in-use token (CASSANDRA-1561)


0.7-beta1
 * sstable versioning (CASSANDRA-389)
 * switched to slf4j logging (CASSANDRA-625)
 * add (optional) expiration time for column (CASSANDRA-699)
 * access levels for authentication/authorization (CASSANDRA-900)
 * add ReadRepairChance to CF definition (CASSANDRA-930)
 * fix heisenbug in system tests, especially common on OS X (CASSANDRA-944)
 * convert to byte[] keys internally and all public APIs (CASSANDRA-767)
 * ability to alter schema definitions on a live cluster (CASSANDRA-44)
 * renamed configuration file to cassandra.xml, and log4j.properties to
   log4j-server.properties, which must now be loaded from
   the classpath (which is how our scripts in bin/ have always done it)
   (CASSANDRA-971)
 * change get_count to require a SlicePredicate. create multi_get_count
   (CASSANDRA-744)
 * re-organized endpointsnitch implementations and added SimpleSnitch
   (CASSANDRA-994)
 * Added preload_row_cache option (CASSANDRA-946)
 * add CRC to commitlog header (CASSANDRA-999)
 * removed deprecated batch_insert and get_range_slice methods (CASSANDRA-1065)
 * add truncate thrift method (CASSANDRA-531)
 * http mini-interface using mx4j (CASSANDRA-1068)
 * optimize away copy of sliced row on memtable read path (CASSANDRA-1046)
 * replace constant-size 2GB mmaped segments and special casing for index
   entries spanning segment boundaries, with SegmentedFile that computes
   segments that always contain entire entries/rows (CASSANDRA-1117)
 * avoid reading large rows into memory during compaction (CASSANDRA-16)
 * added hadoop OutputFormat (CASSANDRA-1101)
 * efficient Streaming (no more anticompaction) (CASSANDRA-579)
 * split commitlog header into separate file and add size checksum to
   mutations (CASSANDRA-1179)
 * avoid allocating a new byte[] for each mutation on replay (CASSANDRA-1219)
 * revise HH schema to be per-endpoint (CASSANDRA-1142)
 * add joining/leaving status to nodetool ring (CASSANDRA-1115)
 * allow multiple repair sessions per node (CASSANDRA-1190)
 * optimize away MessagingService for local range queries (CASSANDRA-1261)
 * make framed transport the default so malformed requests can't OOM the
   server (CASSANDRA-475)
 * significantly faster reads from row cache (CASSANDRA-1267)
 * take advantage of row cache during range queries (CASSANDRA-1302)
 * make GCGraceSeconds a per-ColumnFamily value (CASSANDRA-1276)
 * keep persistent row size and column count statistics (CASSANDRA-1155)
 * add IntegerType (CASSANDRA-1282)
 * page within a single row during hinted handoff (CASSANDRA-1327)
 * push DatacenterShardStrategy configuration into keyspace definition,
   eliminating datacenter.properties. (CASSANDRA-1066)
 * optimize forward slices starting with '' and single-index-block name
   queries by skipping the column index (CASSANDRA-1338)
 * streaming refactor (CASSANDRA-1189)
 * faster comparison for UUID types (CASSANDRA-1043)
 * secondary index support (CASSANDRA-749 and subtasks)
 * make compaction buckets deterministic (CASSANDRA-1265)


0.6.6
 * Allow using DynamicEndpointSnitch with RackAwareStrategy (CASSANDRA-1429)
 * remove the remaining vestiges of the unfinished DatacenterShardStrategy
   (replaced by NetworkTopologyStrategy in 0.7)


0.6.5
 * fix key ordering in range query results with RandomPartitioner
   and ConsistencyLevel > ONE (CASSANDRA-1145)
 * fix for range query starting with the wrong token range (CASSANDRA-1042)
 * page within a single row during hinted handoff (CASSANDRA-1327)
 * fix compilation on non-sun JDKs (CASSANDRA-1061)
 * remove String.trim() call on row keys in batch mutations (CASSANDRA-1235)
 * Log summary of dropped messages instead of spamming log (CASSANDRA-1284)
 * add dynamic endpoint snitch (CASSANDRA-981)
 * fix streaming for keyspaces with hyphens in their name (CASSANDRA-1377)
 * fix errors in hard-coded bloom filter optKPerBucket by computing it
   algorithmically (CASSANDRA-1220
 * remove message deserialization stage, and uncap read/write stages
   so slow reads/writes don't block gossip processing (CASSANDRA-1358)
 * add jmx port configuration to Debian package (CASSANDRA-1202)
 * use mlockall via JNA, if present, to prevent Linux from swapping
   out parts of the JVM (CASSANDRA-1214)


0.6.4
 * avoid queuing multiple hint deliveries for the same endpoint
   (CASSANDRA-1229)
 * better performance for and stricter checking of UTF8 column names
   (CASSANDRA-1232)
 * extend option to lower compaction priority to hinted handoff
   as well (CASSANDRA-1260)
 * log errors in gossip instead of re-throwing (CASSANDRA-1289)
 * avoid aborting commitlog replay prematurely if a flushed-but-
   not-removed commitlog segment is encountered (CASSANDRA-1297)
 * fix duplicate rows being read during mapreduce (CASSANDRA-1142)
 * failure detection wasn't closing command sockets (CASSANDRA-1221)
 * cassandra-cli.bat works on windows (CASSANDRA-1236)
 * pre-emptively drop requests that cannot be processed within RPCTimeout
   (CASSANDRA-685)
 * add ack to Binary write verb and update CassandraBulkLoader
   to wait for acks for each row (CASSANDRA-1093)
 * added describe_partitioner Thrift method (CASSANDRA-1047)
 * Hadoop jobs no longer require the Cassandra storage-conf.xml
   (CASSANDRA-1280, CASSANDRA-1047)
 * log thread pool stats when GC is excessive (CASSANDRA-1275)
 * remove gossip message size limit (CASSANDRA-1138)
 * parallelize local and remote reads during multiget, and respect snitch
   when determining whether to do local read for CL.ONE (CASSANDRA-1317)
 * fix read repair to use requested consistency level on digest mismatch,
   rather than assuming QUORUM (CASSANDRA-1316)
 * process digest mismatch re-reads in parallel (CASSANDRA-1323)
 * switch hints CF comparator to BytesType (CASSANDRA-1274)


0.6.3
 * retry to make streaming connections up to 8 times. (CASSANDRA-1019)
 * reject describe_ring() calls on invalid keyspaces (CASSANDRA-1111)
 * fix cache size calculation for size of 100% (CASSANDRA-1129)
 * fix cache capacity only being recalculated once (CASSANDRA-1129)
 * remove hourly scan of all hints on the off chance that the gossiper
   missed a status change; instead, expose deliverHintsToEndpoint to JMX
   so it can be done manually, if necessary (CASSANDRA-1141)
 * don't reject reads at CL.ALL (CASSANDRA-1152)
 * reject deletions to supercolumns in CFs containing only standard
   columns (CASSANDRA-1139)
 * avoid preserving login information after client disconnects
   (CASSANDRA-1057)
 * prefer sun jdk to openjdk in debian init script (CASSANDRA-1174)
 * detect partioner config changes between restarts and fail fast
   (CASSANDRA-1146)
 * use generation time to resolve node token reassignment disagreements
   (CASSANDRA-1118)
 * restructure the startup ordering of Gossiper and MessageService to avoid
   timing anomalies (CASSANDRA-1160)
 * detect incomplete commit log hearders (CASSANDRA-1119)
 * force anti-entropy service to stream files on the stream stage to avoid
   sending streams out of order (CASSANDRA-1169)
 * remove inactive stream managers after AES streams files (CASSANDRA-1169)
 * allow removing entire row through batch_mutate Deletion (CASSANDRA-1027)
 * add JMX metrics for row-level bloom filter false positives (CASSANDRA-1212)
 * added a redhat init script to contrib (CASSANDRA-1201)
 * use midpoint when bootstrapping a new machine into range with not
   much data yet instead of random token (CASSANDRA-1112)
 * kill server on OOM in executor stage as well as Thrift (CASSANDRA-1226)
 * remove opportunistic repairs, when two machines with overlapping replica
   responsibilities happen to finish major compactions of the same CF near
   the same time.  repairs are now fully manual (CASSANDRA-1190)
 * add ability to lower compaction priority (default is no change from 0.6.2)
   (CASSANDRA-1181)


0.6.2
 * fix contrib/word_count build. (CASSANDRA-992)
 * split CommitLogExecutorService into BatchCommitLogExecutorService and
   PeriodicCommitLogExecutorService (CASSANDRA-1014)
 * add latency histograms to CFSMBean (CASSANDRA-1024)
 * make resolving timestamp ties deterministic by using value bytes
   as a tiebreaker (CASSANDRA-1039)
 * Add option to turn off Hinted Handoff (CASSANDRA-894)
 * fix windows startup (CASSANDRA-948)
 * make concurrent_reads, concurrent_writes configurable at runtime via JMX
   (CASSANDRA-1060)
 * disable GCInspector on non-Sun JVMs (CASSANDRA-1061)
 * fix tombstone handling in sstable rows with no other data (CASSANDRA-1063)
 * fix size of row in spanned index entries (CASSANDRA-1056)
 * install json2sstable, sstable2json, and sstablekeys to Debian package
 * StreamingService.StreamDestinations wouldn't empty itself after streaming
   finished (CASSANDRA-1076)
 * added Collections.shuffle(splits) before returning the splits in
   ColumnFamilyInputFormat (CASSANDRA-1096)
 * do not recalculate cache capacity post-compaction if it's been manually
   modified (CASSANDRA-1079)
 * better defaults for flush sorter + writer executor queue sizes
   (CASSANDRA-1100)
 * windows scripts for SSTableImport/Export (CASSANDRA-1051)
 * windows script for nodetool (CASSANDRA-1113)
 * expose PhiConvictThreshold (CASSANDRA-1053)
 * make repair of RF==1 a no-op (CASSANDRA-1090)
 * improve default JVM GC options (CASSANDRA-1014)
 * fix SlicePredicate serialization inside Hadoop jobs (CASSANDRA-1049)
 * close Thrift sockets in Hadoop ColumnFamilyRecordReader (CASSANDRA-1081)


0.6.1
 * fix NPE in sstable2json when no excluded keys are given (CASSANDRA-934)
 * keep the replica set constant throughout the read repair process
   (CASSANDRA-937)
 * allow querying getAllRanges with empty token list (CASSANDRA-933)
 * fix command line arguments inversion in clustertool (CASSANDRA-942)
 * fix race condition that could trigger a false-positive assertion
   during post-flush discard of old commitlog segments (CASSANDRA-936)
 * fix neighbor calculation for anti-entropy repair (CASSANDRA-924)
 * perform repair even for small entropy differences (CASSANDRA-924)
 * Use hostnames in CFInputFormat to allow Hadoop's naive string-based
   locality comparisons to work (CASSANDRA-955)
 * cache read-only BufferedRandomAccessFile length to avoid
   3 system calls per invocation (CASSANDRA-950)
 * nodes with IPv6 (and no IPv4) addresses could not join cluster
   (CASSANDRA-969)
 * Retrieve the correct number of undeleted columns, if any, from
   a supercolumn in a row that had been deleted previously (CASSANDRA-920)
 * fix index scans that cross the 2GB mmap boundaries for both mmap
   and standard i/o modes (CASSANDRA-866)
 * expose drain via nodetool (CASSANDRA-978)


0.6.0-RC1
 * JMX drain to flush memtables and run through commit log (CASSANDRA-880)
 * Bootstrapping can skip ranges under the right conditions (CASSANDRA-902)
 * fix merging row versions in range_slice for CL > ONE (CASSANDRA-884)
 * default write ConsistencyLeven chaned from ZERO to ONE
 * fix for index entries spanning mmap buffer boundaries (CASSANDRA-857)
 * use lexical comparison if time part of TimeUUIDs are the same
   (CASSANDRA-907)
 * bound read, mutation, and response stages to fix possible OOM
   during log replay (CASSANDRA-885)
 * Use microseconds-since-epoch (UTC) in cli, instead of milliseconds
 * Treat batch_mutate Deletion with null supercolumn as "apply this predicate
   to top level supercolumns" (CASSANDRA-834)
 * Streaming destination nodes do not update their JMX status (CASSANDRA-916)
 * Fix internal RPC timeout calculation (CASSANDRA-911)
 * Added Pig loadfunc to contrib/pig (CASSANDRA-910)


0.6.0-beta3
 * fix compaction bucketing bug (CASSANDRA-814)
 * update windows batch file (CASSANDRA-824)
 * deprecate KeysCachedFraction configuration directive in favor
   of KeysCached; move to unified-per-CF key cache (CASSANDRA-801)
 * add invalidateRowCache to ColumnFamilyStoreMBean (CASSANDRA-761)
 * send Handoff hints to natural locations to reduce load on
   remaining nodes in a failure scenario (CASSANDRA-822)
 * Add RowWarningThresholdInMB configuration option to warn before very
   large rows get big enough to threaten node stability, and -x option to
   be able to remove them with sstable2json if the warning is unheeded
   until it's too late (CASSANDRA-843)
 * Add logging of GC activity (CASSANDRA-813)
 * fix ConcurrentModificationException in commitlog discard (CASSANDRA-853)
 * Fix hardcoded row count in Hadoop RecordReader (CASSANDRA-837)
 * Add a jmx status to the streaming service and change several DEBUG
   messages to INFO (CASSANDRA-845)
 * fix classpath in cassandra-cli.bat for Windows (CASSANDRA-858)
 * allow re-specifying host, port to cassandra-cli if invalid ones
   are first tried (CASSANDRA-867)
 * fix race condition handling rpc timeout in the coordinator
   (CASSANDRA-864)
 * Remove CalloutLocation and StagingFileDirectory from storage-conf files
   since those settings are no longer used (CASSANDRA-878)
 * Parse a long from RowWarningThresholdInMB instead of an int (CASSANDRA-882)
 * Remove obsolete ControlPort code from DatabaseDescriptor (CASSANDRA-886)
 * move skipBytes side effect out of assert (CASSANDRA-899)
 * add "double getLoad" to StorageServiceMBean (CASSANDRA-898)
 * track row stats per CF at compaction time (CASSANDRA-870)
 * disallow CommitLogDirectory matching a DataFileDirectory (CASSANDRA-888)
 * default key cache size is 200k entries, changed from 10% (CASSANDRA-863)
 * add -Dcassandra-foreground=yes to cassandra.bat
 * exit if cluster name is changed unexpectedly (CASSANDRA-769)


0.6.0-beta1/beta2
 * add batch_mutate thrift command, deprecating batch_insert (CASSANDRA-336)
 * remove get_key_range Thrift API, deprecated in 0.5 (CASSANDRA-710)
 * add optional login() Thrift call for authentication (CASSANDRA-547)
 * support fat clients using gossiper and StorageProxy to perform
   replication in-process [jvm-only] (CASSANDRA-535)
 * support mmapped I/O for reads, on by default on 64bit JVMs
   (CASSANDRA-408, CASSANDRA-669)
 * improve insert concurrency, particularly during Hinted Handoff
   (CASSANDRA-658)
 * faster network code (CASSANDRA-675)
 * stress.py moved to contrib (CASSANDRA-635)
 * row caching [must be explicitly enabled per-CF in config] (CASSANDRA-678)
 * present a useful measure of compaction progress in JMX (CASSANDRA-599)
 * add bin/sstablekeys (CASSNADRA-679)
 * add ConsistencyLevel.ANY (CASSANDRA-687)
 * make removetoken remove nodes from gossip entirely (CASSANDRA-644)
 * add ability to set cache sizes at runtime (CASSANDRA-708)
 * report latency and cache hit rate statistics with lifetime totals
   instead of average over the last minute (CASSANDRA-702)
 * support get_range_slice for RandomPartitioner (CASSANDRA-745)
 * per-keyspace replication factory and replication strategy (CASSANDRA-620)
 * track latency in microseconds (CASSANDRA-733)
 * add describe_ Thrift methods, deprecating get_string_property and
   get_string_list_property
 * jmx interface for tracking operation mode and streams in general.
   (CASSANDRA-709)
 * keep memtables in sorted order to improve range query performance
   (CASSANDRA-799)
 * use while loop instead of recursion when trimming sstables compaction list
   to avoid blowing stack in pathological cases (CASSANDRA-804)
 * basic Hadoop map/reduce support (CASSANDRA-342)


0.5.1
 * ensure all files for an sstable are streamed to the same directory.
   (CASSANDRA-716)
 * more accurate load estimate for bootstrapping (CASSANDRA-762)
 * tolerate dead or unavailable bootstrap target on write (CASSANDRA-731)
 * allow larger numbers of keys (> 140M) in a sstable bloom filter
   (CASSANDRA-790)
 * include jvm argument improvements from CASSANDRA-504 in debian package
 * change streaming chunk size to 32MB to accomodate Windows XP limitations
   (was 64MB) (CASSANDRA-795)
 * fix get_range_slice returning results in the wrong order (CASSANDRA-781)


0.5.0 final
 * avoid attempting to delete temporary bootstrap files twice (CASSANDRA-681)
 * fix bogus NaN in nodeprobe cfstats output (CASSANDRA-646)
 * provide a policy for dealing with single thread executors w/ a full queue
   (CASSANDRA-694)
 * optimize inner read in MessagingService, vastly improving multiple-node
   performance (CASSANDRA-675)
 * wait for table flush before streaming data back to a bootstrapping node.
   (CASSANDRA-696)
 * keep track of bootstrapping sources by table so that bootstrapping doesn't
   give the indication of finishing early (CASSANDRA-673)


0.5.0 RC3
 * commit the correct version of the patch for CASSANDRA-663


0.5.0 RC2 (unreleased)
 * fix bugs in converting get_range_slice results to Thrift
   (CASSANDRA-647, CASSANDRA-649)
 * expose java.util.concurrent.TimeoutException in StorageProxy methods
   (CASSANDRA-600)
 * TcpConnectionManager was holding on to disconnected connections,
   giving the false indication they were being used. (CASSANDRA-651)
 * Remove duplicated write. (CASSANDRA-662)
 * Abort bootstrap if IP is already in the token ring (CASSANDRA-663)
 * increase default commitlog sync period, and wait for last sync to
   finish before submitting another (CASSANDRA-668)


0.5.0 RC1
 * Fix potential NPE in get_range_slice (CASSANDRA-623)
 * add CRC32 to commitlog entries (CASSANDRA-605)
 * fix data streaming on windows (CASSANDRA-630)
 * GC compacted sstables after cleanup and compaction (CASSANDRA-621)
 * Speed up anti-entropy validation (CASSANDRA-629)
 * Fix anti-entropy assertion error (CASSANDRA-639)
 * Fix pending range conflicts when bootstapping or moving
   multiple nodes at once (CASSANDRA-603)
 * Handle obsolete gossip related to node movement in the case where
   one or more nodes is down when the movement occurs (CASSANDRA-572)
 * Include dead nodes in gossip to avoid a variety of problems
   and fix HH to removed nodes (CASSANDRA-634)
 * return an InvalidRequestException for mal-formed SlicePredicates
   (CASSANDRA-643)
 * fix bug determining closest neighbor for use in multiple datacenters
   (CASSANDRA-648)
 * Vast improvements in anticompaction speed (CASSANDRA-607)
 * Speed up log replay and writes by avoiding redundant serializations
   (CASSANDRA-652)


0.5.0 beta 2
 * Bootstrap improvements (several tickets)
 * add nodeprobe repair anti-entropy feature (CASSANDRA-193, CASSANDRA-520)
 * fix possibility of partition when many nodes restart at once
   in clusters with multiple seeds (CASSANDRA-150)
 * fix NPE in get_range_slice when no data is found (CASSANDRA-578)
 * fix potential NPE in hinted handoff (CASSANDRA-585)
 * fix cleanup of local "system" keyspace (CASSANDRA-576)
 * improve computation of cluster load balance (CASSANDRA-554)
 * added super column read/write, column count, and column/row delete to
   cassandra-cli (CASSANDRA-567, CASSANDRA-594)
 * fix returning live subcolumns of deleted supercolumns (CASSANDRA-583)
 * respect JAVA_HOME in bin/ scripts (several tickets)
 * add StorageService.initClient for fat clients on the JVM (CASSANDRA-535)
   (see contrib/client_only for an example of use)
 * make consistency_level functional in get_range_slice (CASSANDRA-568)
 * optimize key deserialization for RandomPartitioner (CASSANDRA-581)
 * avoid GCing tombstones except on major compaction (CASSANDRA-604)
 * increase failure conviction threshold, resulting in less nodes
   incorrectly (and temporarily) marked as down (CASSANDRA-610)
 * respect memtable thresholds during log replay (CASSANDRA-609)
 * support ConsistencyLevel.ALL on read (CASSANDRA-584)
 * add nodeprobe removetoken command (CASSANDRA-564)


0.5.0 beta
 * Allow multiple simultaneous flushes, improving flush throughput
   on multicore systems (CASSANDRA-401)
 * Split up locks to improve write and read throughput on multicore systems
   (CASSANDRA-444, CASSANDRA-414)
 * More efficient use of memory during compaction (CASSANDRA-436)
 * autobootstrap option: when enabled, all non-seed nodes will attempt
   to bootstrap when started, until bootstrap successfully
   completes. -b option is removed.  (CASSANDRA-438)
 * Unless a token is manually specified in the configuration xml,
   a bootstraping node will use a token that gives it half the
   keys from the most-heavily-loaded node in the cluster,
   instead of generating a random token.
   (CASSANDRA-385, CASSANDRA-517)
 * Miscellaneous bootstrap fixes (several tickets)
 * Ability to change a node's token even after it has data on it
   (CASSANDRA-541)
 * Ability to decommission a live node from the ring (CASSANDRA-435)
 * Semi-automatic loadbalancing via nodeprobe (CASSANDRA-192)
 * Add ability to set compaction thresholds at runtime via
   JMX / nodeprobe.  (CASSANDRA-465)
 * Add "comment" field to ColumnFamily definition. (CASSANDRA-481)
 * Additional JMX metrics (CASSANDRA-482)
 * JSON based export and import tools (several tickets)
 * Hinted Handoff fixes (several tickets)
 * Add key cache to improve read performance (CASSANDRA-423)
 * Simplified construction of custom ReplicationStrategy classes
   (CASSANDRA-497)
 * Graphical application (Swing) for ring integrity verification and
   visualization was added to contrib (CASSANDRA-252)
 * Add DCQUORUM, DCQUORUMSYNC consistency levels and corresponding
   ReplicationStrategy / EndpointSnitch classes.  Experimental.
   (CASSANDRA-492)
 * Web client interface added to contrib (CASSANDRA-457)
 * More-efficient flush for Random, CollatedOPP partitioners
   for normal writes (CASSANDRA-446) and bulk load (CASSANDRA-420)
 * Add MemtableFlushAfterMinutes, a global replacement for the old
   per-CF FlushPeriodInMinutes setting (CASSANDRA-463)
 * optimizations to slice reading (CASSANDRA-350) and supercolumn
   queries (CASSANDRA-510)
 * force binding to given listenaddress for nodes with multiple
   interfaces (CASSANDRA-546)
 * stress.py benchmarking tool improvements (several tickets)
 * optimized replica placement code (CASSANDRA-525)
 * faster log replay on restart (CASSANDRA-539, CASSANDRA-540)
 * optimized local-node writes (CASSANDRA-558)
 * added get_range_slice, deprecating get_key_range (CASSANDRA-344)
 * expose TimedOutException to thrift (CASSANDRA-563)


0.4.2
 * Add validation disallowing null keys (CASSANDRA-486)
 * Fix race conditions in TCPConnectionManager (CASSANDRA-487)
 * Fix using non-utf8-aware comparison as a sanity check.
   (CASSANDRA-493)
 * Improve default garbage collector options (CASSANDRA-504)
 * Add "nodeprobe flush" (CASSANDRA-505)
 * remove NotFoundException from get_slice throws list (CASSANDRA-518)
 * fix get (not get_slice) of entire supercolumn (CASSANDRA-508)
 * fix null token during bootstrap (CASSANDRA-501)


0.4.1
 * Fix FlushPeriod columnfamily configuration regression
   (CASSANDRA-455)
 * Fix long column name support (CASSANDRA-460)
 * Fix for serializing a row that only contains tombstones
   (CASSANDRA-458)
 * Fix for discarding unneeded commitlog segments (CASSANDRA-459)
 * Add SnapshotBeforeCompaction configuration option (CASSANDRA-426)
 * Fix compaction abort under insufficient disk space (CASSANDRA-473)
 * Fix reading subcolumn slice from tombstoned CF (CASSANDRA-484)
 * Fix race condition in RVH causing occasional NPE (CASSANDRA-478)


0.4.0
 * fix get_key_range problems when a node is down (CASSANDRA-440)
   and add UnavailableException to more Thrift methods
 * Add example EndPointSnitch contrib code (several tickets)


0.4.0 RC2
 * fix SSTable generation clash during compaction (CASSANDRA-418)
 * reject method calls with null parameters (CASSANDRA-308)
 * properly order ranges in nodeprobe output (CASSANDRA-421)
 * fix logging of certain errors on executor threads (CASSANDRA-425)


0.4.0 RC1
 * Bootstrap feature is live; use -b on startup (several tickets)
 * Added multiget api (CASSANDRA-70)
 * fix Deadlock with SelectorManager.doProcess and TcpConnection.write
   (CASSANDRA-392)
 * remove key cache b/c of concurrency bugs in third-party
   CLHM library (CASSANDRA-405)
 * update non-major compaction logic to use two threshold values
   (CASSANDRA-407)
 * add periodic / batch commitlog sync modes (several tickets)
 * inline BatchMutation into batch_insert params (CASSANDRA-403)
 * allow setting the logging level at runtime via mbean (CASSANDRA-402)
 * change default comparator to BytesType (CASSANDRA-400)
 * add forwards-compatible ConsistencyLevel parameter to get_key_range
   (CASSANDRA-322)
 * r/m special case of blocking for local destination when writing with
   ConsistencyLevel.ZERO (CASSANDRA-399)
 * Fixes to make BinaryMemtable [bulk load interface] useful (CASSANDRA-337);
   see contrib/bmt_example for an example of using it.
 * More JMX properties added (several tickets)
 * Thrift changes (several tickets)
    - Merged _super get methods with the normal ones; return values
      are now of ColumnOrSuperColumn.
    - Similarly, merged batch_insert_super into batch_insert.



0.4.0 beta
 * On-disk data format has changed to allow billions of keys/rows per
   node instead of only millions
 * Multi-keyspace support
 * Scan all sstables for all queries to avoid situations where
   different types of operation on the same ColumnFamily could
   disagree on what data was present
 * Snapshot support via JMX
 * Thrift API has changed a _lot_:
    - removed time-sorted CFs; instead, user-defined comparators
      may be defined on the column names, which are now byte arrays.
      Default comparators are provided for UTF8, Bytes, Ascii, Long (i64),
      and UUID types.
    - removed colon-delimited strings in thrift api in favor of explicit
      structs such as ColumnPath, ColumnParent, etc.  Also normalized
      thrift struct and argument naming.
    - Added columnFamily argument to get_key_range.
    - Change signature of get_slice to accept starting and ending
      columns as well as an offset.  (This allows use of indexes.)
      Added "ascending" flag to allow reasonably-efficient reverse
      scans as well.  Removed get_slice_by_range as redundant.
    - get_key_range operates on one CF at a time
    - changed `block` boolean on insert methods to ConsistencyLevel enum,
      with options of NONE, ONE, QUORUM, and ALL.
    - added similar consistency_level parameter to read methods
    - column-name-set slice with no names given now returns zero columns
      instead of all of them.  ("all" can run your server out of memory.
      use a range-based slice with a high max column count instead.)
 * Removed the web interface. Node information can now be obtained by
   using the newly introduced nodeprobe utility.
 * More JMX stats
 * Remove magic values from internals (e.g. special key to indicate
   when to flush memtables)
 * Rename configuration "table" to "keyspace"
 * Moved to crash-only design; no more shutdown (just kill the process)
 * Lots of bug fixes

Full list of issues resolved in 0.4 is at https://issues.apache.org/jira/secure/IssueNavigator.jspa?reset=true&&pid=12310865&fixfor=12313862&resolution=1&sorter/field=issuekey&sorter/order=DESC


0.3.0 RC3
 * Fix potential deadlock under load in TCPConnection.
   (CASSANDRA-220)


0.3.0 RC2
 * Fix possible data loss when server is stopped after replaying
   log but before new inserts force memtable flush.
   (CASSANDRA-204)
 * Added BUGS file


0.3.0 RC1
 * Range queries on keys, including user-defined key collation
 * Remove support
 * Workarounds for a weird bug in JDK select/register that seems
   particularly common on VM environments. Cassandra should deploy
   fine on EC2 now
 * Much improved infrastructure: the beginnings of a decent test suite
   ("ant test" for unit tests; "nosetests" for system tests), code
   coverage reporting, etc.
 * Expanded node status reporting via JMX
 * Improved error reporting/logging on both server and client
 * Reduced memory footprint in default configuration
 * Combined blocking and non-blocking versions of insert APIs
 * Added FlushPeriodInMinutes configuration parameter to force
   flushing of infrequently-updated ColumnFamilies<|MERGE_RESOLUTION|>--- conflicted
+++ resolved
@@ -135,15 +135,12 @@
  * Switch to client init for sstabledump (CASSANDRA-13683)
  * CQLSH: Don't pause when capturing data (CASSANDRA-13743)
 
-<<<<<<< HEAD
-=======
 
 3.11.2
 Merged from 3.0:
  * Deserialise sstable metadata in nodetool verify (CASSANDRA-13922)
 
 
->>>>>>> 0cb27a78
 3.11.1
  * Fix the computation of cdc_total_space_in_mb for exabyte filesystems (CASSANDRA-13808)
  * AbstractTokenTreeBuilder#serializedSize returns wrong value when there is a single leaf and overflow collisions (CASSANDRA-13869)
