--- conflicted
+++ resolved
@@ -1,11 +1,7 @@
-<<<<<<< HEAD
 3.11.8
  * Frozen RawTuple is not annotated with frozen in the toString method (CASSANDRA-15857)
 Merged from 3.0:
-=======
-3.0.22:
  * Operational improvements and hardening for replica filtering protection (CASSANDRA-15907)
->>>>>>> e5c3d08a
  * stop_paranoid disk failure policy is ignored on CorruptSSTableException after node is up (CASSANDRA-15191)
  * Forbid altering UDTs used in partition keys (CASSANDRA-15933)
  * Fix empty/null json string representation (CASSANDRA-15896)
