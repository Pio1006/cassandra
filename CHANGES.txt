DSE 5.0.6
 * Perform repair sync sequentially to avoid overloading coordinator (APOLLO-216)
Merged from 3.0.X
 * Fix deserialization of 2.x DeletedCells (CASSANDRA-12620)
 * Add parent repair session id to anticompaction log message (CASSANDRA-12186)
 * Improve contention handling on failure to acquire MV lock for streaming and hints (CASSANDRA-12905)
 * Fix DELETE and UPDATE queries with empty IN restrictions (CASSANDRA-12829)
 * Mark MVs as built after successful bootstrap (CASSANDRA-12984)
Merged from 2.2:
 * Temporarily fix bug that creates commit log when running offline tools (CASSANDRA-8616)


DSE 5.0.5
 * Backport CASSANDRA-10134 Always perform collision check before joining ring (CASSANDRA-10134)
 * Backport CASSANDRA-12461 (Add pre- and post-shutdown hooks to Storage Service) (APOLLO-48)
Merged from 3.0.X
 * Estimated TS drop-time histogram updated with Cell.NO_DELETION_TIME (CASSANDRA-13040)
 * Nodetool compactionstats fails with NullPointerException (CASSANDRA-13021)
 * Thread local pools never cleaned up (CASSANDRA-13033)
 * Set RPC_READY to false when draining or if a node is marked as shutdown (CASSANDRA-12781)
 * CQL often queries static columns unnecessarily (CASSANDRA-12768)
 * Make sure sstables only get committed when it's safe to discard commit log records (CASSANDRA-12956)
 * Reject default_time_to_live option when creating or altering MVs (CASSANDRA-12868)
 * Nodetool should use a more sane max heap size (CASSANDRA-12739)
 * LocalToken ensures token values are cloned on heap (CASSANDRA-12651)
 * AnticompactionRequestSerializer serializedSize is incorrect (CASSANDRA-12934)
 * Prevent reloading of logback.xml from UDF sandbox (CASSANDRA-12535)
 * Reenable HeapPool (CASSANDRA-12900)
Merged from 2.2:
 * Reduce granuality of OpOrder.Group during index build (CASSANDRA-12796)
 * Test bind parameters and unset parameters in InsertUpdateIfConditionTest (CASSANDRA-12980)
 * Do not specify local address on outgoing connection when listen_on_broadcast_address is set (CASSANDRA-12673)
 * Use saved tokens when setting local tokens on StorageService.joinRing (CASSANDRA-12935)
 * cqlsh: fix DESC TYPES errors (CASSANDRA-12914)
 * Fix leak on skipped SSTables in sstableupgrade (CASSANDRA-12899)
 * Avoid blocking gossip during pending range calculation (CASSANDRA-12281)
<<<<<<< HEAD
 * Fix purgeability of tombstones with max timestamp (CASSANDRA-12792)
 * Fail repair if participant dies during sync or anticompaction (CASSANDRA-12901)
=======
Merged from 2.1:
 * cqlsh copy-from: sort user type fields in csv (CASSANDRA-12959)
>>>>>>> 11f7ba94


DSE 5.0.4
 * Wait for remaining tasks to finish on RepairJob after task failure (APOLLO-87)
 * Allow the prepared statement cache size to be changed. (APOLLO-50)
Merged from 3.0.X
 * Disallow offheap_buffers memtable allocation (CASSANDRA-11039)
 * Fix CommitLogSegmentManagerTest (CASSANDRA-12283)
 * Pass root cause to CorruptBlockException when uncompression failed (CASSANDRA-12889)
 * Fix partition count log during compaction (CASSANDRA-12184)
 * Batch with multiple conditional updates for the same partition causes AssertionError (CASSANDRA-12867)
 * Make AbstractReplicationStrategy extendable from outside its package (CASSANDRA-12788)
 * Fix CommitLogTest.testDeleteIfNotDirty (CASSANDRA-12854)
 * Don't tell users to turn off consistent rangemovements during rebuild. (CASSANDRA-12296)
 * Avoid deadlock due to materialized view lock contention (CASSANDRA-12689)
 * Fix for KeyCacheCqlTest flakiness (CASSANDRA-12801)
 * Include SSTable filename in compacting large row message (CASSANDRA-12384)
 * Fix potential socket leak (CASSANDRA-12329, CASSANDRA-12330)
 * Fix ViewTest.testCompaction (CASSANDRA-12789)
 * Improve avg aggregate functions (CASSANDRA-12417)
 * Preserve quoted reserved keyword column names in MV creation (CASSANDRA-11803)
 * nodetool stopdaemon errors out (CASSANDRA-12646)
 * Split materialized view mutations on build to prevent OOM (CASSANDRA-12268)
 * mx4j does not work in 3.0.8 (CASSANDRA-12274)
 * Abort cqlsh copy-from in case of no answer after prolonged period of time (CASSANDRA-12740)
 * Avoid sstable corrupt exception due to dropped static column (CASSANDRA-12582)
 * Make stress use client mode to avoid checking commit log size on startup (CASSANDRA-12478)
 * Fix exceptions with new vnode allocation (CASSANDRA-12715)
 * Unify drain and shutdown processes (CASSANDRA-12509)
 * Fix NPE in ComponentOfSlice.isEQ() (CASSANDRA-12706)
 * Fix failure in LogTransactionTest (CASSANDRA-12632)
 * Fix potentially incomplete non-frozen UDT values when querying with the
   full primary key specified (CASSANDRA-12605)
 * Skip writing MV mutations to commitlog on mutation.applyUnsafe() (CASSANDRA-11670)
 * Establish consistent distinction between non-existing partition and NULL value for LWTs on static columns (CASSANDRA-12060)
 * Extend ColumnIdentifier.internedInstances key to include the type that generated the byte buffer (CASSANDRA-12516)
 * Backport CASSANDRA-10756 (race condition in NativeTransportService shutdown) (CASSANDRA-12472)
 * If CF has no clustering columns, any row cache is full partition cache (CASSANDRA-12499)
 * Correct log message for statistics of offheap memtable flush (CASSANDRA-12776)
 * Explicitly set locale for string validation (CASSANDRA-12541,CASSANDRA-12542,CASSANDRA-12543,CASSANDRA-12545)
Merged from 2.2:
 * Fix CommitLogSegmentManagerTest (CASSANDRA-12283)
 * cqlsh COPY: unprotected pk values before converting them if not using prepared statements (CASSANDRA-12863)
 * Fix Util.spinAssertEquals (CASSANDRA-12283)
 * Fix potential NPE for compactionstats (CASSANDRA-12462)
 * Prepare legacy authenticate statement if credentials table initialised after node startup (CASSANDRA-12813)
 * Change cassandra.wait_for_tracing_events_timeout_secs default to 0 (CASSANDRA-12754)
 * Clean up permissions when a UDA is dropped (CASSANDRA-12720)
 * Limit colUpdateTimeDelta histogram updates to reasonable deltas (CASSANDRA-11117)
 * Fix leak errors and execution rejected exceptions when draining (CASSANDRA-12457)
 * Fix merkle tree depth calculation (CASSANDRA-12580)
 * Make Collections deserialization more robust (CASSANDRA-12618)
 * Better handle invalid system roles table (CASSANDRA-12700)
 * Fix exceptions when enabling gossip on nodes that haven't joined the ring (CASSANDRA-12253)
 * Fix authentication problem when invoking cqlsh copy from a SOURCE command (CASSANDRA-12642)
 * Decrement pending range calculator jobs counter in finally block
  (CASSANDRA-12554)
 * Split consistent range movement flag correction (CASSANDRA-12786)
Merged from 2.1:
 * Add system property to set the max number of native transport requests in queue (CASSANDRA-11363)
 * Don't skip sstables based on maxLocalDeletionTime (CASSANDRA-12765)


3.0.9
 * Handle composite prefixes with final EOC=0 as in 2.x and refactor LegacyLayout.decodeBound (CASSANDRA-12423)
 * Fix paging for 2.x to 3.x upgrades (CASSANDRA-11195)
 * select_distinct_with_deletions_test failing on non-vnode environments (CASSANDRA-11126)
 * Stack Overflow returned to queries while upgrading (CASSANDRA-12527)
 * Fix legacy regex for temporary files from 2.2 (CASSANDRA-12565)
 * Add option to state current gc_grace_seconds to tools/bin/sstablemetadata (CASSANDRA-12208)
 * Fix file system race condition that may cause LogAwareFileLister to fail to classify files (CASSANDRA-11889)
 * Fix file handle leaks due to simultaneous compaction/repair and
   listing snapshots, calculating snapshot sizes, or making schema
   changes (CASSANDRA-11594)
 * Fix nodetool repair exits with 0 for some errors (CASSANDRA-12508)
 * Do not shut down BatchlogManager twice during drain (CASSANDRA-12504)
 * Disk failure policy should not be invoked on out of space (CASSANDRA-12385)
 * Calculate last compacted key on startup (CASSANDRA-6216)
 * Add schema to snapshot manifest, add USING TIMESTAMP clause to ALTER TABLE statements (CASSANDRA-7190)
 * Fix clean interval not sent to commit log for empty memtable flush (CASSANDRA-12436)
 * Fix potential resource leak in RMIServerSocketFactoryImpl (CASSANDRA-12331)
 * Backport CASSANDRA-12002 (CASSANDRA-12177)
 * Make sure compaction stats are updated when compaction is interrupted (CASSANDRA-12100)
 * Fix potential bad messaging service message for paged range reads
   within mixed-version 3.x clusters (CASSANDRA-12249)
 * Change commitlog and sstables to track dirty and clean intervals (CASSANDRA-11828)
 * NullPointerException during compaction on table with static columns (CASSANDRA-12336)
 * Fixed ConcurrentModificationException when reading metrics in GraphiteReporter (CASSANDRA-11823)
 * Fix upgrade of super columns on thrift (CASSANDRA-12335)
 * Fixed flacky BlacklistingCompactionsTest, switched to fixed size types and increased corruption size (CASSANDRA-12359)
 * Rerun ReplicationAwareTokenAllocatorTest on failure to avoid flakiness (CASSANDRA-12277)
 * Exception when computing read-repair for range tombstones (CASSANDRA-12263)
 * Lost counter writes in compact table and static columns (CASSANDRA-12219)
 * AssertionError with MVs on updating a row that isn't indexed due to a null value (CASSANDRA-12247)
 * Disable RR and speculative retry with EACH_QUORUM reads (CASSANDRA-11980)
 * Add option to override compaction space check (CASSANDRA-12180)
 * Faster startup by only scanning each directory for temporary files once (CASSANDRA-12114)
 * Respond with v1/v2 protocol header when responding to driver that attempts
   to connect with too low of a protocol version (CASSANDRA-11464)
 * NullPointerExpception when reading/compacting table (CASSANDRA-11988)
 * Fix problem with undeleteable rows on upgrade to new sstable format (CASSANDRA-12144)
 * Fix paging logic for deleted partitions with static columns (CASSANDRA-12107)
 * Wait until the message is being send to decide which serializer must be used (CASSANDRA-11393)
 * Fix migration of static thrift column names with non-text comparators (CASSANDRA-12147)
 * Fix upgrading sparse tables that are incorrectly marked as dense (CASSANDRA-11315)
 * Fix reverse queries ignoring range tombstones (CASSANDRA-11733)
 * Avoid potential race when rebuilding CFMetaData (CASSANDRA-12098)
 * Avoid missing sstables when getting the canonical sstables (CASSANDRA-11996)
 * Always select the live sstables when getting sstables in bounds (CASSANDRA-11944)
 * Fix column ordering of results with static columns for Thrift requests in
   a mixed 2.x/3.x cluster, also fix potential non-resolved duplication of
   those static columns in query results (CASSANDRA-12123)
 * Avoid digest mismatch with empty but static rows (CASSANDRA-12090)
 * Fix EOF exception when altering column type (CASSANDRA-11820)
 * Fix JsonTransformer output of partition with deletion info (CASSANDRA-12418)
 * Fix NPE in SSTableLoader when specifying partial directory path (CASSANDRA-12609)
Merged from 2.2:
 * Add local address entry in PropertyFileSnitch (CASSANDRA-11332)
 * cqlshlib tests: increase default execute timeout (CASSANDRA-12481)
 * Forward writes to replacement node when replace_address != broadcast_address (CASSANDRA-8523)
 * Enable repair -pr and -local together (fix regression of CASSANDRA-7450) (CASSANDRA-12522)
 * Fail repair on non-existing table (CASSANDRA-12279)
 * cqlsh copy: fix missing counter values (CASSANDRA-12476)
 * Move migration tasks to non-periodic queue, assure flush executor shutdown after non-periodic executor (CASSANDRA-12251)
 * cqlsh copy: fixed possible race in initializing feeding thread (CASSANDRA-11701)
 * Only set broadcast_rpc_address on Ec2MultiRegionSnitch if it's not set (CASSANDRA-11357)
 * Update StorageProxy range metrics for timeouts, failures and unavailables (CASSANDRA-9507)
 * Add Sigar to classes included in clientutil.jar (CASSANDRA-11635)
 * Add decay to histograms and timers used for metrics (CASSANDRA-11752)
 * Fix hanging stream session (CASSANDRA-10992)
 * Fix INSERT JSON, fromJson() support of smallint, tinyint types (CASSANDRA-12371)
 * Restore JVM metric export for metric reporters (CASSANDRA-12312)
 * Release sstables of failed stream sessions only when outgoing transfers are finished (CASSANDRA-11345)
 * Wait for tracing events before returning response and query at same consistency level client side (CASSANDRA-11465)
 * cqlsh copyutil should get host metadata by connected address (CASSANDRA-11979)
 * Fixed cqlshlib.test.remove_test_db (CASSANDRA-12214)
 * Synchronize ThriftServer::stop() (CASSANDRA-12105)
 * Use dedicated thread for JMX notifications (CASSANDRA-12146)
 * Improve streaming synchronization and fault tolerance (CASSANDRA-11414)
 * MemoryUtil.getShort() should return an unsigned short also for architectures not supporting unaligned memory accesses (CASSANDRA-11973)
Merged from 2.1:
 * Fix queries with empty ByteBuffer values in clustering column restrictions (CASSANDRA-12127) 
 * Disable passing control to post-flush after flush failure to prevent data loss (CASSANDRA-11828)
 * Allow STCS-in-L0 compactions to reduce scope with LCS (CASSANDRA-12040)
 * cannot use cql since upgrading python to 2.7.11+ (CASSANDRA-11850)
 * Fix filtering on clustering columns when 2i is used (CASSANDRA-11907)


3.0.8
 * Fix potential race in schema during new table creation (CASSANDRA-12083)
 * cqlsh: fix error handling in rare COPY FROM failure scenario (CASSANDRA-12070)
 * Disable autocompaction during drain (CASSANDRA-11878)
 * Add a metrics timer to MemtablePool and use it to track time spent blocked on memory in MemtableAllocator (CASSANDRA-11327)
 * Fix upgrading schema with super columns with non-text subcomparators (CASSANDRA-12023)
 * Add TimeWindowCompactionStrategy (CASSANDRA-9666)
Merged from 2.2:
 * Allow nodetool info to run with readonly JMX access (CASSANDRA-11755)
 * Validate bloom_filter_fp_chance against lowest supported
   value when the table is created (CASSANDRA-11920)
 * Don't send erroneous NEW_NODE notifications on restart (CASSANDRA-11038)
 * StorageService shutdown hook should use a volatile variable (CASSANDRA-11984)
Merged from 2.1:
 * Avoid stalling paxos when the paxos state expires (CASSANDRA-12043)
 * Remove finished incoming streaming connections from MessagingService (CASSANDRA-11854)
 * Don't try to get sstables for non-repairing column families (CASSANDRA-12077)
 * Avoid marking too many sstables as repaired (CASSANDRA-11696)
 * Prevent select statements with clustering key > 64k (CASSANDRA-11882)
 * Fix clock skew corrupting other nodes with paxos (CASSANDRA-11991)
 * Remove distinction between non-existing static columns and existing but null in LWTs (CASSANDRA-9842)
 * Cache local ranges when calculating repair neighbors (CASSANDRA-11934)
 * Allow LWT operation on static column with only partition keys (CASSANDRA-10532)
 * Create interval tree over canonical sstables to avoid missing sstables during streaming (CASSANDRA-11886)
 * cqlsh COPY FROM: shutdown parent cluster after forking, to avoid corrupting SSL connections (CASSANDRA-11749)


3.0.7
 * Fix legacy serialization of Thrift-generated non-compound range tombstones
   when communicating with 2.x nodes (CASSANDRA-11930)
 * Fix Directories instantiations where CFS.initialDirectories should be used (CASSANDRA-11849)
 * Avoid referencing DatabaseDescriptor in AbstractType (CASSANDRA-11912)
 * Fix sstables not being protected from removal during index build (CASSANDRA-11905)
 * cqlsh: Suppress stack trace from Read/WriteFailures (CASSANDRA-11032)
 * Remove unneeded code to repair index summaries that have
   been improperly down-sampled (CASSANDRA-11127)
 * Avoid WriteTimeoutExceptions during commit log replay due to materialized
   view lock contention (CASSANDRA-11891)
 * Prevent OOM failures on SSTable corruption, improve tests for corruption detection (CASSANDRA-9530)
 * Use CFS.initialDirectories when clearing snapshots (CASSANDRA-11705)
 * Allow compaction strategies to disable early open (CASSANDRA-11754)
 * Refactor Materialized View code (CASSANDRA-11475)
 * Update Java Driver (CASSANDRA-11615)
Merged from 2.2:
 * Persist local metadata earlier in startup sequence (CASSANDRA-11742)
 * Run CommitLog tests with different compression settings (CASSANDRA-9039)
 * cqlsh: fix tab completion for case-sensitive identifiers (CASSANDRA-11664)
 * Avoid showing estimated key as -1 in tablestats (CASSANDRA-11587)
 * Fix possible race condition in CommitLog.recover (CASSANDRA-11743)
 * Enable client encryption in sstableloader with cli options (CASSANDRA-11708)
 * Possible memory leak in NIODataInputStream (CASSANDRA-11867)
 * Add seconds to cqlsh tracing session duration (CASSANDRA-11753)
 * Prohibit Reversed Counter type as part of the PK (CASSANDRA-9395)
Merged from 2.1:
 * cqlsh: apply current keyspace to source command (CASSANDRA-11152)
 * Backport CASSANDRA-11578 (CASSANDRA-11750)
 * Clear out parent repair session if repair coordinator dies (CASSANDRA-11824)
 * Set default streaming_socket_timeout_in_ms to 24 hours (CASSANDRA-11840)
 * Do not consider local node a valid source during replace (CASSANDRA-11848)
 * Add message dropped tasks to nodetool netstats (CASSANDRA-11855)
 * Avoid holding SSTableReaders for duration of incremental repair (CASSANDRA-11739)


3.0.6
 * Disallow creating view with a static column (CASSANDRA-11602)
 * Reduce the amount of object allocations caused by the getFunctions methods (CASSANDRA-11593)
 * Potential error replaying commitlog with smallint/tinyint/date/time types (CASSANDRA-11618)
 * Fix queries with filtering on counter columns (CASSANDRA-11629)
 * Improve tombstone printing in sstabledump (CASSANDRA-11655)
 * Fix paging for range queries where all clustering columns are specified (CASSANDRA-11669)
 * Don't require HEAP_NEW_SIZE to be set when using G1 (CASSANDRA-11600)
 * Fix sstabledump not showing cells after tombstone marker (CASSANDRA-11654)
 * Ignore all LocalStrategy keyspaces for streaming and other related
   operations (CASSANDRA-11627)
 * Ensure columnfilter covers indexed columns for thrift 2i queries (CASSANDRA-11523)
 * Only open one sstable scanner per sstable (CASSANDRA-11412)
 * Option to specify ProtocolVersion in cassandra-stress (CASSANDRA-11410)
 * ArithmeticException in avgFunctionForDecimal (CASSANDRA-11485)
 * LogAwareFileLister should only use OLD sstable files in current folder to determine disk consistency (CASSANDRA-11470)
 * Notify indexers of expired rows during compaction (CASSANDRA-11329)
 * Properly respond with ProtocolError when a v1/v2 native protocol
   header is received (CASSANDRA-11464)
 * Validate that num_tokens and initial_token are consistent with one another (CASSANDRA-10120)
Merged from 2.2:
 * Fix commit log replay after out-of-order flush completion (CASSANDRA-9669)
 * cqlsh: correctly handle non-ascii chars in error messages (CASSANDRA-11626)
 * Exit JVM if JMX server fails to startup (CASSANDRA-11540)
 * Produce a heap dump when exiting on OOM (CASSANDRA-9861)
 * Restore ability to filter on clustering columns when using a 2i (CASSANDRA-11510)
 * JSON datetime formatting needs timezone (CASSANDRA-11137)
 * Fix is_dense recalculation for Thrift-updated tables (CASSANDRA-11502)
 * Remove unnescessary file existence check during anticompaction (CASSANDRA-11660)
 * Add missing files to debian packages (CASSANDRA-11642)
 * Avoid calling Iterables::concat in loops during ModificationStatement::getFunctions (CASSANDRA-11621)
 * cqlsh: COPY FROM should use regular inserts for single statement batches and
   report errors correctly if workers processes crash on initialization (CASSANDRA-11474)
 * Always close cluster with connection in CqlRecordWriter (CASSANDRA-11553)
 * Allow only DISTINCT queries with partition keys restrictions (CASSANDRA-11339)
 * CqlConfigHelper no longer requires both a keystore and truststore to work (CASSANDRA-11532)
 * Make deprecated repair methods backward-compatible with previous notification service (CASSANDRA-11430)
 * IncomingStreamingConnection version check message wrong (CASSANDRA-11462)
Merged from 2.1:
 * Support mlockall on IBM POWER arch (CASSANDRA-11576)
 * Add option to disable use of severity in DynamicEndpointSnitch (CASSANDRA-11737)
 * cqlsh COPY FROM fails for null values with non-prepared statements (CASSANDRA-11631)
 * Make cython optional in pylib/setup.py (CASSANDRA-11630)
 * Change order of directory searching for cassandra.in.sh to favor local one (CASSANDRA-11628)
 * cqlsh COPY FROM fails with []{} chars in UDT/tuple fields/values (CASSANDRA-11633)
 * clqsh: COPY FROM throws TypeError with Cython extensions enabled (CASSANDRA-11574)
 * cqlsh: COPY FROM ignores NULL values in conversion (CASSANDRA-11549)
 * Validate levels when building LeveledScanner to avoid overlaps with orphaned sstables (CASSANDRA-9935)


3.0.5
 * Fix rare NPE on schema upgrade from 2.x to 3.x (CASSANDRA-10943)
 * Improve backoff policy for cqlsh COPY FROM (CASSANDRA-11320)
 * Improve IF NOT EXISTS check in CREATE INDEX (CASSANDRA-11131)
 * Upgrade ohc to 0.4.3
 * Enable SO_REUSEADDR for JMX RMI server sockets (CASSANDRA-11093)
 * Allocate merkletrees with the correct size (CASSANDRA-11390)
 * Support streaming pre-3.0 sstables (CASSANDRA-10990)
 * Add backpressure to compressed commit log (CASSANDRA-10971)
 * SSTableExport supports secondary index tables (CASSANDRA-11330)
 * Fix sstabledump to include missing info in debug output (CASSANDRA-11321)
 * Establish and implement canonical bulk reading workload(s) (CASSANDRA-10331)
 * Fix paging for IN queries on tables without clustering columns (CASSANDRA-11208)
 * Remove recursive call from CompositesSearcher (CASSANDRA-11304)
 * Fix filtering on non-primary key columns for queries without index (CASSANDRA-6377)
 * Fix sstableloader fail when using materialized view (CASSANDRA-11275)
Merged from 2.2:
 * DatabaseDescriptor should log stacktrace in case of Eception during seed provider creation (CASSANDRA-11312)
 * Use canonical path for directory in SSTable descriptor (CASSANDRA-10587)
 * Add cassandra-stress keystore option (CASSANDRA-9325)
 * Dont mark sstables as repairing with sub range repairs (CASSANDRA-11451)
 * Notify when sstables change after cancelling compaction (CASSANDRA-11373)
 * cqlsh: COPY FROM should check that explicit column names are valid (CASSANDRA-11333)
 * Add -Dcassandra.start_gossip startup option (CASSANDRA-10809)
 * Fix UTF8Validator.validate() for modified UTF-8 (CASSANDRA-10748)
 * Clarify that now() function is calculated on the coordinator node in CQL documentation (CASSANDRA-10900)
 * Fix bloom filter sizing with LCS (CASSANDRA-11344)
 * (cqlsh) Fix error when result is 0 rows with EXPAND ON (CASSANDRA-11092)
 * Add missing newline at end of bin/cqlsh (CASSANDRA-11325)
 * Fix AE in nodetool cfstats (backport CASSANDRA-10859) (CASSANDRA-11297)
 * Unresolved hostname leads to replace being ignored (CASSANDRA-11210)
 * Only log yaml config once, at startup (CASSANDRA-11217)
 * Reference leak with parallel repairs on the same table (CASSANDRA-11215)
Merged from 2.1:
 * Add a -j parameter to scrub/cleanup/upgradesstables to state how
   many threads to use (CASSANDRA-11179)
 * Backport CASSANDRA-10679 (CASSANDRA-9598)
 * InvalidateKeys should have a weak ref to key cache (CASSANDRA-11176)
 * COPY FROM on large datasets: fix progress report and debug performance (CASSANDRA-11053)

3.0.4
 * Preserve order for preferred SSL cipher suites (CASSANDRA-11164)
 * MV should only query complex columns included in the view (CASSANDRA-11069)
 * Failed aggregate creation breaks server permanently (CASSANDRA-11064)
 * Add sstabledump tool (CASSANDRA-7464)
 * Introduce backpressure for hints (CASSANDRA-10972)
 * Fix ClusteringPrefix not being able to read tombstone range boundaries (CASSANDRA-11158)
 * Prevent logging in sandboxed state (CASSANDRA-11033)
 * Disallow drop/alter operations of UDTs used by UDAs (CASSANDRA-10721)
 * Add query time validation method on Index (CASSANDRA-11043)
 * Avoid potential AssertionError in mixed version cluster (CASSANDRA-11128)
 * Properly handle hinted handoff after topology changes (CASSANDRA-5902)
 * AssertionError when listing sstable files on inconsistent disk state (CASSANDRA-11156)
 * Fix wrong rack counting and invalid conditions check for TokenAllocation
   (CASSANDRA-11139)
 * Avoid creating empty hint files (CASSANDRA-11090)
 * Fix leak detection strong reference loop using weak reference (CASSANDRA-11120)
 * Configurie BatchlogManager to stop delayed tasks on shutdown (CASSANDRA-11062)
 * Hadoop integration is incompatible with Cassandra Driver 3.0.0 (CASSANDRA-11001)
 * Add dropped_columns to the list of schema table so it gets handled
   properly (CASSANDRA-11050)
 * Fix NPE when using forceRepairRangeAsync without DC (CASSANDRA-11239)
Merged from 2.2:
 * Range.compareTo() violates the contract of Comparable (CASSANDRA-11216)
 * Avoid NPE when serializing ErrorMessage with null message (CASSANDRA-11167)
 * Replacing an aggregate with a new version doesn't reset INITCOND (CASSANDRA-10840)
 * (cqlsh) cqlsh cannot be called through symlink (CASSANDRA-11037)
 * fix ohc and java-driver pom dependencies in build.xml (CASSANDRA-10793)
 * Protect from keyspace dropped during repair (CASSANDRA-11065)
 * Handle adding fields to a UDT in SELECT JSON and toJson() (CASSANDRA-11146)
 * Better error message for cleanup (CASSANDRA-10991)
 * cqlsh pg-style-strings broken if line ends with ';' (CASSANDRA-11123)
 * Always persist upsampled index summaries (CASSANDRA-10512)
 * (cqlsh) Fix inconsistent auto-complete (CASSANDRA-10733)
 * Make SELECT JSON and toJson() threadsafe (CASSANDRA-11048)
 * Fix SELECT on tuple relations for mixed ASC/DESC clustering order (CASSANDRA-7281)
 * Use cloned TokenMetadata in size estimates to avoid race against membership check
   (CASSANDRA-10736)
 * (cqlsh) Support utf-8/cp65001 encoding on Windows (CASSANDRA-11030)
 * Fix paging on DISTINCT queries repeats result when first row in partition changes
   (CASSANDRA-10010)
 * cqlsh: change default encoding to UTF-8 (CASSANDRA-11124)
Merged from 2.1:
 * Checking if an unlogged batch is local is inefficient (CASSANDRA-11529)
 * Fix out-of-space error treatment in memtable flushing (CASSANDRA-11448).
 * Don't do defragmentation if reading from repaired sstables (CASSANDRA-10342)
 * Fix streaming_socket_timeout_in_ms not enforced (CASSANDRA-11286)
 * Avoid dropping message too quickly due to missing unit conversion (CASSANDRA-11302)
 * Don't remove FailureDetector history on removeEndpoint (CASSANDRA-10371)
 * Only notify if repair status changed (CASSANDRA-11172)
 * Use logback setting for 'cassandra -v' command (CASSANDRA-10767)
 * Fix sstableloader to unthrottle streaming by default (CASSANDRA-9714)
 * Fix incorrect warning in 'nodetool status' (CASSANDRA-10176)
 * Properly release sstable ref when doing offline scrub (CASSANDRA-10697)
 * Improve nodetool status performance for large cluster (CASSANDRA-7238)
 * Gossiper#isEnabled is not thread safe (CASSANDRA-11116)
 * Avoid major compaction mixing repaired and unrepaired sstables in DTCS (CASSANDRA-11113)
 * Make it clear what DTCS timestamp_resolution is used for (CASSANDRA-11041)
 * (cqlsh) Support timezone conversion using pytz (CASSANDRA-10397)
 * (cqlsh) Display milliseconds when datetime overflows (CASSANDRA-10625)


3.0.3
 * Remove double initialization of newly added tables (CASSANDRA-11027)
 * Filter keys searcher results by target range (CASSANDRA-11104)
 * Fix deserialization of legacy read commands (CASSANDRA-11087)
 * Fix incorrect computation of deletion time in sstable metadata (CASSANDRA-11102)
 * Avoid memory leak when collecting sstable metadata (CASSANDRA-11026)
 * Mutations do not block for completion under view lock contention (CASSANDRA-10779)
 * Invalidate legacy schema tables when unloading them (CASSANDRA-11071)
 * (cqlsh) handle INSERT and UPDATE statements with LWT conditions correctly
   (CASSANDRA-11003)
 * Fix DISTINCT queries in mixed version clusters (CASSANDRA-10762)
 * Migrate build status for indexes along with legacy schema (CASSANDRA-11046)
 * Ensure SSTables for legacy KEYS indexes can be read (CASSANDRA-11045)
 * Added support for IBM zSystems architecture (CASSANDRA-11054)
 * Update CQL documentation (CASSANDRA-10899)
 * Check the column name, not cell name, for dropped columns when reading
   legacy sstables (CASSANDRA-11018)
 * Don't attempt to index clustering values of static rows (CASSANDRA-11021)
 * Remove checksum files after replaying hints (CASSANDRA-10947)
 * Support passing base table metadata to custom 2i validation (CASSANDRA-10924)
 * Ensure stale index entries are purged during reads (CASSANDRA-11013)
 * Fix AssertionError when removing from list using UPDATE (CASSANDRA-10954)
 * Fix UnsupportedOperationException when reading old sstable with range
   tombstone (CASSANDRA-10743)
 * MV should use the maximum timestamp of the primary key (CASSANDRA-10910)
 * Fix potential assertion error during compaction (CASSANDRA-10944)
 * Fix counting of received sstables in streaming (CASSANDRA-10949)
 * Implement hints compression (CASSANDRA-9428)
 * Fix potential assertion error when reading static columns (CASSANDRA-10903)
 * Avoid NoSuchElementException when executing empty batch (CASSANDRA-10711)
 * Avoid building PartitionUpdate in toString (CASSANDRA-10897)
 * Reduce heap spent when receiving many SSTables (CASSANDRA-10797)
 * Add back support for 3rd party auth providers to bulk loader (CASSANDRA-10873)
 * Eliminate the dependency on jgrapht for UDT resolution (CASSANDRA-10653)
 * (Hadoop) Close Clusters and Sessions in Hadoop Input/Output classes (CASSANDRA-10837)
 * Fix sstableloader not working with upper case keyspace name (CASSANDRA-10806)
Merged from 2.2:
 * maxPurgeableTimestamp needs to check memtables too (CASSANDRA-9949)
 * Apply change to compaction throughput in real time (CASSANDRA-10025)
 * Fix potential NPE on ORDER BY queries with IN (CASSANDRA-10955)
 * Start L0 STCS-compactions even if there is a L0 -> L1 compaction
   going (CASSANDRA-10979)
 * Make UUID LSB unique per process (CASSANDRA-7925)
 * Avoid NPE when performing sstable tasks (scrub etc.) (CASSANDRA-10980)
 * Make sure client gets tombstone overwhelmed warning (CASSANDRA-9465)
 * Fix error streaming section more than 2GB (CASSANDRA-10961)
 * (cqlsh) Also apply --connect-timeout to control connection
   timeout (CASSANDRA-10959)
 * Histogram buckets exposed in jmx are sorted incorrectly (CASSANDRA-10975)
 * Enable GC logging by default (CASSANDRA-10140)
 * Optimize pending range computation (CASSANDRA-9258)
 * Skip commit log and saved cache directories in SSTable version startup check (CASSANDRA-10902)
 * drop/alter user should be case sensitive (CASSANDRA-10817)
 * jemalloc detection fails due to quoting issues in regexv (CASSANDRA-10946)
 * (cqlsh) show correct column names for empty result sets (CASSANDRA-9813)
 * Add new types to Stress (CASSANDRA-9556)
 * Add property to allow listening on broadcast interface (CASSANDRA-9748)
 * Fix regression in split size on CqlInputFormat (CASSANDRA-10835)
 * Better handling of SSL connection errors inter-node (CASSANDRA-10816)
 * Disable reloading of GossipingPropertyFileSnitch (CASSANDRA-9474)
 * Verify tables in pseudo-system keyspaces at startup (CASSANDRA-10761)
 * (cqlsh) encode input correctly when saving history
Merged from 2.1:
 * test_bulk_round_trip_blogposts is failing occasionally (CASSANDRA-10938)
 * Fix isJoined return true only after becoming cluster member (CASANDRA-11007)
 * Fix bad gossip generation seen in long-running clusters (CASSANDRA-10969)
 * Avoid NPE when incremental repair fails (CASSANDRA-10909)
 * Unmark sstables compacting once they are done in cleanup/scrub/upgradesstables (CASSANDRA-10829)
 * Allow simultaneous bootstrapping with strict consistency when no vnodes are used (CASSANDRA-11005)
 * Log a message when major compaction does not result in a single file (CASSANDRA-10847)
 * (cqlsh) fix cqlsh_copy_tests when vnodes are disabled (CASSANDRA-10997)
 * (cqlsh) Add request timeout option to cqlsh (CASSANDRA-10686)
 * Avoid AssertionError while submitting hint with LWT (CASSANDRA-10477)
 * If CompactionMetadata is not in stats file, use index summary instead (CASSANDRA-10676)
 * Retry sending gossip syn multiple times during shadow round (CASSANDRA-8072)
 * Fix pending range calculation during moves (CASSANDRA-10887)
 * Sane default (200Mbps) for inter-DC streaming througput (CASSANDRA-8708)
 * Match cassandra-loader options in COPY FROM (CASSANDRA-9303)
 * Fix binding to any address in CqlBulkRecordWriter (CASSANDRA-9309)
 * cqlsh fails to decode utf-8 characters for text typed columns (CASSANDRA-10875)
 * Log error when stream session fails (CASSANDRA-9294)
 * Fix bugs in commit log archiving startup behavior (CASSANDRA-10593)
 * (cqlsh) further optimise COPY FROM (CASSANDRA-9302)
 * Allow CREATE TABLE WITH ID (CASSANDRA-9179)
 * Make Stress compiles within eclipse (CASSANDRA-10807)
 * Cassandra Daemon should print JVM arguments (CASSANDRA-10764)
 * Allow cancellation of index summary redistribution (CASSANDRA-8805)


3.0.2
 * Fix upgrade data loss due to range tombstone deleting more data than then should
   (CASSANDRA-10822)


3.0.1
 * Avoid MV race during node decommission (CASSANDRA-10674)
 * Disable reloading of GossipingPropertyFileSnitch (CASSANDRA-9474)
 * Handle single-column deletions correction in materialized views
   when the column is part of the view primary key (CASSANDRA-10796)
 * Fix issue with datadir migration on upgrade (CASSANDRA-10788)
 * Fix bug with range tombstones on reverse queries and test coverage for
   AbstractBTreePartition (CASSANDRA-10059)
 * Remove 64k limit on collection elements (CASSANDRA-10374)
 * Remove unclear Indexer.indexes() method (CASSANDRA-10690)
 * Fix NPE on stream read error (CASSANDRA-10771)
 * Normalize cqlsh DESC output (CASSANDRA-10431)
 * Rejects partition range deletions when columns are specified (CASSANDRA-10739)
 * Fix error when saving cached key for old format sstable (CASSANDRA-10778)
 * Invalidate prepared statements on DROP INDEX (CASSANDRA-10758)
 * Fix SELECT statement with IN restrictions on partition key,
   ORDER BY and LIMIT (CASSANDRA-10729)
 * Improve stress performance over 1k threads (CASSANDRA-7217)
 * Wait for migration responses to complete before bootstrapping (CASSANDRA-10731)
 * Unable to create a function with argument of type Inet (CASSANDRA-10741)
 * Fix backward incompatibiliy in CqlInputFormat (CASSANDRA-10717)
 * Correctly preserve deletion info on updated rows when notifying indexers
   of single-row deletions (CASSANDRA-10694)
 * Notify indexers of partition delete during cleanup (CASSANDRA-10685)
 * Keep the file open in trySkipCache (CASSANDRA-10669)
 * Updated trigger example (CASSANDRA-10257)
Merged from 2.2:
 * Verify tables in pseudo-system keyspaces at startup (CASSANDRA-10761)
 * Fix IllegalArgumentException in DataOutputBuffer.reallocate for large buffers (CASSANDRA-10592)
 * Show CQL help in cqlsh in web browser (CASSANDRA-7225)
 * Serialize on disk the proper SSTable compression ratio (CASSANDRA-10775)
 * Reject index queries while the index is building (CASSANDRA-8505)
 * CQL.textile syntax incorrectly includes optional keyspace for aggregate SFUNC and FINALFUNC (CASSANDRA-10747)
 * Fix JSON update with prepared statements (CASSANDRA-10631)
 * Don't do anticompaction after subrange repair (CASSANDRA-10422)
 * Fix SimpleDateType type compatibility (CASSANDRA-10027)
 * (Hadoop) fix splits calculation (CASSANDRA-10640)
 * (Hadoop) ensure that Cluster instances are always closed (CASSANDRA-10058)
Merged from 2.1:
 * Fix Stress profile parsing on Windows (CASSANDRA-10808)
 * Fix incremental repair hang when replica is down (CASSANDRA-10288)
 * Optimize the way we check if a token is repaired in anticompaction (CASSANDRA-10768)
 * Add proper error handling to stream receiver (CASSANDRA-10774)
 * Warn or fail when changing cluster topology live (CASSANDRA-10243)
 * Status command in debian/ubuntu init script doesn't work (CASSANDRA-10213)
 * Some DROP ... IF EXISTS incorrectly result in exceptions on non-existing KS (CASSANDRA-10658)
 * DeletionTime.compareTo wrong in rare cases (CASSANDRA-10749)
 * Force encoding when computing statement ids (CASSANDRA-10755)
 * Properly reject counters as map keys (CASSANDRA-10760)
 * Fix the sstable-needs-cleanup check (CASSANDRA-10740)
 * (cqlsh) Print column names before COPY operation (CASSANDRA-8935)
 * Fix CompressedInputStream for proper cleanup (CASSANDRA-10012)
 * (cqlsh) Support counters in COPY commands (CASSANDRA-9043)
 * Try next replica if not possible to connect to primary replica on
   ColumnFamilyRecordReader (CASSANDRA-2388)
 * Limit window size in DTCS (CASSANDRA-10280)
 * sstableloader does not use MAX_HEAP_SIZE env parameter (CASSANDRA-10188)
 * (cqlsh) Improve COPY TO performance and error handling (CASSANDRA-9304)
 * Create compression chunk for sending file only (CASSANDRA-10680)
 * Forbid compact clustering column type changes in ALTER TABLE (CASSANDRA-8879)
 * Reject incremental repair with subrange repair (CASSANDRA-10422)
 * Add a nodetool command to refresh size_estimates (CASSANDRA-9579)
 * Invalidate cache after stream receive task is completed (CASSANDRA-10341)
 * Reject counter writes in CQLSSTableWriter (CASSANDRA-10258)
 * Remove superfluous COUNTER_MUTATION stage mapping (CASSANDRA-10605)


3.0
 * Fix AssertionError while flushing memtable due to materialized views
   incorrectly inserting empty rows (CASSANDRA-10614)
 * Store UDA initcond as CQL literal in the schema table, instead of a blob (CASSANDRA-10650)
 * Don't use -1 for the position of partition key in schema (CASSANDRA-10491)
 * Fix distinct queries in mixed version cluster (CASSANDRA-10573)
 * Skip sstable on clustering in names query (CASSANDRA-10571)
 * Remove value skipping as it breaks read-repair (CASSANDRA-10655)
 * Fix bootstrapping with MVs (CASSANDRA-10621)
 * Make sure EACH_QUORUM reads are using NTS (CASSANDRA-10584)
 * Fix MV replica filtering for non-NetworkTopologyStrategy (CASSANDRA-10634)
 * (Hadoop) fix CIF describeSplits() not handling 0 size estimates (CASSANDRA-10600)
 * Fix reading of legacy sstables (CASSANDRA-10590)
 * Use CQL type names in schema metadata tables (CASSANDRA-10365)
 * Guard batchlog replay against integer division by zero (CASSANDRA-9223)
 * Fix bug when adding a column to thrift with the same name than a primary key (CASSANDRA-10608)
 * Add client address argument to IAuthenticator::newSaslNegotiator (CASSANDRA-8068)
 * Fix implementation of LegacyLayout.LegacyBoundComparator (CASSANDRA-10602)
 * Don't use 'names query' read path for counters (CASSANDRA-10572)
 * Fix backward compatibility for counters (CASSANDRA-10470)
 * Remove memory_allocator paramter from cassandra.yaml (CASSANDRA-10581,10628)
 * Execute the metadata reload task of all registered indexes on CFS::reload (CASSANDRA-10604)
 * Fix thrift cas operations with defined columns (CASSANDRA-10576)
 * Fix PartitionUpdate.operationCount()for updates with static column operations (CASSANDRA-10606)
 * Fix thrift get() queries with defined columns (CASSANDRA-10586)
 * Fix marking of indexes as built and removed (CASSANDRA-10601)
 * Skip initialization of non-registered 2i instances, remove Index::getIndexName (CASSANDRA-10595)
 * Fix batches on multiple tables (CASSANDRA-10554)
 * Ensure compaction options are validated when updating KeyspaceMetadata (CASSANDRA-10569)
 * Flatten Iterator Transformation Hierarchy (CASSANDRA-9975)
 * Remove token generator (CASSANDRA-5261)
 * RolesCache should not be created for any authenticator that does not requireAuthentication (CASSANDRA-10562)
 * Fix LogTransaction checking only a single directory for files (CASSANDRA-10421)
 * Fix handling of range tombstones when reading old format sstables (CASSANDRA-10360)
 * Aggregate with Initial Condition fails with C* 3.0 (CASSANDRA-10367)
Merged from 2.2:
 * (cqlsh) show partial trace if incomplete after max_trace_wait (CASSANDRA-7645)
 * Use most up-to-date version of schema for system tables (CASSANDRA-10652)
 * Deprecate memory_allocator in cassandra.yaml (CASSANDRA-10581,10628)
 * Expose phi values from failure detector via JMX and tweak debug
   and trace logging (CASSANDRA-9526)
 * Fix IllegalArgumentException in DataOutputBuffer.reallocate for large buffers (CASSANDRA-10592)
Merged from 2.1:
 * Shutdown compaction in drain to prevent leak (CASSANDRA-10079)
 * (cqlsh) fix COPY using wrong variable name for time_format (CASSANDRA-10633)
 * Do not run SizeEstimatesRecorder if a node is not a member of the ring (CASSANDRA-9912)
 * Improve handling of dead nodes in gossip (CASSANDRA-10298)
 * Fix logback-tools.xml incorrectly configured for outputing to System.err
   (CASSANDRA-9937)
 * Fix streaming to catch exception so retry not fail (CASSANDRA-10557)
 * Add validation method to PerRowSecondaryIndex (CASSANDRA-10092)
 * Support encrypted and plain traffic on the same port (CASSANDRA-10559)
 * Do STCS in DTCS windows (CASSANDRA-10276)
 * Avoid repetition of JVM_OPTS in debian package (CASSANDRA-10251)
 * Fix potential NPE from handling result of SIM.highestSelectivityIndex (CASSANDRA-10550)
 * Fix paging issues with partitions containing only static columns data (CASSANDRA-10381)
 * Fix conditions on static columns (CASSANDRA-10264)
 * AssertionError: attempted to delete non-existing file CommitLog (CASSANDRA-10377)
 * Fix sorting for queries with an IN condition on partition key columns (CASSANDRA-10363)


3.0-rc2
 * Fix SELECT DISTINCT queries between 2.2.2 nodes and 3.0 nodes (CASSANDRA-10473)
 * Remove circular references in SegmentedFile (CASSANDRA-10543)
 * Ensure validation of indexed values only occurs once per-partition (CASSANDRA-10536)
 * Fix handling of static columns for range tombstones in thrift (CASSANDRA-10174)
 * Support empty ColumnFilter for backward compatility on empty IN (CASSANDRA-10471)
 * Remove Pig support (CASSANDRA-10542)
 * Fix LogFile throws Exception when assertion is disabled (CASSANDRA-10522)
 * Revert CASSANDRA-7486, make CMS default GC, move GC config to
   conf/jvm.options (CASSANDRA-10403)
 * Fix TeeingAppender causing some logs to be truncated/empty (CASSANDRA-10447)
 * Allow EACH_QUORUM for reads (CASSANDRA-9602)
 * Fix potential ClassCastException while upgrading (CASSANDRA-10468)
 * Fix NPE in MVs on update (CASSANDRA-10503)
 * Only include modified cell data in indexing deltas (CASSANDRA-10438)
 * Do not load keyspace when creating sstable writer (CASSANDRA-10443)
 * If node is not yet gossiping write all MV updates to batchlog only (CASSANDRA-10413)
 * Re-populate token metadata after commit log recovery (CASSANDRA-10293)
 * Provide additional metrics for materialized views (CASSANDRA-10323)
 * Flush system schema tables after local schema changes (CASSANDRA-10429)
Merged from 2.2:
 * Reduce contention getting instances of CompositeType (CASSANDRA-10433)
 * Fix the regression when using LIMIT with aggregates (CASSANDRA-10487)
 * Avoid NoClassDefFoundError during DataDescriptor initialization on windows (CASSANDRA-10412)
 * Preserve case of quoted Role & User names (CASSANDRA-10394)
 * cqlsh pg-style-strings broken (CASSANDRA-10484)
 * cqlsh prompt includes name of keyspace after failed `use` statement (CASSANDRA-10369)
Merged from 2.1:
 * (cqlsh) Distinguish negative and positive infinity in output (CASSANDRA-10523)
 * (cqlsh) allow custom time_format for COPY TO (CASSANDRA-8970)
 * Don't allow startup if the node's rack has changed (CASSANDRA-10242)
 * (cqlsh) show partial trace if incomplete after max_trace_wait (CASSANDRA-7645)
 * Allow LOCAL_JMX to be easily overridden (CASSANDRA-10275)
 * Mark nodes as dead even if they've already left (CASSANDRA-10205)


3.0.0-rc1
 * Fix mixed version read request compatibility for compact static tables
   (CASSANDRA-10373)
 * Fix paging of DISTINCT with static and IN (CASSANDRA-10354)
 * Allow MATERIALIZED VIEW's SELECT statement to restrict primary key
   columns (CASSANDRA-9664)
 * Move crc_check_chance out of compression options (CASSANDRA-9839)
 * Fix descending iteration past end of BTreeSearchIterator (CASSANDRA-10301)
 * Transfer hints to a different node on decommission (CASSANDRA-10198)
 * Check partition keys for CAS operations during stmt validation (CASSANDRA-10338)
 * Add custom query expressions to SELECT (CASSANDRA-10217)
 * Fix minor bugs in MV handling (CASSANDRA-10362)
 * Allow custom indexes with 0,1 or multiple target columns (CASSANDRA-10124)
 * Improve MV schema representation (CASSANDRA-9921)
 * Add flag to enable/disable coordinator batchlog for MV writes (CASSANDRA-10230)
 * Update cqlsh COPY for new internal driver serialization interface (CASSANDRA-10318)
 * Give index implementations more control over rebuild operations (CASSANDRA-10312)
 * Update index file format (CASSANDRA-10314)
 * Add "shadowable" row tombstones to deal with mv timestamp issues (CASSANDRA-10261)
 * CFS.loadNewSSTables() broken for pre-3.0 sstables
 * Cache selected index in read command to reduce lookups (CASSANDRA-10215)
 * Small optimizations of sstable index serialization (CASSANDRA-10232)
 * Support for both encrypted and unencrypted native transport connections (CASSANDRA-9590)
Merged from 2.2:
 * Configurable page size in cqlsh (CASSANDRA-9855)
 * Defer default role manager setup until all nodes are on 2.2+ (CASSANDRA-9761)
 * Handle missing RoleManager in config after upgrade to 2.2 (CASSANDRA-10209)
Merged from 2.1:
 * Bulk Loader API could not tolerate even node failure (CASSANDRA-10347)
 * Avoid misleading pushed notifications when multiple nodes
   share an rpc_address (CASSANDRA-10052)
 * Fix dropping undroppable when message queue is full (CASSANDRA-10113)
 * Fix potential ClassCastException during paging (CASSANDRA-10352)
 * Prevent ALTER TYPE from creating circular references (CASSANDRA-10339)
 * Fix cache handling of 2i and base tables (CASSANDRA-10155, 10359)
 * Fix NPE in nodetool compactionhistory (CASSANDRA-9758)
 * (Pig) support BulkOutputFormat as a URL parameter (CASSANDRA-7410)
 * BATCH statement is broken in cqlsh (CASSANDRA-10272)
 * (cqlsh) Make cqlsh PEP8 Compliant (CASSANDRA-10066)
 * (cqlsh) Fix error when starting cqlsh with --debug (CASSANDRA-10282)
 * Scrub, Cleanup and Upgrade do not unmark compacting until all operations
   have completed, regardless of the occurence of exceptions (CASSANDRA-10274)


3.0.0-beta2
 * Fix columns returned by AbstractBtreePartitions (CASSANDRA-10220)
 * Fix backward compatibility issue due to AbstractBounds serialization bug (CASSANDRA-9857)
 * Fix startup error when upgrading nodes (CASSANDRA-10136)
 * Base table PRIMARY KEY can be assumed to be NOT NULL in MV creation (CASSANDRA-10147)
 * Improve batchlog write patch (CASSANDRA-9673)
 * Re-apply MaterializedView updates on commitlog replay (CASSANDRA-10164)
 * Require AbstractType.isByteOrderComparable declaration in constructor (CASSANDRA-9901)
 * Avoid digest mismatch on upgrade to 3.0 (CASSANDRA-9554)
 * Fix Materialized View builder when adding multiple MVs (CASSANDRA-10156)
 * Choose better poolingOptions for protocol v4 in cassandra-stress (CASSANDRA-10182)
 * Fix LWW bug affecting Materialized Views (CASSANDRA-10197)
 * Ensures frozen sets and maps are always sorted (CASSANDRA-10162)
 * Don't deadlock when flushing CFS backed custom indexes (CASSANDRA-10181)
 * Fix double flushing of secondary index tables (CASSANDRA-10180)
 * Fix incorrect handling of range tombstones in thrift (CASSANDRA-10046)
 * Only use batchlog when paired materialized view replica is remote (CASSANDRA-10061)
 * Reuse TemporalRow when updating multiple MaterializedViews (CASSANDRA-10060)
 * Validate gc_grace_seconds for batchlog writes and MVs (CASSANDRA-9917)
 * Fix sstablerepairedset (CASSANDRA-10132)
Merged from 2.2:
 * Cancel transaction for sstables we wont redistribute index summary
   for (CASSANDRA-10270)
 * Retry snapshot deletion after compaction and gc on Windows (CASSANDRA-10222)
 * Fix failure to start with space in directory path on Windows (CASSANDRA-10239)
 * Fix repair hang when snapshot failed (CASSANDRA-10057)
 * Fall back to 1/4 commitlog volume for commitlog_total_space on small disks
   (CASSANDRA-10199)
Merged from 2.1:
 * Added configurable warning threshold for GC duration (CASSANDRA-8907)
 * Fix handling of streaming EOF (CASSANDRA-10206)
 * Only check KeyCache when it is enabled
 * Change streaming_socket_timeout_in_ms default to 1 hour (CASSANDRA-8611)
 * (cqlsh) update list of CQL keywords (CASSANDRA-9232)
 * Add nodetool gettraceprobability command (CASSANDRA-10234)
Merged from 2.0:
 * Fix rare race where older gossip states can be shadowed (CASSANDRA-10366)
 * Fix consolidating racks violating the RF contract (CASSANDRA-10238)
 * Disallow decommission when node is in drained state (CASSANDRA-8741)


2.2.1
 * Fix race during construction of commit log (CASSANDRA-10049)
 * Fix LeveledCompactionStrategyTest (CASSANDRA-9757)
 * Fix broken UnbufferedDataOutputStreamPlus.writeUTF (CASSANDRA-10203)
 * (cqlsh) default load-from-file encoding to utf-8 (CASSANDRA-9898)
 * Avoid returning Permission.NONE when failing to query users table (CASSANDRA-10168)
 * (cqlsh) add CLEAR command (CASSANDRA-10086)
 * Support string literals as Role names for compatibility (CASSANDRA-10135)
Merged from 2.1:
 * Only check KeyCache when it is enabled
 * Change streaming_socket_timeout_in_ms default to 1 hour (CASSANDRA-8611)
 * (cqlsh) update list of CQL keywords (CASSANDRA-9232)


3.0.0-beta1
 * Redesign secondary index API (CASSANDRA-9459, 7771, 9041)
 * Fix throwing ReadFailure instead of ReadTimeout on range queries (CASSANDRA-10125)
 * Rewrite hinted handoff (CASSANDRA-6230)
 * Fix query on static compact tables (CASSANDRA-10093)
 * Fix race during construction of commit log (CASSANDRA-10049)
 * Add option to only purge repaired tombstones (CASSANDRA-6434)
 * Change authorization handling for MVs (CASSANDRA-9927)
 * Add custom JMX enabled executor for UDF sandbox (CASSANDRA-10026)
 * Fix row deletion bug for Materialized Views (CASSANDRA-10014)
 * Support mixed-version clusters with Cassandra 2.1 and 2.2 (CASSANDRA-9704)
 * Fix multiple slices on RowSearchers (CASSANDRA-10002)
 * Fix bug in merging of collections (CASSANDRA-10001)
 * Optimize batchlog replay to avoid full scans (CASSANDRA-7237)
 * Repair improvements when using vnodes (CASSANDRA-5220)
 * Disable scripted UDFs by default (CASSANDRA-9889)
 * Bytecode inspection for Java-UDFs (CASSANDRA-9890)
 * Use byte to serialize MT hash length (CASSANDRA-9792)
 * Replace usage of Adler32 with CRC32 (CASSANDRA-8684)
 * Fix migration to new format from 2.1 SSTable (CASSANDRA-10006)
 * SequentialWriter should extend BufferedDataOutputStreamPlus (CASSANDRA-9500)
 * Use the same repairedAt timestamp within incremental repair session (CASSANDRA-9111)
Merged from 2.2:
 * Allow count(*) and count(1) to be use as normal aggregation (CASSANDRA-10114)
 * An NPE is thrown if the column name is unknown for an IN relation (CASSANDRA-10043)
 * Apply commit_failure_policy to more errors on startup (CASSANDRA-9749)
 * Fix histogram overflow exception (CASSANDRA-9973)
 * Route gossip messages over dedicated socket (CASSANDRA-9237)
 * Add checksum to saved cache files (CASSANDRA-9265)
 * Log warning when using an aggregate without partition key (CASSANDRA-9737)
Merged from 2.1:
 * (cqlsh) Allow encoding to be set through command line (CASSANDRA-10004)
 * Add new JMX methods to change local compaction strategy (CASSANDRA-9965)
 * Write hints for paxos commits (CASSANDRA-7342)
 * (cqlsh) Fix timestamps before 1970 on Windows, always
   use UTC for timestamp display (CASSANDRA-10000)
 * (cqlsh) Avoid overwriting new config file with old config
   when both exist (CASSANDRA-9777)
 * Release snapshot selfRef when doing snapshot repair (CASSANDRA-9998)
 * Cannot replace token does not exist - DN node removed as Fat Client (CASSANDRA-9871)
Merged from 2.0:
 * Don't cast expected bf size to an int (CASSANDRA-9959)
 * Make getFullyExpiredSSTables less expensive (CASSANDRA-9882)


3.0.0-alpha1
 * Implement proper sandboxing for UDFs (CASSANDRA-9402)
 * Simplify (and unify) cleanup of compaction leftovers (CASSANDRA-7066)
 * Allow extra schema definitions in cassandra-stress yaml (CASSANDRA-9850)
 * Metrics should use up to date nomenclature (CASSANDRA-9448)
 * Change CREATE/ALTER TABLE syntax for compression (CASSANDRA-8384)
 * Cleanup crc and adler code for java 8 (CASSANDRA-9650)
 * Storage engine refactor (CASSANDRA-8099, 9743, 9746, 9759, 9781, 9808, 9825,
   9848, 9705, 9859, 9867, 9874, 9828, 9801)
 * Update Guava to 18.0 (CASSANDRA-9653)
 * Bloom filter false positive ratio is not honoured (CASSANDRA-8413)
 * New option for cassandra-stress to leave a ratio of columns null (CASSANDRA-9522)
 * Change hinted_handoff_enabled yaml setting, JMX (CASSANDRA-9035)
 * Add algorithmic token allocation (CASSANDRA-7032)
 * Add nodetool command to replay batchlog (CASSANDRA-9547)
 * Make file buffer cache independent of paths being read (CASSANDRA-8897)
 * Remove deprecated legacy Hadoop code (CASSANDRA-9353)
 * Decommissioned nodes will not rejoin the cluster (CASSANDRA-8801)
 * Change gossip stabilization to use endpoit size (CASSANDRA-9401)
 * Change default garbage collector to G1 (CASSANDRA-7486)
 * Populate TokenMetadata early during startup (CASSANDRA-9317)
 * Undeprecate cache recentHitRate (CASSANDRA-6591)
 * Add support for selectively varint encoding fields (CASSANDRA-9499, 9865)
 * Materialized Views (CASSANDRA-6477)
Merged from 2.2:
 * Avoid grouping sstables for anticompaction with DTCS (CASSANDRA-9900)
 * UDF / UDA execution time in trace (CASSANDRA-9723)
 * Fix broken internode SSL (CASSANDRA-9884)
Merged from 2.1:
 * Add new JMX methods to change local compaction strategy (CASSANDRA-9965)
 * Fix handling of enable/disable autocompaction (CASSANDRA-9899)
 * Add consistency level to tracing ouput (CASSANDRA-9827)
 * Remove repair snapshot leftover on startup (CASSANDRA-7357)
 * Use random nodes for batch log when only 2 racks (CASSANDRA-8735)
 * Ensure atomicity inside thrift and stream session (CASSANDRA-7757)
 * Fix nodetool info error when the node is not joined (CASSANDRA-9031)
Merged from 2.0:
 * Log when messages are dropped due to cross_node_timeout (CASSANDRA-9793)
 * Don't track hotness when opening from snapshot for validation (CASSANDRA-9382)


2.2.0
 * Allow the selection of columns together with aggregates (CASSANDRA-9767)
 * Fix cqlsh copy methods and other windows specific issues (CASSANDRA-9795)
 * Don't wrap byte arrays in SequentialWriter (CASSANDRA-9797)
 * sum() and avg() functions missing for smallint and tinyint types (CASSANDRA-9671)
 * Revert CASSANDRA-9542 (allow native functions in UDA) (CASSANDRA-9771)
Merged from 2.1:
 * Fix MarshalException when upgrading superColumn family (CASSANDRA-9582)
 * Fix broken logging for "empty" flushes in Memtable (CASSANDRA-9837)
 * Handle corrupt files on startup (CASSANDRA-9686)
 * Fix clientutil jar and tests (CASSANDRA-9760)
 * (cqlsh) Allow the SSL protocol version to be specified through the
    config file or environment variables (CASSANDRA-9544)
Merged from 2.0:
 * Add tool to find why expired sstables are not getting dropped (CASSANDRA-10015)
 * Remove erroneous pending HH tasks from tpstats/jmx (CASSANDRA-9129)
 * Don't cast expected bf size to an int (CASSANDRA-9959)
 * checkForEndpointCollision fails for legitimate collisions (CASSANDRA-9765)
 * Complete CASSANDRA-8448 fix (CASSANDRA-9519)
 * Don't include auth credentials in debug log (CASSANDRA-9682)
 * Can't transition from write survey to normal mode (CASSANDRA-9740)
 * Scrub (recover) sstables even when -Index.db is missing (CASSANDRA-9591)
 * Fix growing pending background compaction (CASSANDRA-9662)


2.2.0-rc2
 * Re-enable memory-mapped I/O on Windows (CASSANDRA-9658)
 * Warn when an extra-large partition is compacted (CASSANDRA-9643)
 * (cqlsh) Allow setting the initial connection timeout (CASSANDRA-9601)
 * BulkLoader has --transport-factory option but does not use it (CASSANDRA-9675)
 * Allow JMX over SSL directly from nodetool (CASSANDRA-9090)
 * Update cqlsh for UDFs (CASSANDRA-7556)
 * Change Windows kernel default timer resolution (CASSANDRA-9634)
 * Deprected sstable2json and json2sstable (CASSANDRA-9618)
 * Allow native functions in user-defined aggregates (CASSANDRA-9542)
 * Don't repair system_distributed by default (CASSANDRA-9621)
 * Fix mixing min, max, and count aggregates for blob type (CASSANRA-9622)
 * Rename class for DATE type in Java driver (CASSANDRA-9563)
 * Duplicate compilation of UDFs on coordinator (CASSANDRA-9475)
 * Fix connection leak in CqlRecordWriter (CASSANDRA-9576)
 * Mlockall before opening system sstables & remove boot_without_jna option (CASSANDRA-9573)
 * Add functions to convert timeuuid to date or time, deprecate dateOf and unixTimestampOf (CASSANDRA-9229)
 * Make sure we cancel non-compacting sstables from LifecycleTransaction (CASSANDRA-9566)
 * Fix deprecated repair JMX API (CASSANDRA-9570)
 * Add logback metrics (CASSANDRA-9378)
 * Update and refactor ant test/test-compression to run the tests in parallel (CASSANDRA-9583)
 * Fix upgrading to new directory for secondary index (CASSANDRA-9687)
Merged from 2.1:
 * (cqlsh) Fix bad check for CQL compatibility when DESCRIBE'ing
   COMPACT STORAGE tables with no clustering columns
 * Eliminate strong self-reference chains in sstable ref tidiers (CASSANDRA-9656)
 * Ensure StreamSession uses canonical sstable reader instances (CASSANDRA-9700) 
 * Ensure memtable book keeping is not corrupted in the event we shrink usage (CASSANDRA-9681)
 * Update internal python driver for cqlsh (CASSANDRA-9064)
 * Fix IndexOutOfBoundsException when inserting tuple with too many
   elements using the string literal notation (CASSANDRA-9559)
 * Enable describe on indices (CASSANDRA-7814)
 * Fix incorrect result for IN queries where column not found (CASSANDRA-9540)
 * ColumnFamilyStore.selectAndReference may block during compaction (CASSANDRA-9637)
 * Fix bug in cardinality check when compacting (CASSANDRA-9580)
 * Fix memory leak in Ref due to ConcurrentLinkedQueue.remove() behaviour (CASSANDRA-9549)
 * Make rebuild only run one at a time (CASSANDRA-9119)
Merged from 2.0:
 * Avoid NPE in AuthSuccess#decode (CASSANDRA-9727)
 * Add listen_address to system.local (CASSANDRA-9603)
 * Bug fixes to resultset metadata construction (CASSANDRA-9636)
 * Fix setting 'durable_writes' in ALTER KEYSPACE (CASSANDRA-9560)
 * Avoids ballot clash in Paxos (CASSANDRA-9649)
 * Improve trace messages for RR (CASSANDRA-9479)
 * Fix suboptimal secondary index selection when restricted
   clustering column is also indexed (CASSANDRA-9631)
 * (cqlsh) Add min_threshold to DTCS option autocomplete (CASSANDRA-9385)
 * Fix error message when attempting to create an index on a column
   in a COMPACT STORAGE table with clustering columns (CASSANDRA-9527)
 * 'WITH WITH' in alter keyspace statements causes NPE (CASSANDRA-9565)
 * Expose some internals of SelectStatement for inspection (CASSANDRA-9532)
 * ArrivalWindow should use primitives (CASSANDRA-9496)
 * Periodically submit background compaction tasks (CASSANDRA-9592)
 * Set HAS_MORE_PAGES flag to false when PagingState is null (CASSANDRA-9571)


2.2.0-rc1
 * Compressed commit log should measure compressed space used (CASSANDRA-9095)
 * Fix comparison bug in CassandraRoleManager#collectRoles (CASSANDRA-9551)
 * Add tinyint,smallint,time,date support for UDFs (CASSANDRA-9400)
 * Deprecates SSTableSimpleWriter and SSTableSimpleUnsortedWriter (CASSANDRA-9546)
 * Empty INITCOND treated as null in aggregate (CASSANDRA-9457)
 * Remove use of Cell in Thrift MapReduce classes (CASSANDRA-8609)
 * Integrate pre-release Java Driver 2.2-rc1, custom build (CASSANDRA-9493)
 * Clean up gossiper logic for old versions (CASSANDRA-9370)
 * Fix custom payload coding/decoding to match the spec (CASSANDRA-9515)
 * ant test-all results incomplete when parsed (CASSANDRA-9463)
 * Disallow frozen<> types in function arguments and return types for
   clarity (CASSANDRA-9411)
 * Static Analysis to warn on unsafe use of Autocloseable instances (CASSANDRA-9431)
 * Update commitlog archiving examples now that commitlog segments are
   not recycled (CASSANDRA-9350)
 * Extend Transactional API to sstable lifecycle management (CASSANDRA-8568)
 * (cqlsh) Add support for native protocol 4 (CASSANDRA-9399)
 * Ensure that UDF and UDAs are keyspace-isolated (CASSANDRA-9409)
 * Revert CASSANDRA-7807 (tracing completion client notifications) (CASSANDRA-9429)
 * Add ability to stop compaction by ID (CASSANDRA-7207)
 * Let CassandraVersion handle SNAPSHOT version (CASSANDRA-9438)
Merged from 2.1:
 * (cqlsh) Fix using COPY through SOURCE or -f (CASSANDRA-9083)
 * Fix occasional lack of `system` keyspace in schema tables (CASSANDRA-8487)
 * Use ProtocolError code instead of ServerError code for native protocol
   error responses to unsupported protocol versions (CASSANDRA-9451)
 * Default commitlog_sync_batch_window_in_ms changed to 2ms (CASSANDRA-9504)
 * Fix empty partition assertion in unsorted sstable writing tools (CASSANDRA-9071)
 * Ensure truncate without snapshot cannot produce corrupt responses (CASSANDRA-9388) 
 * Consistent error message when a table mixes counter and non-counter
   columns (CASSANDRA-9492)
 * Avoid getting unreadable keys during anticompaction (CASSANDRA-9508)
 * (cqlsh) Better float precision by default (CASSANDRA-9224)
 * Improve estimated row count (CASSANDRA-9107)
 * Optimize range tombstone memory footprint (CASSANDRA-8603)
 * Use configured gcgs in anticompaction (CASSANDRA-9397)
Merged from 2.0:
 * Don't accumulate more range than necessary in RangeTombstone.Tracker (CASSANDRA-9486)
 * Add broadcast and rpc addresses to system.local (CASSANDRA-9436)
 * Always mark sstable suspect when corrupted (CASSANDRA-9478)
 * Add database users and permissions to CQL3 documentation (CASSANDRA-7558)
 * Allow JVM_OPTS to be passed to standalone tools (CASSANDRA-5969)
 * Fix bad condition in RangeTombstoneList (CASSANDRA-9485)
 * Fix potential StackOverflow when setting CrcCheckChance over JMX (CASSANDRA-9488)
 * Fix null static columns in pages after the first, paged reversed
   queries (CASSANDRA-8502)
 * Fix counting cache serialization in request metrics (CASSANDRA-9466)
 * Add option not to validate atoms during scrub (CASSANDRA-9406)


2.2.0-beta1
 * Introduce Transactional API for internal state changes (CASSANDRA-8984)
 * Add a flag in cassandra.yaml to enable UDFs (CASSANDRA-9404)
 * Better support of null for UDF (CASSANDRA-8374)
 * Use ecj instead of javassist for UDFs (CASSANDRA-8241)
 * faster async logback configuration for tests (CASSANDRA-9376)
 * Add `smallint` and `tinyint` data types (CASSANDRA-8951)
 * Avoid thrift schema creation when native driver is used in stress tool (CASSANDRA-9374)
 * Make Functions.declared thread-safe
 * Add client warnings to native protocol v4 (CASSANDRA-8930)
 * Allow roles cache to be invalidated (CASSANDRA-8967)
 * Upgrade Snappy (CASSANDRA-9063)
 * Don't start Thrift rpc by default (CASSANDRA-9319)
 * Only stream from unrepaired sstables with incremental repair (CASSANDRA-8267)
 * Aggregate UDFs allow SFUNC return type to differ from STYPE if FFUNC specified (CASSANDRA-9321)
 * Remove Thrift dependencies in bundled tools (CASSANDRA-8358)
 * Disable memory mapping of hsperfdata file for JVM statistics (CASSANDRA-9242)
 * Add pre-startup checks to detect potential incompatibilities (CASSANDRA-8049)
 * Distinguish between null and unset in protocol v4 (CASSANDRA-7304)
 * Add user/role permissions for user-defined functions (CASSANDRA-7557)
 * Allow cassandra config to be updated to restart daemon without unloading classes (CASSANDRA-9046)
 * Don't initialize compaction writer before checking if iter is empty (CASSANDRA-9117)
 * Don't execute any functions at prepare-time (CASSANDRA-9037)
 * Share file handles between all instances of a SegmentedFile (CASSANDRA-8893)
 * Make it possible to major compact LCS (CASSANDRA-7272)
 * Make FunctionExecutionException extend RequestExecutionException
   (CASSANDRA-9055)
 * Add support for SELECT JSON, INSERT JSON syntax and new toJson(), fromJson()
   functions (CASSANDRA-7970)
 * Optimise max purgeable timestamp calculation in compaction (CASSANDRA-8920)
 * Constrain internode message buffer sizes, and improve IO class hierarchy (CASSANDRA-8670) 
 * New tool added to validate all sstables in a node (CASSANDRA-5791)
 * Push notification when tracing completes for an operation (CASSANDRA-7807)
 * Delay "node up" and "node added" notifications until native protocol server is started (CASSANDRA-8236)
 * Compressed Commit Log (CASSANDRA-6809)
 * Optimise IntervalTree (CASSANDRA-8988)
 * Add a key-value payload for third party usage (CASSANDRA-8553, 9212)
 * Bump metrics-reporter-config dependency for metrics 3.0 (CASSANDRA-8149)
 * Partition intra-cluster message streams by size, not type (CASSANDRA-8789)
 * Add WriteFailureException to native protocol, notify coordinator of
   write failures (CASSANDRA-8592)
 * Convert SequentialWriter to nio (CASSANDRA-8709)
 * Add role based access control (CASSANDRA-7653, 8650, 7216, 8760, 8849, 8761, 8850)
 * Record client ip address in tracing sessions (CASSANDRA-8162)
 * Indicate partition key columns in response metadata for prepared
   statements (CASSANDRA-7660)
 * Merge UUIDType and TimeUUIDType parse logic (CASSANDRA-8759)
 * Avoid memory allocation when searching index summary (CASSANDRA-8793)
 * Optimise (Time)?UUIDType Comparisons (CASSANDRA-8730)
 * Make CRC32Ex into a separate maven dependency (CASSANDRA-8836)
 * Use preloaded jemalloc w/ Unsafe (CASSANDRA-8714, 9197)
 * Avoid accessing partitioner through StorageProxy (CASSANDRA-8244, 8268)
 * Upgrade Metrics library and remove depricated metrics (CASSANDRA-5657)
 * Serializing Row cache alternative, fully off heap (CASSANDRA-7438)
 * Duplicate rows returned when in clause has repeated values (CASSANDRA-6706)
 * Make CassandraException unchecked, extend RuntimeException (CASSANDRA-8560)
 * Support direct buffer decompression for reads (CASSANDRA-8464)
 * DirectByteBuffer compatible LZ4 methods (CASSANDRA-7039)
 * Group sstables for anticompaction correctly (CASSANDRA-8578)
 * Add ReadFailureException to native protocol, respond
   immediately when replicas encounter errors while handling
   a read request (CASSANDRA-7886)
 * Switch CommitLogSegment from RandomAccessFile to nio (CASSANDRA-8308)
 * Allow mixing token and partition key restrictions (CASSANDRA-7016)
 * Support index key/value entries on map collections (CASSANDRA-8473)
 * Modernize schema tables (CASSANDRA-8261)
 * Support for user-defined aggregation functions (CASSANDRA-8053)
 * Fix NPE in SelectStatement with empty IN values (CASSANDRA-8419)
 * Refactor SelectStatement, return IN results in natural order instead
   of IN value list order and ignore duplicate values in partition key IN restrictions (CASSANDRA-7981)
 * Support UDTs, tuples, and collections in user-defined
   functions (CASSANDRA-7563)
 * Fix aggregate fn results on empty selection, result column name,
   and cqlsh parsing (CASSANDRA-8229)
 * Mark sstables as repaired after full repair (CASSANDRA-7586)
 * Extend Descriptor to include a format value and refactor reader/writer
   APIs (CASSANDRA-7443)
 * Integrate JMH for microbenchmarks (CASSANDRA-8151)
 * Keep sstable levels when bootstrapping (CASSANDRA-7460)
 * Add Sigar library and perform basic OS settings check on startup (CASSANDRA-7838)
 * Support for aggregation functions (CASSANDRA-4914)
 * Remove cassandra-cli (CASSANDRA-7920)
 * Accept dollar quoted strings in CQL (CASSANDRA-7769)
 * Make assassinate a first class command (CASSANDRA-7935)
 * Support IN clause on any partition key column (CASSANDRA-7855)
 * Support IN clause on any clustering column (CASSANDRA-4762)
 * Improve compaction logging (CASSANDRA-7818)
 * Remove YamlFileNetworkTopologySnitch (CASSANDRA-7917)
 * Do anticompaction in groups (CASSANDRA-6851)
 * Support user-defined functions (CASSANDRA-7395, 7526, 7562, 7740, 7781, 7929,
   7924, 7812, 8063, 7813, 7708)
 * Permit configurable timestamps with cassandra-stress (CASSANDRA-7416)
 * Move sstable RandomAccessReader to nio2, which allows using the
   FILE_SHARE_DELETE flag on Windows (CASSANDRA-4050)
 * Remove CQL2 (CASSANDRA-5918)
 * Optimize fetching multiple cells by name (CASSANDRA-6933)
 * Allow compilation in java 8 (CASSANDRA-7028)
 * Make incremental repair default (CASSANDRA-7250)
 * Enable code coverage thru JaCoCo (CASSANDRA-7226)
 * Switch external naming of 'column families' to 'tables' (CASSANDRA-4369) 
 * Shorten SSTable path (CASSANDRA-6962)
 * Use unsafe mutations for most unit tests (CASSANDRA-6969)
 * Fix race condition during calculation of pending ranges (CASSANDRA-7390)
 * Fail on very large batch sizes (CASSANDRA-8011)
 * Improve concurrency of repair (CASSANDRA-6455, 8208, 9145)
 * Select optimal CRC32 implementation at runtime (CASSANDRA-8614)
 * Evaluate MurmurHash of Token once per query (CASSANDRA-7096)
 * Generalize progress reporting (CASSANDRA-8901)
 * Resumable bootstrap streaming (CASSANDRA-8838, CASSANDRA-8942)
 * Allow scrub for secondary index (CASSANDRA-5174)
 * Save repair data to system table (CASSANDRA-5839)
 * fix nodetool names that reference column families (CASSANDRA-8872)
 Merged from 2.1:
 * Warn on misuse of unlogged batches (CASSANDRA-9282)
 * Failure detector detects and ignores local pauses (CASSANDRA-9183)
 * Add utility class to support for rate limiting a given log statement (CASSANDRA-9029)
 * Add missing consistency levels to cassandra-stess (CASSANDRA-9361)
 * Fix commitlog getCompletedTasks to not increment (CASSANDRA-9339)
 * Fix for harmless exceptions logged as ERROR (CASSANDRA-8564)
 * Delete processed sstables in sstablesplit/sstableupgrade (CASSANDRA-8606)
 * Improve sstable exclusion from partition tombstones (CASSANDRA-9298)
 * Validate the indexed column rather than the cell's contents for 2i (CASSANDRA-9057)
 * Add support for top-k custom 2i queries (CASSANDRA-8717)
 * Fix error when dropping table during compaction (CASSANDRA-9251)
 * cassandra-stress supports validation operations over user profiles (CASSANDRA-8773)
 * Add support for rate limiting log messages (CASSANDRA-9029)
 * Log the partition key with tombstone warnings (CASSANDRA-8561)
 * Reduce runWithCompactionsDisabled poll interval to 1ms (CASSANDRA-9271)
 * Fix PITR commitlog replay (CASSANDRA-9195)
 * GCInspector logs very different times (CASSANDRA-9124)
 * Fix deleting from an empty list (CASSANDRA-9198)
 * Update tuple and collection types that use a user-defined type when that UDT
   is modified (CASSANDRA-9148, CASSANDRA-9192)
 * Use higher timeout for prepair and snapshot in repair (CASSANDRA-9261)
 * Fix anticompaction blocking ANTI_ENTROPY stage (CASSANDRA-9151)
 * Repair waits for anticompaction to finish (CASSANDRA-9097)
 * Fix streaming not holding ref when stream error (CASSANDRA-9295)
 * Fix canonical view returning early opened SSTables (CASSANDRA-9396)
Merged from 2.0:
 * (cqlsh) Add LOGIN command to switch users (CASSANDRA-7212)
 * Clone SliceQueryFilter in AbstractReadCommand implementations (CASSANDRA-8940)
 * Push correct protocol notification for DROP INDEX (CASSANDRA-9310)
 * token-generator - generated tokens too long (CASSANDRA-9300)
 * Fix counting of tombstones for TombstoneOverwhelmingException (CASSANDRA-9299)
 * Fix ReconnectableSnitch reconnecting to peers during upgrade (CASSANDRA-6702)
 * Include keyspace and table name in error log for collections over the size
   limit (CASSANDRA-9286)
 * Avoid potential overlap in LCS with single-partition sstables (CASSANDRA-9322)
 * Log warning message when a table is queried before the schema has fully
   propagated (CASSANDRA-9136)
 * Overload SecondaryIndex#indexes to accept the column definition (CASSANDRA-9314)
 * (cqlsh) Add SERIAL and LOCAL_SERIAL consistency levels (CASSANDRA-8051)
 * Fix index selection during rebuild with certain table layouts (CASSANDRA-9281)
 * Fix partition-level-delete-only workload accounting (CASSANDRA-9194)
 * Allow scrub to handle corrupted compressed chunks (CASSANDRA-9140)
 * Fix assertion error when resetlocalschema is run during repair (CASSANDRA-9249)
 * Disable single sstable tombstone compactions for DTCS by default (CASSANDRA-9234)
 * IncomingTcpConnection thread is not named (CASSANDRA-9262)
 * Close incoming connections when MessagingService is stopped (CASSANDRA-9238)
 * Fix streaming hang when retrying (CASSANDRA-9132)


2.1.5
 * Re-add deprecated cold_reads_to_omit param for backwards compat (CASSANDRA-9203)
 * Make anticompaction visible in compactionstats (CASSANDRA-9098)
 * Improve nodetool getendpoints documentation about the partition
   key parameter (CASSANDRA-6458)
 * Don't check other keyspaces for schema changes when an user-defined
   type is altered (CASSANDRA-9187)
 * Add generate-idea-files target to build.xml (CASSANDRA-9123)
 * Allow takeColumnFamilySnapshot to take a list of tables (CASSANDRA-8348)
 * Limit major sstable operations to their canonical representation (CASSANDRA-8669)
 * cqlsh: Add tests for INSERT and UPDATE tab completion (CASSANDRA-9125)
 * cqlsh: quote column names when needed in COPY FROM inserts (CASSANDRA-9080)
 * Do not load read meter for offline operations (CASSANDRA-9082)
 * cqlsh: Make CompositeType data readable (CASSANDRA-8919)
 * cqlsh: Fix display of triggers (CASSANDRA-9081)
 * Fix NullPointerException when deleting or setting an element by index on
   a null list collection (CASSANDRA-9077)
 * Buffer bloom filter serialization (CASSANDRA-9066)
 * Fix anti-compaction target bloom filter size (CASSANDRA-9060)
 * Make FROZEN and TUPLE unreserved keywords in CQL (CASSANDRA-9047)
 * Prevent AssertionError from SizeEstimatesRecorder (CASSANDRA-9034)
 * Avoid overwriting index summaries for sstables with an older format that
   does not support downsampling; rebuild summaries on startup when this
   is detected (CASSANDRA-8993)
 * Fix potential data loss in CompressedSequentialWriter (CASSANDRA-8949)
 * Make PasswordAuthenticator number of hashing rounds configurable (CASSANDRA-8085)
 * Fix AssertionError when binding nested collections in DELETE (CASSANDRA-8900)
 * Check for overlap with non-early sstables in LCS (CASSANDRA-8739)
 * Only calculate max purgable timestamp if we have to (CASSANDRA-8914)
 * (cqlsh) Greatly improve performance of COPY FROM (CASSANDRA-8225)
 * IndexSummary effectiveIndexInterval is now a guideline, not a rule (CASSANDRA-8993)
 * Use correct bounds for page cache eviction of compressed files (CASSANDRA-8746)
 * SSTableScanner enforces its bounds (CASSANDRA-8946)
 * Cleanup cell equality (CASSANDRA-8947)
 * Introduce intra-cluster message coalescing (CASSANDRA-8692)
 * DatabaseDescriptor throws NPE when rpc_interface is used (CASSANDRA-8839)
 * Don't check if an sstable is live for offline compactions (CASSANDRA-8841)
 * Don't set clientMode in SSTableLoader (CASSANDRA-8238)
 * Fix SSTableRewriter with disabled early open (CASSANDRA-8535)
 * Fix cassandra-stress so it respects the CL passed in user mode (CASSANDRA-8948)
 * Fix rare NPE in ColumnDefinition#hasIndexOption() (CASSANDRA-8786)
 * cassandra-stress reports per-operation statistics, plus misc (CASSANDRA-8769)
 * Add SimpleDate (cql date) and Time (cql time) types (CASSANDRA-7523)
 * Use long for key count in cfstats (CASSANDRA-8913)
 * Make SSTableRewriter.abort() more robust to failure (CASSANDRA-8832)
 * Remove cold_reads_to_omit from STCS (CASSANDRA-8860)
 * Make EstimatedHistogram#percentile() use ceil instead of floor (CASSANDRA-8883)
 * Fix top partitions reporting wrong cardinality (CASSANDRA-8834)
 * Fix rare NPE in KeyCacheSerializer (CASSANDRA-8067)
 * Pick sstables for validation as late as possible inc repairs (CASSANDRA-8366)
 * Fix commitlog getPendingTasks to not increment (CASSANDRA-8862)
 * Fix parallelism adjustment in range and secondary index queries
   when the first fetch does not satisfy the limit (CASSANDRA-8856)
 * Check if the filtered sstables is non-empty in STCS (CASSANDRA-8843)
 * Upgrade java-driver used for cassandra-stress (CASSANDRA-8842)
 * Fix CommitLog.forceRecycleAllSegments() memory access error (CASSANDRA-8812)
 * Improve assertions in Memory (CASSANDRA-8792)
 * Fix SSTableRewriter cleanup (CASSANDRA-8802)
 * Introduce SafeMemory for CompressionMetadata.Writer (CASSANDRA-8758)
 * 'nodetool info' prints exception against older node (CASSANDRA-8796)
 * Ensure SSTableReader.last corresponds exactly with the file end (CASSANDRA-8750)
 * Make SSTableWriter.openEarly more robust and obvious (CASSANDRA-8747)
 * Enforce SSTableReader.first/last (CASSANDRA-8744)
 * Cleanup SegmentedFile API (CASSANDRA-8749)
 * Avoid overlap with early compaction replacement (CASSANDRA-8683)
 * Safer Resource Management++ (CASSANDRA-8707)
 * Write partition size estimates into a system table (CASSANDRA-7688)
 * cqlsh: Fix keys() and full() collection indexes in DESCRIBE output
   (CASSANDRA-8154)
 * Show progress of streaming in nodetool netstats (CASSANDRA-8886)
 * IndexSummaryBuilder utilises offheap memory, and shares data between
   each IndexSummary opened from it (CASSANDRA-8757)
 * markCompacting only succeeds if the exact SSTableReader instances being 
   marked are in the live set (CASSANDRA-8689)
 * cassandra-stress support for varint (CASSANDRA-8882)
 * Fix Adler32 digest for compressed sstables (CASSANDRA-8778)
 * Add nodetool statushandoff/statusbackup (CASSANDRA-8912)
 * Use stdout for progress and stats in sstableloader (CASSANDRA-8982)
 * Correctly identify 2i datadir from older versions (CASSANDRA-9116)
Merged from 2.0:
 * Ignore gossip SYNs after shutdown (CASSANDRA-9238)
 * Avoid overflow when calculating max sstable size in LCS (CASSANDRA-9235)
 * Make sstable blacklisting work with compression (CASSANDRA-9138)
 * Do not attempt to rebuild indexes if no index accepts any column (CASSANDRA-9196)
 * Don't initiate snitch reconnection for dead states (CASSANDRA-7292)
 * Fix ArrayIndexOutOfBoundsException in CQLSSTableWriter (CASSANDRA-8978)
 * Add shutdown gossip state to prevent timeouts during rolling restarts (CASSANDRA-8336)
 * Fix running with java.net.preferIPv6Addresses=true (CASSANDRA-9137)
 * Fix failed bootstrap/replace attempts being persisted in system.peers (CASSANDRA-9180)
 * Flush system.IndexInfo after marking index built (CASSANDRA-9128)
 * Fix updates to min/max_compaction_threshold through cassandra-cli
   (CASSANDRA-8102)
 * Don't include tmp files when doing offline relevel (CASSANDRA-9088)
 * Use the proper CAS WriteType when finishing a previous round during Paxos
   preparation (CASSANDRA-8672)
 * Avoid race in cancelling compactions (CASSANDRA-9070)
 * More aggressive check for expired sstables in DTCS (CASSANDRA-8359)
 * Fix ignored index_interval change in ALTER TABLE statements (CASSANDRA-7976)
 * Do more aggressive compaction in old time windows in DTCS (CASSANDRA-8360)
 * java.lang.AssertionError when reading saved cache (CASSANDRA-8740)
 * "disk full" when running cleanup (CASSANDRA-9036)
 * Lower logging level from ERROR to DEBUG when a scheduled schema pull
   cannot be completed due to a node being down (CASSANDRA-9032)
 * Fix MOVED_NODE client event (CASSANDRA-8516)
 * Allow overriding MAX_OUTSTANDING_REPLAY_COUNT (CASSANDRA-7533)
 * Fix malformed JMX ObjectName containing IPv6 addresses (CASSANDRA-9027)
 * (cqlsh) Allow increasing CSV field size limit through
   cqlshrc config option (CASSANDRA-8934)
 * Stop logging range tombstones when exceeding the threshold
   (CASSANDRA-8559)
 * Fix NullPointerException when nodetool getendpoints is run
   against invalid keyspaces or tables (CASSANDRA-8950)
 * Allow specifying the tmp dir (CASSANDRA-7712)
 * Improve compaction estimated tasks estimation (CASSANDRA-8904)
 * Fix duplicate up/down messages sent to native clients (CASSANDRA-7816)
 * Expose commit log archive status via JMX (CASSANDRA-8734)
 * Provide better exceptions for invalid replication strategy parameters
   (CASSANDRA-8909)
 * Fix regression in mixed single and multi-column relation support for
   SELECT statements (CASSANDRA-8613)
 * Add ability to limit number of native connections (CASSANDRA-8086)
 * Fix CQLSSTableWriter throwing exception and spawning threads
   (CASSANDRA-8808)
 * Fix MT mismatch between empty and GC-able data (CASSANDRA-8979)
 * Fix incorrect validation when snapshotting single table (CASSANDRA-8056)
 * Add offline tool to relevel sstables (CASSANDRA-8301)
 * Preserve stream ID for more protocol errors (CASSANDRA-8848)
 * Fix combining token() function with multi-column relations on
   clustering columns (CASSANDRA-8797)
 * Make CFS.markReferenced() resistant to bad refcounting (CASSANDRA-8829)
 * Fix StreamTransferTask abort/complete bad refcounting (CASSANDRA-8815)
 * Fix AssertionError when querying a DESC clustering ordered
   table with ASC ordering and paging (CASSANDRA-8767)
 * AssertionError: "Memory was freed" when running cleanup (CASSANDRA-8716)
 * Make it possible to set max_sstable_age to fractional days (CASSANDRA-8406)
 * Fix some multi-column relations with indexes on some clustering
   columns (CASSANDRA-8275)
 * Fix memory leak in SSTableSimple*Writer and SSTableReader.validate()
   (CASSANDRA-8748)
 * Throw OOM if allocating memory fails to return a valid pointer (CASSANDRA-8726)
 * Fix SSTableSimpleUnsortedWriter ConcurrentModificationException (CASSANDRA-8619)
 * 'nodetool info' prints exception against older node (CASSANDRA-8796)
 * Ensure SSTableSimpleUnsortedWriter.close() terminates if
   disk writer has crashed (CASSANDRA-8807)


2.1.4
 * Bind JMX to localhost unless explicitly configured otherwise (CASSANDRA-9085)


2.1.3
 * Fix HSHA/offheap_objects corruption (CASSANDRA-8719)
 * Upgrade libthrift to 0.9.2 (CASSANDRA-8685)
 * Don't use the shared ref in sstableloader (CASSANDRA-8704)
 * Purge internal prepared statements if related tables or
   keyspaces are dropped (CASSANDRA-8693)
 * (cqlsh) Handle unicode BOM at start of files (CASSANDRA-8638)
 * Stop compactions before exiting offline tools (CASSANDRA-8623)
 * Update tools/stress/README.txt to match current behaviour (CASSANDRA-7933)
 * Fix schema from Thrift conversion with empty metadata (CASSANDRA-8695)
 * Safer Resource Management (CASSANDRA-7705)
 * Make sure we compact highly overlapping cold sstables with
   STCS (CASSANDRA-8635)
 * rpc_interface and listen_interface generate NPE on startup when specified
   interface doesn't exist (CASSANDRA-8677)
 * Fix ArrayIndexOutOfBoundsException in nodetool cfhistograms (CASSANDRA-8514)
 * Switch from yammer metrics for nodetool cf/proxy histograms (CASSANDRA-8662)
 * Make sure we don't add tmplink files to the compaction
   strategy (CASSANDRA-8580)
 * (cqlsh) Handle maps with blob keys (CASSANDRA-8372)
 * (cqlsh) Handle DynamicCompositeType schemas correctly (CASSANDRA-8563)
 * Duplicate rows returned when in clause has repeated values (CASSANDRA-6706)
 * Add tooling to detect hot partitions (CASSANDRA-7974)
 * Fix cassandra-stress user-mode truncation of partition generation (CASSANDRA-8608)
 * Only stream from unrepaired sstables during inc repair (CASSANDRA-8267)
 * Don't allow starting multiple inc repairs on the same sstables (CASSANDRA-8316)
 * Invalidate prepared BATCH statements when related tables
   or keyspaces are dropped (CASSANDRA-8652)
 * Fix missing results in secondary index queries on collections
   with ALLOW FILTERING (CASSANDRA-8421)
 * Expose EstimatedHistogram metrics for range slices (CASSANDRA-8627)
 * (cqlsh) Escape clqshrc passwords properly (CASSANDRA-8618)
 * Fix NPE when passing wrong argument in ALTER TABLE statement (CASSANDRA-8355)
 * Pig: Refactor and deprecate CqlStorage (CASSANDRA-8599)
 * Don't reuse the same cleanup strategy for all sstables (CASSANDRA-8537)
 * Fix case-sensitivity of index name on CREATE and DROP INDEX
   statements (CASSANDRA-8365)
 * Better detection/logging for corruption in compressed sstables (CASSANDRA-8192)
 * Use the correct repairedAt value when closing writer (CASSANDRA-8570)
 * (cqlsh) Handle a schema mismatch being detected on startup (CASSANDRA-8512)
 * Properly calculate expected write size during compaction (CASSANDRA-8532)
 * Invalidate affected prepared statements when a table's columns
   are altered (CASSANDRA-7910)
 * Stress - user defined writes should populate sequentally (CASSANDRA-8524)
 * Fix regression in SSTableRewriter causing some rows to become unreadable 
   during compaction (CASSANDRA-8429)
 * Run major compactions for repaired/unrepaired in parallel (CASSANDRA-8510)
 * (cqlsh) Fix compression options in DESCRIBE TABLE output when compression
   is disabled (CASSANDRA-8288)
 * (cqlsh) Fix DESCRIBE output after keyspaces are altered (CASSANDRA-7623)
 * Make sure we set lastCompactedKey correctly (CASSANDRA-8463)
 * (cqlsh) Fix output of CONSISTENCY command (CASSANDRA-8507)
 * (cqlsh) Fixed the handling of LIST statements (CASSANDRA-8370)
 * Make sstablescrub check leveled manifest again (CASSANDRA-8432)
 * Check first/last keys in sstable when giving out positions (CASSANDRA-8458)
 * Disable mmap on Windows (CASSANDRA-6993)
 * Add missing ConsistencyLevels to cassandra-stress (CASSANDRA-8253)
 * Add auth support to cassandra-stress (CASSANDRA-7985)
 * Fix ArrayIndexOutOfBoundsException when generating error message
   for some CQL syntax errors (CASSANDRA-8455)
 * Scale memtable slab allocation logarithmically (CASSANDRA-7882)
 * cassandra-stress simultaneous inserts over same seed (CASSANDRA-7964)
 * Reduce cassandra-stress sampling memory requirements (CASSANDRA-7926)
 * Ensure memtable flush cannot expire commit log entries from its future (CASSANDRA-8383)
 * Make read "defrag" async to reclaim memtables (CASSANDRA-8459)
 * Remove tmplink files for offline compactions (CASSANDRA-8321)
 * Reduce maxHintsInProgress (CASSANDRA-8415)
 * BTree updates may call provided update function twice (CASSANDRA-8018)
 * Release sstable references after anticompaction (CASSANDRA-8386)
 * Handle abort() in SSTableRewriter properly (CASSANDRA-8320)
 * Centralize shared executors (CASSANDRA-8055)
 * Fix filtering for CONTAINS (KEY) relations on frozen collection
   clustering columns when the query is restricted to a single
   partition (CASSANDRA-8203)
 * Do more aggressive entire-sstable TTL expiry checks (CASSANDRA-8243)
 * Add more log info if readMeter is null (CASSANDRA-8238)
 * add check of the system wall clock time at startup (CASSANDRA-8305)
 * Support for frozen collections (CASSANDRA-7859)
 * Fix overflow on histogram computation (CASSANDRA-8028)
 * Have paxos reuse the timestamp generation of normal queries (CASSANDRA-7801)
 * Fix incremental repair not remove parent session on remote (CASSANDRA-8291)
 * Improve JBOD disk utilization (CASSANDRA-7386)
 * Log failed host when preparing incremental repair (CASSANDRA-8228)
 * Force config client mode in CQLSSTableWriter (CASSANDRA-8281)
 * Fix sstableupgrade throws exception (CASSANDRA-8688)
 * Fix hang when repairing empty keyspace (CASSANDRA-8694)
Merged from 2.0:
 * Fix IllegalArgumentException in dynamic snitch (CASSANDRA-8448)
 * Add support for UPDATE ... IF EXISTS (CASSANDRA-8610)
 * Fix reversal of list prepends (CASSANDRA-8733)
 * Prevent non-zero default_time_to_live on tables with counters
   (CASSANDRA-8678)
 * Fix SSTableSimpleUnsortedWriter ConcurrentModificationException
   (CASSANDRA-8619)
 * Round up time deltas lower than 1ms in BulkLoader (CASSANDRA-8645)
 * Add batch remove iterator to ABSC (CASSANDRA-8414, 8666)
 * Round up time deltas lower than 1ms in BulkLoader (CASSANDRA-8645)
 * Fix isClientMode check in Keyspace (CASSANDRA-8687)
 * Use more efficient slice size for querying internal secondary
   index tables (CASSANDRA-8550)
 * Fix potentially returning deleted rows with range tombstone (CASSANDRA-8558)
 * Check for available disk space before starting a compaction (CASSANDRA-8562)
 * Fix DISTINCT queries with LIMITs or paging when some partitions
   contain only tombstones (CASSANDRA-8490)
 * Introduce background cache refreshing to permissions cache
   (CASSANDRA-8194)
 * Fix race condition in StreamTransferTask that could lead to
   infinite loops and premature sstable deletion (CASSANDRA-7704)
 * Add an extra version check to MigrationTask (CASSANDRA-8462)
 * Ensure SSTableWriter cleans up properly after failure (CASSANDRA-8499)
 * Increase bf true positive count on key cache hit (CASSANDRA-8525)
 * Move MeteredFlusher to its own thread (CASSANDRA-8485)
 * Fix non-distinct results in DISTNCT queries on static columns when
   paging is enabled (CASSANDRA-8087)
 * Move all hints related tasks to hints internal executor (CASSANDRA-8285)
 * Fix paging for multi-partition IN queries (CASSANDRA-8408)
 * Fix MOVED_NODE topology event never being emitted when a node
   moves its token (CASSANDRA-8373)
 * Fix validation of indexes in COMPACT tables (CASSANDRA-8156)
 * Avoid StackOverflowError when a large list of IN values
   is used for a clustering column (CASSANDRA-8410)
 * Fix NPE when writetime() or ttl() calls are wrapped by
   another function call (CASSANDRA-8451)
 * Fix NPE after dropping a keyspace (CASSANDRA-8332)
 * Fix error message on read repair timeouts (CASSANDRA-7947)
 * Default DTCS base_time_seconds changed to 60 (CASSANDRA-8417)
 * Refuse Paxos operation with more than one pending endpoint (CASSANDRA-8346, 8640)
 * Throw correct exception when trying to bind a keyspace or table
   name (CASSANDRA-6952)
 * Make HHOM.compact synchronized (CASSANDRA-8416)
 * cancel latency-sampling task when CF is dropped (CASSANDRA-8401)
 * don't block SocketThread for MessagingService (CASSANDRA-8188)
 * Increase quarantine delay on replacement (CASSANDRA-8260)
 * Expose off-heap memory usage stats (CASSANDRA-7897)
 * Ignore Paxos commits for truncated tables (CASSANDRA-7538)
 * Validate size of indexed column values (CASSANDRA-8280)
 * Make LCS split compaction results over all data directories (CASSANDRA-8329)
 * Fix some failing queries that use multi-column relations
   on COMPACT STORAGE tables (CASSANDRA-8264)
 * Fix InvalidRequestException with ORDER BY (CASSANDRA-8286)
 * Disable SSLv3 for POODLE (CASSANDRA-8265)
 * Fix millisecond timestamps in Tracing (CASSANDRA-8297)
 * Include keyspace name in error message when there are insufficient
   live nodes to stream from (CASSANDRA-8221)
 * Avoid overlap in L1 when L0 contains many nonoverlapping
   sstables (CASSANDRA-8211)
 * Improve PropertyFileSnitch logging (CASSANDRA-8183)
 * Add DC-aware sequential repair (CASSANDRA-8193)
 * Use live sstables in snapshot repair if possible (CASSANDRA-8312)
 * Fix hints serialized size calculation (CASSANDRA-8587)


2.1.2
 * (cqlsh) parse_for_table_meta errors out on queries with undefined
   grammars (CASSANDRA-8262)
 * (cqlsh) Fix SELECT ... TOKEN() function broken in C* 2.1.1 (CASSANDRA-8258)
 * Fix Cassandra crash when running on JDK8 update 40 (CASSANDRA-8209)
 * Optimize partitioner tokens (CASSANDRA-8230)
 * Improve compaction of repaired/unrepaired sstables (CASSANDRA-8004)
 * Make cache serializers pluggable (CASSANDRA-8096)
 * Fix issues with CONTAINS (KEY) queries on secondary indexes
   (CASSANDRA-8147)
 * Fix read-rate tracking of sstables for some queries (CASSANDRA-8239)
 * Fix default timestamp in QueryOptions (CASSANDRA-8246)
 * Set socket timeout when reading remote version (CASSANDRA-8188)
 * Refactor how we track live size (CASSANDRA-7852)
 * Make sure unfinished compaction files are removed (CASSANDRA-8124)
 * Fix shutdown when run as Windows service (CASSANDRA-8136)
 * Fix DESCRIBE TABLE with custom indexes (CASSANDRA-8031)
 * Fix race in RecoveryManagerTest (CASSANDRA-8176)
 * Avoid IllegalArgumentException while sorting sstables in
   IndexSummaryManager (CASSANDRA-8182)
 * Shutdown JVM on file descriptor exhaustion (CASSANDRA-7579)
 * Add 'die' policy for commit log and disk failure (CASSANDRA-7927)
 * Fix installing as service on Windows (CASSANDRA-8115)
 * Fix CREATE TABLE for CQL2 (CASSANDRA-8144)
 * Avoid boxing in ColumnStats min/max trackers (CASSANDRA-8109)
Merged from 2.0:
 * Correctly handle non-text column names in cql3 (CASSANDRA-8178)
 * Fix deletion for indexes on primary key columns (CASSANDRA-8206)
 * Add 'nodetool statusgossip' (CASSANDRA-8125)
 * Improve client notification that nodes are ready for requests (CASSANDRA-7510)
 * Handle negative timestamp in writetime method (CASSANDRA-8139)
 * Pig: Remove errant LIMIT clause in CqlNativeStorage (CASSANDRA-8166)
 * Throw ConfigurationException when hsha is used with the default
   rpc_max_threads setting of 'unlimited' (CASSANDRA-8116)
 * Allow concurrent writing of the same table in the same JVM using
   CQLSSTableWriter (CASSANDRA-7463)
 * Fix totalDiskSpaceUsed calculation (CASSANDRA-8205)


2.1.1
 * Fix spin loop in AtomicSortedColumns (CASSANDRA-7546)
 * Dont notify when replacing tmplink files (CASSANDRA-8157)
 * Fix validation with multiple CONTAINS clause (CASSANDRA-8131)
 * Fix validation of collections in TriggerExecutor (CASSANDRA-8146)
 * Fix IllegalArgumentException when a list of IN values containing tuples
   is passed as a single arg to a prepared statement with the v1 or v2
   protocol (CASSANDRA-8062)
 * Fix ClassCastException in DISTINCT query on static columns with
   query paging (CASSANDRA-8108)
 * Fix NPE on null nested UDT inside a set (CASSANDRA-8105)
 * Fix exception when querying secondary index on set items or map keys
   when some clustering columns are specified (CASSANDRA-8073)
 * Send proper error response when there is an error during native
   protocol message decode (CASSANDRA-8118)
 * Gossip should ignore generation numbers too far in the future (CASSANDRA-8113)
 * Fix NPE when creating a table with frozen sets, lists (CASSANDRA-8104)
 * Fix high memory use due to tracking reads on incrementally opened sstable
   readers (CASSANDRA-8066)
 * Fix EXECUTE request with skipMetadata=false returning no metadata
   (CASSANDRA-8054)
 * Allow concurrent use of CQLBulkOutputFormat (CASSANDRA-7776)
 * Shutdown JVM on OOM (CASSANDRA-7507)
 * Upgrade netty version and enable epoll event loop (CASSANDRA-7761)
 * Don't duplicate sstables smaller than split size when using
   the sstablesplitter tool (CASSANDRA-7616)
 * Avoid re-parsing already prepared statements (CASSANDRA-7923)
 * Fix some Thrift slice deletions and updates of COMPACT STORAGE
   tables with some clustering columns omitted (CASSANDRA-7990)
 * Fix filtering for CONTAINS on sets (CASSANDRA-8033)
 * Properly track added size (CASSANDRA-7239)
 * Allow compilation in java 8 (CASSANDRA-7208)
 * Fix Assertion error on RangeTombstoneList diff (CASSANDRA-8013)
 * Release references to overlapping sstables during compaction (CASSANDRA-7819)
 * Send notification when opening compaction results early (CASSANDRA-8034)
 * Make native server start block until properly bound (CASSANDRA-7885)
 * (cqlsh) Fix IPv6 support (CASSANDRA-7988)
 * Ignore fat clients when checking for endpoint collision (CASSANDRA-7939)
 * Make sstablerepairedset take a list of files (CASSANDRA-7995)
 * (cqlsh) Tab completeion for indexes on map keys (CASSANDRA-7972)
 * (cqlsh) Fix UDT field selection in select clause (CASSANDRA-7891)
 * Fix resource leak in event of corrupt sstable
 * (cqlsh) Add command line option for cqlshrc file path (CASSANDRA-7131)
 * Provide visibility into prepared statements churn (CASSANDRA-7921, CASSANDRA-7930)
 * Invalidate prepared statements when their keyspace or table is
   dropped (CASSANDRA-7566)
 * cassandra-stress: fix support for NetworkTopologyStrategy (CASSANDRA-7945)
 * Fix saving caches when a table is dropped (CASSANDRA-7784)
 * Add better error checking of new stress profile (CASSANDRA-7716)
 * Use ThreadLocalRandom and remove FBUtilities.threadLocalRandom (CASSANDRA-7934)
 * Prevent operator mistakes due to simultaneous bootstrap (CASSANDRA-7069)
 * cassandra-stress supports whitelist mode for node config (CASSANDRA-7658)
 * GCInspector more closely tracks GC; cassandra-stress and nodetool report it (CASSANDRA-7916)
 * nodetool won't output bogus ownership info without a keyspace (CASSANDRA-7173)
 * Add human readable option to nodetool commands (CASSANDRA-5433)
 * Don't try to set repairedAt on old sstables (CASSANDRA-7913)
 * Add metrics for tracking PreparedStatement use (CASSANDRA-7719)
 * (cqlsh) tab-completion for triggers (CASSANDRA-7824)
 * (cqlsh) Support for query paging (CASSANDRA-7514)
 * (cqlsh) Show progress of COPY operations (CASSANDRA-7789)
 * Add syntax to remove multiple elements from a map (CASSANDRA-6599)
 * Support non-equals conditions in lightweight transactions (CASSANDRA-6839)
 * Add IF [NOT] EXISTS to create/drop triggers (CASSANDRA-7606)
 * (cqlsh) Display the current logged-in user (CASSANDRA-7785)
 * (cqlsh) Don't ignore CTRL-C during COPY FROM execution (CASSANDRA-7815)
 * (cqlsh) Order UDTs according to cross-type dependencies in DESCRIBE
   output (CASSANDRA-7659)
 * (cqlsh) Fix handling of CAS statement results (CASSANDRA-7671)
 * (cqlsh) COPY TO/FROM improvements (CASSANDRA-7405)
 * Support list index operations with conditions (CASSANDRA-7499)
 * Add max live/tombstoned cells to nodetool cfstats output (CASSANDRA-7731)
 * Validate IPv6 wildcard addresses properly (CASSANDRA-7680)
 * (cqlsh) Error when tracing query (CASSANDRA-7613)
 * Avoid IOOBE when building SyntaxError message snippet (CASSANDRA-7569)
 * SSTableExport uses correct validator to create string representation of partition
   keys (CASSANDRA-7498)
 * Avoid NPEs when receiving type changes for an unknown keyspace (CASSANDRA-7689)
 * Add support for custom 2i validation (CASSANDRA-7575)
 * Pig support for hadoop CqlInputFormat (CASSANDRA-6454)
 * Add duration mode to cassandra-stress (CASSANDRA-7468)
 * Add listen_interface and rpc_interface options (CASSANDRA-7417)
 * Improve schema merge performance (CASSANDRA-7444)
 * Adjust MT depth based on # of partition validating (CASSANDRA-5263)
 * Optimise NativeCell comparisons (CASSANDRA-6755)
 * Configurable client timeout for cqlsh (CASSANDRA-7516)
 * Include snippet of CQL query near syntax error in messages (CASSANDRA-7111)
 * Make repair -pr work with -local (CASSANDRA-7450)
 * Fix error in sstableloader with -cph > 1 (CASSANDRA-8007)
 * Fix snapshot repair error on indexed tables (CASSANDRA-8020)
 * Do not exit nodetool repair when receiving JMX NOTIF_LOST (CASSANDRA-7909)
 * Stream to private IP when available (CASSANDRA-8084)
Merged from 2.0:
 * Reject conditions on DELETE unless full PK is given (CASSANDRA-6430)
 * Properly reject the token function DELETE (CASSANDRA-7747)
 * Force batchlog replay before decommissioning a node (CASSANDRA-7446)
 * Fix hint replay with many accumulated expired hints (CASSANDRA-6998)
 * Fix duplicate results in DISTINCT queries on static columns with query
   paging (CASSANDRA-8108)
 * Add DateTieredCompactionStrategy (CASSANDRA-6602)
 * Properly validate ascii and utf8 string literals in CQL queries (CASSANDRA-8101)
 * (cqlsh) Fix autocompletion for alter keyspace (CASSANDRA-8021)
 * Create backup directories for commitlog archiving during startup (CASSANDRA-8111)
 * Reduce totalBlockFor() for LOCAL_* consistency levels (CASSANDRA-8058)
 * Fix merging schemas with re-dropped keyspaces (CASSANDRA-7256)
 * Fix counters in supercolumns during live upgrades from 1.2 (CASSANDRA-7188)
 * Notify DT subscribers when a column family is truncated (CASSANDRA-8088)
 * Add sanity check of $JAVA on startup (CASSANDRA-7676)
 * Schedule fat client schema pull on join (CASSANDRA-7993)
 * Don't reset nodes' versions when closing IncomingTcpConnections
   (CASSANDRA-7734)
 * Record the real messaging version in all cases in OutboundTcpConnection
   (CASSANDRA-8057)
 * SSL does not work in cassandra-cli (CASSANDRA-7899)
 * Fix potential exception when using ReversedType in DynamicCompositeType
   (CASSANDRA-7898)
 * Better validation of collection values (CASSANDRA-7833)
 * Track min/max timestamps correctly (CASSANDRA-7969)
 * Fix possible overflow while sorting CL segments for replay (CASSANDRA-7992)
 * Increase nodetool Xmx (CASSANDRA-7956)
 * Archive any commitlog segments present at startup (CASSANDRA-6904)
 * CrcCheckChance should adjust based on live CFMetadata not 
   sstable metadata (CASSANDRA-7978)
 * token() should only accept columns in the partitioning
   key order (CASSANDRA-6075)
 * Add method to invalidate permission cache via JMX (CASSANDRA-7977)
 * Allow propagating multiple gossip states atomically (CASSANDRA-6125)
 * Log exceptions related to unclean native protocol client disconnects
   at DEBUG or INFO (CASSANDRA-7849)
 * Allow permissions cache to be set via JMX (CASSANDRA-7698)
 * Include schema_triggers CF in readable system resources (CASSANDRA-7967)
 * Fix RowIndexEntry to report correct serializedSize (CASSANDRA-7948)
 * Make CQLSSTableWriter sync within partitions (CASSANDRA-7360)
 * Potentially use non-local replicas in CqlConfigHelper (CASSANDRA-7906)
 * Explicitly disallow mixing multi-column and single-column
   relations on clustering columns (CASSANDRA-7711)
 * Better error message when condition is set on PK column (CASSANDRA-7804)
 * Don't send schema change responses and events for no-op DDL
   statements (CASSANDRA-7600)
 * (Hadoop) fix cluster initialisation for a split fetching (CASSANDRA-7774)
 * Throw InvalidRequestException when queries contain relations on entire
   collection columns (CASSANDRA-7506)
 * (cqlsh) enable CTRL-R history search with libedit (CASSANDRA-7577)
 * (Hadoop) allow ACFRW to limit nodes to local DC (CASSANDRA-7252)
 * (cqlsh) cqlsh should automatically disable tracing when selecting
   from system_traces (CASSANDRA-7641)
 * (Hadoop) Add CqlOutputFormat (CASSANDRA-6927)
 * Don't depend on cassandra config for nodetool ring (CASSANDRA-7508)
 * (cqlsh) Fix failing cqlsh formatting tests (CASSANDRA-7703)
 * Fix IncompatibleClassChangeError from hadoop2 (CASSANDRA-7229)
 * Add 'nodetool sethintedhandoffthrottlekb' (CASSANDRA-7635)
 * (cqlsh) Add tab-completion for CREATE/DROP USER IF [NOT] EXISTS (CASSANDRA-7611)
 * Catch errors when the JVM pulls the rug out from GCInspector (CASSANDRA-5345)
 * cqlsh fails when version number parts are not int (CASSANDRA-7524)
 * Fix NPE when table dropped during streaming (CASSANDRA-7946)
 * Fix wrong progress when streaming uncompressed (CASSANDRA-7878)
 * Fix possible infinite loop in creating repair range (CASSANDRA-7983)
 * Fix unit in nodetool for streaming throughput (CASSANDRA-7375)
Merged from 1.2:
 * Don't index tombstones (CASSANDRA-7828)
 * Improve PasswordAuthenticator default super user setup (CASSANDRA-7788)


2.1.0
 * (cqlsh) Removed "ALTER TYPE <name> RENAME TO <name>" from tab-completion
   (CASSANDRA-7895)
 * Fixed IllegalStateException in anticompaction (CASSANDRA-7892)
 * cqlsh: DESCRIBE support for frozen UDTs, tuples (CASSANDRA-7863)
 * Avoid exposing internal classes over JMX (CASSANDRA-7879)
 * Add null check for keys when freezing collection (CASSANDRA-7869)
 * Improve stress workload realism (CASSANDRA-7519)
Merged from 2.0:
 * Configure system.paxos with LeveledCompactionStrategy (CASSANDRA-7753)
 * Fix ALTER clustering column type from DateType to TimestampType when
   using DESC clustering order (CASSANRDA-7797)
 * Throw EOFException if we run out of chunks in compressed datafile
   (CASSANDRA-7664)
 * Fix PRSI handling of CQL3 row markers for row cleanup (CASSANDRA-7787)
 * Fix dropping collection when it's the last regular column (CASSANDRA-7744)
 * Make StreamReceiveTask thread safe and gc friendly (CASSANDRA-7795)
 * Validate empty cell names from counter updates (CASSANDRA-7798)
Merged from 1.2:
 * Don't allow compacted sstables to be marked as compacting (CASSANDRA-7145)
 * Track expired tombstones (CASSANDRA-7810)


2.1.0-rc7
 * Add frozen keyword and require UDT to be frozen (CASSANDRA-7857)
 * Track added sstable size correctly (CASSANDRA-7239)
 * (cqlsh) Fix case insensitivity (CASSANDRA-7834)
 * Fix failure to stream ranges when moving (CASSANDRA-7836)
 * Correctly remove tmplink files (CASSANDRA-7803)
 * (cqlsh) Fix column name formatting for functions, CAS operations,
   and UDT field selections (CASSANDRA-7806)
 * (cqlsh) Fix COPY FROM handling of null/empty primary key
   values (CASSANDRA-7792)
 * Fix ordering of static cells (CASSANDRA-7763)
Merged from 2.0:
 * Forbid re-adding dropped counter columns (CASSANDRA-7831)
 * Fix CFMetaData#isThriftCompatible() for PK-only tables (CASSANDRA-7832)
 * Always reject inequality on the partition key without token()
   (CASSANDRA-7722)
 * Always send Paxos commit to all replicas (CASSANDRA-7479)
 * Make disruptor_thrift_server invocation pool configurable (CASSANDRA-7594)
 * Make repair no-op when RF=1 (CASSANDRA-7864)


2.1.0-rc6
 * Fix OOM issue from netty caching over time (CASSANDRA-7743)
 * json2sstable couldn't import JSON for CQL table (CASSANDRA-7477)
 * Invalidate all caches on table drop (CASSANDRA-7561)
 * Skip strict endpoint selection for ranges if RF == nodes (CASSANRA-7765)
 * Fix Thrift range filtering without 2ary index lookups (CASSANDRA-7741)
 * Add tracing entries about concurrent range requests (CASSANDRA-7599)
 * (cqlsh) Fix DESCRIBE for NTS keyspaces (CASSANDRA-7729)
 * Remove netty buffer ref-counting (CASSANDRA-7735)
 * Pass mutated cf to index updater for use by PRSI (CASSANDRA-7742)
 * Include stress yaml example in release and deb (CASSANDRA-7717)
 * workaround for netty issue causing corrupted data off the wire (CASSANDRA-7695)
 * cqlsh DESC CLUSTER fails retrieving ring information (CASSANDRA-7687)
 * Fix binding null values inside UDT (CASSANDRA-7685)
 * Fix UDT field selection with empty fields (CASSANDRA-7670)
 * Bogus deserialization of static cells from sstable (CASSANDRA-7684)
 * Fix NPE on compaction leftover cleanup for dropped table (CASSANDRA-7770)
Merged from 2.0:
 * Fix race condition in StreamTransferTask that could lead to
   infinite loops and premature sstable deletion (CASSANDRA-7704)
 * (cqlsh) Wait up to 10 sec for a tracing session (CASSANDRA-7222)
 * Fix NPE in FileCacheService.sizeInBytes (CASSANDRA-7756)
 * Remove duplicates from StorageService.getJoiningNodes (CASSANDRA-7478)
 * Clone token map outside of hot gossip loops (CASSANDRA-7758)
 * Fix MS expiring map timeout for Paxos messages (CASSANDRA-7752)
 * Do not flush on truncate if durable_writes is false (CASSANDRA-7750)
 * Give CRR a default input_cql Statement (CASSANDRA-7226)
 * Better error message when adding a collection with the same name
   than a previously dropped one (CASSANDRA-6276)
 * Fix validation when adding static columns (CASSANDRA-7730)
 * (Thrift) fix range deletion of supercolumns (CASSANDRA-7733)
 * Fix potential AssertionError in RangeTombstoneList (CASSANDRA-7700)
 * Validate arguments of blobAs* functions (CASSANDRA-7707)
 * Fix potential AssertionError with 2ndary indexes (CASSANDRA-6612)
 * Avoid logging CompactionInterrupted at ERROR (CASSANDRA-7694)
 * Minor leak in sstable2jon (CASSANDRA-7709)
 * Add cassandra.auto_bootstrap system property (CASSANDRA-7650)
 * Update java driver (for hadoop) (CASSANDRA-7618)
 * Remove CqlPagingRecordReader/CqlPagingInputFormat (CASSANDRA-7570)
 * Support connecting to ipv6 jmx with nodetool (CASSANDRA-7669)


2.1.0-rc5
 * Reject counters inside user types (CASSANDRA-7672)
 * Switch to notification-based GCInspector (CASSANDRA-7638)
 * (cqlsh) Handle nulls in UDTs and tuples correctly (CASSANDRA-7656)
 * Don't use strict consistency when replacing (CASSANDRA-7568)
 * Fix min/max cell name collection on 2.0 SSTables with range
   tombstones (CASSANDRA-7593)
 * Tolerate min/max cell names of different lengths (CASSANDRA-7651)
 * Filter cached results correctly (CASSANDRA-7636)
 * Fix tracing on the new SEPExecutor (CASSANDRA-7644)
 * Remove shuffle and taketoken (CASSANDRA-7601)
 * Clean up Windows batch scripts (CASSANDRA-7619)
 * Fix native protocol drop user type notification (CASSANDRA-7571)
 * Give read access to system.schema_usertypes to all authenticated users
   (CASSANDRA-7578)
 * (cqlsh) Fix cqlsh display when zero rows are returned (CASSANDRA-7580)
 * Get java version correctly when JAVA_TOOL_OPTIONS is set (CASSANDRA-7572)
 * Fix NPE when dropping index from non-existent keyspace, AssertionError when
   dropping non-existent index with IF EXISTS (CASSANDRA-7590)
 * Fix sstablelevelresetter hang (CASSANDRA-7614)
 * (cqlsh) Fix deserialization of blobs (CASSANDRA-7603)
 * Use "keyspace updated" schema change message for UDT changes in v1 and
   v2 protocols (CASSANDRA-7617)
 * Fix tracing of range slices and secondary index lookups that are local
   to the coordinator (CASSANDRA-7599)
 * Set -Dcassandra.storagedir for all tool shell scripts (CASSANDRA-7587)
 * Don't swap max/min col names when mutating sstable metadata (CASSANDRA-7596)
 * (cqlsh) Correctly handle paged result sets (CASSANDRA-7625)
 * (cqlsh) Improve waiting for a trace to complete (CASSANDRA-7626)
 * Fix tracing of concurrent range slices and 2ary index queries (CASSANDRA-7626)
 * Fix scrub against collection type (CASSANDRA-7665)
Merged from 2.0:
 * Set gc_grace_seconds to seven days for system schema tables (CASSANDRA-7668)
 * SimpleSeedProvider no longer caches seeds forever (CASSANDRA-7663)
 * Always flush on truncate (CASSANDRA-7511)
 * Fix ReversedType(DateType) mapping to native protocol (CASSANDRA-7576)
 * Always merge ranges owned by a single node (CASSANDRA-6930)
 * Track max/min timestamps for range tombstones (CASSANDRA-7647)
 * Fix NPE when listing saved caches dir (CASSANDRA-7632)


2.1.0-rc4
 * Fix word count hadoop example (CASSANDRA-7200)
 * Updated memtable_cleanup_threshold and memtable_flush_writers defaults 
   (CASSANDRA-7551)
 * (Windows) fix startup when WMI memory query fails (CASSANDRA-7505)
 * Anti-compaction proceeds if any part of the repair failed (CASSANDRA-7521)
 * Add missing table name to DROP INDEX responses and notifications (CASSANDRA-7539)
 * Bump CQL version to 3.2.0 and update CQL documentation (CASSANDRA-7527)
 * Fix configuration error message when running nodetool ring (CASSANDRA-7508)
 * Support conditional updates, tuple type, and the v3 protocol in cqlsh (CASSANDRA-7509)
 * Handle queries on multiple secondary index types (CASSANDRA-7525)
 * Fix cqlsh authentication with v3 native protocol (CASSANDRA-7564)
 * Fix NPE when unknown prepared statement ID is used (CASSANDRA-7454)
Merged from 2.0:
 * (Windows) force range-based repair to non-sequential mode (CASSANDRA-7541)
 * Fix range merging when DES scores are zero (CASSANDRA-7535)
 * Warn when SSL certificates have expired (CASSANDRA-7528)
 * Fix error when doing reversed queries with static columns (CASSANDRA-7490)
Merged from 1.2:
 * Set correct stream ID on responses when non-Exception Throwables
   are thrown while handling native protocol messages (CASSANDRA-7470)


2.1.0-rc3
 * Consider expiry when reconciling otherwise equal cells (CASSANDRA-7403)
 * Introduce CQL support for stress tool (CASSANDRA-6146)
 * Fix ClassCastException processing expired messages (CASSANDRA-7496)
 * Fix prepared marker for collections inside UDT (CASSANDRA-7472)
 * Remove left-over populate_io_cache_on_flush and replicate_on_write
   uses (CASSANDRA-7493)
 * (Windows) handle spaces in path names (CASSANDRA-7451)
 * Ensure writes have completed after dropping a table, before recycling
   commit log segments (CASSANDRA-7437)
 * Remove left-over rows_per_partition_to_cache (CASSANDRA-7493)
 * Fix error when CONTAINS is used with a bind marker (CASSANDRA-7502)
 * Properly reject unknown UDT field (CASSANDRA-7484)
Merged from 2.0:
 * Fix CC#collectTimeOrderedData() tombstone optimisations (CASSANDRA-7394)
 * Support DISTINCT for static columns and fix behaviour when DISTINC is
   not use (CASSANDRA-7305).
 * Workaround JVM NPE on JMX bind failure (CASSANDRA-7254)
 * Fix race in FileCacheService RemovalListener (CASSANDRA-7278)
 * Fix inconsistent use of consistencyForCommit that allowed LOCAL_QUORUM
   operations to incorrect become full QUORUM (CASSANDRA-7345)
 * Properly handle unrecognized opcodes and flags (CASSANDRA-7440)
 * (Hadoop) close CqlRecordWriter clients when finished (CASSANDRA-7459)
 * Commit disk failure policy (CASSANDRA-7429)
 * Make sure high level sstables get compacted (CASSANDRA-7414)
 * Fix AssertionError when using empty clustering columns and static columns
   (CASSANDRA-7455)
 * Add option to disable STCS in L0 (CASSANDRA-6621)
 * Upgrade to snappy-java 1.0.5.2 (CASSANDRA-7476)


2.1.0-rc2
 * Fix heap size calculation for CompoundSparseCellName and 
   CompoundSparseCellName.WithCollection (CASSANDRA-7421)
 * Allow counter mutations in UNLOGGED batches (CASSANDRA-7351)
 * Modify reconcile logic to always pick a tombstone over a counter cell
   (CASSANDRA-7346)
 * Avoid incremental compaction on Windows (CASSANDRA-7365)
 * Fix exception when querying a composite-keyed table with a collection index
   (CASSANDRA-7372)
 * Use node's host id in place of counter ids (CASSANDRA-7366)
 * Fix error when doing reversed queries with static columns (CASSANDRA-7490)
 * Backport CASSANDRA-6747 (CASSANDRA-7560)
 * Track max/min timestamps for range tombstones (CASSANDRA-7647)
 * Fix NPE when listing saved caches dir (CASSANDRA-7632)
 * Fix sstableloader unable to connect encrypted node (CASSANDRA-7585)
Merged from 1.2:
 * Clone token map outside of hot gossip loops (CASSANDRA-7758)
 * Add stop method to EmbeddedCassandraService (CASSANDRA-7595)
 * Support connecting to ipv6 jmx with nodetool (CASSANDRA-7669)
 * Set gc_grace_seconds to seven days for system schema tables (CASSANDRA-7668)
 * SimpleSeedProvider no longer caches seeds forever (CASSANDRA-7663)
 * Set correct stream ID on responses when non-Exception Throwables
   are thrown while handling native protocol messages (CASSANDRA-7470)
 * Fix row size miscalculation in LazilyCompactedRow (CASSANDRA-7543)
 * Fix race in background compaction check (CASSANDRA-7745)
 * Don't clear out range tombstones during compaction (CASSANDRA-7808)


2.1.0-rc1
 * Revert flush directory (CASSANDRA-6357)
 * More efficient executor service for fast operations (CASSANDRA-4718)
 * Move less common tools into a new cassandra-tools package (CASSANDRA-7160)
 * Support more concurrent requests in native protocol (CASSANDRA-7231)
 * Add tab-completion to debian nodetool packaging (CASSANDRA-6421)
 * Change concurrent_compactors defaults (CASSANDRA-7139)
 * Add PowerShell Windows launch scripts (CASSANDRA-7001)
 * Make commitlog archive+restore more robust (CASSANDRA-6974)
 * Fix marking commitlogsegments clean (CASSANDRA-6959)
 * Add snapshot "manifest" describing files included (CASSANDRA-6326)
 * Parallel streaming for sstableloader (CASSANDRA-3668)
 * Fix bugs in supercolumns handling (CASSANDRA-7138)
 * Fix ClassClassException on composite dense tables (CASSANDRA-7112)
 * Cleanup and optimize collation and slice iterators (CASSANDRA-7107)
 * Upgrade NBHM lib (CASSANDRA-7128)
 * Optimize netty server (CASSANDRA-6861)
 * Fix repair hang when given CF does not exist (CASSANDRA-7189)
 * Allow c* to be shutdown in an embedded mode (CASSANDRA-5635)
 * Add server side batching to native transport (CASSANDRA-5663)
 * Make batchlog replay asynchronous (CASSANDRA-6134)
 * remove unused classes (CASSANDRA-7197)
 * Limit user types to the keyspace they are defined in (CASSANDRA-6643)
 * Add validate method to CollectionType (CASSANDRA-7208)
 * New serialization format for UDT values (CASSANDRA-7209, CASSANDRA-7261)
 * Fix nodetool netstats (CASSANDRA-7270)
 * Fix potential ClassCastException in HintedHandoffManager (CASSANDRA-7284)
 * Use prepared statements internally (CASSANDRA-6975)
 * Fix broken paging state with prepared statement (CASSANDRA-7120)
 * Fix IllegalArgumentException in CqlStorage (CASSANDRA-7287)
 * Allow nulls/non-existant fields in UDT (CASSANDRA-7206)
 * Add Thrift MultiSliceRequest (CASSANDRA-6757, CASSANDRA-7027)
 * Handle overlapping MultiSlices (CASSANDRA-7279)
 * Fix DataOutputTest on Windows (CASSANDRA-7265)
 * Embedded sets in user defined data-types are not updating (CASSANDRA-7267)
 * Add tuple type to CQL/native protocol (CASSANDRA-7248)
 * Fix CqlPagingRecordReader on tables with few rows (CASSANDRA-7322)
Merged from 2.0:
 * Copy compaction options to make sure they are reloaded (CASSANDRA-7290)
 * Add option to do more aggressive tombstone compactions (CASSANDRA-6563)
 * Don't try to compact already-compacting files in HHOM (CASSANDRA-7288)
 * Always reallocate buffers in HSHA (CASSANDRA-6285)
 * (Hadoop) support authentication in CqlRecordReader (CASSANDRA-7221)
 * (Hadoop) Close java driver Cluster in CQLRR.close (CASSANDRA-7228)
 * Warn when 'USING TIMESTAMP' is used on a CAS BATCH (CASSANDRA-7067)
 * return all cpu values from BackgroundActivityMonitor.readAndCompute (CASSANDRA-7183)
 * Correctly delete scheduled range xfers (CASSANDRA-7143)
 * return all cpu values from BackgroundActivityMonitor.readAndCompute (CASSANDRA-7183)  
 * reduce garbage creation in calculatePendingRanges (CASSANDRA-7191)
 * fix c* launch issues on Russian os's due to output of linux 'free' cmd (CASSANDRA-6162)
 * Fix disabling autocompaction (CASSANDRA-7187)
 * Fix potential NumberFormatException when deserializing IntegerType (CASSANDRA-7088)
 * cqlsh can't tab-complete disabling compaction (CASSANDRA-7185)
 * cqlsh: Accept and execute CQL statement(s) from command-line parameter (CASSANDRA-7172)
 * Fix IllegalStateException in CqlPagingRecordReader (CASSANDRA-7198)
 * Fix the InvertedIndex trigger example (CASSANDRA-7211)
 * Add --resolve-ip option to 'nodetool ring' (CASSANDRA-7210)
 * reduce garbage on codec flag deserialization (CASSANDRA-7244) 
 * Fix duplicated error messages on directory creation error at startup (CASSANDRA-5818)
 * Proper null handle for IF with map element access (CASSANDRA-7155)
 * Improve compaction visibility (CASSANDRA-7242)
 * Correctly delete scheduled range xfers (CASSANDRA-7143)
 * Make batchlog replica selection rack-aware (CASSANDRA-6551)
 * Fix CFMetaData#getColumnDefinitionFromColumnName() (CASSANDRA-7074)
 * Fix writetime/ttl functions for static columns (CASSANDRA-7081)
 * Suggest CTRL-C or semicolon after three blank lines in cqlsh (CASSANDRA-7142)
 * Fix 2ndary index queries with DESC clustering order (CASSANDRA-6950)
 * Invalid key cache entries on DROP (CASSANDRA-6525)
 * Fix flapping RecoveryManagerTest (CASSANDRA-7084)
 * Add missing iso8601 patterns for date strings (CASSANDRA-6973)
 * Support selecting multiple rows in a partition using IN (CASSANDRA-6875)
 * Add authentication support to shuffle (CASSANDRA-6484)
 * Swap local and global default read repair chances (CASSANDRA-7320)
 * Add conditional CREATE/DROP USER support (CASSANDRA-7264)
 * Cqlsh counts non-empty lines for "Blank lines" warning (CASSANDRA-7325)
Merged from 1.2:
 * Add Cloudstack snitch (CASSANDRA-7147)
 * Update system.peers correctly when relocating tokens (CASSANDRA-7126)
 * Add Google Compute Engine snitch (CASSANDRA-7132)
 * remove duplicate query for local tokens (CASSANDRA-7182)
 * exit CQLSH with error status code if script fails (CASSANDRA-6344)
 * Fix bug with some IN queries missig results (CASSANDRA-7105)
 * Fix availability validation for LOCAL_ONE CL (CASSANDRA-7319)
 * Hint streaming can cause decommission to fail (CASSANDRA-7219)


2.1.0-beta2
 * Increase default CL space to 8GB (CASSANDRA-7031)
 * Add range tombstones to read repair digests (CASSANDRA-6863)
 * Fix BTree.clear for large updates (CASSANDRA-6943)
 * Fail write instead of logging a warning when unable to append to CL
   (CASSANDRA-6764)
 * Eliminate possibility of CL segment appearing twice in active list 
   (CASSANDRA-6557)
 * Apply DONTNEED fadvise to commitlog segments (CASSANDRA-6759)
 * Switch CRC component to Adler and include it for compressed sstables 
   (CASSANDRA-4165)
 * Allow cassandra-stress to set compaction strategy options (CASSANDRA-6451)
 * Add broadcast_rpc_address option to cassandra.yaml (CASSANDRA-5899)
 * Auto reload GossipingPropertyFileSnitch config (CASSANDRA-5897)
 * Fix overflow of memtable_total_space_in_mb (CASSANDRA-6573)
 * Fix ABTC NPE and apply update function correctly (CASSANDRA-6692)
 * Allow nodetool to use a file or prompt for password (CASSANDRA-6660)
 * Fix AIOOBE when concurrently accessing ABSC (CASSANDRA-6742)
 * Fix assertion error in ALTER TYPE RENAME (CASSANDRA-6705)
 * Scrub should not always clear out repaired status (CASSANDRA-5351)
 * Improve handling of range tombstone for wide partitions (CASSANDRA-6446)
 * Fix ClassCastException for compact table with composites (CASSANDRA-6738)
 * Fix potentially repairing with wrong nodes (CASSANDRA-6808)
 * Change caching option syntax (CASSANDRA-6745)
 * Fix stress to do proper counter reads (CASSANDRA-6835)
 * Fix help message for stress counter_write (CASSANDRA-6824)
 * Fix stress smart Thrift client to pick servers correctly (CASSANDRA-6848)
 * Add logging levels (minimal, normal or verbose) to stress tool (CASSANDRA-6849)
 * Fix race condition in Batch CLE (CASSANDRA-6860)
 * Improve cleanup/scrub/upgradesstables failure handling (CASSANDRA-6774)
 * ByteBuffer write() methods for serializing sstables (CASSANDRA-6781)
 * Proper compare function for CollectionType (CASSANDRA-6783)
 * Update native server to Netty 4 (CASSANDRA-6236)
 * Fix off-by-one error in stress (CASSANDRA-6883)
 * Make OpOrder AutoCloseable (CASSANDRA-6901)
 * Remove sync repair JMX interface (CASSANDRA-6900)
 * Add multiple memory allocation options for memtables (CASSANDRA-6689, 6694)
 * Remove adjusted op rate from stress output (CASSANDRA-6921)
 * Add optimized CF.hasColumns() implementations (CASSANDRA-6941)
 * Serialize batchlog mutations with the version of the target node
   (CASSANDRA-6931)
 * Optimize CounterColumn#reconcile() (CASSANDRA-6953)
 * Properly remove 1.2 sstable support in 2.1 (CASSANDRA-6869)
 * Lock counter cells, not partitions (CASSANDRA-6880)
 * Track presence of legacy counter shards in sstables (CASSANDRA-6888)
 * Ensure safe resource cleanup when replacing sstables (CASSANDRA-6912)
 * Add failure handler to async callback (CASSANDRA-6747)
 * Fix AE when closing SSTable without releasing reference (CASSANDRA-7000)
 * Clean up IndexInfo on keyspace/table drops (CASSANDRA-6924)
 * Only snapshot relative SSTables when sequential repair (CASSANDRA-7024)
 * Require nodetool rebuild_index to specify index names (CASSANDRA-7038)
 * fix cassandra stress errors on reads with native protocol (CASSANDRA-7033)
 * Use OpOrder to guard sstable references for reads (CASSANDRA-6919)
 * Preemptive opening of compaction result (CASSANDRA-6916)
 * Multi-threaded scrub/cleanup/upgradesstables (CASSANDRA-5547)
 * Optimize cellname comparison (CASSANDRA-6934)
 * Native protocol v3 (CASSANDRA-6855)
 * Optimize Cell liveness checks and clean up Cell (CASSANDRA-7119)
 * Support consistent range movements (CASSANDRA-2434)
 * Display min timestamp in sstablemetadata viewer (CASSANDRA-6767)
Merged from 2.0:
 * Avoid race-prone second "scrub" of system keyspace (CASSANDRA-6797)
 * Pool CqlRecordWriter clients by inetaddress rather than Range
   (CASSANDRA-6665)
 * Fix compaction_history timestamps (CASSANDRA-6784)
 * Compare scores of full replica ordering in DES (CASSANDRA-6683)
 * fix CME in SessionInfo updateProgress affecting netstats (CASSANDRA-6577)
 * Allow repairing between specific replicas (CASSANDRA-6440)
 * Allow per-dc enabling of hints (CASSANDRA-6157)
 * Add compatibility for Hadoop 0.2.x (CASSANDRA-5201)
 * Fix EstimatedHistogram races (CASSANDRA-6682)
 * Failure detector correctly converts initial value to nanos (CASSANDRA-6658)
 * Add nodetool taketoken to relocate vnodes (CASSANDRA-4445)
 * Expose bulk loading progress over JMX (CASSANDRA-4757)
 * Correctly handle null with IF conditions and TTL (CASSANDRA-6623)
 * Account for range/row tombstones in tombstone drop
   time histogram (CASSANDRA-6522)
 * Stop CommitLogSegment.close() from calling sync() (CASSANDRA-6652)
 * Make commitlog failure handling configurable (CASSANDRA-6364)
 * Avoid overlaps in LCS (CASSANDRA-6688)
 * Improve support for paginating over composites (CASSANDRA-4851)
 * Fix count(*) queries in a mixed cluster (CASSANDRA-6707)
 * Improve repair tasks(snapshot, differencing) concurrency (CASSANDRA-6566)
 * Fix replaying pre-2.0 commit logs (CASSANDRA-6714)
 * Add static columns to CQL3 (CASSANDRA-6561)
 * Optimize single partition batch statements (CASSANDRA-6737)
 * Disallow post-query re-ordering when paging (CASSANDRA-6722)
 * Fix potential paging bug with deleted columns (CASSANDRA-6748)
 * Fix NPE on BulkLoader caused by losing StreamEvent (CASSANDRA-6636)
 * Fix truncating compression metadata (CASSANDRA-6791)
 * Add CMSClassUnloadingEnabled JVM option (CASSANDRA-6541)
 * Catch memtable flush exceptions during shutdown (CASSANDRA-6735)
 * Fix upgradesstables NPE for non-CF-based indexes (CASSANDRA-6645)
 * Fix UPDATE updating PRIMARY KEY columns implicitly (CASSANDRA-6782)
 * Fix IllegalArgumentException when updating from 1.2 with SuperColumns
   (CASSANDRA-6733)
 * FBUtilities.singleton() should use the CF comparator (CASSANDRA-6778)
 * Fix CQLSStableWriter.addRow(Map<String, Object>) (CASSANDRA-6526)
 * Fix HSHA server introducing corrupt data (CASSANDRA-6285)
 * Fix CAS conditions for COMPACT STORAGE tables (CASSANDRA-6813)
 * Starting threads in OutboundTcpConnectionPool constructor causes race conditions (CASSANDRA-7177)
 * Allow overriding cassandra-rackdc.properties file (CASSANDRA-7072)
 * Set JMX RMI port to 7199 (CASSANDRA-7087)
 * Use LOCAL_QUORUM for data reads at LOCAL_SERIAL (CASSANDRA-6939)
 * Log a warning for large batches (CASSANDRA-6487)
 * Put nodes in hibernate when join_ring is false (CASSANDRA-6961)
 * Avoid early loading of non-system keyspaces before compaction-leftovers 
   cleanup at startup (CASSANDRA-6913)
 * Restrict Windows to parallel repairs (CASSANDRA-6907)
 * (Hadoop) Allow manually specifying start/end tokens in CFIF (CASSANDRA-6436)
 * Fix NPE in MeteredFlusher (CASSANDRA-6820)
 * Fix race processing range scan responses (CASSANDRA-6820)
 * Allow deleting snapshots from dropped keyspaces (CASSANDRA-6821)
 * Add uuid() function (CASSANDRA-6473)
 * Omit tombstones from schema digests (CASSANDRA-6862)
 * Include correct consistencyLevel in LWT timeout (CASSANDRA-6884)
 * Lower chances for losing new SSTables during nodetool refresh and
   ColumnFamilyStore.loadNewSSTables (CASSANDRA-6514)
 * Add support for DELETE ... IF EXISTS to CQL3 (CASSANDRA-5708)
 * Update hadoop_cql3_word_count example (CASSANDRA-6793)
 * Fix handling of RejectedExecution in sync Thrift server (CASSANDRA-6788)
 * Log more information when exceeding tombstone_warn_threshold (CASSANDRA-6865)
 * Fix truncate to not abort due to unreachable fat clients (CASSANDRA-6864)
 * Fix schema concurrency exceptions (CASSANDRA-6841)
 * Fix leaking validator FH in StreamWriter (CASSANDRA-6832)
 * Fix saving triggers to schema (CASSANDRA-6789)
 * Fix trigger mutations when base mutation list is immutable (CASSANDRA-6790)
 * Fix accounting in FileCacheService to allow re-using RAR (CASSANDRA-6838)
 * Fix static counter columns (CASSANDRA-6827)
 * Restore expiring->deleted (cell) compaction optimization (CASSANDRA-6844)
 * Fix CompactionManager.needsCleanup (CASSANDRA-6845)
 * Correctly compare BooleanType values other than 0 and 1 (CASSANDRA-6779)
 * Read message id as string from earlier versions (CASSANDRA-6840)
 * Properly use the Paxos consistency for (non-protocol) batch (CASSANDRA-6837)
 * Add paranoid disk failure option (CASSANDRA-6646)
 * Improve PerRowSecondaryIndex performance (CASSANDRA-6876)
 * Extend triggers to support CAS updates (CASSANDRA-6882)
 * Static columns with IF NOT EXISTS don't always work as expected (CASSANDRA-6873)
 * Fix paging with SELECT DISTINCT (CASSANDRA-6857)
 * Fix UnsupportedOperationException on CAS timeout (CASSANDRA-6923)
 * Improve MeteredFlusher handling of MF-unaffected column families
   (CASSANDRA-6867)
 * Add CqlRecordReader using native pagination (CASSANDRA-6311)
 * Add QueryHandler interface (CASSANDRA-6659)
 * Track liveRatio per-memtable, not per-CF (CASSANDRA-6945)
 * Make sure upgradesstables keeps sstable level (CASSANDRA-6958)
 * Fix LIMIT with static columns (CASSANDRA-6956)
 * Fix clash with CQL column name in thrift validation (CASSANDRA-6892)
 * Fix error with super columns in mixed 1.2-2.0 clusters (CASSANDRA-6966)
 * Fix bad skip of sstables on slice query with composite start/finish (CASSANDRA-6825)
 * Fix unintended update with conditional statement (CASSANDRA-6893)
 * Fix map element access in IF (CASSANDRA-6914)
 * Avoid costly range calculations for range queries on system keyspaces
   (CASSANDRA-6906)
 * Fix SSTable not released if stream session fails (CASSANDRA-6818)
 * Avoid build failure due to ANTLR timeout (CASSANDRA-6991)
 * Queries on compact tables can return more rows that requested (CASSANDRA-7052)
 * USING TIMESTAMP for batches does not work (CASSANDRA-7053)
 * Fix performance regression from CASSANDRA-5614 (CASSANDRA-6949)
 * Ensure that batchlog and hint timeouts do not produce hints (CASSANDRA-7058)
 * Merge groupable mutations in TriggerExecutor#execute() (CASSANDRA-7047)
 * Plug holes in resource release when wiring up StreamSession (CASSANDRA-7073)
 * Re-add parameter columns to tracing session (CASSANDRA-6942)
 * Preserves CQL metadata when updating table from thrift (CASSANDRA-6831)
Merged from 1.2:
 * Fix nodetool display with vnodes (CASSANDRA-7082)
 * Add UNLOGGED, COUNTER options to BATCH documentation (CASSANDRA-6816)
 * add extra SSL cipher suites (CASSANDRA-6613)
 * fix nodetool getsstables for blob PK (CASSANDRA-6803)
 * Fix BatchlogManager#deleteBatch() use of millisecond timestamps
   (CASSANDRA-6822)
 * Continue assassinating even if the endpoint vanishes (CASSANDRA-6787)
 * Schedule schema pulls on change (CASSANDRA-6971)
 * Non-droppable verbs shouldn't be dropped from OTC (CASSANDRA-6980)
 * Shutdown batchlog executor in SS#drain() (CASSANDRA-7025)
 * Fix batchlog to account for CF truncation records (CASSANDRA-6999)
 * Fix CQLSH parsing of functions and BLOB literals (CASSANDRA-7018)
 * Properly load trustore in the native protocol (CASSANDRA-6847)
 * Always clean up references in SerializingCache (CASSANDRA-6994)
 * Don't shut MessagingService down when replacing a node (CASSANDRA-6476)
 * fix npe when doing -Dcassandra.fd_initial_value_ms (CASSANDRA-6751)


2.1.0-beta1
 * Add flush directory distinct from compaction directories (CASSANDRA-6357)
 * Require JNA by default (CASSANDRA-6575)
 * add listsnapshots command to nodetool (CASSANDRA-5742)
 * Introduce AtomicBTreeColumns (CASSANDRA-6271, 6692)
 * Multithreaded commitlog (CASSANDRA-3578)
 * allocate fixed index summary memory pool and resample cold index summaries 
   to use less memory (CASSANDRA-5519)
 * Removed multithreaded compaction (CASSANDRA-6142)
 * Parallelize fetching rows for low-cardinality indexes (CASSANDRA-1337)
 * change logging from log4j to logback (CASSANDRA-5883)
 * switch to LZ4 compression for internode communication (CASSANDRA-5887)
 * Stop using Thrift-generated Index* classes internally (CASSANDRA-5971)
 * Remove 1.2 network compatibility code (CASSANDRA-5960)
 * Remove leveled json manifest migration code (CASSANDRA-5996)
 * Remove CFDefinition (CASSANDRA-6253)
 * Use AtomicIntegerFieldUpdater in RefCountedMemory (CASSANDRA-6278)
 * User-defined types for CQL3 (CASSANDRA-5590)
 * Use of o.a.c.metrics in nodetool (CASSANDRA-5871, 6406)
 * Batch read from OTC's queue and cleanup (CASSANDRA-1632)
 * Secondary index support for collections (CASSANDRA-4511, 6383)
 * SSTable metadata(Stats.db) format change (CASSANDRA-6356)
 * Push composites support in the storage engine
   (CASSANDRA-5417, CASSANDRA-6520)
 * Add snapshot space used to cfstats (CASSANDRA-6231)
 * Add cardinality estimator for key count estimation (CASSANDRA-5906)
 * CF id is changed to be non-deterministic. Data dir/key cache are created
   uniquely for CF id (CASSANDRA-5202)
 * New counters implementation (CASSANDRA-6504)
 * Replace UnsortedColumns, EmptyColumns, TreeMapBackedSortedColumns with new
   ArrayBackedSortedColumns (CASSANDRA-6630, CASSANDRA-6662, CASSANDRA-6690)
 * Add option to use row cache with a given amount of rows (CASSANDRA-5357)
 * Avoid repairing already repaired data (CASSANDRA-5351)
 * Reject counter updates with USING TTL/TIMESTAMP (CASSANDRA-6649)
 * Replace index_interval with min/max_index_interval (CASSANDRA-6379)
 * Lift limitation that order by columns must be selected for IN queries (CASSANDRA-4911)


2.0.5
 * Reduce garbage generated by bloom filter lookups (CASSANDRA-6609)
 * Add ks.cf names to tombstone logging (CASSANDRA-6597)
 * Use LOCAL_QUORUM for LWT operations at LOCAL_SERIAL (CASSANDRA-6495)
 * Wait for gossip to settle before accepting client connections (CASSANDRA-4288)
 * Delete unfinished compaction incrementally (CASSANDRA-6086)
 * Allow specifying custom secondary index options in CQL3 (CASSANDRA-6480)
 * Improve replica pinning for cache efficiency in DES (CASSANDRA-6485)
 * Fix LOCAL_SERIAL from thrift (CASSANDRA-6584)
 * Don't special case received counts in CAS timeout exceptions (CASSANDRA-6595)
 * Add support for 2.1 global counter shards (CASSANDRA-6505)
 * Fix NPE when streaming connection is not yet established (CASSANDRA-6210)
 * Avoid rare duplicate read repair triggering (CASSANDRA-6606)
 * Fix paging discardFirst (CASSANDRA-6555)
 * Fix ArrayIndexOutOfBoundsException in 2ndary index query (CASSANDRA-6470)
 * Release sstables upon rebuilding 2i (CASSANDRA-6635)
 * Add AbstractCompactionStrategy.startup() method (CASSANDRA-6637)
 * SSTableScanner may skip rows during cleanup (CASSANDRA-6638)
 * sstables from stalled repair sessions can resurrect deleted data (CASSANDRA-6503)
 * Switch stress to use ITransportFactory (CASSANDRA-6641)
 * Fix IllegalArgumentException during prepare (CASSANDRA-6592)
 * Fix possible loss of 2ndary index entries during compaction (CASSANDRA-6517)
 * Fix direct Memory on architectures that do not support unaligned long access
   (CASSANDRA-6628)
 * Let scrub optionally skip broken counter partitions (CASSANDRA-5930)
Merged from 1.2:
 * fsync compression metadata (CASSANDRA-6531)
 * Validate CF existence on execution for prepared statement (CASSANDRA-6535)
 * Add ability to throttle batchlog replay (CASSANDRA-6550)
 * Fix executing LOCAL_QUORUM with SimpleStrategy (CASSANDRA-6545)
 * Avoid StackOverflow when using large IN queries (CASSANDRA-6567)
 * Nodetool upgradesstables includes secondary indexes (CASSANDRA-6598)
 * Paginate batchlog replay (CASSANDRA-6569)
 * skip blocking on streaming during drain (CASSANDRA-6603)
 * Improve error message when schema doesn't match loaded sstable (CASSANDRA-6262)
 * Add properties to adjust FD initial value and max interval (CASSANDRA-4375)
 * Fix preparing with batch and delete from collection (CASSANDRA-6607)
 * Fix ABSC reverse iterator's remove() method (CASSANDRA-6629)
 * Handle host ID conflicts properly (CASSANDRA-6615)
 * Move handling of migration event source to solve bootstrap race. (CASSANDRA-6648)
 * Make sure compaction throughput value doesn't overflow with int math (CASSANDRA-6647)


2.0.4
 * Allow removing snapshots of no-longer-existing CFs (CASSANDRA-6418)
 * add StorageService.stopDaemon() (CASSANDRA-4268)
 * add IRE for invalid CF supplied to get_count (CASSANDRA-5701)
 * add client encryption support to sstableloader (CASSANDRA-6378)
 * Fix accept() loop for SSL sockets post-shutdown (CASSANDRA-6468)
 * Fix size-tiered compaction in LCS L0 (CASSANDRA-6496)
 * Fix assertion failure in filterColdSSTables (CASSANDRA-6483)
 * Fix row tombstones in larger-than-memory compactions (CASSANDRA-6008)
 * Fix cleanup ClassCastException (CASSANDRA-6462)
 * Reduce gossip memory use by interning VersionedValue strings (CASSANDRA-6410)
 * Allow specifying datacenters to participate in a repair (CASSANDRA-6218)
 * Fix divide-by-zero in PCI (CASSANDRA-6403)
 * Fix setting last compacted key in the wrong level for LCS (CASSANDRA-6284)
 * Add millisecond precision formats to the timestamp parser (CASSANDRA-6395)
 * Expose a total memtable size metric for a CF (CASSANDRA-6391)
 * cqlsh: handle symlinks properly (CASSANDRA-6425)
 * Fix potential infinite loop when paging query with IN (CASSANDRA-6464)
 * Fix assertion error in AbstractQueryPager.discardFirst (CASSANDRA-6447)
 * Fix streaming older SSTable yields unnecessary tombstones (CASSANDRA-6527)
Merged from 1.2:
 * Improved error message on bad properties in DDL queries (CASSANDRA-6453)
 * Randomize batchlog candidates selection (CASSANDRA-6481)
 * Fix thundering herd on endpoint cache invalidation (CASSANDRA-6345, 6485)
 * Improve batchlog write performance with vnodes (CASSANDRA-6488)
 * cqlsh: quote single quotes in strings inside collections (CASSANDRA-6172)
 * Improve gossip performance for typical messages (CASSANDRA-6409)
 * Throw IRE if a prepared statement has more markers than supported 
   (CASSANDRA-5598)
 * Expose Thread metrics for the native protocol server (CASSANDRA-6234)
 * Change snapshot response message verb to INTERNAL to avoid dropping it 
   (CASSANDRA-6415)
 * Warn when collection read has > 65K elements (CASSANDRA-5428)
 * Fix cache persistence when both row and key cache are enabled 
   (CASSANDRA-6413)
 * (Hadoop) add describe_local_ring (CASSANDRA-6268)
 * Fix handling of concurrent directory creation failure (CASSANDRA-6459)
 * Allow executing CREATE statements multiple times (CASSANDRA-6471)
 * Don't send confusing info with timeouts (CASSANDRA-6491)
 * Don't resubmit counter mutation runnables internally (CASSANDRA-6427)
 * Don't drop local mutations without a hint (CASSANDRA-6510)
 * Don't allow null max_hint_window_in_ms (CASSANDRA-6419)
 * Validate SliceRange start and finish lengths (CASSANDRA-6521)


2.0.3
 * Fix FD leak on slice read path (CASSANDRA-6275)
 * Cancel read meter task when closing SSTR (CASSANDRA-6358)
 * free off-heap IndexSummary during bulk (CASSANDRA-6359)
 * Recover from IOException in accept() thread (CASSANDRA-6349)
 * Improve Gossip tolerance of abnormally slow tasks (CASSANDRA-6338)
 * Fix trying to hint timed out counter writes (CASSANDRA-6322)
 * Allow restoring specific columnfamilies from archived CL (CASSANDRA-4809)
 * Avoid flushing compaction_history after each operation (CASSANDRA-6287)
 * Fix repair assertion error when tombstones expire (CASSANDRA-6277)
 * Skip loading corrupt key cache (CASSANDRA-6260)
 * Fixes for compacting larger-than-memory rows (CASSANDRA-6274)
 * Compact hottest sstables first and optionally omit coldest from
   compaction entirely (CASSANDRA-6109)
 * Fix modifying column_metadata from thrift (CASSANDRA-6182)
 * cqlsh: fix LIST USERS output (CASSANDRA-6242)
 * Add IRequestSink interface (CASSANDRA-6248)
 * Update memtable size while flushing (CASSANDRA-6249)
 * Provide hooks around CQL2/CQL3 statement execution (CASSANDRA-6252)
 * Require Permission.SELECT for CAS updates (CASSANDRA-6247)
 * New CQL-aware SSTableWriter (CASSANDRA-5894)
 * Reject CAS operation when the protocol v1 is used (CASSANDRA-6270)
 * Correctly throw error when frame too large (CASSANDRA-5981)
 * Fix serialization bug in PagedRange with 2ndary indexes (CASSANDRA-6299)
 * Fix CQL3 table validation in Thrift (CASSANDRA-6140)
 * Fix bug missing results with IN clauses (CASSANDRA-6327)
 * Fix paging with reversed slices (CASSANDRA-6343)
 * Set minTimestamp correctly to be able to drop expired sstables (CASSANDRA-6337)
 * Support NaN and Infinity as float literals (CASSANDRA-6003)
 * Remove RF from nodetool ring output (CASSANDRA-6289)
 * Fix attempting to flush empty rows (CASSANDRA-6374)
 * Fix potential out of bounds exception when paging (CASSANDRA-6333)
Merged from 1.2:
 * Optimize FD phi calculation (CASSANDRA-6386)
 * Improve initial FD phi estimate when starting up (CASSANDRA-6385)
 * Don't list CQL3 table in CLI describe even if named explicitely 
   (CASSANDRA-5750)
 * Invalidate row cache when dropping CF (CASSANDRA-6351)
 * add non-jamm path for cached statements (CASSANDRA-6293)
 * add windows bat files for shell commands (CASSANDRA-6145)
 * Require logging in for Thrift CQL2/3 statement preparation (CASSANDRA-6254)
 * restrict max_num_tokens to 1536 (CASSANDRA-6267)
 * Nodetool gets default JMX port from cassandra-env.sh (CASSANDRA-6273)
 * make calculatePendingRanges asynchronous (CASSANDRA-6244)
 * Remove blocking flushes in gossip thread (CASSANDRA-6297)
 * Fix potential socket leak in connectionpool creation (CASSANDRA-6308)
 * Allow LOCAL_ONE/LOCAL_QUORUM to work with SimpleStrategy (CASSANDRA-6238)
 * cqlsh: handle 'null' as session duration (CASSANDRA-6317)
 * Fix json2sstable handling of range tombstones (CASSANDRA-6316)
 * Fix missing one row in reverse query (CASSANDRA-6330)
 * Fix reading expired row value from row cache (CASSANDRA-6325)
 * Fix AssertionError when doing set element deletion (CASSANDRA-6341)
 * Make CL code for the native protocol match the one in C* 2.0
   (CASSANDRA-6347)
 * Disallow altering CQL3 table from thrift (CASSANDRA-6370)
 * Fix size computation of prepared statement (CASSANDRA-6369)


2.0.2
 * Update FailureDetector to use nanontime (CASSANDRA-4925)
 * Fix FileCacheService regressions (CASSANDRA-6149)
 * Never return WriteTimeout for CL.ANY (CASSANDRA-6132)
 * Fix race conditions in bulk loader (CASSANDRA-6129)
 * Add configurable metrics reporting (CASSANDRA-4430)
 * drop queries exceeding a configurable number of tombstones (CASSANDRA-6117)
 * Track and persist sstable read activity (CASSANDRA-5515)
 * Fixes for speculative retry (CASSANDRA-5932, CASSANDRA-6194)
 * Improve memory usage of metadata min/max column names (CASSANDRA-6077)
 * Fix thrift validation refusing row markers on CQL3 tables (CASSANDRA-6081)
 * Fix insertion of collections with CAS (CASSANDRA-6069)
 * Correctly send metadata on SELECT COUNT (CASSANDRA-6080)
 * Track clients' remote addresses in ClientState (CASSANDRA-6070)
 * Create snapshot dir if it does not exist when migrating
   leveled manifest (CASSANDRA-6093)
 * make sequential nodetool repair the default (CASSANDRA-5950)
 * Add more hooks for compaction strategy implementations (CASSANDRA-6111)
 * Fix potential NPE on composite 2ndary indexes (CASSANDRA-6098)
 * Delete can potentially be skipped in batch (CASSANDRA-6115)
 * Allow alter keyspace on system_traces (CASSANDRA-6016)
 * Disallow empty column names in cql (CASSANDRA-6136)
 * Use Java7 file-handling APIs and fix file moving on Windows (CASSANDRA-5383)
 * Save compaction history to system keyspace (CASSANDRA-5078)
 * Fix NPE if StorageService.getOperationMode() is executed before full startup (CASSANDRA-6166)
 * CQL3: support pre-epoch longs for TimestampType (CASSANDRA-6212)
 * Add reloadtriggers command to nodetool (CASSANDRA-4949)
 * cqlsh: ignore empty 'value alias' in DESCRIBE (CASSANDRA-6139)
 * Fix sstable loader (CASSANDRA-6205)
 * Reject bootstrapping if the node already exists in gossip (CASSANDRA-5571)
 * Fix NPE while loading paxos state (CASSANDRA-6211)
 * cqlsh: add SHOW SESSION <tracing-session> command (CASSANDRA-6228)
Merged from 1.2:
 * (Hadoop) Require CFRR batchSize to be at least 2 (CASSANDRA-6114)
 * Add a warning for small LCS sstable size (CASSANDRA-6191)
 * Add ability to list specific KS/CF combinations in nodetool cfstats (CASSANDRA-4191)
 * Mark CF clean if a mutation raced the drop and got it marked dirty (CASSANDRA-5946)
 * Add a LOCAL_ONE consistency level (CASSANDRA-6202)
 * Limit CQL prepared statement cache by size instead of count (CASSANDRA-6107)
 * Tracing should log write failure rather than raw exceptions (CASSANDRA-6133)
 * lock access to TM.endpointToHostIdMap (CASSANDRA-6103)
 * Allow estimated memtable size to exceed slab allocator size (CASSANDRA-6078)
 * Start MeteredFlusher earlier to prevent OOM during CL replay (CASSANDRA-6087)
 * Avoid sending Truncate command to fat clients (CASSANDRA-6088)
 * Allow where clause conditions to be in parenthesis (CASSANDRA-6037)
 * Do not open non-ssl storage port if encryption option is all (CASSANDRA-3916)
 * Move batchlog replay to its own executor (CASSANDRA-6079)
 * Add tombstone debug threshold and histogram (CASSANDRA-6042, 6057)
 * Enable tcp keepalive on incoming connections (CASSANDRA-4053)
 * Fix fat client schema pull NPE (CASSANDRA-6089)
 * Fix memtable flushing for indexed tables (CASSANDRA-6112)
 * Fix skipping columns with multiple slices (CASSANDRA-6119)
 * Expose connected thrift + native client counts (CASSANDRA-5084)
 * Optimize auth setup (CASSANDRA-6122)
 * Trace index selection (CASSANDRA-6001)
 * Update sstablesPerReadHistogram to use biased sampling (CASSANDRA-6164)
 * Log UnknownColumnfamilyException when closing socket (CASSANDRA-5725)
 * Properly error out on CREATE INDEX for counters table (CASSANDRA-6160)
 * Handle JMX notification failure for repair (CASSANDRA-6097)
 * (Hadoop) Fetch no more than 128 splits in parallel (CASSANDRA-6169)
 * stress: add username/password authentication support (CASSANDRA-6068)
 * Fix indexed queries with row cache enabled on parent table (CASSANDRA-5732)
 * Fix compaction race during columnfamily drop (CASSANDRA-5957)
 * Fix validation of empty column names for compact tables (CASSANDRA-6152)
 * Skip replaying mutations that pass CRC but fail to deserialize (CASSANDRA-6183)
 * Rework token replacement to use replace_address (CASSANDRA-5916)
 * Fix altering column types (CASSANDRA-6185)
 * cqlsh: fix CREATE/ALTER WITH completion (CASSANDRA-6196)
 * add windows bat files for shell commands (CASSANDRA-6145)
 * Fix potential stack overflow during range tombstones insertion (CASSANDRA-6181)
 * (Hadoop) Make LOCAL_ONE the default consistency level (CASSANDRA-6214)


2.0.1
 * Fix bug that could allow reading deleted data temporarily (CASSANDRA-6025)
 * Improve memory use defaults (CASSANDRA-6059)
 * Make ThriftServer more easlly extensible (CASSANDRA-6058)
 * Remove Hadoop dependency from ITransportFactory (CASSANDRA-6062)
 * add file_cache_size_in_mb setting (CASSANDRA-5661)
 * Improve error message when yaml contains invalid properties (CASSANDRA-5958)
 * Improve leveled compaction's ability to find non-overlapping L0 compactions
   to work on concurrently (CASSANDRA-5921)
 * Notify indexer of columns shadowed by range tombstones (CASSANDRA-5614)
 * Log Merkle tree stats (CASSANDRA-2698)
 * Switch from crc32 to adler32 for compressed sstable checksums (CASSANDRA-5862)
 * Improve offheap memcpy performance (CASSANDRA-5884)
 * Use a range aware scanner for cleanup (CASSANDRA-2524)
 * Cleanup doesn't need to inspect sstables that contain only local data
   (CASSANDRA-5722)
 * Add ability for CQL3 to list partition keys (CASSANDRA-4536)
 * Improve native protocol serialization (CASSANDRA-5664)
 * Upgrade Thrift to 0.9.1 (CASSANDRA-5923)
 * Require superuser status for adding triggers (CASSANDRA-5963)
 * Make standalone scrubber handle old and new style leveled manifest
   (CASSANDRA-6005)
 * Fix paxos bugs (CASSANDRA-6012, 6013, 6023)
 * Fix paged ranges with multiple replicas (CASSANDRA-6004)
 * Fix potential AssertionError during tracing (CASSANDRA-6041)
 * Fix NPE in sstablesplit (CASSANDRA-6027)
 * Migrate pre-2.0 key/value/column aliases to system.schema_columns
   (CASSANDRA-6009)
 * Paging filter empty rows too agressively (CASSANDRA-6040)
 * Support variadic parameters for IN clauses (CASSANDRA-4210)
 * cqlsh: return the result of CAS writes (CASSANDRA-5796)
 * Fix validation of IN clauses with 2ndary indexes (CASSANDRA-6050)
 * Support named bind variables in CQL (CASSANDRA-6033)
Merged from 1.2:
 * Allow cache-keys-to-save to be set at runtime (CASSANDRA-5980)
 * Avoid second-guessing out-of-space state (CASSANDRA-5605)
 * Tuning knobs for dealing with large blobs and many CFs (CASSANDRA-5982)
 * (Hadoop) Fix CQLRW for thrift tables (CASSANDRA-6002)
 * Fix possible divide-by-zero in HHOM (CASSANDRA-5990)
 * Allow local batchlog writes for CL.ANY (CASSANDRA-5967)
 * Upgrade metrics-core to version 2.2.0 (CASSANDRA-5947)
 * Fix CqlRecordWriter with composite keys (CASSANDRA-5949)
 * Add snitch, schema version, cluster, partitioner to JMX (CASSANDRA-5881)
 * Allow disabling SlabAllocator (CASSANDRA-5935)
 * Make user-defined compaction JMX blocking (CASSANDRA-4952)
 * Fix streaming does not transfer wrapped range (CASSANDRA-5948)
 * Fix loading index summary containing empty key (CASSANDRA-5965)
 * Correctly handle limits in CompositesSearcher (CASSANDRA-5975)
 * Pig: handle CQL collections (CASSANDRA-5867)
 * Pass the updated cf to the PRSI index() method (CASSANDRA-5999)
 * Allow empty CQL3 batches (as no-op) (CASSANDRA-5994)
 * Support null in CQL3 functions (CASSANDRA-5910)
 * Replace the deprecated MapMaker with CacheLoader (CASSANDRA-6007)
 * Add SSTableDeletingNotification to DataTracker (CASSANDRA-6010)
 * Fix snapshots in use get deleted during snapshot repair (CASSANDRA-6011)
 * Move hints and exception count to o.a.c.metrics (CASSANDRA-6017)
 * Fix memory leak in snapshot repair (CASSANDRA-6047)
 * Fix sstable2sjon for CQL3 tables (CASSANDRA-5852)


2.0.0
 * Fix thrift validation when inserting into CQL3 tables (CASSANDRA-5138)
 * Fix periodic memtable flushing behavior with clean memtables (CASSANDRA-5931)
 * Fix dateOf() function for pre-2.0 timestamp columns (CASSANDRA-5928)
 * Fix SSTable unintentionally loads BF when opened for batch (CASSANDRA-5938)
 * Add stream session progress to JMX (CASSANDRA-4757)
 * Fix NPE during CAS operation (CASSANDRA-5925)
Merged from 1.2:
 * Fix getBloomFilterDiskSpaceUsed for AlwaysPresentFilter (CASSANDRA-5900)
 * Don't announce schema version until we've loaded the changes locally
   (CASSANDRA-5904)
 * Fix to support off heap bloom filters size greater than 2 GB (CASSANDRA-5903)
 * Properly handle parsing huge map and set literals (CASSANDRA-5893)


2.0.0-rc2
 * enable vnodes by default (CASSANDRA-5869)
 * fix CAS contention timeout (CASSANDRA-5830)
 * fix HsHa to respect max frame size (CASSANDRA-4573)
 * Fix (some) 2i on composite components omissions (CASSANDRA-5851)
 * cqlsh: add DESCRIBE FULL SCHEMA variant (CASSANDRA-5880)
Merged from 1.2:
 * Correctly validate sparse composite cells in scrub (CASSANDRA-5855)
 * Add KeyCacheHitRate metric to CF metrics (CASSANDRA-5868)
 * cqlsh: add support for multiline comments (CASSANDRA-5798)
 * Handle CQL3 SELECT duplicate IN restrictions on clustering columns
   (CASSANDRA-5856)


2.0.0-rc1
 * improve DecimalSerializer performance (CASSANDRA-5837)
 * fix potential spurious wakeup in AsyncOneResponse (CASSANDRA-5690)
 * fix schema-related trigger issues (CASSANDRA-5774)
 * Better validation when accessing CQL3 table from thrift (CASSANDRA-5138)
 * Fix assertion error during repair (CASSANDRA-5801)
 * Fix range tombstone bug (CASSANDRA-5805)
 * DC-local CAS (CASSANDRA-5797)
 * Add a native_protocol_version column to the system.local table (CASSANRDA-5819)
 * Use index_interval from cassandra.yaml when upgraded (CASSANDRA-5822)
 * Fix buffer underflow on socket close (CASSANDRA-5792)
Merged from 1.2:
 * Fix reading DeletionTime from 1.1-format sstables (CASSANDRA-5814)
 * cqlsh: add collections support to COPY (CASSANDRA-5698)
 * retry important messages for any IOException (CASSANDRA-5804)
 * Allow empty IN relations in SELECT/UPDATE/DELETE statements (CASSANDRA-5626)
 * cqlsh: fix crashing on Windows due to libedit detection (CASSANDRA-5812)
 * fix bulk-loading compressed sstables (CASSANDRA-5820)
 * (Hadoop) fix quoting in CqlPagingRecordReader and CqlRecordWriter 
   (CASSANDRA-5824)
 * update default LCS sstable size to 160MB (CASSANDRA-5727)
 * Allow compacting 2Is via nodetool (CASSANDRA-5670)
 * Hex-encode non-String keys in OPP (CASSANDRA-5793)
 * nodetool history logging (CASSANDRA-5823)
 * (Hadoop) fix support for Thrift tables in CqlPagingRecordReader 
   (CASSANDRA-5752)
 * add "all time blocked" to StatusLogger output (CASSANDRA-5825)
 * Future-proof inter-major-version schema migrations (CASSANDRA-5845)
 * (Hadoop) add CqlPagingRecordReader support for ReversedType in Thrift table
   (CASSANDRA-5718)
 * Add -no-snapshot option to scrub (CASSANDRA-5891)
 * Fix to support off heap bloom filters size greater than 2 GB (CASSANDRA-5903)
 * Properly handle parsing huge map and set literals (CASSANDRA-5893)
 * Fix LCS L0 compaction may overlap in L1 (CASSANDRA-5907)
 * New sstablesplit tool to split large sstables offline (CASSANDRA-4766)
 * Fix potential deadlock in native protocol server (CASSANDRA-5926)
 * Disallow incompatible type change in CQL3 (CASSANDRA-5882)
Merged from 1.1:
 * Correctly validate sparse composite cells in scrub (CASSANDRA-5855)


2.0.0-beta2
 * Replace countPendingHints with Hints Created metric (CASSANDRA-5746)
 * Allow nodetool with no args, and with help to run without a server (CASSANDRA-5734)
 * Cleanup AbstractType/TypeSerializer classes (CASSANDRA-5744)
 * Remove unimplemented cli option schema-mwt (CASSANDRA-5754)
 * Support range tombstones in thrift (CASSANDRA-5435)
 * Normalize table-manipulating CQL3 statements' class names (CASSANDRA-5759)
 * cqlsh: add missing table options to DESCRIBE output (CASSANDRA-5749)
 * Fix assertion error during repair (CASSANDRA-5757)
 * Fix bulkloader (CASSANDRA-5542)
 * Add LZ4 compression to the native protocol (CASSANDRA-5765)
 * Fix bugs in the native protocol v2 (CASSANDRA-5770)
 * CAS on 'primary key only' table (CASSANDRA-5715)
 * Support streaming SSTables of old versions (CASSANDRA-5772)
 * Always respect protocol version in native protocol (CASSANDRA-5778)
 * Fix ConcurrentModificationException during streaming (CASSANDRA-5782)
 * Update deletion timestamp in Commit#updatesWithPaxosTime (CASSANDRA-5787)
 * Thrift cas() method crashes if input columns are not sorted (CASSANDRA-5786)
 * Order columns names correctly when querying for CAS (CASSANDRA-5788)
 * Fix streaming retry (CASSANDRA-5775)
Merged from 1.2:
 * if no seeds can be a reached a node won't start in a ring by itself (CASSANDRA-5768)
 * add cassandra.unsafesystem property (CASSANDRA-5704)
 * (Hadoop) quote identifiers in CqlPagingRecordReader (CASSANDRA-5763)
 * Add replace_node functionality for vnodes (CASSANDRA-5337)
 * Add timeout events to query traces (CASSANDRA-5520)
 * Fix serialization of the LEFT gossip value (CASSANDRA-5696)
 * Pig: support for cql3 tables (CASSANDRA-5234)
 * Fix skipping range tombstones with reverse queries (CASSANDRA-5712)
 * Expire entries out of ThriftSessionManager (CASSANDRA-5719)
 * Don't keep ancestor information in memory (CASSANDRA-5342)
 * Expose native protocol server status in nodetool info (CASSANDRA-5735)
 * Fix pathetic performance of range tombstones (CASSANDRA-5677)
 * Fix querying with an empty (impossible) range (CASSANDRA-5573)
 * cqlsh: handle CUSTOM 2i in DESCRIBE output (CASSANDRA-5760)
 * Fix minor bug in Range.intersects(Bound) (CASSANDRA-5771)
 * cqlsh: handle disabled compression in DESCRIBE output (CASSANDRA-5766)
 * Ensure all UP events are notified on the native protocol (CASSANDRA-5769)
 * Fix formatting of sstable2json with multiple -k arguments (CASSANDRA-5781)
 * Don't rely on row marker for queries in general to hide lost markers
   after TTL expires (CASSANDRA-5762)
 * Sort nodetool help output (CASSANDRA-5776)
 * Fix column expiring during 2 phases compaction (CASSANDRA-5799)
 * now() is being rejected in INSERTs when inside collections (CASSANDRA-5795)


2.0.0-beta1
 * Add support for indexing clustered columns (CASSANDRA-5125)
 * Removed on-heap row cache (CASSANDRA-5348)
 * use nanotime consistently for node-local timeouts (CASSANDRA-5581)
 * Avoid unnecessary second pass on name-based queries (CASSANDRA-5577)
 * Experimental triggers (CASSANDRA-1311)
 * JEMalloc support for off-heap allocation (CASSANDRA-3997)
 * Single-pass compaction (CASSANDRA-4180)
 * Removed token range bisection (CASSANDRA-5518)
 * Removed compatibility with pre-1.2.5 sstables and network messages
   (CASSANDRA-5511)
 * removed PBSPredictor (CASSANDRA-5455)
 * CAS support (CASSANDRA-5062, 5441, 5442, 5443, 5619, 5667)
 * Leveled compaction performs size-tiered compactions in L0 
   (CASSANDRA-5371, 5439)
 * Add yaml network topology snitch for mixed ec2/other envs (CASSANDRA-5339)
 * Log when a node is down longer than the hint window (CASSANDRA-4554)
 * Optimize tombstone creation for ExpiringColumns (CASSANDRA-4917)
 * Improve LeveledScanner work estimation (CASSANDRA-5250, 5407)
 * Replace compaction lock with runWithCompactionsDisabled (CASSANDRA-3430)
 * Change Message IDs to ints (CASSANDRA-5307)
 * Move sstable level information into the Stats component, removing the
   need for a separate Manifest file (CASSANDRA-4872)
 * avoid serializing to byte[] on commitlog append (CASSANDRA-5199)
 * make index_interval configurable per columnfamily (CASSANDRA-3961, CASSANDRA-5650)
 * add default_time_to_live (CASSANDRA-3974)
 * add memtable_flush_period_in_ms (CASSANDRA-4237)
 * replace supercolumns internally by composites (CASSANDRA-3237, 5123)
 * upgrade thrift to 0.9.0 (CASSANDRA-3719)
 * drop unnecessary keyspace parameter from user-defined compaction API 
   (CASSANDRA-5139)
 * more robust solution to incomplete compactions + counters (CASSANDRA-5151)
 * Change order of directory searching for c*.in.sh (CASSANDRA-3983)
 * Add tool to reset SSTable compaction level for LCS (CASSANDRA-5271)
 * Allow custom configuration loader (CASSANDRA-5045)
 * Remove memory emergency pressure valve logic (CASSANDRA-3534)
 * Reduce request latency with eager retry (CASSANDRA-4705)
 * cqlsh: Remove ASSUME command (CASSANDRA-5331)
 * Rebuild BF when loading sstables if bloom_filter_fp_chance
   has changed since compaction (CASSANDRA-5015)
 * remove row-level bloom filters (CASSANDRA-4885)
 * Change Kernel Page Cache skipping into row preheating (disabled by default)
   (CASSANDRA-4937)
 * Improve repair by deciding on a gcBefore before sending
   out TreeRequests (CASSANDRA-4932)
 * Add an official way to disable compactions (CASSANDRA-5074)
 * Reenable ALTER TABLE DROP with new semantics (CASSANDRA-3919)
 * Add binary protocol versioning (CASSANDRA-5436)
 * Swap THshaServer for TThreadedSelectorServer (CASSANDRA-5530)
 * Add alias support to SELECT statement (CASSANDRA-5075)
 * Don't create empty RowMutations in CommitLogReplayer (CASSANDRA-5541)
 * Use range tombstones when dropping cfs/columns from schema (CASSANDRA-5579)
 * cqlsh: drop CQL2/CQL3-beta support (CASSANDRA-5585)
 * Track max/min column names in sstables to be able to optimize slice
   queries (CASSANDRA-5514, CASSANDRA-5595, CASSANDRA-5600)
 * Binary protocol: allow batching already prepared statements (CASSANDRA-4693)
 * Allow preparing timestamp, ttl and limit in CQL3 queries (CASSANDRA-4450)
 * Support native link w/o JNA in Java7 (CASSANDRA-3734)
 * Use SASL authentication in binary protocol v2 (CASSANDRA-5545)
 * Replace Thrift HsHa with LMAX Disruptor based implementation (CASSANDRA-5582)
 * cqlsh: Add row count to SELECT output (CASSANDRA-5636)
 * Include a timestamp with all read commands to determine column expiration
   (CASSANDRA-5149)
 * Streaming 2.0 (CASSANDRA-5286, 5699)
 * Conditional create/drop ks/table/index statements in CQL3 (CASSANDRA-2737)
 * more pre-table creation property validation (CASSANDRA-5693)
 * Redesign repair messages (CASSANDRA-5426)
 * Fix ALTER RENAME post-5125 (CASSANDRA-5702)
 * Disallow renaming a 2ndary indexed column (CASSANDRA-5705)
 * Rename Table to Keyspace (CASSANDRA-5613)
 * Ensure changing column_index_size_in_kb on different nodes don't corrupt the
   sstable (CASSANDRA-5454)
 * Move resultset type information into prepare, not execute (CASSANDRA-5649)
 * Auto paging in binary protocol (CASSANDRA-4415, 5714)
 * Don't tie client side use of AbstractType to JDBC (CASSANDRA-4495)
 * Adds new TimestampType to replace DateType (CASSANDRA-5723, CASSANDRA-5729)
Merged from 1.2:
 * make starting native protocol server idempotent (CASSANDRA-5728)
 * Fix loading key cache when a saved entry is no longer valid (CASSANDRA-5706)
 * Fix serialization of the LEFT gossip value (CASSANDRA-5696)
 * cqlsh: Don't show 'null' in place of empty values (CASSANDRA-5675)
 * Race condition in detecting version on a mixed 1.1/1.2 cluster
   (CASSANDRA-5692)
 * Fix skipping range tombstones with reverse queries (CASSANDRA-5712)
 * Expire entries out of ThriftSessionManager (CASSANRDA-5719)
 * Don't keep ancestor information in memory (CASSANDRA-5342)
 * cqlsh: fix handling of semicolons inside BATCH queries (CASSANDRA-5697)


1.2.6
 * Fix tracing when operation completes before all responses arrive 
   (CASSANDRA-5668)
 * Fix cross-DC mutation forwarding (CASSANDRA-5632)
 * Reduce SSTableLoader memory usage (CASSANDRA-5555)
 * Scale hinted_handoff_throttle_in_kb to cluster size (CASSANDRA-5272)
 * (Hadoop) Add CQL3 input/output formats (CASSANDRA-4421, 5622)
 * (Hadoop) Fix InputKeyRange in CFIF (CASSANDRA-5536)
 * Fix dealing with ridiculously large max sstable sizes in LCS (CASSANDRA-5589)
 * Ignore pre-truncate hints (CASSANDRA-4655)
 * Move System.exit on OOM into a separate thread (CASSANDRA-5273)
 * Write row markers when serializing schema (CASSANDRA-5572)
 * Check only SSTables for the requested range when streaming (CASSANDRA-5569)
 * Improve batchlog replay behavior and hint ttl handling (CASSANDRA-5314)
 * Exclude localTimestamp from validation for tombstones (CASSANDRA-5398)
 * cqlsh: add custom prompt support (CASSANDRA-5539)
 * Reuse prepared statements in hot auth queries (CASSANDRA-5594)
 * cqlsh: add vertical output option (see EXPAND) (CASSANDRA-5597)
 * Add a rate limit option to stress (CASSANDRA-5004)
 * have BulkLoader ignore snapshots directories (CASSANDRA-5587) 
 * fix SnitchProperties logging context (CASSANDRA-5602)
 * Expose whether jna is enabled and memory is locked via JMX (CASSANDRA-5508)
 * cqlsh: fix COPY FROM with ReversedType (CASSANDRA-5610)
 * Allow creating CUSTOM indexes on collections (CASSANDRA-5615)
 * Evaluate now() function at execution time (CASSANDRA-5616)
 * Expose detailed read repair metrics (CASSANDRA-5618)
 * Correct blob literal + ReversedType parsing (CASSANDRA-5629)
 * Allow GPFS to prefer the internal IP like EC2MRS (CASSANDRA-5630)
 * fix help text for -tspw cassandra-cli (CASSANDRA-5643)
 * don't throw away initial causes exceptions for internode encryption issues 
   (CASSANDRA-5644)
 * Fix message spelling errors for cql select statements (CASSANDRA-5647)
 * Suppress custom exceptions thru jmx (CASSANDRA-5652)
 * Update CREATE CUSTOM INDEX syntax (CASSANDRA-5639)
 * Fix PermissionDetails.equals() method (CASSANDRA-5655)
 * Never allow partition key ranges in CQL3 without token() (CASSANDRA-5666)
 * Gossiper incorrectly drops AppState for an upgrading node (CASSANDRA-5660)
 * Connection thrashing during multi-region ec2 during upgrade, due to 
   messaging version (CASSANDRA-5669)
 * Avoid over reconnecting in EC2MRS (CASSANDRA-5678)
 * Fix ReadResponseSerializer.serializedSize() for digest reads (CASSANDRA-5476)
 * allow sstable2json on 2i CFs (CASSANDRA-5694)
Merged from 1.1:
 * Remove buggy thrift max message length option (CASSANDRA-5529)
 * Fix NPE in Pig's widerow mode (CASSANDRA-5488)
 * Add split size parameter to Pig and disable split combination (CASSANDRA-5544)


1.2.5
 * make BytesToken.toString only return hex bytes (CASSANDRA-5566)
 * Ensure that submitBackground enqueues at least one task (CASSANDRA-5554)
 * fix 2i updates with identical values and timestamps (CASSANDRA-5540)
 * fix compaction throttling bursty-ness (CASSANDRA-4316)
 * reduce memory consumption of IndexSummary (CASSANDRA-5506)
 * remove per-row column name bloom filters (CASSANDRA-5492)
 * Include fatal errors in trace events (CASSANDRA-5447)
 * Ensure that PerRowSecondaryIndex is notified of row-level deletes
   (CASSANDRA-5445)
 * Allow empty blob literals in CQL3 (CASSANDRA-5452)
 * Fix streaming RangeTombstones at column index boundary (CASSANDRA-5418)
 * Fix preparing statements when current keyspace is not set (CASSANDRA-5468)
 * Fix SemanticVersion.isSupportedBy minor/patch handling (CASSANDRA-5496)
 * Don't provide oldCfId for post-1.1 system cfs (CASSANDRA-5490)
 * Fix primary range ignores replication strategy (CASSANDRA-5424)
 * Fix shutdown of binary protocol server (CASSANDRA-5507)
 * Fix repair -snapshot not working (CASSANDRA-5512)
 * Set isRunning flag later in binary protocol server (CASSANDRA-5467)
 * Fix use of CQL3 functions with descending clustering order (CASSANDRA-5472)
 * Disallow renaming columns one at a time for thrift table in CQL3
   (CASSANDRA-5531)
 * cqlsh: add CLUSTERING ORDER BY support to DESCRIBE (CASSANDRA-5528)
 * Add custom secondary index support to CQL3 (CASSANDRA-5484)
 * Fix repair hanging silently on unexpected error (CASSANDRA-5229)
 * Fix Ec2Snitch regression introduced by CASSANDRA-5171 (CASSANDRA-5432)
 * Add nodetool enablebackup/disablebackup (CASSANDRA-5556)
 * cqlsh: fix DESCRIBE after case insensitive USE (CASSANDRA-5567)
Merged from 1.1
 * Add retry mechanism to OTC for non-droppable_verbs (CASSANDRA-5393)
 * Use allocator information to improve memtable memory usage estimate
   (CASSANDRA-5497)
 * Fix trying to load deleted row into row cache on startup (CASSANDRA-4463)
 * fsync leveled manifest to avoid corruption (CASSANDRA-5535)
 * Fix Bound intersection computation (CASSANDRA-5551)
 * sstablescrub now respects max memory size in cassandra.in.sh (CASSANDRA-5562)


1.2.4
 * Ensure that PerRowSecondaryIndex updates see the most recent values
   (CASSANDRA-5397)
 * avoid duplicate index entries ind PrecompactedRow and 
   ParallelCompactionIterable (CASSANDRA-5395)
 * remove the index entry on oldColumn when new column is a tombstone 
   (CASSANDRA-5395)
 * Change default stream throughput from 400 to 200 mbps (CASSANDRA-5036)
 * Gossiper logs DOWN for symmetry with UP (CASSANDRA-5187)
 * Fix mixing prepared statements between keyspaces (CASSANDRA-5352)
 * Fix consistency level during bootstrap - strike 3 (CASSANDRA-5354)
 * Fix transposed arguments in AlreadyExistsException (CASSANDRA-5362)
 * Improve asynchronous hint delivery (CASSANDRA-5179)
 * Fix Guava dependency version (12.0 -> 13.0.1) for Maven (CASSANDRA-5364)
 * Validate that provided CQL3 collection value are < 64K (CASSANDRA-5355)
 * Make upgradeSSTable skip current version sstables by default (CASSANDRA-5366)
 * Optimize min/max timestamp collection (CASSANDRA-5373)
 * Invalid streamId in cql binary protocol when using invalid CL 
   (CASSANDRA-5164)
 * Fix validation for IN where clauses with collections (CASSANDRA-5376)
 * Copy resultSet on count query to avoid ConcurrentModificationException 
   (CASSANDRA-5382)
 * Correctly typecheck in CQL3 even with ReversedType (CASSANDRA-5386)
 * Fix streaming compressed files when using encryption (CASSANDRA-5391)
 * cassandra-all 1.2.0 pom missing netty dependency (CASSANDRA-5392)
 * Fix writetime/ttl functions on null values (CASSANDRA-5341)
 * Fix NPE during cql3 select with token() (CASSANDRA-5404)
 * IndexHelper.skipBloomFilters won't skip non-SHA filters (CASSANDRA-5385)
 * cqlsh: Print maps ordered by key, sort sets (CASSANDRA-5413)
 * Add null syntax support in CQL3 for inserts (CASSANDRA-3783)
 * Allow unauthenticated set_keyspace() calls (CASSANDRA-5423)
 * Fix potential incremental backups race (CASSANDRA-5410)
 * Fix prepared BATCH statements with batch-level timestamps (CASSANDRA-5415)
 * Allow overriding superuser setup delay (CASSANDRA-5430)
 * cassandra-shuffle with JMX usernames and passwords (CASSANDRA-5431)
Merged from 1.1:
 * cli: Quote ks and cf names in schema output when needed (CASSANDRA-5052)
 * Fix bad default for min/max timestamp in SSTableMetadata (CASSANDRA-5372)
 * Fix cf name extraction from manifest in Directories.migrateFile() 
   (CASSANDRA-5242)
 * Support pluggable internode authentication (CASSANDRA-5401)


1.2.3
 * add check for sstable overlap within a level on startup (CASSANDRA-5327)
 * replace ipv6 colons in jmx object names (CASSANDRA-5298, 5328)
 * Avoid allocating SSTableBoundedScanner during repair when the range does 
   not intersect the sstable (CASSANDRA-5249)
 * Don't lowercase property map keys (this breaks NTS) (CASSANDRA-5292)
 * Fix composite comparator with super columns (CASSANDRA-5287)
 * Fix insufficient validation of UPDATE queries against counter cfs
   (CASSANDRA-5300)
 * Fix PropertyFileSnitch default DC/Rack behavior (CASSANDRA-5285)
 * Handle null values when executing prepared statement (CASSANDRA-5081)
 * Add netty to pom dependencies (CASSANDRA-5181)
 * Include type arguments in Thrift CQLPreparedResult (CASSANDRA-5311)
 * Fix compaction not removing columns when bf_fp_ratio is 1 (CASSANDRA-5182)
 * cli: Warn about missing CQL3 tables in schema descriptions (CASSANDRA-5309)
 * Re-enable unknown option in replication/compaction strategies option for
   backward compatibility (CASSANDRA-4795)
 * Add binary protocol support to stress (CASSANDRA-4993)
 * cqlsh: Fix COPY FROM value quoting and null handling (CASSANDRA-5305)
 * Fix repair -pr for vnodes (CASSANDRA-5329)
 * Relax CL for auth queries for non-default users (CASSANDRA-5310)
 * Fix AssertionError during repair (CASSANDRA-5245)
 * Don't announce migrations to pre-1.2 nodes (CASSANDRA-5334)
Merged from 1.1:
 * Update offline scrub for 1.0 -> 1.1 directory structure (CASSANDRA-5195)
 * add tmp flag to Descriptor hashcode (CASSANDRA-4021)
 * fix logging of "Found table data in data directories" when only system tables
   are present (CASSANDRA-5289)
 * cli: Add JMX authentication support (CASSANDRA-5080)
 * nodetool: ability to repair specific range (CASSANDRA-5280)
 * Fix possible assertion triggered in SliceFromReadCommand (CASSANDRA-5284)
 * cqlsh: Add inet type support on Windows (ipv4-only) (CASSANDRA-4801)
 * Fix race when initializing ColumnFamilyStore (CASSANDRA-5350)
 * Add UseTLAB JVM flag (CASSANDRA-5361)


1.2.2
 * fix potential for multiple concurrent compactions of the same sstables
   (CASSANDRA-5256)
 * avoid no-op caching of byte[] on commitlog append (CASSANDRA-5199)
 * fix symlinks under data dir not working (CASSANDRA-5185)
 * fix bug in compact storage metadata handling (CASSANDRA-5189)
 * Validate login for USE queries (CASSANDRA-5207)
 * cli: remove default username and password (CASSANDRA-5208)
 * configure populate_io_cache_on_flush per-CF (CASSANDRA-4694)
 * allow configuration of internode socket buffer (CASSANDRA-3378)
 * Make sstable directory picking blacklist-aware again (CASSANDRA-5193)
 * Correctly expire gossip states for edge cases (CASSANDRA-5216)
 * Improve handling of directory creation failures (CASSANDRA-5196)
 * Expose secondary indicies to the rest of nodetool (CASSANDRA-4464)
 * Binary protocol: avoid sending notification for 0.0.0.0 (CASSANDRA-5227)
 * add UseCondCardMark XX jvm settings on jdk 1.7 (CASSANDRA-4366)
 * CQL3 refactor to allow conversion function (CASSANDRA-5226)
 * Fix drop of sstables in some circumstance (CASSANDRA-5232)
 * Implement caching of authorization results (CASSANDRA-4295)
 * Add support for LZ4 compression (CASSANDRA-5038)
 * Fix missing columns in wide rows queries (CASSANDRA-5225)
 * Simplify auth setup and make system_auth ks alterable (CASSANDRA-5112)
 * Stop compactions from hanging during bootstrap (CASSANDRA-5244)
 * fix compressed streaming sending extra chunk (CASSANDRA-5105)
 * Add CQL3-based implementations of IAuthenticator and IAuthorizer
   (CASSANDRA-4898)
 * Fix timestamp-based tomstone removal logic (CASSANDRA-5248)
 * cli: Add JMX authentication support (CASSANDRA-5080)
 * Fix forceFlush behavior (CASSANDRA-5241)
 * cqlsh: Add username autocompletion (CASSANDRA-5231)
 * Fix CQL3 composite partition key error (CASSANDRA-5240)
 * Allow IN clause on last clustering key (CASSANDRA-5230)
Merged from 1.1:
 * fix start key/end token validation for wide row iteration (CASSANDRA-5168)
 * add ConfigHelper support for Thrift frame and max message sizes (CASSANDRA-5188)
 * fix nodetool repair not fail on node down (CASSANDRA-5203)
 * always collect tombstone hints (CASSANDRA-5068)
 * Fix error when sourcing file in cqlsh (CASSANDRA-5235)


1.2.1
 * stream undelivered hints on decommission (CASSANDRA-5128)
 * GossipingPropertyFileSnitch loads saved dc/rack info if needed (CASSANDRA-5133)
 * drain should flush system CFs too (CASSANDRA-4446)
 * add inter_dc_tcp_nodelay setting (CASSANDRA-5148)
 * re-allow wrapping ranges for start_token/end_token range pairitspwng (CASSANDRA-5106)
 * fix validation compaction of empty rows (CASSANDRA-5136)
 * nodetool methods to enable/disable hint storage/delivery (CASSANDRA-4750)
 * disallow bloom filter false positive chance of 0 (CASSANDRA-5013)
 * add threadpool size adjustment methods to JMXEnabledThreadPoolExecutor and 
   CompactionManagerMBean (CASSANDRA-5044)
 * fix hinting for dropped local writes (CASSANDRA-4753)
 * off-heap cache doesn't need mutable column container (CASSANDRA-5057)
 * apply disk_failure_policy to bad disks on initial directory creation 
   (CASSANDRA-4847)
 * Optimize name-based queries to use ArrayBackedSortedColumns (CASSANDRA-5043)
 * Fall back to old manifest if most recent is unparseable (CASSANDRA-5041)
 * pool [Compressed]RandomAccessReader objects on the partitioned read path
   (CASSANDRA-4942)
 * Add debug logging to list filenames processed by Directories.migrateFile 
   method (CASSANDRA-4939)
 * Expose black-listed directories via JMX (CASSANDRA-4848)
 * Log compaction merge counts (CASSANDRA-4894)
 * Minimize byte array allocation by AbstractData{Input,Output} (CASSANDRA-5090)
 * Add SSL support for the binary protocol (CASSANDRA-5031)
 * Allow non-schema system ks modification for shuffle to work (CASSANDRA-5097)
 * cqlsh: Add default limit to SELECT statements (CASSANDRA-4972)
 * cqlsh: fix DESCRIBE for 1.1 cfs in CQL3 (CASSANDRA-5101)
 * Correctly gossip with nodes >= 1.1.7 (CASSANDRA-5102)
 * Ensure CL guarantees on digest mismatch (CASSANDRA-5113)
 * Validate correctly selects on composite partition key (CASSANDRA-5122)
 * Fix exception when adding collection (CASSANDRA-5117)
 * Handle states for non-vnode clusters correctly (CASSANDRA-5127)
 * Refuse unrecognized replication and compaction strategy options (CASSANDRA-4795)
 * Pick the correct value validator in sstable2json for cql3 tables (CASSANDRA-5134)
 * Validate login for describe_keyspace, describe_keyspaces and set_keyspace
   (CASSANDRA-5144)
 * Fix inserting empty maps (CASSANDRA-5141)
 * Don't remove tokens from System table for node we know (CASSANDRA-5121)
 * fix streaming progress report for compresed files (CASSANDRA-5130)
 * Coverage analysis for low-CL queries (CASSANDRA-4858)
 * Stop interpreting dates as valid timeUUID value (CASSANDRA-4936)
 * Adds E notation for floating point numbers (CASSANDRA-4927)
 * Detect (and warn) unintentional use of the cql2 thrift methods when cql3 was
   intended (CASSANDRA-5172)
 * cli: Quote ks and cf names in schema output when needed (CASSANDRA-5052)
 * Fix cf name extraction from manifest in Directories.migrateFile() (CASSANDRA-5242)
 * Replace mistaken usage of commons-logging with slf4j (CASSANDRA-5464)
 * Ensure Jackson dependency matches lib (CASSANDRA-5126)
 * Expose droppable tombstone ratio stats over JMX (CASSANDRA-5159)
Merged from 1.1:
 * Simplify CompressedRandomAccessReader to work around JDK FD bug (CASSANDRA-5088)
 * Improve handling a changing target throttle rate mid-compaction (CASSANDRA-5087)
 * Pig: correctly decode row keys in widerow mode (CASSANDRA-5098)
 * nodetool repair command now prints progress (CASSANDRA-4767)
 * fix user defined compaction to run against 1.1 data directory (CASSANDRA-5118)
 * Fix CQL3 BATCH authorization caching (CASSANDRA-5145)
 * fix get_count returns incorrect value with TTL (CASSANDRA-5099)
 * better handling for mid-compaction failure (CASSANDRA-5137)
 * convert default marshallers list to map for better readability (CASSANDRA-5109)
 * fix ConcurrentModificationException in getBootstrapSource (CASSANDRA-5170)
 * fix sstable maxtimestamp for row deletes and pre-1.1.1 sstables (CASSANDRA-5153)
 * Fix thread growth on node removal (CASSANDRA-5175)
 * Make Ec2Region's datacenter name configurable (CASSANDRA-5155)


1.2.0
 * Disallow counters in collections (CASSANDRA-5082)
 * cqlsh: add unit tests (CASSANDRA-3920)
 * fix default bloom_filter_fp_chance for LeveledCompactionStrategy (CASSANDRA-5093)
Merged from 1.1:
 * add validation for get_range_slices with start_key and end_token (CASSANDRA-5089)


1.2.0-rc2
 * fix nodetool ownership display with vnodes (CASSANDRA-5065)
 * cqlsh: add DESCRIBE KEYSPACES command (CASSANDRA-5060)
 * Fix potential infinite loop when reloading CFS (CASSANDRA-5064)
 * Fix SimpleAuthorizer example (CASSANDRA-5072)
 * cqlsh: force CL.ONE for tracing and system.schema* queries (CASSANDRA-5070)
 * Includes cassandra-shuffle in the debian package (CASSANDRA-5058)
Merged from 1.1:
 * fix multithreaded compaction deadlock (CASSANDRA-4492)
 * fix temporarily missing schema after upgrade from pre-1.1.5 (CASSANDRA-5061)
 * Fix ALTER TABLE overriding compression options with defaults
   (CASSANDRA-4996, 5066)
 * fix specifying and altering crc_check_chance (CASSANDRA-5053)
 * fix Murmur3Partitioner ownership% calculation (CASSANDRA-5076)
 * Don't expire columns sooner than they should in 2ndary indexes (CASSANDRA-5079)


1.2-rc1
 * rename rpc_timeout settings to request_timeout (CASSANDRA-5027)
 * add BF with 0.1 FP to LCS by default (CASSANDRA-5029)
 * Fix preparing insert queries (CASSANDRA-5016)
 * Fix preparing queries with counter increment (CASSANDRA-5022)
 * Fix preparing updates with collections (CASSANDRA-5017)
 * Don't generate UUID based on other node address (CASSANDRA-5002)
 * Fix message when trying to alter a clustering key type (CASSANDRA-5012)
 * Update IAuthenticator to match the new IAuthorizer (CASSANDRA-5003)
 * Fix inserting only a key in CQL3 (CASSANDRA-5040)
 * Fix CQL3 token() function when used with strings (CASSANDRA-5050)
Merged from 1.1:
 * reduce log spam from invalid counter shards (CASSANDRA-5026)
 * Improve schema propagation performance (CASSANDRA-5025)
 * Fix for IndexHelper.IndexFor throws OOB Exception (CASSANDRA-5030)
 * cqlsh: make it possible to describe thrift CFs (CASSANDRA-4827)
 * cqlsh: fix timestamp formatting on some platforms (CASSANDRA-5046)


1.2-beta3
 * make consistency level configurable in cqlsh (CASSANDRA-4829)
 * fix cqlsh rendering of blob fields (CASSANDRA-4970)
 * fix cqlsh DESCRIBE command (CASSANDRA-4913)
 * save truncation position in system table (CASSANDRA-4906)
 * Move CompressionMetadata off-heap (CASSANDRA-4937)
 * allow CLI to GET cql3 columnfamily data (CASSANDRA-4924)
 * Fix rare race condition in getExpireTimeForEndpoint (CASSANDRA-4402)
 * acquire references to overlapping sstables during compaction so bloom filter
   doesn't get free'd prematurely (CASSANDRA-4934)
 * Don't share slice query filter in CQL3 SelectStatement (CASSANDRA-4928)
 * Separate tracing from Log4J (CASSANDRA-4861)
 * Exclude gcable tombstones from merkle-tree computation (CASSANDRA-4905)
 * Better printing of AbstractBounds for tracing (CASSANDRA-4931)
 * Optimize mostRecentTombstone check in CC.collectAllData (CASSANDRA-4883)
 * Change stream session ID to UUID to avoid collision from same node (CASSANDRA-4813)
 * Use Stats.db when bulk loading if present (CASSANDRA-4957)
 * Skip repair on system_trace and keyspaces with RF=1 (CASSANDRA-4956)
 * (cql3) Remove arbitrary SELECT limit (CASSANDRA-4918)
 * Correctly handle prepared operation on collections (CASSANDRA-4945)
 * Fix CQL3 LIMIT (CASSANDRA-4877)
 * Fix Stress for CQL3 (CASSANDRA-4979)
 * Remove cassandra specific exceptions from JMX interface (CASSANDRA-4893)
 * (CQL3) Force using ALLOW FILTERING on potentially inefficient queries (CASSANDRA-4915)
 * (cql3) Fix adding column when the table has collections (CASSANDRA-4982)
 * (cql3) Fix allowing collections with compact storage (CASSANDRA-4990)
 * (cql3) Refuse ttl/writetime function on collections (CASSANDRA-4992)
 * Replace IAuthority with new IAuthorizer (CASSANDRA-4874)
 * clqsh: fix KEY pseudocolumn escaping when describing Thrift tables
   in CQL3 mode (CASSANDRA-4955)
 * add basic authentication support for Pig CassandraStorage (CASSANDRA-3042)
 * fix CQL2 ALTER TABLE compaction_strategy_class altering (CASSANDRA-4965)
Merged from 1.1:
 * Fall back to old describe_splits if d_s_ex is not available (CASSANDRA-4803)
 * Improve error reporting when streaming ranges fail (CASSANDRA-5009)
 * Fix cqlsh timestamp formatting of timezone info (CASSANDRA-4746)
 * Fix assertion failure with leveled compaction (CASSANDRA-4799)
 * Check for null end_token in get_range_slice (CASSANDRA-4804)
 * Remove all remnants of removed nodes (CASSANDRA-4840)
 * Add aut-reloading of the log4j file in debian package (CASSANDRA-4855)
 * Fix estimated row cache entry size (CASSANDRA-4860)
 * reset getRangeSlice filter after finishing a row for get_paged_slice
   (CASSANDRA-4919)
 * expunge row cache post-truncate (CASSANDRA-4940)
 * Allow static CF definition with compact storage (CASSANDRA-4910)
 * Fix endless loop/compaction of schema_* CFs due to broken timestamps (CASSANDRA-4880)
 * Fix 'wrong class type' assertion in CounterColumn (CASSANDRA-4976)


1.2-beta2
 * fp rate of 1.0 disables BF entirely; LCS defaults to 1.0 (CASSANDRA-4876)
 * off-heap bloom filters for row keys (CASSANDRA_4865)
 * add extension point for sstable components (CASSANDRA-4049)
 * improve tracing output (CASSANDRA-4852, 4862)
 * make TRACE verb droppable (CASSANDRA-4672)
 * fix BulkLoader recognition of CQL3 columnfamilies (CASSANDRA-4755)
 * Sort commitlog segments for replay by id instead of mtime (CASSANDRA-4793)
 * Make hint delivery asynchronous (CASSANDRA-4761)
 * Pluggable Thrift transport factories for CLI and cqlsh (CASSANDRA-4609, 4610)
 * cassandra-cli: allow Double value type to be inserted to a column (CASSANDRA-4661)
 * Add ability to use custom TServerFactory implementations (CASSANDRA-4608)
 * optimize batchlog flushing to skip successful batches (CASSANDRA-4667)
 * include metadata for system keyspace itself in schema tables (CASSANDRA-4416)
 * add check to PropertyFileSnitch to verify presence of location for
   local node (CASSANDRA-4728)
 * add PBSPredictor consistency modeler (CASSANDRA-4261)
 * remove vestiges of Thrift unframed mode (CASSANDRA-4729)
 * optimize single-row PK lookups (CASSANDRA-4710)
 * adjust blockFor calculation to account for pending ranges due to node 
   movement (CASSANDRA-833)
 * Change CQL version to 3.0.0 and stop accepting 3.0.0-beta1 (CASSANDRA-4649)
 * (CQL3) Make prepared statement global instead of per connection 
   (CASSANDRA-4449)
 * Fix scrubbing of CQL3 created tables (CASSANDRA-4685)
 * (CQL3) Fix validation when using counter and regular columns in the same 
   table (CASSANDRA-4706)
 * Fix bug starting Cassandra with simple authentication (CASSANDRA-4648)
 * Add support for batchlog in CQL3 (CASSANDRA-4545, 4738)
 * Add support for multiple column family outputs in CFOF (CASSANDRA-4208)
 * Support repairing only the local DC nodes (CASSANDRA-4747)
 * Use rpc_address for binary protocol and change default port (CASSANDRA-4751)
 * Fix use of collections in prepared statements (CASSANDRA-4739)
 * Store more information into peers table (CASSANDRA-4351, 4814)
 * Configurable bucket size for size tiered compaction (CASSANDRA-4704)
 * Run leveled compaction in parallel (CASSANDRA-4310)
 * Fix potential NPE during CFS reload (CASSANDRA-4786)
 * Composite indexes may miss results (CASSANDRA-4796)
 * Move consistency level to the protocol level (CASSANDRA-4734, 4824)
 * Fix Subcolumn slice ends not respected (CASSANDRA-4826)
 * Fix Assertion error in cql3 select (CASSANDRA-4783)
 * Fix list prepend logic (CQL3) (CASSANDRA-4835)
 * Add booleans as literals in CQL3 (CASSANDRA-4776)
 * Allow renaming PK columns in CQL3 (CASSANDRA-4822)
 * Fix binary protocol NEW_NODE event (CASSANDRA-4679)
 * Fix potential infinite loop in tombstone compaction (CASSANDRA-4781)
 * Remove system tables accounting from schema (CASSANDRA-4850)
 * (cql3) Force provided columns in clustering key order in 
   'CLUSTERING ORDER BY' (CASSANDRA-4881)
 * Fix composite index bug (CASSANDRA-4884)
 * Fix short read protection for CQL3 (CASSANDRA-4882)
 * Add tracing support to the binary protocol (CASSANDRA-4699)
 * (cql3) Don't allow prepared marker inside collections (CASSANDRA-4890)
 * Re-allow order by on non-selected columns (CASSANDRA-4645)
 * Bug when composite index is created in a table having collections (CASSANDRA-4909)
 * log index scan subject in CompositesSearcher (CASSANDRA-4904)
Merged from 1.1:
 * add get[Row|Key]CacheEntries to CacheServiceMBean (CASSANDRA-4859)
 * fix get_paged_slice to wrap to next row correctly (CASSANDRA-4816)
 * fix indexing empty column values (CASSANDRA-4832)
 * allow JdbcDate to compose null Date objects (CASSANDRA-4830)
 * fix possible stackoverflow when compacting 1000s of sstables
   (CASSANDRA-4765)
 * fix wrong leveled compaction progress calculation (CASSANDRA-4807)
 * add a close() method to CRAR to prevent leaking file descriptors (CASSANDRA-4820)
 * fix potential infinite loop in get_count (CASSANDRA-4833)
 * fix compositeType.{get/from}String methods (CASSANDRA-4842)
 * (CQL) fix CREATE COLUMNFAMILY permissions check (CASSANDRA-4864)
 * Fix DynamicCompositeType same type comparison (CASSANDRA-4711)
 * Fix duplicate SSTable reference when stream session failed (CASSANDRA-3306)
 * Allow static CF definition with compact storage (CASSANDRA-4910)
 * Fix endless loop/compaction of schema_* CFs due to broken timestamps (CASSANDRA-4880)
 * Fix 'wrong class type' assertion in CounterColumn (CASSANDRA-4976)


1.2-beta1
 * add atomic_batch_mutate (CASSANDRA-4542, -4635)
 * increase default max_hint_window_in_ms to 3h (CASSANDRA-4632)
 * include message initiation time to replicas so they can more
   accurately drop timed-out requests (CASSANDRA-2858)
 * fix clientutil.jar dependencies (CASSANDRA-4566)
 * optimize WriteResponse (CASSANDRA-4548)
 * new metrics (CASSANDRA-4009)
 * redesign KEYS indexes to avoid read-before-write (CASSANDRA-2897)
 * debug tracing (CASSANDRA-1123)
 * parallelize row cache loading (CASSANDRA-4282)
 * Make compaction, flush JBOD-aware (CASSANDRA-4292)
 * run local range scans on the read stage (CASSANDRA-3687)
 * clean up ioexceptions (CASSANDRA-2116)
 * add disk_failure_policy (CASSANDRA-2118)
 * Introduce new json format with row level deletion (CASSANDRA-4054)
 * remove redundant "name" column from schema_keyspaces (CASSANDRA-4433)
 * improve "nodetool ring" handling of multi-dc clusters (CASSANDRA-3047)
 * update NTS calculateNaturalEndpoints to be O(N log N) (CASSANDRA-3881)
 * split up rpc timeout by operation type (CASSANDRA-2819)
 * rewrite key cache save/load to use only sequential i/o (CASSANDRA-3762)
 * update MS protocol with a version handshake + broadcast address id
   (CASSANDRA-4311)
 * multithreaded hint replay (CASSANDRA-4189)
 * add inter-node message compression (CASSANDRA-3127)
 * remove COPP (CASSANDRA-2479)
 * Track tombstone expiration and compact when tombstone content is
   higher than a configurable threshold, default 20% (CASSANDRA-3442, 4234)
 * update MurmurHash to version 3 (CASSANDRA-2975)
 * (CLI) track elapsed time for `delete' operation (CASSANDRA-4060)
 * (CLI) jline version is bumped to 1.0 to properly  support
   'delete' key function (CASSANDRA-4132)
 * Save IndexSummary into new SSTable 'Summary' component (CASSANDRA-2392, 4289)
 * Add support for range tombstones (CASSANDRA-3708)
 * Improve MessagingService efficiency (CASSANDRA-3617)
 * Avoid ID conflicts from concurrent schema changes (CASSANDRA-3794)
 * Set thrift HSHA server thread limit to unlimited by default (CASSANDRA-4277)
 * Avoids double serialization of CF id in RowMutation messages
   (CASSANDRA-4293)
 * stream compressed sstables directly with java nio (CASSANDRA-4297)
 * Support multiple ranges in SliceQueryFilter (CASSANDRA-3885)
 * Add column metadata to system column families (CASSANDRA-4018)
 * (cql3) Always use composite types by default (CASSANDRA-4329)
 * (cql3) Add support for set, map and list (CASSANDRA-3647)
 * Validate date type correctly (CASSANDRA-4441)
 * (cql3) Allow definitions with only a PK (CASSANDRA-4361)
 * (cql3) Add support for row key composites (CASSANDRA-4179)
 * improve DynamicEndpointSnitch by using reservoir sampling (CASSANDRA-4038)
 * (cql3) Add support for 2ndary indexes (CASSANDRA-3680)
 * (cql3) fix defining more than one PK to be invalid (CASSANDRA-4477)
 * remove schema agreement checking from all external APIs (Thrift, CQL and CQL3) (CASSANDRA-4487)
 * add Murmur3Partitioner and make it default for new installations (CASSANDRA-3772, 4621)
 * (cql3) update pseudo-map syntax to use map syntax (CASSANDRA-4497)
 * Finer grained exceptions hierarchy and provides error code with exceptions (CASSANDRA-3979)
 * Adds events push to binary protocol (CASSANDRA-4480)
 * Rewrite nodetool help (CASSANDRA-2293)
 * Make CQL3 the default for CQL (CASSANDRA-4640)
 * update stress tool to be able to use CQL3 (CASSANDRA-4406)
 * Accept all thrift update on CQL3 cf but don't expose their metadata (CASSANDRA-4377)
 * Replace Throttle with Guava's RateLimiter for HintedHandOff (CASSANDRA-4541)
 * fix counter add/get using CQL2 and CQL3 in stress tool (CASSANDRA-4633)
 * Add sstable count per level to cfstats (CASSANDRA-4537)
 * (cql3) Add ALTER KEYSPACE statement (CASSANDRA-4611)
 * (cql3) Allow defining default consistency levels (CASSANDRA-4448)
 * (cql3) Fix queries using LIMIT missing results (CASSANDRA-4579)
 * fix cross-version gossip messaging (CASSANDRA-4576)
 * added inet data type (CASSANDRA-4627)


1.1.6
 * Wait for writes on synchronous read digest mismatch (CASSANDRA-4792)
 * fix commitlog replay for nanotime-infected sstables (CASSANDRA-4782)
 * preflight check ttl for maximum of 20 years (CASSANDRA-4771)
 * (Pig) fix widerow input with single column rows (CASSANDRA-4789)
 * Fix HH to compact with correct gcBefore, which avoids wiping out
   undelivered hints (CASSANDRA-4772)
 * LCS will merge up to 32 L0 sstables as intended (CASSANDRA-4778)
 * NTS will default unconfigured DC replicas to zero (CASSANDRA-4675)
 * use default consistency level in counter validation if none is
   explicitly provide (CASSANDRA-4700)
 * Improve IAuthority interface by introducing fine-grained
   access permissions and grant/revoke commands (CASSANDRA-4490, 4644)
 * fix assumption error in CLI when updating/describing keyspace 
   (CASSANDRA-4322)
 * Adds offline sstablescrub to debian packaging (CASSANDRA-4642)
 * Automatic fixing of overlapping leveled sstables (CASSANDRA-4644)
 * fix error when using ORDER BY with extended selections (CASSANDRA-4689)
 * (CQL3) Fix validation for IN queries for non-PK cols (CASSANDRA-4709)
 * fix re-created keyspace disappering after 1.1.5 upgrade 
   (CASSANDRA-4698, 4752)
 * (CLI) display elapsed time in 2 fraction digits (CASSANDRA-3460)
 * add authentication support to sstableloader (CASSANDRA-4712)
 * Fix CQL3 'is reversed' logic (CASSANDRA-4716, 4759)
 * (CQL3) Don't return ReversedType in result set metadata (CASSANDRA-4717)
 * Backport adding AlterKeyspace statement (CASSANDRA-4611)
 * (CQL3) Correcty accept upper-case data types (CASSANDRA-4770)
 * Add binary protocol events for schema changes (CASSANDRA-4684)
Merged from 1.0:
 * Switch from NBHM to CHM in MessagingService's callback map, which
   prevents OOM in long-running instances (CASSANDRA-4708)


1.1.5
 * add SecondaryIndex.reload API (CASSANDRA-4581)
 * use millis + atomicint for commitlog segment creation instead of
   nanotime, which has issues under some hypervisors (CASSANDRA-4601)
 * fix FD leak in slice queries (CASSANDRA-4571)
 * avoid recursion in leveled compaction (CASSANDRA-4587)
 * increase stack size under Java7 to 180K
 * Log(info) schema changes (CASSANDRA-4547)
 * Change nodetool setcachecapcity to manipulate global caches (CASSANDRA-4563)
 * (cql3) fix setting compaction strategy (CASSANDRA-4597)
 * fix broken system.schema_* timestamps on system startup (CASSANDRA-4561)
 * fix wrong skip of cache saving (CASSANDRA-4533)
 * Avoid NPE when lost+found is in data dir (CASSANDRA-4572)
 * Respect five-minute flush moratorium after initial CL replay (CASSANDRA-4474)
 * Adds ntp as recommended in debian packaging (CASSANDRA-4606)
 * Configurable transport in CF Record{Reader|Writer} (CASSANDRA-4558)
 * (cql3) fix potential NPE with both equal and unequal restriction (CASSANDRA-4532)
 * (cql3) improves ORDER BY validation (CASSANDRA-4624)
 * Fix potential deadlock during counter writes (CASSANDRA-4578)
 * Fix cql error with ORDER BY when using IN (CASSANDRA-4612)
Merged from 1.0:
 * increase Xss to 160k to accomodate latest 1.6 JVMs (CASSANDRA-4602)
 * fix toString of hint destination tokens (CASSANDRA-4568)
 * Fix multiple values for CurrentLocal NodeID (CASSANDRA-4626)


1.1.4
 * fix offline scrub to catch >= out of order rows (CASSANDRA-4411)
 * fix cassandra-env.sh on RHEL and other non-dash-based systems 
   (CASSANDRA-4494)
Merged from 1.0:
 * (Hadoop) fix setting key length for old-style mapred api (CASSANDRA-4534)
 * (Hadoop) fix iterating through a resultset consisting entirely
   of tombstoned rows (CASSANDRA-4466)


1.1.3
 * (cqlsh) add COPY TO (CASSANDRA-4434)
 * munmap commitlog segments before rename (CASSANDRA-4337)
 * (JMX) rename getRangeKeySample to sampleKeyRange to avoid returning
   multi-MB results as an attribute (CASSANDRA-4452)
 * flush based on data size, not throughput; overwritten columns no 
   longer artificially inflate liveRatio (CASSANDRA-4399)
 * update default commitlog segment size to 32MB and total commitlog
   size to 32/1024 MB for 32/64 bit JVMs, respectively (CASSANDRA-4422)
 * avoid using global partitioner to estimate ranges in index sstables
   (CASSANDRA-4403)
 * restore pre-CASSANDRA-3862 approach to removing expired tombstones
   from row cache during compaction (CASSANDRA-4364)
 * (stress) support for CQL prepared statements (CASSANDRA-3633)
 * Correctly catch exception when Snappy cannot be loaded (CASSANDRA-4400)
 * (cql3) Support ORDER BY when IN condition is given in WHERE clause (CASSANDRA-4327)
 * (cql3) delete "component_index" column on DROP TABLE call (CASSANDRA-4420)
 * change nanoTime() to currentTimeInMillis() in schema related code (CASSANDRA-4432)
 * add a token generation tool (CASSANDRA-3709)
 * Fix LCS bug with sstable containing only 1 row (CASSANDRA-4411)
 * fix "Can't Modify Index Name" problem on CF update (CASSANDRA-4439)
 * Fix assertion error in getOverlappingSSTables during repair (CASSANDRA-4456)
 * fix nodetool's setcompactionthreshold command (CASSANDRA-4455)
 * Ensure compacted files are never used, to avoid counter overcount (CASSANDRA-4436)
Merged from 1.0:
 * Push the validation of secondary index values to the SecondaryIndexManager (CASSANDRA-4240)
 * allow dropping columns shadowed by not-yet-expired supercolumn or row
   tombstones in PrecompactedRow (CASSANDRA-4396)


1.1.2
 * Fix cleanup not deleting index entries (CASSANDRA-4379)
 * Use correct partitioner when saving + loading caches (CASSANDRA-4331)
 * Check schema before trying to export sstable (CASSANDRA-2760)
 * Raise a meaningful exception instead of NPE when PFS encounters
   an unconfigured node + no default (CASSANDRA-4349)
 * fix bug in sstable blacklisting with LCS (CASSANDRA-4343)
 * LCS no longer promotes tiny sstables out of L0 (CASSANDRA-4341)
 * skip tombstones during hint replay (CASSANDRA-4320)
 * fix NPE in compactionstats (CASSANDRA-4318)
 * enforce 1m min keycache for auto (CASSANDRA-4306)
 * Have DeletedColumn.isMFD always return true (CASSANDRA-4307)
 * (cql3) exeption message for ORDER BY constraints said primary filter can be
    an IN clause, which is misleading (CASSANDRA-4319)
 * (cql3) Reject (not yet supported) creation of 2ndardy indexes on tables with
   composite primary keys (CASSANDRA-4328)
 * Set JVM stack size to 160k for java 7 (CASSANDRA-4275)
 * cqlsh: add COPY command to load data from CSV flat files (CASSANDRA-4012)
 * CFMetaData.fromThrift to throw ConfigurationException upon error (CASSANDRA-4353)
 * Use CF comparator to sort indexed columns in SecondaryIndexManager
   (CASSANDRA-4365)
 * add strategy_options to the KSMetaData.toString() output (CASSANDRA-4248)
 * (cql3) fix range queries containing unqueried results (CASSANDRA-4372)
 * (cql3) allow updating column_alias types (CASSANDRA-4041)
 * (cql3) Fix deletion bug (CASSANDRA-4193)
 * Fix computation of overlapping sstable for leveled compaction (CASSANDRA-4321)
 * Improve scrub and allow to run it offline (CASSANDRA-4321)
 * Fix assertionError in StorageService.bulkLoad (CASSANDRA-4368)
 * (cqlsh) add option to authenticate to a keyspace at startup (CASSANDRA-4108)
 * (cqlsh) fix ASSUME functionality (CASSANDRA-4352)
 * Fix ColumnFamilyRecordReader to not return progress > 100% (CASSANDRA-3942)
Merged from 1.0:
 * Set gc_grace on index CF to 0 (CASSANDRA-4314)


1.1.1
 * add populate_io_cache_on_flush option (CASSANDRA-2635)
 * allow larger cache capacities than 2GB (CASSANDRA-4150)
 * add getsstables command to nodetool (CASSANDRA-4199)
 * apply parent CF compaction settings to secondary index CFs (CASSANDRA-4280)
 * preserve commitlog size cap when recycling segments at startup
   (CASSANDRA-4201)
 * (Hadoop) fix split generation regression (CASSANDRA-4259)
 * ignore min/max compactions settings in LCS, while preserving
   behavior that min=max=0 disables autocompaction (CASSANDRA-4233)
 * log number of rows read from saved cache (CASSANDRA-4249)
 * calculate exact size required for cleanup operations (CASSANDRA-1404)
 * avoid blocking additional writes during flush when the commitlog
   gets behind temporarily (CASSANDRA-1991)
 * enable caching on index CFs based on data CF cache setting (CASSANDRA-4197)
 * warn on invalid replication strategy creation options (CASSANDRA-4046)
 * remove [Freeable]Memory finalizers (CASSANDRA-4222)
 * include tombstone size in ColumnFamily.size, which can prevent OOM
   during sudden mass delete operations by yielding a nonzero liveRatio
   (CASSANDRA-3741)
 * Open 1 sstableScanner per level for leveled compaction (CASSANDRA-4142)
 * Optimize reads when row deletion timestamps allow us to restrict
   the set of sstables we check (CASSANDRA-4116)
 * add support for commitlog archiving and point-in-time recovery
   (CASSANDRA-3690)
 * avoid generating redundant compaction tasks during streaming
   (CASSANDRA-4174)
 * add -cf option to nodetool snapshot, and takeColumnFamilySnapshot to
   StorageService mbean (CASSANDRA-556)
 * optimize cleanup to drop entire sstables where possible (CASSANDRA-4079)
 * optimize truncate when autosnapshot is disabled (CASSANDRA-4153)
 * update caches to use byte[] keys to reduce memory overhead (CASSANDRA-3966)
 * add column limit to cli (CASSANDRA-3012, 4098)
 * clean up and optimize DataOutputBuffer, used by CQL compression and
   CompositeType (CASSANDRA-4072)
 * optimize commitlog checksumming (CASSANDRA-3610)
 * identify and blacklist corrupted SSTables from future compactions 
   (CASSANDRA-2261)
 * Move CfDef and KsDef validation out of thrift (CASSANDRA-4037)
 * Expose API to repair a user provided range (CASSANDRA-3912)
 * Add way to force the cassandra-cli to refresh its schema (CASSANDRA-4052)
 * Avoid having replicate on write tasks stacking up at CL.ONE (CASSANDRA-2889)
 * (cql3) Backwards compatibility for composite comparators in non-cql3-aware
   clients (CASSANDRA-4093)
 * (cql3) Fix order by for reversed queries (CASSANDRA-4160)
 * (cql3) Add ReversedType support (CASSANDRA-4004)
 * (cql3) Add timeuuid type (CASSANDRA-4194)
 * (cql3) Minor fixes (CASSANDRA-4185)
 * (cql3) Fix prepared statement in BATCH (CASSANDRA-4202)
 * (cql3) Reduce the list of reserved keywords (CASSANDRA-4186)
 * (cql3) Move max/min compaction thresholds to compaction strategy options
   (CASSANDRA-4187)
 * Fix exception during move when localhost is the only source (CASSANDRA-4200)
 * (cql3) Allow paging through non-ordered partitioner results (CASSANDRA-3771)
 * (cql3) Fix drop index (CASSANDRA-4192)
 * (cql3) Don't return range ghosts anymore (CASSANDRA-3982)
 * fix re-creating Keyspaces/ColumnFamilies with the same name as dropped
   ones (CASSANDRA-4219)
 * fix SecondaryIndex LeveledManifest save upon snapshot (CASSANDRA-4230)
 * fix missing arrayOffset in FBUtilities.hash (CASSANDRA-4250)
 * (cql3) Add name of parameters in CqlResultSet (CASSANDRA-4242)
 * (cql3) Correctly validate order by queries (CASSANDRA-4246)
 * rename stress to cassandra-stress for saner packaging (CASSANDRA-4256)
 * Fix exception on colum metadata with non-string comparator (CASSANDRA-4269)
 * Check for unknown/invalid compression options (CASSANDRA-4266)
 * (cql3) Adds simple access to column timestamp and ttl (CASSANDRA-4217)
 * (cql3) Fix range queries with secondary indexes (CASSANDRA-4257)
 * Better error messages from improper input in cli (CASSANDRA-3865)
 * Try to stop all compaction upon Keyspace or ColumnFamily drop (CASSANDRA-4221)
 * (cql3) Allow keyspace properties to contain hyphens (CASSANDRA-4278)
 * (cql3) Correctly validate keyspace access in create table (CASSANDRA-4296)
 * Avoid deadlock in migration stage (CASSANDRA-3882)
 * Take supercolumn names and deletion info into account in memtable throughput
   (CASSANDRA-4264)
 * Add back backward compatibility for old style replication factor (CASSANDRA-4294)
 * Preserve compatibility with pre-1.1 index queries (CASSANDRA-4262)
Merged from 1.0:
 * Fix super columns bug where cache is not updated (CASSANDRA-4190)
 * fix maxTimestamp to include row tombstones (CASSANDRA-4116)
 * (CLI) properly handle quotes in create/update keyspace commands (CASSANDRA-4129)
 * Avoids possible deadlock during bootstrap (CASSANDRA-4159)
 * fix stress tool that hangs forever on timeout or error (CASSANDRA-4128)
 * stress tool to return appropriate exit code on failure (CASSANDRA-4188)
 * fix compaction NPE when out of disk space and assertions disabled
   (CASSANDRA-3985)
 * synchronize LCS getEstimatedTasks to avoid CME (CASSANDRA-4255)
 * ensure unique streaming session id's (CASSANDRA-4223)
 * kick off background compaction when min/max thresholds change 
   (CASSANDRA-4279)
 * improve ability of STCS.getBuckets to deal with 100s of 1000s of
   sstables, such as when convertinb back from LCS (CASSANDRA-4287)
 * Oversize integer in CQL throws NumberFormatException (CASSANDRA-4291)
 * fix 1.0.x node join to mixed version cluster, other nodes >= 1.1 (CASSANDRA-4195)
 * Fix LCS splitting sstable base on uncompressed size (CASSANDRA-4419)
 * Push the validation of secondary index values to the SecondaryIndexManager (CASSANDRA-4240)
 * Don't purge columns during upgradesstables (CASSANDRA-4462)
 * Make cqlsh work with piping (CASSANDRA-4113)
 * Validate arguments for nodetool decommission (CASSANDRA-4061)
 * Report thrift status in nodetool info (CASSANDRA-4010)


1.1.0-final
 * average a reduced liveRatio estimate with the previous one (CASSANDRA-4065)
 * Allow KS and CF names up to 48 characters (CASSANDRA-4157)
 * fix stress build (CASSANDRA-4140)
 * add time remaining estimate to nodetool compactionstats (CASSANDRA-4167)
 * (cql) fix NPE in cql3 ALTER TABLE (CASSANDRA-4163)
 * (cql) Add support for CL.TWO and CL.THREE in CQL (CASSANDRA-4156)
 * (cql) Fix type in CQL3 ALTER TABLE preventing update (CASSANDRA-4170)
 * (cql) Throw invalid exception from CQL3 on obsolete options (CASSANDRA-4171)
 * (cqlsh) fix recognizing uppercase SELECT keyword (CASSANDRA-4161)
 * Pig: wide row support (CASSANDRA-3909)
Merged from 1.0:
 * avoid streaming empty files with bulk loader if sstablewriter errors out
   (CASSANDRA-3946)


1.1-rc1
 * Include stress tool in binary builds (CASSANDRA-4103)
 * (Hadoop) fix wide row iteration when last row read was deleted
   (CASSANDRA-4154)
 * fix read_repair_chance to really default to 0.1 in the cli (CASSANDRA-4114)
 * Adds caching and bloomFilterFpChange to CQL options (CASSANDRA-4042)
 * Adds posibility to autoconfigure size of the KeyCache (CASSANDRA-4087)
 * fix KEYS index from skipping results (CASSANDRA-3996)
 * Remove sliced_buffer_size_in_kb dead option (CASSANDRA-4076)
 * make loadNewSStable preserve sstable version (CASSANDRA-4077)
 * Respect 1.0 cache settings as much as possible when upgrading 
   (CASSANDRA-4088)
 * relax path length requirement for sstable files when upgrading on 
   non-Windows platforms (CASSANDRA-4110)
 * fix terminination of the stress.java when errors were encountered
   (CASSANDRA-4128)
 * Move CfDef and KsDef validation out of thrift (CASSANDRA-4037)
 * Fix get_paged_slice (CASSANDRA-4136)
 * CQL3: Support slice with exclusive start and stop (CASSANDRA-3785)
Merged from 1.0:
 * support PropertyFileSnitch in bulk loader (CASSANDRA-4145)
 * add auto_snapshot option allowing disabling snapshot before drop/truncate
   (CASSANDRA-3710)
 * allow short snitch names (CASSANDRA-4130)


1.1-beta2
 * rename loaded sstables to avoid conflicts with local snapshots
   (CASSANDRA-3967)
 * start hint replay as soon as FD notifies that the target is back up
   (CASSANDRA-3958)
 * avoid unproductive deserializing of cached rows during compaction
   (CASSANDRA-3921)
 * fix concurrency issues with CQL keyspace creation (CASSANDRA-3903)
 * Show Effective Owership via Nodetool ring <keyspace> (CASSANDRA-3412)
 * Update ORDER BY syntax for CQL3 (CASSANDRA-3925)
 * Fix BulkRecordWriter to not throw NPE if reducer gets no map data from Hadoop (CASSANDRA-3944)
 * Fix bug with counters in super columns (CASSANDRA-3821)
 * Remove deprecated merge_shard_chance (CASSANDRA-3940)
 * add a convenient way to reset a node's schema (CASSANDRA-2963)
 * fix for intermittent SchemaDisagreementException (CASSANDRA-3884)
 * CLI `list <CF>` to limit number of columns and their order (CASSANDRA-3012)
 * ignore deprecated KsDef/CfDef/ColumnDef fields in native schema (CASSANDRA-3963)
 * CLI to report when unsupported column_metadata pair was given (CASSANDRA-3959)
 * reincarnate removed and deprecated KsDef/CfDef attributes (CASSANDRA-3953)
 * Fix race between writes and read for cache (CASSANDRA-3862)
 * perform static initialization of StorageProxy on start-up (CASSANDRA-3797)
 * support trickling fsync() on writes (CASSANDRA-3950)
 * expose counters for unavailable/timeout exceptions given to thrift clients (CASSANDRA-3671)
 * avoid quadratic startup time in LeveledManifest (CASSANDRA-3952)
 * Add type information to new schema_ columnfamilies and remove thrift
   serialization for schema (CASSANDRA-3792)
 * add missing column validator options to the CLI help (CASSANDRA-3926)
 * skip reading saved key cache if CF's caching strategy is NONE or ROWS_ONLY (CASSANDRA-3954)
 * Unify migration code (CASSANDRA-4017)
Merged from 1.0:
 * cqlsh: guess correct version of Python for Arch Linux (CASSANDRA-4090)
 * (CLI) properly handle quotes in create/update keyspace commands (CASSANDRA-4129)
 * Avoids possible deadlock during bootstrap (CASSANDRA-4159)
 * fix stress tool that hangs forever on timeout or error (CASSANDRA-4128)
 * Fix super columns bug where cache is not updated (CASSANDRA-4190)
 * stress tool to return appropriate exit code on failure (CASSANDRA-4188)


1.0.9
 * improve index sampling performance (CASSANDRA-4023)
 * always compact away deleted hints immediately after handoff (CASSANDRA-3955)
 * delete hints from dropped ColumnFamilies on handoff instead of
   erroring out (CASSANDRA-3975)
 * add CompositeType ref to the CLI doc for create/update column family (CASSANDRA-3980)
 * Pig: support Counter ColumnFamilies (CASSANDRA-3973)
 * Pig: Composite column support (CASSANDRA-3684)
 * Avoid NPE during repair when a keyspace has no CFs (CASSANDRA-3988)
 * Fix division-by-zero error on get_slice (CASSANDRA-4000)
 * don't change manifest level for cleanup, scrub, and upgradesstables
   operations under LeveledCompactionStrategy (CASSANDRA-3989, 4112)
 * fix race leading to super columns assertion failure (CASSANDRA-3957)
 * fix NPE on invalid CQL delete command (CASSANDRA-3755)
 * allow custom types in CLI's assume command (CASSANDRA-4081)
 * fix totalBytes count for parallel compactions (CASSANDRA-3758)
 * fix intermittent NPE in get_slice (CASSANDRA-4095)
 * remove unnecessary asserts in native code interfaces (CASSANDRA-4096)
 * Validate blank keys in CQL to avoid assertion errors (CASSANDRA-3612)
 * cqlsh: fix bad decoding of some column names (CASSANDRA-4003)
 * cqlsh: fix incorrect padding with unicode chars (CASSANDRA-4033)
 * Fix EC2 snitch incorrectly reporting region (CASSANDRA-4026)
 * Shut down thrift during decommission (CASSANDRA-4086)
 * Expose nodetool cfhistograms for 2ndary indexes (CASSANDRA-4063)
Merged from 0.8:
 * Fix ConcurrentModificationException in gossiper (CASSANDRA-4019)


1.1-beta1
 * (cqlsh)
   + add SOURCE and CAPTURE commands, and --file option (CASSANDRA-3479)
   + add ALTER COLUMNFAMILY WITH (CASSANDRA-3523)
   + bundle Python dependencies with Cassandra (CASSANDRA-3507)
   + added to Debian package (CASSANDRA-3458)
   + display byte data instead of erroring out on decode failure 
     (CASSANDRA-3874)
 * add nodetool rebuild_index (CASSANDRA-3583)
 * add nodetool rangekeysample (CASSANDRA-2917)
 * Fix streaming too much data during move operations (CASSANDRA-3639)
 * Nodetool and CLI connect to localhost by default (CASSANDRA-3568)
 * Reduce memory used by primary index sample (CASSANDRA-3743)
 * (Hadoop) separate input/output configurations (CASSANDRA-3197, 3765)
 * avoid returning internal Cassandra classes over JMX (CASSANDRA-2805)
 * add row-level isolation via SnapTree (CASSANDRA-2893)
 * Optimize key count estimation when opening sstable on startup
   (CASSANDRA-2988)
 * multi-dc replication optimization supporting CL > ONE (CASSANDRA-3577)
 * add command to stop compactions (CASSANDRA-1740, 3566, 3582)
 * multithreaded streaming (CASSANDRA-3494)
 * removed in-tree redhat spec (CASSANDRA-3567)
 * "defragment" rows for name-based queries under STCS, again (CASSANDRA-2503)
 * Recycle commitlog segments for improved performance 
   (CASSANDRA-3411, 3543, 3557, 3615)
 * update size-tiered compaction to prioritize small tiers (CASSANDRA-2407)
 * add message expiration logic to OutboundTcpConnection (CASSANDRA-3005)
 * off-heap cache to use sun.misc.Unsafe instead of JNA (CASSANDRA-3271)
 * EACH_QUORUM is only supported for writes (CASSANDRA-3272)
 * replace compactionlock use in schema migration by checking CFS.isValid
   (CASSANDRA-3116)
 * recognize that "SELECT first ... *" isn't really "SELECT *" (CASSANDRA-3445)
 * Use faster bytes comparison (CASSANDRA-3434)
 * Bulk loader is no longer a fat client, (HADOOP) bulk load output format
   (CASSANDRA-3045)
 * (Hadoop) add support for KeyRange.filter
 * remove assumption that keys and token are in bijection
   (CASSANDRA-1034, 3574, 3604)
 * always remove endpoints from delevery queue in HH (CASSANDRA-3546)
 * fix race between cf flush and its 2ndary indexes flush (CASSANDRA-3547)
 * fix potential race in AES when a repair fails (CASSANDRA-3548)
 * Remove columns shadowed by a deleted container even when we cannot purge
   (CASSANDRA-3538)
 * Improve memtable slice iteration performance (CASSANDRA-3545)
 * more efficient allocation of small bloom filters (CASSANDRA-3618)
 * Use separate writer thread in SSTableSimpleUnsortedWriter (CASSANDRA-3619)
 * fsync the directory after new sstable or commitlog segment are created (CASSANDRA-3250)
 * fix minor issues reported by FindBugs (CASSANDRA-3658)
 * global key/row caches (CASSANDRA-3143, 3849)
 * optimize memtable iteration during range scan (CASSANDRA-3638)
 * introduce 'crc_check_chance' in CompressionParameters to support
   a checksum percentage checking chance similarly to read-repair (CASSANDRA-3611)
 * a way to deactivate global key/row cache on per-CF basis (CASSANDRA-3667)
 * fix LeveledCompactionStrategy broken because of generation pre-allocation
   in LeveledManifest (CASSANDRA-3691)
 * finer-grained control over data directories (CASSANDRA-2749)
 * Fix ClassCastException during hinted handoff (CASSANDRA-3694)
 * Upgrade Thrift to 0.7 (CASSANDRA-3213)
 * Make stress.java insert operation to use microseconds (CASSANDRA-3725)
 * Allows (internally) doing a range query with a limit of columns instead of
   rows (CASSANDRA-3742)
 * Allow rangeSlice queries to be start/end inclusive/exclusive (CASSANDRA-3749)
 * Fix BulkLoader to support new SSTable layout and add stream
   throttling to prevent an NPE when there is no yaml config (CASSANDRA-3752)
 * Allow concurrent schema migrations (CASSANDRA-1391, 3832)
 * Add SnapshotCommand to trigger snapshot on remote node (CASSANDRA-3721)
 * Make CFMetaData conversions to/from thrift/native schema inverses
   (CASSANDRA_3559)
 * Add initial code for CQL 3.0-beta (CASSANDRA-2474, 3781, 3753)
 * Add wide row support for ColumnFamilyInputFormat (CASSANDRA-3264)
 * Allow extending CompositeType comparator (CASSANDRA-3657)
 * Avoids over-paging during get_count (CASSANDRA-3798)
 * Add new command to rebuild a node without (repair) merkle tree calculations
   (CASSANDRA-3483, 3922)
 * respect not only row cache capacity but caching mode when
   trying to read data (CASSANDRA-3812)
 * fix system tests (CASSANDRA-3827)
 * CQL support for altering row key type in ALTER TABLE (CASSANDRA-3781)
 * turn compression on by default (CASSANDRA-3871)
 * make hexToBytes refuse invalid input (CASSANDRA-2851)
 * Make secondary indexes CF inherit compression and compaction from their
   parent CF (CASSANDRA-3877)
 * Finish cleanup up tombstone purge code (CASSANDRA-3872)
 * Avoid NPE on aboarted stream-out sessions (CASSANDRA-3904)
 * BulkRecordWriter throws NPE for counter columns (CASSANDRA-3906)
 * Support compression using BulkWriter (CASSANDRA-3907)


1.0.8
 * fix race between cleanup and flush on secondary index CFSes (CASSANDRA-3712)
 * avoid including non-queried nodes in rangeslice read repair
   (CASSANDRA-3843)
 * Only snapshot CF being compacted for snapshot_before_compaction 
   (CASSANDRA-3803)
 * Log active compactions in StatusLogger (CASSANDRA-3703)
 * Compute more accurate compaction score per level (CASSANDRA-3790)
 * Return InvalidRequest when using a keyspace that doesn't exist
   (CASSANDRA-3764)
 * disallow user modification of System keyspace (CASSANDRA-3738)
 * allow using sstable2json on secondary index data (CASSANDRA-3738)
 * (cqlsh) add DESCRIBE COLUMNFAMILIES (CASSANDRA-3586)
 * (cqlsh) format blobs correctly and use colors to improve output
   readability (CASSANDRA-3726)
 * synchronize BiMap of bootstrapping tokens (CASSANDRA-3417)
 * show index options in CLI (CASSANDRA-3809)
 * add optional socket timeout for streaming (CASSANDRA-3838)
 * fix truncate not to leave behind non-CFS backed secondary indexes
   (CASSANDRA-3844)
 * make CLI `show schema` to use output stream directly instead
   of StringBuilder (CASSANDRA-3842)
 * remove the wait on hint future during write (CASSANDRA-3870)
 * (cqlsh) ignore missing CfDef opts (CASSANDRA-3933)
 * (cqlsh) look for cqlshlib relative to realpath (CASSANDRA-3767)
 * Fix short read protection (CASSANDRA-3934)
 * Make sure infered and actual schema match (CASSANDRA-3371)
 * Fix NPE during HH delivery (CASSANDRA-3677)
 * Don't put boostrapping node in 'hibernate' status (CASSANDRA-3737)
 * Fix double quotes in windows bat files (CASSANDRA-3744)
 * Fix bad validator lookup (CASSANDRA-3789)
 * Fix soft reset in EC2MultiRegionSnitch (CASSANDRA-3835)
 * Don't leave zombie connections with THSHA thrift server (CASSANDRA-3867)
 * (cqlsh) fix deserialization of data (CASSANDRA-3874)
 * Fix removetoken force causing an inconsistent state (CASSANDRA-3876)
 * Fix ahndling of some types with Pig (CASSANDRA-3886)
 * Don't allow to drop the system keyspace (CASSANDRA-3759)
 * Make Pig deletes disabled by default and configurable (CASSANDRA-3628)
Merged from 0.8:
 * (Pig) fix CassandraStorage to use correct comparator in Super ColumnFamily
   case (CASSANDRA-3251)
 * fix thread safety issues in commitlog replay, primarily affecting
   systems with many (100s) of CF definitions (CASSANDRA-3751)
 * Fix relevant tombstone ignored with super columns (CASSANDRA-3875)


1.0.7
 * fix regression in HH page size calculation (CASSANDRA-3624)
 * retry failed stream on IOException (CASSANDRA-3686)
 * allow configuring bloom_filter_fp_chance (CASSANDRA-3497)
 * attempt hint delivery every ten minutes, or when failure detector
   notifies us that a node is back up, whichever comes first.  hint
   handoff throttle delay default changed to 1ms, from 50 (CASSANDRA-3554)
 * add nodetool setstreamthroughput (CASSANDRA-3571)
 * fix assertion when dropping a columnfamily with no sstables (CASSANDRA-3614)
 * more efficient allocation of small bloom filters (CASSANDRA-3618)
 * CLibrary.createHardLinkWithExec() to check for errors (CASSANDRA-3101)
 * Avoid creating empty and non cleaned writer during compaction (CASSANDRA-3616)
 * stop thrift service in shutdown hook so we can quiesce MessagingService
   (CASSANDRA-3335)
 * (CQL) compaction_strategy_options and compression_parameters for
   CREATE COLUMNFAMILY statement (CASSANDRA-3374)
 * Reset min/max compaction threshold when creating size tiered compaction
   strategy (CASSANDRA-3666)
 * Don't ignore IOException during compaction (CASSANDRA-3655)
 * Fix assertion error for CF with gc_grace=0 (CASSANDRA-3579)
 * Shutdown ParallelCompaction reducer executor after use (CASSANDRA-3711)
 * Avoid < 0 value for pending tasks in leveled compaction (CASSANDRA-3693)
 * (Hadoop) Support TimeUUID in Pig CassandraStorage (CASSANDRA-3327)
 * Check schema is ready before continuing boostrapping (CASSANDRA-3629)
 * Catch overflows during parsing of chunk_length_kb (CASSANDRA-3644)
 * Improve stream protocol mismatch errors (CASSANDRA-3652)
 * Avoid multiple thread doing HH to the same target (CASSANDRA-3681)
 * Add JMX property for rp_timeout_in_ms (CASSANDRA-2940)
 * Allow DynamicCompositeType to compare component of different types
   (CASSANDRA-3625)
 * Flush non-cfs backed secondary indexes (CASSANDRA-3659)
 * Secondary Indexes should report memory consumption (CASSANDRA-3155)
 * fix for SelectStatement start/end key are not set correctly
   when a key alias is involved (CASSANDRA-3700)
 * fix CLI `show schema` command insert of an extra comma in
   column_metadata (CASSANDRA-3714)
Merged from 0.8:
 * avoid logging (harmless) exception when GC takes < 1ms (CASSANDRA-3656)
 * prevent new nodes from thinking down nodes are up forever (CASSANDRA-3626)
 * use correct list of replicas for LOCAL_QUORUM reads when read repair
   is disabled (CASSANDRA-3696)
 * block on flush before compacting hints (may prevent OOM) (CASSANDRA-3733)


1.0.6
 * (CQL) fix cqlsh support for replicate_on_write (CASSANDRA-3596)
 * fix adding to leveled manifest after streaming (CASSANDRA-3536)
 * filter out unavailable cipher suites when using encryption (CASSANDRA-3178)
 * (HADOOP) add old-style api support for CFIF and CFRR (CASSANDRA-2799)
 * Support TimeUUIDType column names in Stress.java tool (CASSANDRA-3541)
 * (CQL) INSERT/UPDATE/DELETE/TRUNCATE commands should allow CF names to
   be qualified by keyspace (CASSANDRA-3419)
 * always remove endpoints from delevery queue in HH (CASSANDRA-3546)
 * fix race between cf flush and its 2ndary indexes flush (CASSANDRA-3547)
 * fix potential race in AES when a repair fails (CASSANDRA-3548)
 * fix default value validation usage in CLI SET command (CASSANDRA-3553)
 * Optimize componentsFor method for compaction and startup time
   (CASSANDRA-3532)
 * (CQL) Proper ColumnFamily metadata validation on CREATE COLUMNFAMILY 
   (CASSANDRA-3565)
 * fix compression "chunk_length_kb" option to set correct kb value for 
   thrift/avro (CASSANDRA-3558)
 * fix missing response during range slice repair (CASSANDRA-3551)
 * 'describe ring' moved from CLI to nodetool and available through JMX (CASSANDRA-3220)
 * add back partitioner to sstable metadata (CASSANDRA-3540)
 * fix NPE in get_count for counters (CASSANDRA-3601)
Merged from 0.8:
 * remove invalid assertion that table was opened before dropping it
   (CASSANDRA-3580)
 * range and index scans now only send requests to enough replicas to
   satisfy requested CL + RR (CASSANDRA-3598)
 * use cannonical host for local node in nodetool info (CASSANDRA-3556)
 * remove nonlocal DC write optimization since it only worked with
   CL.ONE or CL.LOCAL_QUORUM (CASSANDRA-3577, 3585)
 * detect misuses of CounterColumnType (CASSANDRA-3422)
 * turn off string interning in json2sstable, take 2 (CASSANDRA-2189)
 * validate compression parameters on add/update of the ColumnFamily 
   (CASSANDRA-3573)
 * Check for 0.0.0.0 is incorrect in CFIF (CASSANDRA-3584)
 * Increase vm.max_map_count in debian packaging (CASSANDRA-3563)
 * gossiper will never add itself to saved endpoints (CASSANDRA-3485)


1.0.5
 * revert CASSANDRA-3407 (see CASSANDRA-3540)
 * fix assertion error while forwarding writes to local nodes (CASSANDRA-3539)


1.0.4
 * fix self-hinting of timed out read repair updates and make hinted handoff
   less prone to OOMing a coordinator (CASSANDRA-3440)
 * expose bloom filter sizes via JMX (CASSANDRA-3495)
 * enforce RP tokens 0..2**127 (CASSANDRA-3501)
 * canonicalize paths exposed through JMX (CASSANDRA-3504)
 * fix "liveSize" stat when sstables are removed (CASSANDRA-3496)
 * add bloom filter FP rates to nodetool cfstats (CASSANDRA-3347)
 * record partitioner in sstable metadata component (CASSANDRA-3407)
 * add new upgradesstables nodetool command (CASSANDRA-3406)
 * skip --debug requirement to see common exceptions in CLI (CASSANDRA-3508)
 * fix incorrect query results due to invalid max timestamp (CASSANDRA-3510)
 * make sstableloader recognize compressed sstables (CASSANDRA-3521)
 * avoids race in OutboundTcpConnection in multi-DC setups (CASSANDRA-3530)
 * use SETLOCAL in cassandra.bat (CASSANDRA-3506)
 * fix ConcurrentModificationException in Table.all() (CASSANDRA-3529)
Merged from 0.8:
 * fix concurrence issue in the FailureDetector (CASSANDRA-3519)
 * fix array out of bounds error in counter shard removal (CASSANDRA-3514)
 * avoid dropping tombstones when they might still be needed to shadow
   data in a different sstable (CASSANDRA-2786)


1.0.3
 * revert name-based query defragmentation aka CASSANDRA-2503 (CASSANDRA-3491)
 * fix invalidate-related test failures (CASSANDRA-3437)
 * add next-gen cqlsh to bin/ (CASSANDRA-3188, 3131, 3493)
 * (CQL) fix handling of rows with no columns (CASSANDRA-3424, 3473)
 * fix querying supercolumns by name returning only a subset of
   subcolumns or old subcolumn versions (CASSANDRA-3446)
 * automatically compute sha1 sum for uncompressed data files (CASSANDRA-3456)
 * fix reading metadata/statistics component for version < h (CASSANDRA-3474)
 * add sstable forward-compatibility (CASSANDRA-3478)
 * report compression ratio in CFSMBean (CASSANDRA-3393)
 * fix incorrect size exception during streaming of counters (CASSANDRA-3481)
 * (CQL) fix for counter decrement syntax (CASSANDRA-3418)
 * Fix race introduced by CASSANDRA-2503 (CASSANDRA-3482)
 * Fix incomplete deletion of delivered hints (CASSANDRA-3466)
 * Avoid rescheduling compactions when no compaction was executed 
   (CASSANDRA-3484)
 * fix handling of the chunk_length_kb compression options (CASSANDRA-3492)
Merged from 0.8:
 * fix updating CF row_cache_provider (CASSANDRA-3414)
 * CFMetaData.convertToThrift method to set RowCacheProvider (CASSANDRA-3405)
 * acquire compactionlock during truncate (CASSANDRA-3399)
 * fix displaying cfdef entries for super columnfamilies (CASSANDRA-3415)
 * Make counter shard merging thread safe (CASSANDRA-3178)
 * Revert CASSANDRA-2855
 * Fix bug preventing the use of efficient cross-DC writes (CASSANDRA-3472)
 * `describe ring` command for CLI (CASSANDRA-3220)
 * (Hadoop) skip empty rows when entire row is requested, redux (CASSANDRA-2855)


1.0.2
 * "defragment" rows for name-based queries under STCS (CASSANDRA-2503)
 * Add timing information to cassandra-cli GET/SET/LIST queries (CASSANDRA-3326)
 * Only create one CompressionMetadata object per sstable (CASSANDRA-3427)
 * cleanup usage of StorageService.setMode() (CASSANDRA-3388)
 * Avoid large array allocation for compressed chunk offsets (CASSANDRA-3432)
 * fix DecimalType bytebuffer marshalling (CASSANDRA-3421)
 * fix bug that caused first column in per row indexes to be ignored 
   (CASSANDRA-3441)
 * add JMX call to clean (failed) repair sessions (CASSANDRA-3316)
 * fix sstableloader reference acquisition bug (CASSANDRA-3438)
 * fix estimated row size regression (CASSANDRA-3451)
 * make sure we don't return more columns than asked (CASSANDRA-3303, 3395)
Merged from 0.8:
 * acquire compactionlock during truncate (CASSANDRA-3399)
 * fix displaying cfdef entries for super columnfamilies (CASSANDRA-3415)


1.0.1
 * acquire references during index build to prevent delete problems
   on Windows (CASSANDRA-3314)
 * describe_ring should include datacenter/topology information (CASSANDRA-2882)
 * Thrift sockets are not properly buffered (CASSANDRA-3261)
 * performance improvement for bytebufferutil compare function (CASSANDRA-3286)
 * add system.versions ColumnFamily (CASSANDRA-3140)
 * reduce network copies (CASSANDRA-3333, 3373)
 * limit nodetool to 32MB of heap (CASSANDRA-3124)
 * (CQL) update parser to accept "timestamp" instead of "date" (CASSANDRA-3149)
 * Fix CLI `show schema` to include "compression_options" (CASSANDRA-3368)
 * Snapshot to include manifest under LeveledCompactionStrategy (CASSANDRA-3359)
 * (CQL) SELECT query should allow CF name to be qualified by keyspace (CASSANDRA-3130)
 * (CQL) Fix internal application error specifying 'using consistency ...'
   in lower case (CASSANDRA-3366)
 * fix Deflate compression when compression actually makes the data bigger
   (CASSANDRA-3370)
 * optimize UUIDGen to avoid lock contention on InetAddress.getLocalHost 
   (CASSANDRA-3387)
 * tolerate index being dropped mid-mutation (CASSANDRA-3334, 3313)
 * CompactionManager is now responsible for checking for new candidates
   post-task execution, enabling more consistent leveled compaction 
   (CASSANDRA-3391)
 * Cache HSHA threads (CASSANDRA-3372)
 * use CF/KS names as snapshot prefix for drop + truncate operations
   (CASSANDRA-2997)
 * Break bloom filters up to avoid heap fragmentation (CASSANDRA-2466)
 * fix cassandra hanging on jsvc stop (CASSANDRA-3302)
 * Avoid leveled compaction getting blocked on errors (CASSANDRA-3408)
 * Make reloading the compaction strategy safe (CASSANDRA-3409)
 * ignore 0.8 hints even if compaction begins before we try to purge
   them (CASSANDRA-3385)
 * remove procrun (bin\daemon) from Cassandra source tree and 
   artifacts (CASSANDRA-3331)
 * make cassandra compile under JDK7 (CASSANDRA-3275)
 * remove dependency of clientutil.jar to FBUtilities (CASSANDRA-3299)
 * avoid truncation errors by using long math on long values (CASSANDRA-3364)
 * avoid clock drift on some Windows machine (CASSANDRA-3375)
 * display cache provider in cli 'describe keyspace' command (CASSANDRA-3384)
 * fix incomplete topology information in describe_ring (CASSANDRA-3403)
 * expire dead gossip states based on time (CASSANDRA-2961)
 * improve CompactionTask extensibility (CASSANDRA-3330)
 * Allow one leveled compaction task to kick off another (CASSANDRA-3363)
 * allow encryption only between datacenters (CASSANDRA-2802)
Merged from 0.8:
 * fix truncate allowing data to be replayed post-restart (CASSANDRA-3297)
 * make iwriter final in IndexWriter to avoid NPE (CASSANDRA-2863)
 * (CQL) update grammar to require key clause in DELETE statement
   (CASSANDRA-3349)
 * (CQL) allow numeric keyspace names in USE statement (CASSANDRA-3350)
 * (Hadoop) skip empty rows when slicing the entire row (CASSANDRA-2855)
 * Fix handling of tombstone by SSTableExport/Import (CASSANDRA-3357)
 * fix ColumnIndexer to use long offsets (CASSANDRA-3358)
 * Improved CLI exceptions (CASSANDRA-3312)
 * Fix handling of tombstone by SSTableExport/Import (CASSANDRA-3357)
 * Only count compaction as active (for throttling) when they have
   successfully acquired the compaction lock (CASSANDRA-3344)
 * Display CLI version string on startup (CASSANDRA-3196)
 * (Hadoop) make CFIF try rpc_address or fallback to listen_address
   (CASSANDRA-3214)
 * (Hadoop) accept comma delimited lists of initial thrift connections
   (CASSANDRA-3185)
 * ColumnFamily min_compaction_threshold should be >= 2 (CASSANDRA-3342)
 * (Pig) add 0.8+ types and key validation type in schema (CASSANDRA-3280)
 * Fix completely removing column metadata using CLI (CASSANDRA-3126)
 * CLI `describe cluster;` output should be on separate lines for separate versions
   (CASSANDRA-3170)
 * fix changing durable_writes keyspace option during CF creation
   (CASSANDRA-3292)
 * avoid locking on update when no indexes are involved (CASSANDRA-3386)
 * fix assertionError during repair with ordered partitioners (CASSANDRA-3369)
 * correctly serialize key_validation_class for avro (CASSANDRA-3391)
 * don't expire counter tombstone after streaming (CASSANDRA-3394)
 * prevent nodes that failed to join from hanging around forever 
   (CASSANDRA-3351)
 * remove incorrect optimization from slice read path (CASSANDRA-3390)
 * Fix race in AntiEntropyService (CASSANDRA-3400)


1.0.0-final
 * close scrubbed sstable fd before deleting it (CASSANDRA-3318)
 * fix bug preventing obsolete commitlog segments from being removed
   (CASSANDRA-3269)
 * tolerate whitespace in seed CDL (CASSANDRA-3263)
 * Change default heap thresholds to max(min(1/2 ram, 1G), min(1/4 ram, 8GB))
   (CASSANDRA-3295)
 * Fix broken CompressedRandomAccessReaderTest (CASSANDRA-3298)
 * (CQL) fix type information returned for wildcard queries (CASSANDRA-3311)
 * add estimated tasks to LeveledCompactionStrategy (CASSANDRA-3322)
 * avoid including compaction cache-warming in keycache stats (CASSANDRA-3325)
 * run compaction and hinted handoff threads at MIN_PRIORITY (CASSANDRA-3308)
 * default hsha thrift server to cpu core count in rpc pool (CASSANDRA-3329)
 * add bin\daemon to binary tarball for Windows service (CASSANDRA-3331)
 * Fix places where uncompressed size of sstables was use in place of the
   compressed one (CASSANDRA-3338)
 * Fix hsha thrift server (CASSANDRA-3346)
 * Make sure repair only stream needed sstables (CASSANDRA-3345)


1.0.0-rc2
 * Log a meaningful warning when a node receives a message for a repair session
   that doesn't exist anymore (CASSANDRA-3256)
 * test for NUMA policy support as well as numactl presence (CASSANDRA-3245)
 * Fix FD leak when internode encryption is enabled (CASSANDRA-3257)
 * Remove incorrect assertion in mergeIterator (CASSANDRA-3260)
 * FBUtilities.hexToBytes(String) to throw NumberFormatException when string
   contains non-hex characters (CASSANDRA-3231)
 * Keep SimpleSnitch proximity ordering unchanged from what the Strategy
   generates, as intended (CASSANDRA-3262)
 * remove Scrub from compactionstats when finished (CASSANDRA-3255)
 * fix counter entry in jdbc TypesMap (CASSANDRA-3268)
 * fix full queue scenario for ParallelCompactionIterator (CASSANDRA-3270)
 * fix bootstrap process (CASSANDRA-3285)
 * don't try delivering hints if when there isn't any (CASSANDRA-3176)
 * CLI documentation change for ColumnFamily `compression_options` (CASSANDRA-3282)
 * ignore any CF ids sent by client for adding CF/KS (CASSANDRA-3288)
 * remove obsolete hints on first startup (CASSANDRA-3291)
 * use correct ISortedColumns for time-optimized reads (CASSANDRA-3289)
 * Evict gossip state immediately when a token is taken over by a new IP 
   (CASSANDRA-3259)


1.0.0-rc1
 * Update CQL to generate microsecond timestamps by default (CASSANDRA-3227)
 * Fix counting CFMetadata towards Memtable liveRatio (CASSANDRA-3023)
 * Kill server on wrapped OOME such as from FileChannel.map (CASSANDRA-3201)
 * remove unnecessary copy when adding to row cache (CASSANDRA-3223)
 * Log message when a full repair operation completes (CASSANDRA-3207)
 * Fix streamOutSession keeping sstables references forever if the remote end
   dies (CASSANDRA-3216)
 * Remove dynamic_snitch boolean from example configuration (defaulting to 
   true) and set default badness threshold to 0.1 (CASSANDRA-3229)
 * Base choice of random or "balanced" token on bootstrap on whether
   schema definitions were found (CASSANDRA-3219)
 * Fixes for LeveledCompactionStrategy score computation, prioritization,
   scheduling, and performance (CASSANDRA-3224, 3234)
 * parallelize sstable open at server startup (CASSANDRA-2988)
 * fix handling of exceptions writing to OutboundTcpConnection (CASSANDRA-3235)
 * Allow using quotes in "USE <keyspace>;" CLI command (CASSANDRA-3208)
 * Don't allow any cache loading exceptions to halt startup (CASSANDRA-3218)
 * Fix sstableloader --ignores option (CASSANDRA-3247)
 * File descriptor limit increased in packaging (CASSANDRA-3206)
 * Fix deadlock in commit log during flush (CASSANDRA-3253) 


1.0.0-beta1
 * removed binarymemtable (CASSANDRA-2692)
 * add commitlog_total_space_in_mb to prevent fragmented logs (CASSANDRA-2427)
 * removed commitlog_rotation_threshold_in_mb configuration (CASSANDRA-2771)
 * make AbstractBounds.normalize de-overlapp overlapping ranges (CASSANDRA-2641)
 * replace CollatingIterator, ReducingIterator with MergeIterator 
   (CASSANDRA-2062)
 * Fixed the ability to set compaction strategy in cli using create column 
   family command (CASSANDRA-2778)
 * clean up tmp files after failed compaction (CASSANDRA-2468)
 * restrict repair streaming to specific columnfamilies (CASSANDRA-2280)
 * don't bother persisting columns shadowed by a row tombstone (CASSANDRA-2589)
 * reset CF and SC deletion times after gc_grace (CASSANDRA-2317)
 * optimize away seek when compacting wide rows (CASSANDRA-2879)
 * single-pass streaming (CASSANDRA-2677, 2906, 2916, 3003)
 * use reference counting for deleting sstables instead of relying on GC
   (CASSANDRA-2521, 3179)
 * store hints as serialized mutations instead of pointers to data row
   (CASSANDRA-2045)
 * store hints in the coordinator node instead of in the closest replica 
   (CASSANDRA-2914)
 * add row_cache_keys_to_save CF option (CASSANDRA-1966)
 * check column family validity in nodetool repair (CASSANDRA-2933)
 * use lazy initialization instead of class initialization in NodeId
   (CASSANDRA-2953)
 * add paging to get_count (CASSANDRA-2894)
 * fix "short reads" in [multi]get (CASSANDRA-2643, 3157, 3192)
 * add optional compression for sstables (CASSANDRA-47, 2994, 3001, 3128)
 * add scheduler JMX metrics (CASSANDRA-2962)
 * add block level checksum for compressed data (CASSANDRA-1717)
 * make column family backed column map pluggable and introduce unsynchronized
   ArrayList backed one to speedup reads (CASSANDRA-2843, 3165, 3205)
 * refactoring of the secondary index api (CASSANDRA-2982)
 * make CL > ONE reads wait for digest reconciliation before returning
   (CASSANDRA-2494)
 * fix missing logging for some exceptions (CASSANDRA-2061)
 * refactor and optimize ColumnFamilyStore.files(...) and Descriptor.fromFilename(String)
   and few other places responsible for work with SSTable files (CASSANDRA-3040)
 * Stop reading from sstables once we know we have the most recent columns,
   for query-by-name requests (CASSANDRA-2498)
 * Add query-by-column mode to stress.java (CASSANDRA-3064)
 * Add "install" command to cassandra.bat (CASSANDRA-292)
 * clean up KSMetadata, CFMetadata from unnecessary
   Thrift<->Avro conversion methods (CASSANDRA-3032)
 * Add timeouts to client request schedulers (CASSANDRA-3079, 3096)
 * Cli to use hashes rather than array of hashes for strategy options (CASSANDRA-3081)
 * LeveledCompactionStrategy (CASSANDRA-1608, 3085, 3110, 3087, 3145, 3154, 3182)
 * Improvements of the CLI `describe` command (CASSANDRA-2630)
 * reduce window where dropped CF sstables may not be deleted (CASSANDRA-2942)
 * Expose gossip/FD info to JMX (CASSANDRA-2806)
 * Fix streaming over SSL when compressed SSTable involved (CASSANDRA-3051)
 * Add support for pluggable secondary index implementations (CASSANDRA-3078)
 * remove compaction_thread_priority setting (CASSANDRA-3104)
 * generate hints for replicas that timeout, not just replicas that are known
   to be down before starting (CASSANDRA-2034)
 * Add throttling for internode streaming (CASSANDRA-3080)
 * make the repair of a range repair all replica (CASSANDRA-2610, 3194)
 * expose the ability to repair the first range (as returned by the
   partitioner) of a node (CASSANDRA-2606)
 * Streams Compression (CASSANDRA-3015)
 * add ability to use multiple threads during a single compaction
   (CASSANDRA-2901)
 * make AbstractBounds.normalize support overlapping ranges (CASSANDRA-2641)
 * fix of the CQL count() behavior (CASSANDRA-3068)
 * use TreeMap backed column families for the SSTable simple writers
   (CASSANDRA-3148)
 * fix inconsistency of the CLI syntax when {} should be used instead of [{}]
   (CASSANDRA-3119)
 * rename CQL type names to match expected SQL behavior (CASSANDRA-3149, 3031)
 * Arena-based allocation for memtables (CASSANDRA-2252, 3162, 3163, 3168)
 * Default RR chance to 0.1 (CASSANDRA-3169)
 * Add RowLevel support to secondary index API (CASSANDRA-3147)
 * Make SerializingCacheProvider the default if JNA is available (CASSANDRA-3183)
 * Fix backwards compatibilty for CQL memtable properties (CASSANDRA-3190)
 * Add five-minute delay before starting compactions on a restarted server
   (CASSANDRA-3181)
 * Reduce copies done for intra-host messages (CASSANDRA-1788, 3144)
 * support of compaction strategy option for stress.java (CASSANDRA-3204)
 * make memtable throughput and column count thresholds no-ops (CASSANDRA-2449)
 * Return schema information along with the resultSet in CQL (CASSANDRA-2734)
 * Add new DecimalType (CASSANDRA-2883)
 * Fix assertion error in RowRepairResolver (CASSANDRA-3156)
 * Reduce unnecessary high buffer sizes (CASSANDRA-3171)
 * Pluggable compaction strategy (CASSANDRA-1610)
 * Add new broadcast_address config option (CASSANDRA-2491)


0.8.7
 * Kill server on wrapped OOME such as from FileChannel.map (CASSANDRA-3201)
 * Allow using quotes in "USE <keyspace>;" CLI command (CASSANDRA-3208)
 * Log message when a full repair operation completes (CASSANDRA-3207)
 * Don't allow any cache loading exceptions to halt startup (CASSANDRA-3218)
 * Fix sstableloader --ignores option (CASSANDRA-3247)
 * File descriptor limit increased in packaging (CASSANDRA-3206)
 * Log a meaningfull warning when a node receive a message for a repair session
   that doesn't exist anymore (CASSANDRA-3256)
 * Fix FD leak when internode encryption is enabled (CASSANDRA-3257)
 * FBUtilities.hexToBytes(String) to throw NumberFormatException when string
   contains non-hex characters (CASSANDRA-3231)
 * Keep SimpleSnitch proximity ordering unchanged from what the Strategy
   generates, as intended (CASSANDRA-3262)
 * remove Scrub from compactionstats when finished (CASSANDRA-3255)
 * Fix tool .bat files when CASSANDRA_HOME contains spaces (CASSANDRA-3258)
 * Force flush of status table when removing/updating token (CASSANDRA-3243)
 * Evict gossip state immediately when a token is taken over by a new IP (CASSANDRA-3259)
 * Fix bug where the failure detector can take too long to mark a host
   down (CASSANDRA-3273)
 * (Hadoop) allow wrapping ranges in queries (CASSANDRA-3137)
 * (Hadoop) check all interfaces for a match with split location
   before falling back to random replica (CASSANDRA-3211)
 * (Hadoop) Make Pig storage handle implements LoadMetadata (CASSANDRA-2777)
 * (Hadoop) Fix exception during PIG 'dump' (CASSANDRA-2810)
 * Fix stress COUNTER_GET option (CASSANDRA-3301)
 * Fix missing fields in CLI `show schema` output (CASSANDRA-3304)
 * Nodetool no longer leaks threads and closes JMX connections (CASSANDRA-3309)
 * fix truncate allowing data to be replayed post-restart (CASSANDRA-3297)
 * Move SimpleAuthority and SimpleAuthenticator to examples (CASSANDRA-2922)
 * Fix handling of tombstone by SSTableExport/Import (CASSANDRA-3357)
 * Fix transposition in cfHistograms (CASSANDRA-3222)
 * Allow using number as DC name when creating keyspace in CQL (CASSANDRA-3239)
 * Force flush of system table after updating/removing a token (CASSANDRA-3243)


0.8.6
 * revert CASSANDRA-2388
 * change TokenRange.endpoints back to listen/broadcast address to match
   pre-1777 behavior, and add TokenRange.rpc_endpoints instead (CASSANDRA-3187)
 * avoid trying to watch cassandra-topology.properties when loaded from jar
   (CASSANDRA-3138)
 * prevent users from creating keyspaces with LocalStrategy replication
   (CASSANDRA-3139)
 * fix CLI `show schema;` to output correct keyspace definition statement
   (CASSANDRA-3129)
 * CustomTThreadPoolServer to log TTransportException at DEBUG level
   (CASSANDRA-3142)
 * allow topology sort to work with non-unique rack names between 
   datacenters (CASSANDRA-3152)
 * Improve caching of same-version Messages on digest and repair paths
   (CASSANDRA-3158)
 * Randomize choice of first replica for counter increment (CASSANDRA-2890)
 * Fix using read_repair_chance instead of merge_shard_change (CASSANDRA-3202)
 * Avoid streaming data to nodes that already have it, on move as well as
   decommission (CASSANDRA-3041)
 * Fix divide by zero error in GCInspector (CASSANDRA-3164)
 * allow quoting of the ColumnFamily name in CLI `create column family`
   statement (CASSANDRA-3195)
 * Fix rolling upgrade from 0.7 to 0.8 problem (CASSANDRA-3166)
 * Accomodate missing encryption_options in IncomingTcpConnection.stream
   (CASSANDRA-3212)


0.8.5
 * fix NPE when encryption_options is unspecified (CASSANDRA-3007)
 * include column name in validation failure exceptions (CASSANDRA-2849)
 * make sure truncate clears out the commitlog so replay won't re-
   populate with truncated data (CASSANDRA-2950)
 * fix NPE when debug logging is enabled and dropped CF is present
   in a commitlog segment (CASSANDRA-3021)
 * fix cassandra.bat when CASSANDRA_HOME contains spaces (CASSANDRA-2952)
 * fix to SSTableSimpleUnsortedWriter bufferSize calculation (CASSANDRA-3027)
 * make cleanup and normal compaction able to skip empty rows
   (rows containing nothing but expired tombstones) (CASSANDRA-3039)
 * work around native memory leak in com.sun.management.GarbageCollectorMXBean
   (CASSANDRA-2868)
 * validate that column names in column_metadata are not equal to key_alias
   on create/update of the ColumnFamily and CQL 'ALTER' statement (CASSANDRA-3036)
 * return an InvalidRequestException if an indexed column is assigned
   a value larger than 64KB (CASSANDRA-3057)
 * fix of numeric-only and string column names handling in CLI "drop index" 
   (CASSANDRA-3054)
 * prune index scan resultset back to original request for lazy
   resultset expansion case (CASSANDRA-2964)
 * (Hadoop) fail jobs when Cassandra node has failed but TaskTracker
   has not (CASSANDRA-2388)
 * fix dynamic snitch ignoring nodes when read_repair_chance is zero
   (CASSANDRA-2662)
 * avoid retaining references to dropped CFS objects in 
   CompactionManager.estimatedCompactions (CASSANDRA-2708)
 * expose rpc timeouts per host in MessagingServiceMBean (CASSANDRA-2941)
 * avoid including cwd in classpath for deb and rpm packages (CASSANDRA-2881)
 * remove gossip state when a new IP takes over a token (CASSANDRA-3071)
 * allow sstable2json to work on index sstable files (CASSANDRA-3059)
 * always hint counters (CASSANDRA-3099)
 * fix log4j initialization in EmbeddedCassandraService (CASSANDRA-2857)
 * remove gossip state when a new IP takes over a token (CASSANDRA-3071)
 * work around native memory leak in com.sun.management.GarbageCollectorMXBean
    (CASSANDRA-2868)
 * fix UnavailableException with writes at CL.EACH_QUORM (CASSANDRA-3084)
 * fix parsing of the Keyspace and ColumnFamily names in numeric
   and string representations in CLI (CASSANDRA-3075)
 * fix corner cases in Range.differenceToFetch (CASSANDRA-3084)
 * fix ip address String representation in the ring cache (CASSANDRA-3044)
 * fix ring cache compatibility when mixing pre-0.8.4 nodes with post-
   in the same cluster (CASSANDRA-3023)
 * make repair report failure when a node participating dies (instead of
   hanging forever) (CASSANDRA-2433)
 * fix handling of the empty byte buffer by ReversedType (CASSANDRA-3111)
 * Add validation that Keyspace names are case-insensitively unique (CASSANDRA-3066)
 * catch invalid key_validation_class before instantiating UpdateColumnFamily (CASSANDRA-3102)
 * make Range and Bounds objects client-safe (CASSANDRA-3108)
 * optionally skip log4j configuration (CASSANDRA-3061)
 * bundle sstableloader with the debian package (CASSANDRA-3113)
 * don't try to build secondary indexes when there is none (CASSANDRA-3123)
 * improve SSTableSimpleUnsortedWriter speed for large rows (CASSANDRA-3122)
 * handle keyspace arguments correctly in nodetool snapshot (CASSANDRA-3038)
 * Fix SSTableImportTest on windows (CASSANDRA-3043)
 * expose compactionThroughputMbPerSec through JMX (CASSANDRA-3117)
 * log keyspace and CF of large rows being compacted


0.8.4
 * change TokenRing.endpoints to be a list of rpc addresses instead of 
   listen/broadcast addresses (CASSANDRA-1777)
 * include files-to-be-streamed in StreamInSession.getSources (CASSANDRA-2972)
 * use JAVA env var in cassandra-env.sh (CASSANDRA-2785, 2992)
 * avoid doing read for no-op replicate-on-write at CL=1 (CASSANDRA-2892)
 * refuse counter write for CL.ANY (CASSANDRA-2990)
 * switch back to only logging recent dropped messages (CASSANDRA-3004)
 * always deserialize RowMutation for counters (CASSANDRA-3006)
 * ignore saved replication_factor strategy_option for NTS (CASSANDRA-3011)
 * make sure pre-truncate CL segments are discarded (CASSANDRA-2950)


0.8.3
 * add ability to drop local reads/writes that are going to timeout
   (CASSANDRA-2943)
 * revamp token removal process, keep gossip states for 3 days (CASSANDRA-2496)
 * don't accept extra args for 0-arg nodetool commands (CASSANDRA-2740)
 * log unavailableexception details at debug level (CASSANDRA-2856)
 * expose data_dir though jmx (CASSANDRA-2770)
 * don't include tmp files as sstable when create cfs (CASSANDRA-2929)
 * log Java classpath on startup (CASSANDRA-2895)
 * keep gossipped version in sync with actual on migration coordinator 
   (CASSANDRA-2946)
 * use lazy initialization instead of class initialization in NodeId
   (CASSANDRA-2953)
 * check column family validity in nodetool repair (CASSANDRA-2933)
 * speedup bytes to hex conversions dramatically (CASSANDRA-2850)
 * Flush memtables on shutdown when durable writes are disabled 
   (CASSANDRA-2958)
 * improved POSIX compatibility of start scripts (CASsANDRA-2965)
 * add counter support to Hadoop InputFormat (CASSANDRA-2981)
 * fix bug where dirty commitlog segments were removed (and avoid keeping 
   segments with no post-flush activity permanently dirty) (CASSANDRA-2829)
 * fix throwing exception with batch mutation of counter super columns
   (CASSANDRA-2949)
 * ignore system tables during repair (CASSANDRA-2979)
 * throw exception when NTS is given replication_factor as an option
   (CASSANDRA-2960)
 * fix assertion error during compaction of counter CFs (CASSANDRA-2968)
 * avoid trying to create index names, when no index exists (CASSANDRA-2867)
 * don't sample the system table when choosing a bootstrap token
   (CASSANDRA-2825)
 * gossiper notifies of local state changes (CASSANDRA-2948)
 * add asynchronous and half-sync/half-async (hsha) thrift servers 
   (CASSANDRA-1405)
 * fix potential use of free'd native memory in SerializingCache 
   (CASSANDRA-2951)
 * prune index scan resultset back to original request for lazy
   resultset expansion case (CASSANDRA-2964)
 * (Hadoop) fail jobs when Cassandra node has failed but TaskTracker
    has not (CASSANDRA-2388)


0.8.2
 * CQL: 
   - include only one row per unique key for IN queries (CASSANDRA-2717)
   - respect client timestamp on full row deletions (CASSANDRA-2912)
 * improve thread-safety in StreamOutSession (CASSANDRA-2792)
 * allow deleting a row and updating indexed columns in it in the
   same mutation (CASSANDRA-2773)
 * Expose number of threads blocked on submitting memtable to flush
   in JMX (CASSANDRA-2817)
 * add ability to return "endpoints" to nodetool (CASSANDRA-2776)
 * Add support for multiple (comma-delimited) coordinator addresses
   to ColumnFamilyInputFormat (CASSANDRA-2807)
 * fix potential NPE while scheduling read repair for range slice
   (CASSANDRA-2823)
 * Fix race in SystemTable.getCurrentLocalNodeId (CASSANDRA-2824)
 * Correctly set default for replicate_on_write (CASSANDRA-2835)
 * improve nodetool compactionstats formatting (CASSANDRA-2844)
 * fix index-building status display (CASSANDRA-2853)
 * fix CLI perpetuating obsolete KsDef.replication_factor (CASSANDRA-2846)
 * improve cli treatment of multiline comments (CASSANDRA-2852)
 * handle row tombstones correctly in EchoedRow (CASSANDRA-2786)
 * add MessagingService.get[Recently]DroppedMessages and
   StorageService.getExceptionCount (CASSANDRA-2804)
 * fix possibility of spurious UnavailableException for LOCAL_QUORUM
   reads with dynamic snitch + read repair disabled (CASSANDRA-2870)
 * add ant-optional as dependence for the debian package (CASSANDRA-2164)
 * add option to specify limit for get_slice in the CLI (CASSANDRA-2646)
 * decrease HH page size (CASSANDRA-2832)
 * reset cli keyspace after dropping the current one (CASSANDRA-2763)
 * add KeyRange option to Hadoop inputformat (CASSANDRA-1125)
 * fix protocol versioning (CASSANDRA-2818, 2860)
 * support spaces in path to log4j configuration (CASSANDRA-2383)
 * avoid including inferred types in CF update (CASSANDRA-2809)
 * fix JMX bulkload call (CASSANDRA-2908)
 * fix updating KS with durable_writes=false (CASSANDRA-2907)
 * add simplified facade to SSTableWriter for bulk loading use
   (CASSANDRA-2911)
 * fix re-using index CF sstable names after drop/recreate (CASSANDRA-2872)
 * prepend CF to default index names (CASSANDRA-2903)
 * fix hint replay (CASSANDRA-2928)
 * Properly synchronize repair's merkle tree computation (CASSANDRA-2816)


0.8.1
 * CQL:
   - support for insert, delete in BATCH (CASSANDRA-2537)
   - support for IN to SELECT, UPDATE (CASSANDRA-2553)
   - timestamp support for INSERT, UPDATE, and BATCH (CASSANDRA-2555)
   - TTL support (CASSANDRA-2476)
   - counter support (CASSANDRA-2473)
   - ALTER COLUMNFAMILY (CASSANDRA-1709)
   - DROP INDEX (CASSANDRA-2617)
   - add SCHEMA/TABLE as aliases for KS/CF (CASSANDRA-2743)
   - server handles wait-for-schema-agreement (CASSANDRA-2756)
   - key alias support (CASSANDRA-2480)
 * add support for comparator parameters and a generic ReverseType
   (CASSANDRA-2355)
 * add CompositeType and DynamicCompositeType (CASSANDRA-2231)
 * optimize batches containing multiple updates to the same row
   (CASSANDRA-2583)
 * adjust hinted handoff page size to avoid OOM with large columns 
   (CASSANDRA-2652)
 * mark BRAF buffer invalid post-flush so we don't re-flush partial
   buffers again, especially on CL writes (CASSANDRA-2660)
 * add DROP INDEX support to CLI (CASSANDRA-2616)
 * don't perform HH to client-mode [storageproxy] nodes (CASSANDRA-2668)
 * Improve forceDeserialize/getCompactedRow encapsulation (CASSANDRA-2659)
 * Don't write CounterUpdateColumn to disk in tests (CASSANDRA-2650)
 * Add sstable bulk loading utility (CASSANDRA-1278)
 * avoid replaying hints to dropped columnfamilies (CASSANDRA-2685)
 * add placeholders for missing rows in range query pseudo-RR (CASSANDRA-2680)
 * remove no-op HHOM.renameHints (CASSANDRA-2693)
 * clone super columns to avoid modifying them during flush (CASSANDRA-2675)
 * allow writes to bypass the commitlog for certain keyspaces (CASSANDRA-2683)
 * avoid NPE when bypassing commitlog during memtable flush (CASSANDRA-2781)
 * Added support for making bootstrap retry if nodes flap (CASSANDRA-2644)
 * Added statusthrift to nodetool to report if thrift server is running (CASSANDRA-2722)
 * Fixed rows being cached if they do not exist (CASSANDRA-2723)
 * Support passing tableName and cfName to RowCacheProviders (CASSANDRA-2702)
 * close scrub file handles (CASSANDRA-2669)
 * throttle migration replay (CASSANDRA-2714)
 * optimize column serializer creation (CASSANDRA-2716)
 * Added support for making bootstrap retry if nodes flap (CASSANDRA-2644)
 * Added statusthrift to nodetool to report if thrift server is running
   (CASSANDRA-2722)
 * Fixed rows being cached if they do not exist (CASSANDRA-2723)
 * fix truncate/compaction race (CASSANDRA-2673)
 * workaround large resultsets causing large allocation retention
   by nio sockets (CASSANDRA-2654)
 * fix nodetool ring use with Ec2Snitch (CASSANDRA-2733)
 * fix removing columns and subcolumns that are supressed by a row or
   supercolumn tombstone during replica resolution (CASSANDRA-2590)
 * support sstable2json against snapshot sstables (CASSANDRA-2386)
 * remove active-pull schema requests (CASSANDRA-2715)
 * avoid marking entire list of sstables as actively being compacted
   in multithreaded compaction (CASSANDRA-2765)
 * seek back after deserializing a row to update cache with (CASSANDRA-2752)
 * avoid skipping rows in scrub for counter column family (CASSANDRA-2759)
 * fix ConcurrentModificationException in repair when dealing with 0.7 node
   (CASSANDRA-2767)
 * use threadsafe collections for StreamInSession (CASSANDRA-2766)
 * avoid infinite loop when creating merkle tree (CASSANDRA-2758)
 * avoids unmarking compacting sstable prematurely in cleanup (CASSANDRA-2769)
 * fix NPE when the commit log is bypassed (CASSANDRA-2718)
 * don't throw an exception in SS.isRPCServerRunning (CASSANDRA-2721)
 * make stress.jar executable (CASSANDRA-2744)
 * add daemon mode to java stress (CASSANDRA-2267)
 * expose the DC and rack of a node through JMX and nodetool ring (CASSANDRA-2531)
 * fix cache mbean getSize (CASSANDRA-2781)
 * Add Date, Float, Double, and Boolean types (CASSANDRA-2530)
 * Add startup flag to renew counter node id (CASSANDRA-2788)
 * add jamm agent to cassandra.bat (CASSANDRA-2787)
 * fix repair hanging if a neighbor has nothing to send (CASSANDRA-2797)
 * purge tombstone even if row is in only one sstable (CASSANDRA-2801)
 * Fix wrong purge of deleted cf during compaction (CASSANDRA-2786)
 * fix race that could result in Hadoop writer failing to throw an
   exception encountered after close() (CASSANDRA-2755)
 * fix scan wrongly throwing assertion error (CASSANDRA-2653)
 * Always use even distribution for merkle tree with RandomPartitionner
   (CASSANDRA-2841)
 * fix describeOwnership for OPP (CASSANDRA-2800)
 * ensure that string tokens do not contain commas (CASSANDRA-2762)


0.8.0-final
 * fix CQL grammar warning and cqlsh regression from CASSANDRA-2622
 * add ant generate-cql-html target (CASSANDRA-2526)
 * update CQL consistency levels (CASSANDRA-2566)
 * debian packaging fixes (CASSANDRA-2481, 2647)
 * fix UUIDType, IntegerType for direct buffers (CASSANDRA-2682, 2684)
 * switch to native Thrift for Hadoop map/reduce (CASSANDRA-2667)
 * fix StackOverflowError when building from eclipse (CASSANDRA-2687)
 * only provide replication_factor to strategy_options "help" for
   SimpleStrategy, OldNetworkTopologyStrategy (CASSANDRA-2678, 2713)
 * fix exception adding validators to non-string columns (CASSANDRA-2696)
 * avoid instantiating DatabaseDescriptor in JDBC (CASSANDRA-2694)
 * fix potential stack overflow during compaction (CASSANDRA-2626)
 * clone super columns to avoid modifying them during flush (CASSANDRA-2675)
 * reset underlying iterator in EchoedRow constructor (CASSANDRA-2653)


0.8.0-rc1
 * faster flushes and compaction from fixing excessively pessimistic 
   rebuffering in BRAF (CASSANDRA-2581)
 * fix returning null column values in the python cql driver (CASSANDRA-2593)
 * fix merkle tree splitting exiting early (CASSANDRA-2605)
 * snapshot_before_compaction directory name fix (CASSANDRA-2598)
 * Disable compaction throttling during bootstrap (CASSANDRA-2612) 
 * fix CQL treatment of > and < operators in range slices (CASSANDRA-2592)
 * fix potential double-application of counter updates on commitlog replay
   by moving replay position from header to sstable metadata (CASSANDRA-2419)
 * JDBC CQL driver exposes getColumn for access to timestamp
 * JDBC ResultSetMetadata properties added to AbstractType
 * r/m clustertool (CASSANDRA-2607)
 * add support for presenting row key as a column in CQL result sets 
   (CASSANDRA-2622)
 * Don't allow {LOCAL|EACH}_QUORUM unless strategy is NTS (CASSANDRA-2627)
 * validate keyspace strategy_options during CQL create (CASSANDRA-2624)
 * fix empty Result with secondary index when limit=1 (CASSANDRA-2628)
 * Fix regression where bootstrapping a node with no schema fails
   (CASSANDRA-2625)
 * Allow removing LocationInfo sstables (CASSANDRA-2632)
 * avoid attempting to replay mutations from dropped keyspaces (CASSANDRA-2631)
 * avoid using cached position of a key when GT is requested (CASSANDRA-2633)
 * fix counting bloom filter true positives (CASSANDRA-2637)
 * initialize local ep state prior to gossip startup if needed (CASSANDRA-2638)
 * fix counter increment lost after restart (CASSANDRA-2642)
 * add quote-escaping via backslash to CLI (CASSANDRA-2623)
 * fix pig example script (CASSANDRA-2487)
 * fix dynamic snitch race in adding latencies (CASSANDRA-2618)
 * Start/stop cassandra after more important services such as mdadm in
   debian packaging (CASSANDRA-2481)


0.8.0-beta2
 * fix NPE compacting index CFs (CASSANDRA-2528)
 * Remove checking all column families on startup for compaction candidates 
   (CASSANDRA-2444)
 * validate CQL create keyspace options (CASSANDRA-2525)
 * fix nodetool setcompactionthroughput (CASSANDRA-2550)
 * move	gossip heartbeat back to its own thread (CASSANDRA-2554)
 * validate cql TRUNCATE columnfamily before truncating (CASSANDRA-2570)
 * fix batch_mutate for mixed standard-counter mutations (CASSANDRA-2457)
 * disallow making schema changes to system keyspace (CASSANDRA-2563)
 * fix sending mutation messages multiple times (CASSANDRA-2557)
 * fix incorrect use of NBHM.size in ReadCallback that could cause
   reads to time out even when responses were received (CASSANDRA-2552)
 * trigger read repair correctly for LOCAL_QUORUM reads (CASSANDRA-2556)
 * Allow configuring the number of compaction thread (CASSANDRA-2558)
 * forceUserDefinedCompaction will attempt to compact what it is given
   even if the pessimistic estimate is that there is not enough disk space;
   automatic compactions will only compact 2 or more sstables (CASSANDRA-2575)
 * refuse to apply migrations with older timestamps than the current 
   schema (CASSANDRA-2536)
 * remove unframed Thrift transport option
 * include indexes in snapshots (CASSANDRA-2596)
 * improve ignoring of obsolete mutations in index maintenance (CASSANDRA-2401)
 * recognize attempt to drop just the index while leaving the column
   definition alone (CASSANDRA-2619)
  

0.8.0-beta1
 * remove Avro RPC support (CASSANDRA-926)
 * support for columns that act as incr/decr counters 
   (CASSANDRA-1072, 1937, 1944, 1936, 2101, 2093, 2288, 2105, 2384, 2236, 2342,
   2454)
 * CQL (CASSANDRA-1703, 1704, 1705, 1706, 1707, 1708, 1710, 1711, 1940, 
   2124, 2302, 2277, 2493)
 * avoid double RowMutation serialization on write path (CASSANDRA-1800)
 * make NetworkTopologyStrategy the default (CASSANDRA-1960)
 * configurable internode encryption (CASSANDRA-1567, 2152)
 * human readable column names in sstable2json output (CASSANDRA-1933)
 * change default JMX port to 7199 (CASSANDRA-2027)
 * backwards compatible internal messaging (CASSANDRA-1015)
 * atomic switch of memtables and sstables (CASSANDRA-2284)
 * add pluggable SeedProvider (CASSANDRA-1669)
 * Fix clustertool to not throw exception when calling get_endpoints (CASSANDRA-2437)
 * upgrade to thrift 0.6 (CASSANDRA-2412) 
 * repair works on a token range instead of full ring (CASSANDRA-2324)
 * purge tombstones from row cache (CASSANDRA-2305)
 * push replication_factor into strategy_options (CASSANDRA-1263)
 * give snapshots the same name on each node (CASSANDRA-1791)
 * remove "nodetool loadbalance" (CASSANDRA-2448)
 * multithreaded compaction (CASSANDRA-2191)
 * compaction throttling (CASSANDRA-2156)
 * add key type information and alias (CASSANDRA-2311, 2396)
 * cli no longer divides read_repair_chance by 100 (CASSANDRA-2458)
 * made CompactionInfo.getTaskType return an enum (CASSANDRA-2482)
 * add a server-wide cap on measured memtable memory usage and aggressively
   flush to keep under that threshold (CASSANDRA-2006)
 * add unified UUIDType (CASSANDRA-2233)
 * add off-heap row cache support (CASSANDRA-1969)


0.7.5
 * improvements/fixes to PIG driver (CASSANDRA-1618, CASSANDRA-2387,
   CASSANDRA-2465, CASSANDRA-2484)
 * validate index names (CASSANDRA-1761)
 * reduce contention on Table.flusherLock (CASSANDRA-1954)
 * try harder to detect failures during streaming, cleaning up temporary
   files more reliably (CASSANDRA-2088)
 * shut down server for OOM on a Thrift thread (CASSANDRA-2269)
 * fix tombstone handling in repair and sstable2json (CASSANDRA-2279)
 * preserve version when streaming data from old sstables (CASSANDRA-2283)
 * don't start repair if a neighboring node is marked as dead (CASSANDRA-2290)
 * purge tombstones from row cache (CASSANDRA-2305)
 * Avoid seeking when sstable2json exports the entire file (CASSANDRA-2318)
 * clear Built flag in system table when dropping an index (CASSANDRA-2320)
 * don't allow arbitrary argument for stress.java (CASSANDRA-2323)
 * validate values for index predicates in get_indexed_slice (CASSANDRA-2328)
 * queue secondary indexes for flush before the parent (CASSANDRA-2330)
 * allow job configuration to set the CL used in Hadoop jobs (CASSANDRA-2331)
 * add memtable_flush_queue_size defaulting to 4 (CASSANDRA-2333)
 * Allow overriding of initial_token, storage_port and rpc_port from system
   properties (CASSANDRA-2343)
 * fix comparator used for non-indexed secondary expressions in index scan
   (CASSANDRA-2347)
 * ensure size calculation and write phase of large-row compaction use
   the same threshold for TTL expiration (CASSANDRA-2349)
 * fix race when iterating CFs during add/drop (CASSANDRA-2350)
 * add ConsistencyLevel command to CLI (CASSANDRA-2354)
 * allow negative numbers in the cli (CASSANDRA-2358)
 * hard code serialVersionUID for tokens class (CASSANDRA-2361)
 * fix potential infinite loop in ByteBufferUtil.inputStream (CASSANDRA-2365)
 * fix encoding bugs in HintedHandoffManager, SystemTable when default
   charset is not UTF8 (CASSANDRA-2367)
 * avoids having removed node reappearing in Gossip (CASSANDRA-2371)
 * fix incorrect truncation of long to int when reading columns via block
   index (CASSANDRA-2376)
 * fix NPE during stream session (CASSANDRA-2377)
 * fix race condition that could leave orphaned data files when dropping CF or
   KS (CASSANDRA-2381)
 * fsync statistics component on write (CASSANDRA-2382)
 * fix duplicate results from CFS.scan (CASSANDRA-2406)
 * add IntegerType to CLI help (CASSANDRA-2414)
 * avoid caching token-only decoratedkeys (CASSANDRA-2416)
 * convert mmap assertion to if/throw so scrub can catch it (CASSANDRA-2417)
 * don't overwrite gc log (CASSANDR-2418)
 * invalidate row cache for streamed row to avoid inconsitencies
   (CASSANDRA-2420)
 * avoid copies in range/index scans (CASSANDRA-2425)
 * make sure we don't wipe data during cleanup if the node has not join
   the ring (CASSANDRA-2428)
 * Try harder to close files after compaction (CASSANDRA-2431)
 * re-set bootstrapped flag after move finishes (CASSANDRA-2435)
 * display validation_class in CLI 'describe keyspace' (CASSANDRA-2442)
 * make cleanup compactions cleanup the row cache (CASSANDRA-2451)
 * add column fields validation to scrub (CASSANDRA-2460)
 * use 64KB flush buffer instead of in_memory_compaction_limit (CASSANDRA-2463)
 * fix backslash substitutions in CLI (CASSANDRA-2492)
 * disable cache saving for system CFS (CASSANDRA-2502)
 * fixes for verifying destination availability under hinted conditions
   so UE can be thrown intead of timing out (CASSANDRA-2514)
 * fix update of validation class in column metadata (CASSANDRA-2512)
 * support LOCAL_QUORUM, EACH_QUORUM CLs outside of NTS (CASSANDRA-2516)
 * preserve version when streaming data from old sstables (CASSANDRA-2283)
 * fix backslash substitutions in CLI (CASSANDRA-2492)
 * count a row deletion as one operation towards memtable threshold 
   (CASSANDRA-2519)
 * support LOCAL_QUORUM, EACH_QUORUM CLs outside of NTS (CASSANDRA-2516)


0.7.4
 * add nodetool join command (CASSANDRA-2160)
 * fix secondary indexes on pre-existing or streamed data (CASSANDRA-2244)
 * initialize endpoint in gossiper earlier (CASSANDRA-2228)
 * add ability to write to Cassandra from Pig (CASSANDRA-1828)
 * add rpc_[min|max]_threads (CASSANDRA-2176)
 * add CL.TWO, CL.THREE (CASSANDRA-2013)
 * avoid exporting an un-requested row in sstable2json, when exporting 
   a key that does not exist (CASSANDRA-2168)
 * add incremental_backups option (CASSANDRA-1872)
 * add configurable row limit to Pig loadfunc (CASSANDRA-2276)
 * validate column values in batches as well as single-Column inserts
   (CASSANDRA-2259)
 * move sample schema from cassandra.yaml to schema-sample.txt,
   a cli scripts (CASSANDRA-2007)
 * avoid writing empty rows when scrubbing tombstoned rows (CASSANDRA-2296)
 * fix assertion error in range and index scans for CL < ALL
   (CASSANDRA-2282)
 * fix commitlog replay when flush position refers to data that didn't
   get synced before server died (CASSANDRA-2285)
 * fix fd leak in sstable2json with non-mmap'd i/o (CASSANDRA-2304)
 * reduce memory use during streaming of multiple sstables (CASSANDRA-2301)
 * purge tombstoned rows from cache after GCGraceSeconds (CASSANDRA-2305)
 * allow zero replicas in a NTS datacenter (CASSANDRA-1924)
 * make range queries respect snitch for local replicas (CASSANDRA-2286)
 * fix HH delivery when column index is larger than 2GB (CASSANDRA-2297)
 * make 2ary indexes use parent CF flush thresholds during initial build
   (CASSANDRA-2294)
 * update memtable_throughput to be a long (CASSANDRA-2158)


0.7.3
 * Keep endpoint state until aVeryLongTime (CASSANDRA-2115)
 * lower-latency read repair (CASSANDRA-2069)
 * add hinted_handoff_throttle_delay_in_ms option (CASSANDRA-2161)
 * fixes for cache save/load (CASSANDRA-2172, -2174)
 * Handle whole-row deletions in CFOutputFormat (CASSANDRA-2014)
 * Make memtable_flush_writers flush in parallel (CASSANDRA-2178)
 * Add compaction_preheat_key_cache option (CASSANDRA-2175)
 * refactor stress.py to have only one copy of the format string 
   used for creating row keys (CASSANDRA-2108)
 * validate index names for \w+ (CASSANDRA-2196)
 * Fix Cassandra cli to respect timeout if schema does not settle 
   (CASSANDRA-2187)
 * fix for compaction and cleanup writing old-format data into new-version 
   sstable (CASSANDRA-2211, -2216)
 * add nodetool scrub (CASSANDRA-2217, -2240)
 * fix sstable2json large-row pagination (CASSANDRA-2188)
 * fix EOFing on requests for the last bytes in a file (CASSANDRA-2213)
 * fix BufferedRandomAccessFile bugs (CASSANDRA-2218, -2241)
 * check for memtable flush_after_mins exceeded every 10s (CASSANDRA-2183)
 * fix cache saving on Windows (CASSANDRA-2207)
 * add validateSchemaAgreement call + synchronization to schema
   modification operations (CASSANDRA-2222)
 * fix for reversed slice queries on large rows (CASSANDRA-2212)
 * fat clients were writing local data (CASSANDRA-2223)
 * set DEFAULT_MEMTABLE_LIFETIME_IN_MINS to 24h
 * improve detection and cleanup of partially-written sstables 
   (CASSANDRA-2206)
 * fix supercolumn de/serialization when subcolumn comparator is different
   from supercolumn's (CASSANDRA-2104)
 * fix starting up on Windows when CASSANDRA_HOME contains whitespace
   (CASSANDRA-2237)
 * add [get|set][row|key]cacheSavePeriod to JMX (CASSANDRA-2100)
 * fix Hadoop ColumnFamilyOutputFormat dropping of mutations
   when batch fills up (CASSANDRA-2255)
 * move file deletions off of scheduledtasks executor (CASSANDRA-2253)


0.7.2
 * copy DecoratedKey.key when inserting into caches to avoid retaining
   a reference to the underlying buffer (CASSANDRA-2102)
 * format subcolumn names with subcomparator (CASSANDRA-2136)
 * fix column bloom filter deserialization (CASSANDRA-2165)


0.7.1
 * refactor MessageDigest creation code. (CASSANDRA-2107)
 * buffer network stack to avoid inefficient small TCP messages while avoiding
   the nagle/delayed ack problem (CASSANDRA-1896)
 * check log4j configuration for changes every 10s (CASSANDRA-1525, 1907)
 * more-efficient cross-DC replication (CASSANDRA-1530, -2051, -2138)
 * avoid polluting page cache with commitlog or sstable writes
   and seq scan operations (CASSANDRA-1470)
 * add RMI authentication options to nodetool (CASSANDRA-1921)
 * make snitches configurable at runtime (CASSANDRA-1374)
 * retry hadoop split requests on connection failure (CASSANDRA-1927)
 * implement describeOwnership for BOP, COPP (CASSANDRA-1928)
 * make read repair behave as expected for ConsistencyLevel > ONE
   (CASSANDRA-982, 2038)
 * distributed test harness (CASSANDRA-1859, 1964)
 * reduce flush lock contention (CASSANDRA-1930)
 * optimize supercolumn deserialization (CASSANDRA-1891)
 * fix CFMetaData.apply to only compare objects of the same class 
   (CASSANDRA-1962)
 * allow specifying specific SSTables to compact from JMX (CASSANDRA-1963)
 * fix race condition in MessagingService.targets (CASSANDRA-1959, 2094, 2081)
 * refuse to open sstables from a future version (CASSANDRA-1935)
 * zero-copy reads (CASSANDRA-1714)
 * fix copy bounds for word Text in wordcount demo (CASSANDRA-1993)
 * fixes for contrib/javautils (CASSANDRA-1979)
 * check more frequently for memtable expiration (CASSANDRA-2000)
 * fix writing SSTable column count statistics (CASSANDRA-1976)
 * fix streaming of multiple CFs during bootstrap (CASSANDRA-1992)
 * explicitly set JVM GC new generation size with -Xmn (CASSANDRA-1968)
 * add short options for CLI flags (CASSANDRA-1565)
 * make keyspace argument to "describe keyspace" in CLI optional
   when authenticated to keyspace already (CASSANDRA-2029)
 * added option to specify -Dcassandra.join_ring=false on startup
   to allow "warm spare" nodes or performing JMX maintenance before
   joining the ring (CASSANDRA-526)
 * log migrations at INFO (CASSANDRA-2028)
 * add CLI verbose option in file mode (CASSANDRA-2030)
 * add single-line "--" comments to CLI (CASSANDRA-2032)
 * message serialization tests (CASSANDRA-1923)
 * switch from ivy to maven-ant-tasks (CASSANDRA-2017)
 * CLI attempts to block for new schema to propagate (CASSANDRA-2044)
 * fix potential overflow in nodetool cfstats (CASSANDRA-2057)
 * add JVM shutdownhook to sync commitlog (CASSANDRA-1919)
 * allow nodes to be up without being part of  normal traffic (CASSANDRA-1951)
 * fix CLI "show keyspaces" with null options on NTS (CASSANDRA-2049)
 * fix possible ByteBuffer race conditions (CASSANDRA-2066)
 * reduce garbage generated by MessagingService to prevent load spikes
   (CASSANDRA-2058)
 * fix math in RandomPartitioner.describeOwnership (CASSANDRA-2071)
 * fix deletion of sstable non-data components (CASSANDRA-2059)
 * avoid blocking gossip while deleting handoff hints (CASSANDRA-2073)
 * ignore messages from newer versions, keep track of nodes in gossip 
   regardless of version (CASSANDRA-1970)
 * cache writing moved to CompactionManager to reduce i/o contention and
   updated to use non-cache-polluting writes (CASSANDRA-2053)
 * page through large rows when exporting to JSON (CASSANDRA-2041)
 * add flush_largest_memtables_at and reduce_cache_sizes_at options
   (CASSANDRA-2142)
 * add cli 'describe cluster' command (CASSANDRA-2127)
 * add cli support for setting username/password at 'connect' command 
   (CASSANDRA-2111)
 * add -D option to Stress.java to allow reading hosts from a file 
   (CASSANDRA-2149)
 * bound hints CF throughput between 32M and 256M (CASSANDRA-2148)
 * continue starting when invalid saved cache entries are encountered
   (CASSANDRA-2076)
 * add max_hint_window_in_ms option (CASSANDRA-1459)


0.7.0-final
 * fix offsets to ByteBuffer.get (CASSANDRA-1939)


0.7.0-rc4
 * fix cli crash after backgrounding (CASSANDRA-1875)
 * count timeouts in storageproxy latencies, and include latency 
   histograms in StorageProxyMBean (CASSANDRA-1893)
 * fix CLI get recognition of supercolumns (CASSANDRA-1899)
 * enable keepalive on intra-cluster sockets (CASSANDRA-1766)
 * count timeouts towards dynamicsnitch latencies (CASSANDRA-1905)
 * Expose index-building status in JMX + cli schema description
   (CASSANDRA-1871)
 * allow [LOCAL|EACH]_QUORUM to be used with non-NetworkTopology 
   replication Strategies
 * increased amount of index locks for faster commitlog replay
 * collect secondary index tombstones immediately (CASSANDRA-1914)
 * revert commitlog changes from #1780 (CASSANDRA-1917)
 * change RandomPartitioner min token to -1 to avoid collision w/
   tokens on actual nodes (CASSANDRA-1901)
 * examine the right nibble when validating TimeUUID (CASSANDRA-1910)
 * include secondary indexes in cleanup (CASSANDRA-1916)
 * CFS.scrubDataDirectories should also cleanup invalid secondary indexes
   (CASSANDRA-1904)
 * ability to disable/enable gossip on nodes to force them down
   (CASSANDRA-1108)


0.7.0-rc3
 * expose getNaturalEndpoints in StorageServiceMBean taking byte[]
   key; RMI cannot serialize ByteBuffer (CASSANDRA-1833)
 * infer org.apache.cassandra.locator for replication strategy classes
   when not otherwise specified
 * validation that generates less garbage (CASSANDRA-1814)
 * add TTL support to CLI (CASSANDRA-1838)
 * cli defaults to bytestype for subcomparator when creating
   column families (CASSANDRA-1835)
 * unregister index MBeans when index is dropped (CASSANDRA-1843)
 * make ByteBufferUtil.clone thread-safe (CASSANDRA-1847)
 * change exception for read requests during bootstrap from 
   InvalidRequest to Unavailable (CASSANDRA-1862)
 * respect row-level tombstones post-flush in range scans
   (CASSANDRA-1837)
 * ReadResponseResolver check digests against each other (CASSANDRA-1830)
 * return InvalidRequest when remove of subcolumn without supercolumn
   is requested (CASSANDRA-1866)
 * flush before repair (CASSANDRA-1748)
 * SSTableExport validates key order (CASSANDRA-1884)
 * large row support for SSTableExport (CASSANDRA-1867)
 * Re-cache hot keys post-compaction without hitting disk (CASSANDRA-1878)
 * manage read repair in coordinator instead of data source, to
   provide latency information to dynamic snitch (CASSANDRA-1873)


0.7.0-rc2
 * fix live-column-count of slice ranges including tombstoned supercolumn 
   with live subcolumn (CASSANDRA-1591)
 * rename o.a.c.internal.AntientropyStage -> AntiEntropyStage,
   o.a.c.request.Request_responseStage -> RequestResponseStage,
   o.a.c.internal.Internal_responseStage -> InternalResponseStage
 * add AbstractType.fromString (CASSANDRA-1767)
 * require index_type to be present when specifying index_name
   on ColumnDef (CASSANDRA-1759)
 * fix add/remove index bugs in CFMetadata (CASSANDRA-1768)
 * rebuild Strategy during system_update_keyspace (CASSANDRA-1762)
 * cli updates prompt to ... in continuation lines (CASSANDRA-1770)
 * support multiple Mutations per key in hadoop ColumnFamilyOutputFormat
   (CASSANDRA-1774)
 * improvements to Debian init script (CASSANDRA-1772)
 * use local classloader to check for version.properties (CASSANDRA-1778)
 * Validate that column names in column_metadata are valid for the
   defined comparator, and decode properly in cli (CASSANDRA-1773)
 * use cross-platform newlines in cli (CASSANDRA-1786)
 * add ExpiringColumn support to sstable import/export (CASSANDRA-1754)
 * add flush for each append to periodic commitlog mode; added
   periodic_without_flush option to disable this (CASSANDRA-1780)
 * close file handle used for post-flush truncate (CASSANDRA-1790)
 * various code cleanup (CASSANDRA-1793, -1794, -1795)
 * fix range queries against wrapped range (CASSANDRA-1781)
 * fix consistencylevel calculations for NetworkTopologyStrategy
   (CASSANDRA-1804)
 * cli support index type enum names (CASSANDRA-1810)
 * improved validation of column_metadata (CASSANDRA-1813)
 * reads at ConsistencyLevel > 1 throw UnavailableException
   immediately if insufficient live nodes exist (CASSANDRA-1803)
 * copy bytebuffers for local writes to avoid retaining the entire
   Thrift frame (CASSANDRA-1801)
 * fix NPE adding index to column w/o prior metadata (CASSANDRA-1764)
 * reduce fat client timeout (CASSANDRA-1730)
 * fix botched merge of CASSANDRA-1316


0.7.0-rc1
 * fix compaction and flush races with schema updates (CASSANDRA-1715)
 * add clustertool, config-converter, sstablekeys, and schematool 
   Windows .bat files (CASSANDRA-1723)
 * reject range queries received during bootstrap (CASSANDRA-1739)
 * fix wrapping-range queries on non-minimum token (CASSANDRA-1700)
 * add nodetool cfhistogram (CASSANDRA-1698)
 * limit repaired ranges to what the nodes have in common (CASSANDRA-1674)
 * index scan treats missing columns as not matching secondary
   expressions (CASSANDRA-1745)
 * Fix misuse of DataOutputBuffer.getData in AntiEntropyService
   (CASSANDRA-1729)
 * detect and warn when obsolete version of JNA is present (CASSANDRA-1760)
 * reduce fat client timeout (CASSANDRA-1730)
 * cleanup smallest CFs first to increase free temp space for larger ones
   (CASSANDRA-1811)
 * Update windows .bat files to work outside of main Cassandra
   directory (CASSANDRA-1713)
 * fix read repair regression from 0.6.7 (CASSANDRA-1727)
 * more-efficient read repair (CASSANDRA-1719)
 * fix hinted handoff replay (CASSANDRA-1656)
 * log type of dropped messages (CASSANDRA-1677)
 * upgrade to SLF4J 1.6.1
 * fix ByteBuffer bug in ExpiringColumn.updateDigest (CASSANDRA-1679)
 * fix IntegerType.getString (CASSANDRA-1681)
 * make -Djava.net.preferIPv4Stack=true the default (CASSANDRA-628)
 * add INTERNAL_RESPONSE verb to differentiate from responses related
   to client requests (CASSANDRA-1685)
 * log tpstats when dropping messages (CASSANDRA-1660)
 * include unreachable nodes in describeSchemaVersions (CASSANDRA-1678)
 * Avoid dropping messages off the client request path (CASSANDRA-1676)
 * fix jna errno reporting (CASSANDRA-1694)
 * add friendlier error for UnknownHostException on startup (CASSANDRA-1697)
 * include jna dependency in RPM package (CASSANDRA-1690)
 * add --skip-keys option to stress.py (CASSANDRA-1696)
 * improve cli handling of non-string keys and column names 
   (CASSANDRA-1701, -1693)
 * r/m extra subcomparator line in cli keyspaces output (CASSANDRA-1712)
 * add read repair chance to cli "show keyspaces"
 * upgrade to ConcurrentLinkedHashMap 1.1 (CASSANDRA-975)
 * fix index scan routing (CASSANDRA-1722)
 * fix tombstoning of supercolumns in range queries (CASSANDRA-1734)
 * clear endpoint cache after updating keyspace metadata (CASSANDRA-1741)
 * fix wrapping-range queries on non-minimum token (CASSANDRA-1700)
 * truncate includes secondary indexes (CASSANDRA-1747)
 * retain reference to PendingFile sstables (CASSANDRA-1749)
 * fix sstableimport regression (CASSANDRA-1753)
 * fix for bootstrap when no non-system tables are defined (CASSANDRA-1732)
 * handle replica unavailability in index scan (CASSANDRA-1755)
 * fix service initialization order deadlock (CASSANDRA-1756)
 * multi-line cli commands (CASSANDRA-1742)
 * fix race between snapshot and compaction (CASSANDRA-1736)
 * add listEndpointsPendingHints, deleteHintsForEndpoint JMX methods 
   (CASSANDRA-1551)


0.7.0-beta3
 * add strategy options to describe_keyspace output (CASSANDRA-1560)
 * log warning when using randomly generated token (CASSANDRA-1552)
 * re-organize JMX into .db, .net, .internal, .request (CASSANDRA-1217)
 * allow nodes to change IPs between restarts (CASSANDRA-1518)
 * remember ring state between restarts by default (CASSANDRA-1518)
 * flush index built flag so we can read it before log replay (CASSANDRA-1541)
 * lock row cache updates to prevent race condition (CASSANDRA-1293)
 * remove assertion causing rare (and harmless) error messages in
   commitlog (CASSANDRA-1330)
 * fix moving nodes with no keyspaces defined (CASSANDRA-1574)
 * fix unbootstrap when no data is present in a transfer range (CASSANDRA-1573)
 * take advantage of AVRO-495 to simplify our avro IDL (CASSANDRA-1436)
 * extend authorization hierarchy to column family (CASSANDRA-1554)
 * deletion support in secondary indexes (CASSANDRA-1571)
 * meaningful error message for invalid replication strategy class 
   (CASSANDRA-1566)
 * allow keyspace creation with RF > N (CASSANDRA-1428)
 * improve cli error handling (CASSANDRA-1580)
 * add cache save/load ability (CASSANDRA-1417, 1606, 1647)
 * add StorageService.getDrainProgress (CASSANDRA-1588)
 * Disallow bootstrap to an in-use token (CASSANDRA-1561)
 * Allow dynamic secondary index creation and destruction (CASSANDRA-1532)
 * log auto-guessed memtable thresholds (CASSANDRA-1595)
 * add ColumnDef support to cli (CASSANDRA-1583)
 * reduce index sample time by 75% (CASSANDRA-1572)
 * add cli support for column, strategy metadata (CASSANDRA-1578, 1612)
 * add cli support for schema modification (CASSANDRA-1584)
 * delete temp files on failed compactions (CASSANDRA-1596)
 * avoid blocking for dead nodes during removetoken (CASSANDRA-1605)
 * remove ConsistencyLevel.ZERO (CASSANDRA-1607)
 * expose in-progress compaction type in jmx (CASSANDRA-1586)
 * removed IClock & related classes from internals (CASSANDRA-1502)
 * fix removing tokens from SystemTable on decommission and removetoken
   (CASSANDRA-1609)
 * include CF metadata in cli 'show keyspaces' (CASSANDRA-1613)
 * switch from Properties to HashMap in PropertyFileSnitch to
   avoid synchronization bottleneck (CASSANDRA-1481)
 * PropertyFileSnitch configuration file renamed to 
   cassandra-topology.properties
 * add cli support for get_range_slices (CASSANDRA-1088, CASSANDRA-1619)
 * Make memtable flush thresholds per-CF instead of global 
   (CASSANDRA-1007, 1637)
 * add cli support for binary data without CfDef hints (CASSANDRA-1603)
 * fix building SSTable statistics post-stream (CASSANDRA-1620)
 * fix potential infinite loop in 2ary index queries (CASSANDRA-1623)
 * allow creating NTS keyspaces with no replicas configured (CASSANDRA-1626)
 * add jmx histogram of sstables accessed per read (CASSANDRA-1624)
 * remove system_rename_column_family and system_rename_keyspace from the
   client API until races can be fixed (CASSANDRA-1630, CASSANDRA-1585)
 * add cli sanity tests (CASSANDRA-1582)
 * update GC settings in cassandra.bat (CASSANDRA-1636)
 * cli support for index queries (CASSANDRA-1635)
 * cli support for updating schema memtable settings (CASSANDRA-1634)
 * cli --file option (CASSANDRA-1616)
 * reduce automatically chosen memtable sizes by 50% (CASSANDRA-1641)
 * move endpoint cache from snitch to strategy (CASSANDRA-1643)
 * fix commitlog recovery deleting the newly-created segment as well as
   the old ones (CASSANDRA-1644)
 * upgrade to Thrift 0.5 (CASSANDRA-1367)
 * renamed CL.DCQUORUM to LOCAL_QUORUM and DCQUORUMSYNC to EACH_QUORUM
 * cli truncate support (CASSANDRA-1653)
 * update GC settings in cassandra.bat (CASSANDRA-1636)
 * avoid logging when a node's ip/token is gossipped back to it (CASSANDRA-1666)


0.7-beta2
 * always use UTF-8 for hint keys (CASSANDRA-1439)
 * remove cassandra.yaml dependency from Hadoop and Pig (CASSADRA-1322)
 * expose CfDef metadata in describe_keyspaces (CASSANDRA-1363)
 * restore use of mmap_index_only option (CASSANDRA-1241)
 * dropping a keyspace with no column families generated an error 
   (CASSANDRA-1378)
 * rename RackAwareStrategy to OldNetworkTopologyStrategy, RackUnawareStrategy 
   to SimpleStrategy, DatacenterShardStrategy to NetworkTopologyStrategy,
   AbstractRackAwareSnitch to AbstractNetworkTopologySnitch (CASSANDRA-1392)
 * merge StorageProxy.mutate, mutateBlocking (CASSANDRA-1396)
 * faster UUIDType, LongType comparisons (CASSANDRA-1386, 1393)
 * fix setting read_repair_chance from CLI addColumnFamily (CASSANDRA-1399)
 * fix updates to indexed columns (CASSANDRA-1373)
 * fix race condition leaving to FileNotFoundException (CASSANDRA-1382)
 * fix sharded lock hash on index write path (CASSANDRA-1402)
 * add support for GT/E, LT/E in subordinate index clauses (CASSANDRA-1401)
 * cfId counter got out of sync when CFs were added (CASSANDRA-1403)
 * less chatty schema updates (CASSANDRA-1389)
 * rename column family mbeans. 'type' will now include either 
   'IndexColumnFamilies' or 'ColumnFamilies' depending on the CFS type.
   (CASSANDRA-1385)
 * disallow invalid keyspace and column family names. This includes name that
   matches a '^\w+' regex. (CASSANDRA-1377)
 * use JNA, if present, to take snapshots (CASSANDRA-1371)
 * truncate hints if starting 0.7 for the first time (CASSANDRA-1414)
 * fix FD leak in single-row slicepredicate queries (CASSANDRA-1416)
 * allow index expressions against columns that are not part of the 
   SlicePredicate (CASSANDRA-1410)
 * config-converter properly handles snitches and framed support 
   (CASSANDRA-1420)
 * remove keyspace argument from multiget_count (CASSANDRA-1422)
 * allow specifying cassandra.yaml location as (local or remote) URL
   (CASSANDRA-1126)
 * fix using DynamicEndpointSnitch with NetworkTopologyStrategy
   (CASSANDRA-1429)
 * Add CfDef.default_validation_class (CASSANDRA-891)
 * fix EstimatedHistogram.max (CASSANDRA-1413)
 * quorum read optimization (CASSANDRA-1622)
 * handle zero-length (or missing) rows during HH paging (CASSANDRA-1432)
 * include secondary indexes during schema migrations (CASSANDRA-1406)
 * fix commitlog header race during schema change (CASSANDRA-1435)
 * fix ColumnFamilyStoreMBeanIterator to use new type name (CASSANDRA-1433)
 * correct filename generated by xml->yaml converter (CASSANDRA-1419)
 * add CMSInitiatingOccupancyFraction=75 and UseCMSInitiatingOccupancyOnly
   to default JVM options
 * decrease jvm heap for cassandra-cli (CASSANDRA-1446)
 * ability to modify keyspaces and column family definitions on a live cluster
   (CASSANDRA-1285)
 * support for Hadoop Streaming [non-jvm map/reduce via stdin/out]
   (CASSANDRA-1368)
 * Move persistent sstable stats from the system table to an sstable component
   (CASSANDRA-1430)
 * remove failed bootstrap attempt from pending ranges when gossip times
   it out after 1h (CASSANDRA-1463)
 * eager-create tcp connections to other cluster members (CASSANDRA-1465)
 * enumerate stages and derive stage from message type instead of 
   transmitting separately (CASSANDRA-1465)
 * apply reversed flag during collation from different data sources
   (CASSANDRA-1450)
 * make failure to remove commitlog segment non-fatal (CASSANDRA-1348)
 * correct ordering of drain operations so CL.recover is no longer 
   necessary (CASSANDRA-1408)
 * removed keyspace from describe_splits method (CASSANDRA-1425)
 * rename check_schema_agreement to describe_schema_versions
   (CASSANDRA-1478)
 * fix QUORUM calculation for RF > 3 (CASSANDRA-1487)
 * remove tombstones during non-major compactions when bloom filter
   verifies that row does not exist in other sstables (CASSANDRA-1074)
 * nodes that coordinated a loadbalance in the past could not be seen by
   newly added nodes (CASSANDRA-1467)
 * exposed endpoint states (gossip details) via jmx (CASSANDRA-1467)
 * ensure that compacted sstables are not included when new readers are
   instantiated (CASSANDRA-1477)
 * by default, calculate heap size and memtable thresholds at runtime (CASSANDRA-1469)
 * fix races dealing with adding/dropping keyspaces and column families in
   rapid succession (CASSANDRA-1477)
 * clean up of Streaming system (CASSANDRA-1503, 1504, 1506)
 * add options to configure Thrift socket keepalive and buffer sizes (CASSANDRA-1426)
 * make contrib CassandraServiceDataCleaner recursive (CASSANDRA-1509)
 * min, max compaction threshold are configurable and persistent 
   per-ColumnFamily (CASSANDRA-1468)
 * fix replaying the last mutation in a commitlog unnecessarily 
   (CASSANDRA-1512)
 * invoke getDefaultUncaughtExceptionHandler from DTPE with the original
   exception rather than the ExecutionException wrapper (CASSANDRA-1226)
 * remove Clock from the Thrift (and Avro) API (CASSANDRA-1501)
 * Close intra-node sockets when connection is broken (CASSANDRA-1528)
 * RPM packaging spec file (CASSANDRA-786)
 * weighted request scheduler (CASSANDRA-1485)
 * treat expired columns as deleted (CASSANDRA-1539)
 * make IndexInterval configurable (CASSANDRA-1488)
 * add describe_snitch to Thrift API (CASSANDRA-1490)
 * MD5 authenticator compares plain text submitted password with MD5'd
   saved property, instead of vice versa (CASSANDRA-1447)
 * JMX MessagingService pending and completed counts (CASSANDRA-1533)
 * fix race condition processing repair responses (CASSANDRA-1511)
 * make repair blocking (CASSANDRA-1511)
 * create EndpointSnitchInfo and MBean to expose rack and DC (CASSANDRA-1491)
 * added option to contrib/word_count to output results back to Cassandra
   (CASSANDRA-1342)
 * rewrite Hadoop ColumnFamilyRecordWriter to pool connections, retry to
   multiple Cassandra nodes, and smooth impact on the Cassandra cluster
   by using smaller batch sizes (CASSANDRA-1434)
 * fix setting gc_grace_seconds via CLI (CASSANDRA-1549)
 * support TTL'd index values (CASSANDRA-1536)
 * make removetoken work like decommission (CASSANDRA-1216)
 * make cli comparator-aware and improve quote rules (CASSANDRA-1523,-1524)
 * make nodetool compact and cleanup blocking (CASSANDRA-1449)
 * add memtable, cache information to GCInspector logs (CASSANDRA-1558)
 * enable/disable HintedHandoff via JMX (CASSANDRA-1550)
 * Ignore stray files in the commit log directory (CASSANDRA-1547)
 * Disallow bootstrap to an in-use token (CASSANDRA-1561)


0.7-beta1
 * sstable versioning (CASSANDRA-389)
 * switched to slf4j logging (CASSANDRA-625)
 * add (optional) expiration time for column (CASSANDRA-699)
 * access levels for authentication/authorization (CASSANDRA-900)
 * add ReadRepairChance to CF definition (CASSANDRA-930)
 * fix heisenbug in system tests, especially common on OS X (CASSANDRA-944)
 * convert to byte[] keys internally and all public APIs (CASSANDRA-767)
 * ability to alter schema definitions on a live cluster (CASSANDRA-44)
 * renamed configuration file to cassandra.xml, and log4j.properties to
   log4j-server.properties, which must now be loaded from
   the classpath (which is how our scripts in bin/ have always done it)
   (CASSANDRA-971)
 * change get_count to require a SlicePredicate. create multi_get_count
   (CASSANDRA-744)
 * re-organized endpointsnitch implementations and added SimpleSnitch
   (CASSANDRA-994)
 * Added preload_row_cache option (CASSANDRA-946)
 * add CRC to commitlog header (CASSANDRA-999)
 * removed deprecated batch_insert and get_range_slice methods (CASSANDRA-1065)
 * add truncate thrift method (CASSANDRA-531)
 * http mini-interface using mx4j (CASSANDRA-1068)
 * optimize away copy of sliced row on memtable read path (CASSANDRA-1046)
 * replace constant-size 2GB mmaped segments and special casing for index 
   entries spanning segment boundaries, with SegmentedFile that computes 
   segments that always contain entire entries/rows (CASSANDRA-1117)
 * avoid reading large rows into memory during compaction (CASSANDRA-16)
 * added hadoop OutputFormat (CASSANDRA-1101)
 * efficient Streaming (no more anticompaction) (CASSANDRA-579)
 * split commitlog header into separate file and add size checksum to
   mutations (CASSANDRA-1179)
 * avoid allocating a new byte[] for each mutation on replay (CASSANDRA-1219)
 * revise HH schema to be per-endpoint (CASSANDRA-1142)
 * add joining/leaving status to nodetool ring (CASSANDRA-1115)
 * allow multiple repair sessions per node (CASSANDRA-1190)
 * optimize away MessagingService for local range queries (CASSANDRA-1261)
 * make framed transport the default so malformed requests can't OOM the 
   server (CASSANDRA-475)
 * significantly faster reads from row cache (CASSANDRA-1267)
 * take advantage of row cache during range queries (CASSANDRA-1302)
 * make GCGraceSeconds a per-ColumnFamily value (CASSANDRA-1276)
 * keep persistent row size and column count statistics (CASSANDRA-1155)
 * add IntegerType (CASSANDRA-1282)
 * page within a single row during hinted handoff (CASSANDRA-1327)
 * push DatacenterShardStrategy configuration into keyspace definition,
   eliminating datacenter.properties. (CASSANDRA-1066)
 * optimize forward slices starting with '' and single-index-block name 
   queries by skipping the column index (CASSANDRA-1338)
 * streaming refactor (CASSANDRA-1189)
 * faster comparison for UUID types (CASSANDRA-1043)
 * secondary index support (CASSANDRA-749 and subtasks)
 * make compaction buckets deterministic (CASSANDRA-1265)


0.6.6
 * Allow using DynamicEndpointSnitch with RackAwareStrategy (CASSANDRA-1429)
 * remove the remaining vestiges of the unfinished DatacenterShardStrategy 
   (replaced by NetworkTopologyStrategy in 0.7)
   

0.6.5
 * fix key ordering in range query results with RandomPartitioner
   and ConsistencyLevel > ONE (CASSANDRA-1145)
 * fix for range query starting with the wrong token range (CASSANDRA-1042)
 * page within a single row during hinted handoff (CASSANDRA-1327)
 * fix compilation on non-sun JDKs (CASSANDRA-1061)
 * remove String.trim() call on row keys in batch mutations (CASSANDRA-1235)
 * Log summary of dropped messages instead of spamming log (CASSANDRA-1284)
 * add dynamic endpoint snitch (CASSANDRA-981)
 * fix streaming for keyspaces with hyphens in their name (CASSANDRA-1377)
 * fix errors in hard-coded bloom filter optKPerBucket by computing it
   algorithmically (CASSANDRA-1220
 * remove message deserialization stage, and uncap read/write stages
   so slow reads/writes don't block gossip processing (CASSANDRA-1358)
 * add jmx port configuration to Debian package (CASSANDRA-1202)
 * use mlockall via JNA, if present, to prevent Linux from swapping
   out parts of the JVM (CASSANDRA-1214)


0.6.4
 * avoid queuing multiple hint deliveries for the same endpoint
   (CASSANDRA-1229)
 * better performance for and stricter checking of UTF8 column names
   (CASSANDRA-1232)
 * extend option to lower compaction priority to hinted handoff
   as well (CASSANDRA-1260)
 * log errors in gossip instead of re-throwing (CASSANDRA-1289)
 * avoid aborting commitlog replay prematurely if a flushed-but-
   not-removed commitlog segment is encountered (CASSANDRA-1297)
 * fix duplicate rows being read during mapreduce (CASSANDRA-1142)
 * failure detection wasn't closing command sockets (CASSANDRA-1221)
 * cassandra-cli.bat works on windows (CASSANDRA-1236)
 * pre-emptively drop requests that cannot be processed within RPCTimeout
   (CASSANDRA-685)
 * add ack to Binary write verb and update CassandraBulkLoader
   to wait for acks for each row (CASSANDRA-1093)
 * added describe_partitioner Thrift method (CASSANDRA-1047)
 * Hadoop jobs no longer require the Cassandra storage-conf.xml
   (CASSANDRA-1280, CASSANDRA-1047)
 * log thread pool stats when GC is excessive (CASSANDRA-1275)
 * remove gossip message size limit (CASSANDRA-1138)
 * parallelize local and remote reads during multiget, and respect snitch 
   when determining whether to do local read for CL.ONE (CASSANDRA-1317)
 * fix read repair to use requested consistency level on digest mismatch,
   rather than assuming QUORUM (CASSANDRA-1316)
 * process digest mismatch re-reads in parallel (CASSANDRA-1323)
 * switch hints CF comparator to BytesType (CASSANDRA-1274)


0.6.3
 * retry to make streaming connections up to 8 times. (CASSANDRA-1019)
 * reject describe_ring() calls on invalid keyspaces (CASSANDRA-1111)
 * fix cache size calculation for size of 100% (CASSANDRA-1129)
 * fix cache capacity only being recalculated once (CASSANDRA-1129)
 * remove hourly scan of all hints on the off chance that the gossiper
   missed a status change; instead, expose deliverHintsToEndpoint to JMX
   so it can be done manually, if necessary (CASSANDRA-1141)
 * don't reject reads at CL.ALL (CASSANDRA-1152)
 * reject deletions to supercolumns in CFs containing only standard
   columns (CASSANDRA-1139)
 * avoid preserving login information after client disconnects
   (CASSANDRA-1057)
 * prefer sun jdk to openjdk in debian init script (CASSANDRA-1174)
 * detect partioner config changes between restarts and fail fast 
   (CASSANDRA-1146)
 * use generation time to resolve node token reassignment disagreements
   (CASSANDRA-1118)
 * restructure the startup ordering of Gossiper and MessageService to avoid
   timing anomalies (CASSANDRA-1160)
 * detect incomplete commit log hearders (CASSANDRA-1119)
 * force anti-entropy service to stream files on the stream stage to avoid
   sending streams out of order (CASSANDRA-1169)
 * remove inactive stream managers after AES streams files (CASSANDRA-1169)
 * allow removing entire row through batch_mutate Deletion (CASSANDRA-1027)
 * add JMX metrics for row-level bloom filter false positives (CASSANDRA-1212)
 * added a redhat init script to contrib (CASSANDRA-1201)
 * use midpoint when bootstrapping a new machine into range with not
   much data yet instead of random token (CASSANDRA-1112)
 * kill server on OOM in executor stage as well as Thrift (CASSANDRA-1226)
 * remove opportunistic repairs, when two machines with overlapping replica
   responsibilities happen to finish major compactions of the same CF near
   the same time.  repairs are now fully manual (CASSANDRA-1190)
 * add ability to lower compaction priority (default is no change from 0.6.2)
   (CASSANDRA-1181)


0.6.2
 * fix contrib/word_count build. (CASSANDRA-992)
 * split CommitLogExecutorService into BatchCommitLogExecutorService and 
   PeriodicCommitLogExecutorService (CASSANDRA-1014)
 * add latency histograms to CFSMBean (CASSANDRA-1024)
 * make resolving timestamp ties deterministic by using value bytes
   as a tiebreaker (CASSANDRA-1039)
 * Add option to turn off Hinted Handoff (CASSANDRA-894)
 * fix windows startup (CASSANDRA-948)
 * make concurrent_reads, concurrent_writes configurable at runtime via JMX
   (CASSANDRA-1060)
 * disable GCInspector on non-Sun JVMs (CASSANDRA-1061)
 * fix tombstone handling in sstable rows with no other data (CASSANDRA-1063)
 * fix size of row in spanned index entries (CASSANDRA-1056)
 * install json2sstable, sstable2json, and sstablekeys to Debian package
 * StreamingService.StreamDestinations wouldn't empty itself after streaming
   finished (CASSANDRA-1076)
 * added Collections.shuffle(splits) before returning the splits in 
   ColumnFamilyInputFormat (CASSANDRA-1096)
 * do not recalculate cache capacity post-compaction if it's been manually 
   modified (CASSANDRA-1079)
 * better defaults for flush sorter + writer executor queue sizes
   (CASSANDRA-1100)
 * windows scripts for SSTableImport/Export (CASSANDRA-1051)
 * windows script for nodetool (CASSANDRA-1113)
 * expose PhiConvictThreshold (CASSANDRA-1053)
 * make repair of RF==1 a no-op (CASSANDRA-1090)
 * improve default JVM GC options (CASSANDRA-1014)
 * fix SlicePredicate serialization inside Hadoop jobs (CASSANDRA-1049)
 * close Thrift sockets in Hadoop ColumnFamilyRecordReader (CASSANDRA-1081)


0.6.1
 * fix NPE in sstable2json when no excluded keys are given (CASSANDRA-934)
 * keep the replica set constant throughout the read repair process
   (CASSANDRA-937)
 * allow querying getAllRanges with empty token list (CASSANDRA-933)
 * fix command line arguments inversion in clustertool (CASSANDRA-942)
 * fix race condition that could trigger a false-positive assertion
   during post-flush discard of old commitlog segments (CASSANDRA-936)
 * fix neighbor calculation for anti-entropy repair (CASSANDRA-924)
 * perform repair even for small entropy differences (CASSANDRA-924)
 * Use hostnames in CFInputFormat to allow Hadoop's naive string-based
   locality comparisons to work (CASSANDRA-955)
 * cache read-only BufferedRandomAccessFile length to avoid
   3 system calls per invocation (CASSANDRA-950)
 * nodes with IPv6 (and no IPv4) addresses could not join cluster
   (CASSANDRA-969)
 * Retrieve the correct number of undeleted columns, if any, from
   a supercolumn in a row that had been deleted previously (CASSANDRA-920)
 * fix index scans that cross the 2GB mmap boundaries for both mmap
   and standard i/o modes (CASSANDRA-866)
 * expose drain via nodetool (CASSANDRA-978)


0.6.0-RC1
 * JMX drain to flush memtables and run through commit log (CASSANDRA-880)
 * Bootstrapping can skip ranges under the right conditions (CASSANDRA-902)
 * fix merging row versions in range_slice for CL > ONE (CASSANDRA-884)
 * default write ConsistencyLeven chaned from ZERO to ONE
 * fix for index entries spanning mmap buffer boundaries (CASSANDRA-857)
 * use lexical comparison if time part of TimeUUIDs are the same 
   (CASSANDRA-907)
 * bound read, mutation, and response stages to fix possible OOM
   during log replay (CASSANDRA-885)
 * Use microseconds-since-epoch (UTC) in cli, instead of milliseconds
 * Treat batch_mutate Deletion with null supercolumn as "apply this predicate 
   to top level supercolumns" (CASSANDRA-834)
 * Streaming destination nodes do not update their JMX status (CASSANDRA-916)
 * Fix internal RPC timeout calculation (CASSANDRA-911)
 * Added Pig loadfunc to contrib/pig (CASSANDRA-910)


0.6.0-beta3
 * fix compaction bucketing bug (CASSANDRA-814)
 * update windows batch file (CASSANDRA-824)
 * deprecate KeysCachedFraction configuration directive in favor
   of KeysCached; move to unified-per-CF key cache (CASSANDRA-801)
 * add invalidateRowCache to ColumnFamilyStoreMBean (CASSANDRA-761)
 * send Handoff hints to natural locations to reduce load on
   remaining nodes in a failure scenario (CASSANDRA-822)
 * Add RowWarningThresholdInMB configuration option to warn before very 
   large rows get big enough to threaten node stability, and -x option to
   be able to remove them with sstable2json if the warning is unheeded
   until it's too late (CASSANDRA-843)
 * Add logging of GC activity (CASSANDRA-813)
 * fix ConcurrentModificationException in commitlog discard (CASSANDRA-853)
 * Fix hardcoded row count in Hadoop RecordReader (CASSANDRA-837)
 * Add a jmx status to the streaming service and change several DEBUG
   messages to INFO (CASSANDRA-845)
 * fix classpath in cassandra-cli.bat for Windows (CASSANDRA-858)
 * allow re-specifying host, port to cassandra-cli if invalid ones
   are first tried (CASSANDRA-867)
 * fix race condition handling rpc timeout in the coordinator
   (CASSANDRA-864)
 * Remove CalloutLocation and StagingFileDirectory from storage-conf files 
   since those settings are no longer used (CASSANDRA-878)
 * Parse a long from RowWarningThresholdInMB instead of an int (CASSANDRA-882)
 * Remove obsolete ControlPort code from DatabaseDescriptor (CASSANDRA-886)
 * move skipBytes side effect out of assert (CASSANDRA-899)
 * add "double getLoad" to StorageServiceMBean (CASSANDRA-898)
 * track row stats per CF at compaction time (CASSANDRA-870)
 * disallow CommitLogDirectory matching a DataFileDirectory (CASSANDRA-888)
 * default key cache size is 200k entries, changed from 10% (CASSANDRA-863)
 * add -Dcassandra-foreground=yes to cassandra.bat
 * exit if cluster name is changed unexpectedly (CASSANDRA-769)


0.6.0-beta1/beta2
 * add batch_mutate thrift command, deprecating batch_insert (CASSANDRA-336)
 * remove get_key_range Thrift API, deprecated in 0.5 (CASSANDRA-710)
 * add optional login() Thrift call for authentication (CASSANDRA-547)
 * support fat clients using gossiper and StorageProxy to perform
   replication in-process [jvm-only] (CASSANDRA-535)
 * support mmapped I/O for reads, on by default on 64bit JVMs 
   (CASSANDRA-408, CASSANDRA-669)
 * improve insert concurrency, particularly during Hinted Handoff
   (CASSANDRA-658)
 * faster network code (CASSANDRA-675)
 * stress.py moved to contrib (CASSANDRA-635)
 * row caching [must be explicitly enabled per-CF in config] (CASSANDRA-678)
 * present a useful measure of compaction progress in JMX (CASSANDRA-599)
 * add bin/sstablekeys (CASSNADRA-679)
 * add ConsistencyLevel.ANY (CASSANDRA-687)
 * make removetoken remove nodes from gossip entirely (CASSANDRA-644)
 * add ability to set cache sizes at runtime (CASSANDRA-708)
 * report latency and cache hit rate statistics with lifetime totals
   instead of average over the last minute (CASSANDRA-702)
 * support get_range_slice for RandomPartitioner (CASSANDRA-745)
 * per-keyspace replication factory and replication strategy (CASSANDRA-620)
 * track latency in microseconds (CASSANDRA-733)
 * add describe_ Thrift methods, deprecating get_string_property and 
   get_string_list_property
 * jmx interface for tracking operation mode and streams in general.
   (CASSANDRA-709)
 * keep memtables in sorted order to improve range query performance
   (CASSANDRA-799)
 * use while loop instead of recursion when trimming sstables compaction list 
   to avoid blowing stack in pathological cases (CASSANDRA-804)
 * basic Hadoop map/reduce support (CASSANDRA-342)


0.5.1
 * ensure all files for an sstable are streamed to the same directory.
   (CASSANDRA-716)
 * more accurate load estimate for bootstrapping (CASSANDRA-762)
 * tolerate dead or unavailable bootstrap target on write (CASSANDRA-731)
 * allow larger numbers of keys (> 140M) in a sstable bloom filter
   (CASSANDRA-790)
 * include jvm argument improvements from CASSANDRA-504 in debian package
 * change streaming chunk size to 32MB to accomodate Windows XP limitations
   (was 64MB) (CASSANDRA-795)
 * fix get_range_slice returning results in the wrong order (CASSANDRA-781)
 

0.5.0 final
 * avoid attempting to delete temporary bootstrap files twice (CASSANDRA-681)
 * fix bogus NaN in nodeprobe cfstats output (CASSANDRA-646)
 * provide a policy for dealing with single thread executors w/ a full queue
   (CASSANDRA-694)
 * optimize inner read in MessagingService, vastly improving multiple-node
   performance (CASSANDRA-675)
 * wait for table flush before streaming data back to a bootstrapping node.
   (CASSANDRA-696)
 * keep track of bootstrapping sources by table so that bootstrapping doesn't 
   give the indication of finishing early (CASSANDRA-673)


0.5.0 RC3
 * commit the correct version of the patch for CASSANDRA-663


0.5.0 RC2 (unreleased)
 * fix bugs in converting get_range_slice results to Thrift 
   (CASSANDRA-647, CASSANDRA-649)
 * expose java.util.concurrent.TimeoutException in StorageProxy methods
   (CASSANDRA-600)
 * TcpConnectionManager was holding on to disconnected connections, 
   giving the false indication they were being used. (CASSANDRA-651)
 * Remove duplicated write. (CASSANDRA-662)
 * Abort bootstrap if IP is already in the token ring (CASSANDRA-663)
 * increase default commitlog sync period, and wait for last sync to 
   finish before submitting another (CASSANDRA-668)


0.5.0 RC1
 * Fix potential NPE in get_range_slice (CASSANDRA-623)
 * add CRC32 to commitlog entries (CASSANDRA-605)
 * fix data streaming on windows (CASSANDRA-630)
 * GC compacted sstables after cleanup and compaction (CASSANDRA-621)
 * Speed up anti-entropy validation (CASSANDRA-629)
 * Fix anti-entropy assertion error (CASSANDRA-639)
 * Fix pending range conflicts when bootstapping or moving
   multiple nodes at once (CASSANDRA-603)
 * Handle obsolete gossip related to node movement in the case where
   one or more nodes is down when the movement occurs (CASSANDRA-572)
 * Include dead nodes in gossip to avoid a variety of problems
   and fix HH to removed nodes (CASSANDRA-634)
 * return an InvalidRequestException for mal-formed SlicePredicates
   (CASSANDRA-643)
 * fix bug determining closest neighbor for use in multiple datacenters
   (CASSANDRA-648)
 * Vast improvements in anticompaction speed (CASSANDRA-607)
 * Speed up log replay and writes by avoiding redundant serializations
   (CASSANDRA-652)


0.5.0 beta 2
 * Bootstrap improvements (several tickets)
 * add nodeprobe repair anti-entropy feature (CASSANDRA-193, CASSANDRA-520)
 * fix possibility of partition when many nodes restart at once
   in clusters with multiple seeds (CASSANDRA-150)
 * fix NPE in get_range_slice when no data is found (CASSANDRA-578)
 * fix potential NPE in hinted handoff (CASSANDRA-585)
 * fix cleanup of local "system" keyspace (CASSANDRA-576)
 * improve computation of cluster load balance (CASSANDRA-554)
 * added super column read/write, column count, and column/row delete to
   cassandra-cli (CASSANDRA-567, CASSANDRA-594)
 * fix returning live subcolumns of deleted supercolumns (CASSANDRA-583)
 * respect JAVA_HOME in bin/ scripts (several tickets)
 * add StorageService.initClient for fat clients on the JVM (CASSANDRA-535)
   (see contrib/client_only for an example of use)
 * make consistency_level functional in get_range_slice (CASSANDRA-568)
 * optimize key deserialization for RandomPartitioner (CASSANDRA-581)
 * avoid GCing tombstones except on major compaction (CASSANDRA-604)
 * increase failure conviction threshold, resulting in less nodes
   incorrectly (and temporarily) marked as down (CASSANDRA-610)
 * respect memtable thresholds during log replay (CASSANDRA-609)
 * support ConsistencyLevel.ALL on read (CASSANDRA-584)
 * add nodeprobe removetoken command (CASSANDRA-564)


0.5.0 beta
 * Allow multiple simultaneous flushes, improving flush throughput 
   on multicore systems (CASSANDRA-401)
 * Split up locks to improve write and read throughput on multicore systems
   (CASSANDRA-444, CASSANDRA-414)
 * More efficient use of memory during compaction (CASSANDRA-436)
 * autobootstrap option: when enabled, all non-seed nodes will attempt
   to bootstrap when started, until bootstrap successfully
   completes. -b option is removed.  (CASSANDRA-438)
 * Unless a token is manually specified in the configuration xml,
   a bootstraping node will use a token that gives it half the
   keys from the most-heavily-loaded node in the cluster,
   instead of generating a random token. 
   (CASSANDRA-385, CASSANDRA-517)
 * Miscellaneous bootstrap fixes (several tickets)
 * Ability to change a node's token even after it has data on it
   (CASSANDRA-541)
 * Ability to decommission a live node from the ring (CASSANDRA-435)
 * Semi-automatic loadbalancing via nodeprobe (CASSANDRA-192)
 * Add ability to set compaction thresholds at runtime via
   JMX / nodeprobe.  (CASSANDRA-465)
 * Add "comment" field to ColumnFamily definition. (CASSANDRA-481)
 * Additional JMX metrics (CASSANDRA-482)
 * JSON based export and import tools (several tickets)
 * Hinted Handoff fixes (several tickets)
 * Add key cache to improve read performance (CASSANDRA-423)
 * Simplified construction of custom ReplicationStrategy classes
   (CASSANDRA-497)
 * Graphical application (Swing) for ring integrity verification and 
   visualization was added to contrib (CASSANDRA-252)
 * Add DCQUORUM, DCQUORUMSYNC consistency levels and corresponding
   ReplicationStrategy / EndpointSnitch classes.  Experimental.
   (CASSANDRA-492)
 * Web client interface added to contrib (CASSANDRA-457)
 * More-efficient flush for Random, CollatedOPP partitioners 
   for normal writes (CASSANDRA-446) and bulk load (CASSANDRA-420)
 * Add MemtableFlushAfterMinutes, a global replacement for the old 
   per-CF FlushPeriodInMinutes setting (CASSANDRA-463)
 * optimizations to slice reading (CASSANDRA-350) and supercolumn
   queries (CASSANDRA-510)
 * force binding to given listenaddress for nodes with multiple
   interfaces (CASSANDRA-546)
 * stress.py benchmarking tool improvements (several tickets)
 * optimized replica placement code (CASSANDRA-525)
 * faster log replay on restart (CASSANDRA-539, CASSANDRA-540)
 * optimized local-node writes (CASSANDRA-558)
 * added get_range_slice, deprecating get_key_range (CASSANDRA-344)
 * expose TimedOutException to thrift (CASSANDRA-563)
 

0.4.2
 * Add validation disallowing null keys (CASSANDRA-486)
 * Fix race conditions in TCPConnectionManager (CASSANDRA-487)
 * Fix using non-utf8-aware comparison as a sanity check.
   (CASSANDRA-493)
 * Improve default garbage collector options (CASSANDRA-504)
 * Add "nodeprobe flush" (CASSANDRA-505)
 * remove NotFoundException from get_slice throws list (CASSANDRA-518)
 * fix get (not get_slice) of entire supercolumn (CASSANDRA-508)
 * fix null token during bootstrap (CASSANDRA-501)


0.4.1
 * Fix FlushPeriod columnfamily configuration regression
   (CASSANDRA-455)
 * Fix long column name support (CASSANDRA-460)
 * Fix for serializing a row that only contains tombstones
   (CASSANDRA-458)
 * Fix for discarding unneeded commitlog segments (CASSANDRA-459)
 * Add SnapshotBeforeCompaction configuration option (CASSANDRA-426)
 * Fix compaction abort under insufficient disk space (CASSANDRA-473)
 * Fix reading subcolumn slice from tombstoned CF (CASSANDRA-484)
 * Fix race condition in RVH causing occasional NPE (CASSANDRA-478)


0.4.0
 * fix get_key_range problems when a node is down (CASSANDRA-440)
   and add UnavailableException to more Thrift methods
 * Add example EndPointSnitch contrib code (several tickets)


0.4.0 RC2
 * fix SSTable generation clash during compaction (CASSANDRA-418)
 * reject method calls with null parameters (CASSANDRA-308)
 * properly order ranges in nodeprobe output (CASSANDRA-421)
 * fix logging of certain errors on executor threads (CASSANDRA-425)


0.4.0 RC1
 * Bootstrap feature is live; use -b on startup (several tickets)
 * Added multiget api (CASSANDRA-70)
 * fix Deadlock with SelectorManager.doProcess and TcpConnection.write
   (CASSANDRA-392)
 * remove key cache b/c of concurrency bugs in third-party
   CLHM library (CASSANDRA-405)
 * update non-major compaction logic to use two threshold values
   (CASSANDRA-407)
 * add periodic / batch commitlog sync modes (several tickets)
 * inline BatchMutation into batch_insert params (CASSANDRA-403)
 * allow setting the logging level at runtime via mbean (CASSANDRA-402)
 * change default comparator to BytesType (CASSANDRA-400)
 * add forwards-compatible ConsistencyLevel parameter to get_key_range
   (CASSANDRA-322)
 * r/m special case of blocking for local destination when writing with 
   ConsistencyLevel.ZERO (CASSANDRA-399)
 * Fixes to make BinaryMemtable [bulk load interface] useful (CASSANDRA-337);
   see contrib/bmt_example for an example of using it.
 * More JMX properties added (several tickets)
 * Thrift changes (several tickets)
    - Merged _super get methods with the normal ones; return values
      are now of ColumnOrSuperColumn.
    - Similarly, merged batch_insert_super into batch_insert.



0.4.0 beta
 * On-disk data format has changed to allow billions of keys/rows per
   node instead of only millions
 * Multi-keyspace support
 * Scan all sstables for all queries to avoid situations where
   different types of operation on the same ColumnFamily could
   disagree on what data was present
 * Snapshot support via JMX
 * Thrift API has changed a _lot_:
    - removed time-sorted CFs; instead, user-defined comparators
      may be defined on the column names, which are now byte arrays.
      Default comparators are provided for UTF8, Bytes, Ascii, Long (i64),
      and UUID types.
    - removed colon-delimited strings in thrift api in favor of explicit
      structs such as ColumnPath, ColumnParent, etc.  Also normalized
      thrift struct and argument naming.
    - Added columnFamily argument to get_key_range.
    - Change signature of get_slice to accept starting and ending
      columns as well as an offset.  (This allows use of indexes.)
      Added "ascending" flag to allow reasonably-efficient reverse
      scans as well.  Removed get_slice_by_range as redundant.
    - get_key_range operates on one CF at a time
    - changed `block` boolean on insert methods to ConsistencyLevel enum,
      with options of NONE, ONE, QUORUM, and ALL.
    - added similar consistency_level parameter to read methods
    - column-name-set slice with no names given now returns zero columns
      instead of all of them.  ("all" can run your server out of memory.
      use a range-based slice with a high max column count instead.)
 * Removed the web interface. Node information can now be obtained by 
   using the newly introduced nodeprobe utility.
 * More JMX stats
 * Remove magic values from internals (e.g. special key to indicate
   when to flush memtables)
 * Rename configuration "table" to "keyspace"
 * Moved to crash-only design; no more shutdown (just kill the process)
 * Lots of bug fixes

Full list of issues resolved in 0.4 is at https://issues.apache.org/jira/secure/IssueNavigator.jspa?reset=true&&pid=12310865&fixfor=12313862&resolution=1&sorter/field=issuekey&sorter/order=DESC


0.3.0 RC3
 * Fix potential deadlock under load in TCPConnection.
   (CASSANDRA-220)


0.3.0 RC2
 * Fix possible data loss when server is stopped after replaying
   log but before new inserts force memtable flush.
   (CASSANDRA-204)
 * Added BUGS file


0.3.0 RC1
 * Range queries on keys, including user-defined key collation
 * Remove support
 * Workarounds for a weird bug in JDK select/register that seems
   particularly common on VM environments. Cassandra should deploy
   fine on EC2 now
 * Much improved infrastructure: the beginnings of a decent test suite
   ("ant test" for unit tests; "nosetests" for system tests), code
   coverage reporting, etc.
 * Expanded node status reporting via JMX
 * Improved error reporting/logging on both server and client
 * Reduced memory footprint in default configuration
 * Combined blocking and non-blocking versions of insert APIs
 * Added FlushPeriodInMinutes configuration parameter to force
   flushing of infrequently-updated ColumnFamilies<|MERGE_RESOLUTION|>--- conflicted
+++ resolved
@@ -8,7 +8,8 @@
  * Mark MVs as built after successful bootstrap (CASSANDRA-12984)
 Merged from 2.2:
  * Temporarily fix bug that creates commit log when running offline tools (CASSANDRA-8616)
-
+Merged from 2.1:
+ * cqlsh copy-from: sort user type fields in csv (CASSANDRA-12959)
 
 DSE 5.0.5
  * Backport CASSANDRA-10134 Always perform collision check before joining ring (CASSANDRA-10134)
@@ -34,13 +35,8 @@
  * cqlsh: fix DESC TYPES errors (CASSANDRA-12914)
  * Fix leak on skipped SSTables in sstableupgrade (CASSANDRA-12899)
  * Avoid blocking gossip during pending range calculation (CASSANDRA-12281)
-<<<<<<< HEAD
  * Fix purgeability of tombstones with max timestamp (CASSANDRA-12792)
  * Fail repair if participant dies during sync or anticompaction (CASSANDRA-12901)
-=======
-Merged from 2.1:
- * cqlsh copy-from: sort user type fields in csv (CASSANDRA-12959)
->>>>>>> 11f7ba94
 
 
 DSE 5.0.4
