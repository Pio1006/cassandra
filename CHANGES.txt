DSE 5.1.0
 * Improve error message for incompatible authn/authz config (APOLLO-226)
 * Continuous paging (APOLLO-3)
 * Added show-queries, query-log-file and no-progress log options to cassandra-stress (APOLLO-41)
 * Allow large partition generation in cassandra-stress user mode (APOLLO-35)
 * Optimize VIntCoding and BufferedDataOutputStreamPlus (APOLLO-49)
 * Improve metrics and reduce overhead under contention (APOLLO-81)
 * Make SinglePartitionReadCommand::queriesMulticellType() faster (APOLLO-117)
 * Accept internal resource name in GRANT/REVOKE statements (APOLLO-113)
 * Improve StatementRestrictions::getPartitionKeys() execution speed (APOLLO-115)
 * Move responsibility for qualifying ks in authz stmts to IResource (APOLLO-76)
 * Insert default superuser role with fixed timestamp (APOLLO-18)
 * Make Permissions extensible (APOLLO-26)
 * Make IResource more easily extensible (APOLLO-26)
 * Add method to IAuthenticator to login by user as well as by role (APOLLO-70)
 * Add private protocol version (APOLLO-2)
Merged from DSE 5.0.x
 * Backport CASSANDRA-10134 Always perform collision check before joining ring (CASSANDRA-10134)
 * Backport CASSANDRA-12461 (Add pre- and post-shutdown hooks to Storage Service) (APOLLO-48)
<<<<<<< HEAD
 * Wait for remaining tasks to finish on RepairJob after task failure (APOLLO-87)
 * Allow the prepared statement cache size to be changed. (APOLLO-50)


3.12
 * nodetool stopdaemon errors out (CASSANDRA-13030)
 * Log message size in trace message in OutboundTcpConnection (CASSANDRA-13028)
 * Add timeUnit Days for cassandra-stress (CASSANDRA-13029)
 * Add mutation size and batch metrics (CASSANDRA-12649)
 * Add method to get size of endpoints to TokenMetadata (CASSANDRA-12999)
 * Fix primary index calculation for SASI (CASSANDRA-12910)
 * Expose time spent waiting in thread pool queue (CASSANDRA-8398)
 * Conditionally update index built status to avoid unnecessary flushes (CASSANDRA-12969)
 * NoReplicationTokenAllocator should work with zero replication factor (CASSANDRA-12983)
 * cqlsh auto completion: refactor definition of compaction strategy options (CASSANDRA-12946)
 * Add support for arithmetic operators (CASSANDRA-11935)
 * Tables in system_distributed should not use gcgs of 0 (CASSANDRA-12954)


3.10
 * Remove outboundBindAny configuration property (CASSANDRA-12673)
 * Use correct bounds for all-data range when filtering (CASSANDRA-12666)
 * Remove timing window in test case (CASSANDRA-12875)
 * Resolve unit testing without JCE security libraries installed (CASSANDRA-12945)
 * Fix inconsistencies in cassandra-stress load balancing policy (CASSANDRA-12919)
 * Fix validation of non-frozen UDT cells (CASSANDRA-12916)
 * Don't shut down socket input/output on StreamSession (CASSANDRA-12903)
 * Fix Murmur3PartitionerTest (CASSANDRA-12858)
 * Move cqlsh syntax rules into separate module and allow easier customization (CASSANDRA-12897)
 * Fix CommitLogSegmentManagerTest (CASSANDRA-12283)
 * Fix cassandra-stress truncate option (CASSANDRA-12695)
 * Fix crossNode value when receiving messages (CASSANDRA-12791)
 * Don't load MX4J beans twice (CASSANDRA-12869)
 * Extend native protocol request flags, add versions to SUPPORTED, and introduce ProtocolVersion enum (CASSANDRA-12838)
 * Set JOINING mode when running pre-join tasks (CASSANDRA-12836)
 * remove net.mintern.primitive library due to license issue (CASSANDRA-12845)
 * Properly format IPv6 addresses when logging JMX service URL (CASSANDRA-12454)
 * Optimize the vnode allocation for single replica per DC (CASSANDRA-12777)
 * Use non-token restrictions for bounds when token restrictions are overridden (CASSANDRA-12419)
 * Fix CQLSH auto completion for PER PARTITION LIMIT (CASSANDRA-12803)
 * Use different build directories for Eclipse and Ant (CASSANDRA-12466)
 * Avoid potential AttributeError in cqlsh due to no table metadata (CASSANDRA-12815)
 * Fix RandomReplicationAwareTokenAllocatorTest.testExistingCluster (CASSANDRA-12812)
 * Upgrade commons-codec to 1.9 (CASSANDRA-12790)
 * Make the fanout size for LeveledCompactionStrategy to be configurable (CASSANDRA-11550)
 * Add duration data type (CASSANDRA-11873)
 * Fix timeout in ReplicationAwareTokenAllocatorTest (CASSANDRA-12784)
 * Improve sum aggregate functions (CASSANDRA-12417)
 * Make cassandra.yaml docs for batch_size_*_threshold_in_kb reflect changes in CASSANDRA-10876 (CASSANDRA-12761)
 * cqlsh fails to format collections when using aliases (CASSANDRA-11534)
 * Check for hash conflicts in prepared statements (CASSANDRA-12733)
 * Exit query parsing upon first error (CASSANDRA-12598)
 * Fix cassandra-stress to use single seed in UUID generation (CASSANDRA-12729)
 * CQLSSTableWriter does not allow Update statement (CASSANDRA-12450)
 * Config class uses boxed types but DD exposes primitive types (CASSANDRA-12199)
 * Add pre- and post-shutdown hooks to Storage Service (CASSANDRA-12461)
 * Add hint delivery metrics (CASSANDRA-12693)
 * Remove IndexInfo cache from FileIndexInfoRetriever (CASSANDRA-12731)
 * ColumnIndex does not reuse buffer (CASSANDRA-12502)
 * cdc column addition still breaks schema migration tasks (CASSANDRA-12697)
 * Upgrade metrics-reporter dependencies (CASSANDRA-12089)
 * Tune compaction thread count via nodetool (CASSANDRA-12248)
 * Add +=/-= shortcut syntax for update queries (CASSANDRA-12232)
 * Include repair session IDs in repair start message (CASSANDRA-12532)
 * Add a blocking task to Index, run before joining the ring (CASSANDRA-12039)
 * Fix NPE when using CQLSSTableWriter (CASSANDRA-12667)
 * Support optional backpressure strategies at the coordinator (CASSANDRA-9318)
 * Make randompartitioner work with new vnode allocation (CASSANDRA-12647)
 * Fix cassandra-stress graphing (CASSANDRA-12237)
 * Allow filtering on partition key columns for queries without secondary indexes (CASSANDRA-11031)
 * Fix Cassandra Stress reporting thread model and precision (CASSANDRA-12585)
 * Add JMH benchmarks.jar (CASSANDRA-12586)
 * Cleanup uses of AlterTableStatementColumn (CASSANDRA-12567)
 * Add keep-alive to streaming (CASSANDRA-11841)
 * Tracing payload is passed through newSession(..) (CASSANDRA-11706)
 * avoid deleting non existing sstable files and improve related log messages (CASSANDRA-12261)
 * json/yaml output format for nodetool compactionhistory (CASSANDRA-12486)
 * Retry all internode messages once after a connection is
   closed and reopened (CASSANDRA-12192)
 * Add support to rebuild from targeted replica (CASSANDRA-9875)
 * Add sequence distribution type to cassandra stress (CASSANDRA-12490)
 * "SELECT * FROM foo LIMIT ;" does not error out (CASSANDRA-12154)
 * Define executeLocally() at the ReadQuery Level (CASSANDRA-12474)
 * Extend read/write failure messages with a map of replica addresses
   to error codes in the v5 native protocol (CASSANDRA-12311)
 * Fix rebuild of SASI indexes with existing index files (CASSANDRA-12374)
 * Let DatabaseDescriptor not implicitly startup services (CASSANDRA-9054, 12550)
 * Fix clustering indexes in presence of static columns in SASI (CASSANDRA-12378)
 * Fix queries on columns with reversed type on SASI indexes (CASSANDRA-12223)
 * Added slow query log (CASSANDRA-12403)
 * Count full coordinated request against timeout (CASSANDRA-12256)
 * Allow TTL with null value on insert and update (CASSANDRA-12216)
 * Make decommission operation resumable (CASSANDRA-12008)
 * Add support to one-way targeted repair (CASSANDRA-9876)
 * Remove clientutil jar (CASSANDRA-11635)
 * Fix compaction throughput throttle (CASSANDRA-12366, CASSANDRA-12717)
 * Delay releasing Memtable memory on flush until PostFlush has finished running (CASSANDRA-12358)
 * Cassandra stress should dump all setting on startup (CASSANDRA-11914)
 * Make it possible to compact a given token range (CASSANDRA-10643)
 * Allow updating DynamicEndpointSnitch properties via JMX (CASSANDRA-12179)
 * Collect metrics on queries by consistency level (CASSANDRA-7384)
 * Add support for GROUP BY to SELECT statement (CASSANDRA-10707)
 * Deprecate memtable_cleanup_threshold and update default for memtable_flush_writers (CASSANDRA-12228)
 * Upgrade to OHC 0.4.4 (CASSANDRA-12133)
 * Add version command to cassandra-stress (CASSANDRA-12258)
 * Create compaction-stress tool (CASSANDRA-11844)
 * Garbage-collecting compaction operation and schema option (CASSANDRA-7019)
 * Add beta protocol flag for v5 native protocol (CASSANDRA-12142)
 * Support filtering on non-PRIMARY KEY columns in the CREATE
   MATERIALIZED VIEW statement's WHERE clause (CASSANDRA-10368)
 * Unify STDOUT and SYSTEMLOG logback format (CASSANDRA-12004)
 * COPY FROM should raise error for non-existing input files (CASSANDRA-12174)
 * Faster write path (CASSANDRA-12269)
 * Option to leave omitted columns in INSERT JSON unset (CASSANDRA-11424)
 * Support json/yaml output in nodetool tpstats (CASSANDRA-12035)
 * Expose metrics for successful/failed authentication attempts (CASSANDRA-10635)
 * Prepend snapshot name with "truncated" or "dropped" when a snapshot
   is taken before truncating or dropping a table (CASSANDRA-12178)
 * Optimize RestrictionSet (CASSANDRA-12153)
 * cqlsh does not automatically downgrade CQL version (CASSANDRA-12150)
 * Omit (de)serialization of state variable in UDAs (CASSANDRA-9613)
 * Create a system table to expose prepared statements (CASSANDRA-8831)
 * Reuse DataOutputBuffer from ColumnIndex (CASSANDRA-11970)
 * Remove DatabaseDescriptor dependency from SegmentedFile (CASSANDRA-11580)
 * Add supplied username to authentication error messages (CASSANDRA-12076)
 * Remove pre-startup check for open JMX port (CASSANDRA-12074)
 * Remove compaction Severity from DynamicEndpointSnitch (CASSANDRA-11738)
 * Restore resumable hints delivery (CASSANDRA-11960)
 * Properly report LWT contention (CASSANDRA-12626)
Merged from 3.0:
=======
Merged from 3.0.X
 * Estimated TS drop-time histogram updated with Cell.NO_DELETION_TIME (CASSANDRA-13040)
 * Nodetool compactionstats fails with NullPointerException (CASSANDRA-13021)
>>>>>>> 3d20fe28
 * Thread local pools never cleaned up (CASSANDRA-13033)
 * Set RPC_READY to false when draining or if a node is marked as shutdown (CASSANDRA-12781)
 * CQL often queries static columns unnecessarily (CASSANDRA-12768)
 * Make sure sstables only get committed when it's safe to discard commit log records (CASSANDRA-12956)
 * Reject default_time_to_live option when creating or altering MVs (CASSANDRA-12868)
 * Nodetool should use a more sane max heap size (CASSANDRA-12739)
 * LocalToken ensures token values are cloned on heap (CASSANDRA-12651)
 * AnticompactionRequestSerializer serializedSize is incorrect (CASSANDRA-12934)
 * Prevent reloading of logback.xml from UDF sandbox (CASSANDRA-12535)
 * Reenable HeapPool (CASSANDRA-12900)
 * Disallow offheap_buffers memtable allocation (CASSANDRA-11039)
 * Fix CommitLogSegmentManagerTest (CASSANDRA-12283)
 * Pass root cause to CorruptBlockException when uncompression failed (CASSANDRA-12889)
 * Batch with multiple conditional updates for the same partition causes AssertionError (CASSANDRA-12867)
 * Make AbstractReplicationStrategy extendable from outside its package (CASSANDRA-12788)
 * Don't tell users to turn off consistent rangemovements during rebuild. (CASSANDRA-12296)
 * Fix CommitLogTest.testDeleteIfNotDirty (CASSANDRA-12854)
 * Avoid deadlock due to MV lock contention (CASSANDRA-12689)
 * Fix for KeyCacheCqlTest flakiness (CASSANDRA-12801)
 * Include SSTable filename in compacting large row message (CASSANDRA-12384)
 * Fix potential socket leak (CASSANDRA-12329, CASSANDRA-12330)
 * Fix ViewTest.testCompaction (CASSANDRA-12789)
 * Improve avg aggregate functions (CASSANDRA-12417)
 * Preserve quoted reserved keyword column names in MV creation (CASSANDRA-11803)
 * nodetool stopdaemon errors out (CASSANDRA-12646)
 * Split materialized view mutations on build to prevent OOM (CASSANDRA-12268)
 * mx4j does not work in 3.0.8 (CASSANDRA-12274)
 * Abort cqlsh copy-from in case of no answer after prolonged period of time (CASSANDRA-12740)
 * Avoid sstable corrupt exception due to dropped static column (CASSANDRA-12582)
 * Make stress use client mode to avoid checking commit log size on startup (CASSANDRA-12478)
 * Fix exceptions with new vnode allocation (CASSANDRA-12715)
 * Unify drain and shutdown processes (CASSANDRA-12509)
 * Fix NPE in ComponentOfSlice.isEQ() (CASSANDRA-12706)
 * Fix failure in LogTransactionTest (CASSANDRA-12632)
 * Fix potentially incomplete non-frozen UDT values when querying with the
   full primary key specified (CASSANDRA-12605)
 * Make sure repaired tombstones are dropped when only_purge_repaired_tombstones is enabled (CASSANDRA-12703)
 * Skip writing MV mutations to commitlog on mutation.applyUnsafe() (CASSANDRA-11670)
 * Establish consistent distinction between non-existing partition and NULL value for LWTs on static columns (CASSANDRA-12060)
 * Extend ColumnIdentifier.internedInstances key to include the type that generated the byte buffer (CASSANDRA-12516)
 * Handle composite prefixes with final EOC=0 as in 2.x and refactor LegacyLayout.decodeBound (CASSANDRA-12423)
 * select_distinct_with_deletions_test failing on non-vnode environments (CASSANDRA-11126)
 * Stack Overflow returned to queries while upgrading (CASSANDRA-12527)
 * Fix legacy regex for temporary files from 2.2 (CASSANDRA-12565)
 * Add option to state current gc_grace_seconds to tools/bin/sstablemetadata (CASSANDRA-12208)
 * Fix file system race condition that may cause LogAwareFileLister to fail to classify files (CASSANDRA-11889)
 * Fix file handle leaks due to simultaneous compaction/repair and
   listing snapshots, calculating snapshot sizes, or making schema
   changes (CASSANDRA-11594)
 * Fix nodetool repair exits with 0 for some errors (CASSANDRA-12508)
 * Do not shut down BatchlogManager twice during drain (CASSANDRA-12504)
 * Disk failure policy should not be invoked on out of space (CASSANDRA-12385)
 * Calculate last compacted key on startup (CASSANDRA-6216)
 * Add schema to snapshot manifest, add USING TIMESTAMP clause to ALTER TABLE statements (CASSANDRA-7190)
 * If CF has no clustering columns, any row cache is full partition cache (CASSANDRA-12499)
 * Correct log message for statistics of offheap memtable flush (CASSANDRA-12776)
 * Explicitly set locale for string validation (CASSANDRA-12541,CASSANDRA-12542,CASSANDRA-12543,CASSANDRA-12545)
Merged from 2.2:
 * Reduce granuality of OpOrder.Group during index build (CASSANDRA-12796)
 * Test bind parameters and unset parameters in InsertUpdateIfConditionTest (CASSANDRA-12980)
 * Do not specify local address on outgoing connection when listen_on_broadcast_address is set (CASSANDRA-12673)
 * Use saved tokens when setting local tokens on StorageService.joinRing (CASSANDRA-12935)
 * cqlsh: fix DESC TYPES errors (CASSANDRA-12914)
 * Fix leak on skipped SSTables in sstableupgrade (CASSANDRA-12899)
 * Avoid blocking gossip during pending range calculation (CASSANDRA-12281)
 * Fix purgeability of tombstones with max timestamp (CASSANDRA-12792)
 * Fail repair if participant dies during sync or anticompaction (CASSANDRA-12901)
 * cqlsh COPY: unprotected pk values before converting them if not using prepared statements (CASSANDRA-12863)
 * Fix Util.spinAssertEquals (CASSANDRA-12283)
 * Fix potential NPE for compactionstats (CASSANDRA-12462)
 * Prepare legacy authenticate statement if credentials table initialised after node startup (CASSANDRA-12813)
 * Change cassandra.wait_for_tracing_events_timeout_secs default to 0 (CASSANDRA-12754)
 * Clean up permissions when a UDA is dropped (CASSANDRA-12720)
 * Limit colUpdateTimeDelta histogram updates to reasonable deltas (CASSANDRA-11117)
 * Fix leak errors and execution rejected exceptions when draining (CASSANDRA-12457)
 * Fix merkle tree depth calculation (CASSANDRA-12580)
 * Make Collections deserialization more robust (CASSANDRA-12618)
 * Better handle invalid system roles table (CASSANDRA-12700)
 * Fix exceptions when enabling gossip on nodes that haven't joined the ring (CASSANDRA-12253)
 * Fix authentication problem when invoking cqlsh copy from a SOURCE command (CASSANDRA-12642)
 * Decrement pending range calculator jobs counter in finally block
 * cqlshlib tests: increase default execute timeout (CASSANDRA-12481)
 * Forward writes to replacement node when replace_address != broadcast_address (CASSANDRA-8523)
 * Fail repair on non-existing table (CASSANDRA-12279)
 * Enable repair -pr and -local together (fix regression of CASSANDRA-7450) (CASSANDRA-12522)
 * Split consistent range movement flag correction (CASSANDRA-12786)
Merged from 2.1:
 * Don't skip sstables based on maxLocalDeletionTime (CASSANDRA-12765)


3.8, 3.9
 * Fix value skipping with counter columns (CASSANDRA-11726)
 * Fix nodetool tablestats miss SSTable count (CASSANDRA-12205)
 * Fixed flacky SSTablesIteratedTest (CASSANDRA-12282)
 * Fixed flacky SSTableRewriterTest: check file counts before calling validateCFS (CASSANDRA-12348)
 * cqlsh: Fix handling of $$-escaped strings (CASSANDRA-12189)
 * Fix SSL JMX requiring truststore containing server cert (CASSANDRA-12109)
 * RTE from new CDC column breaks in flight queries (CASSANDRA-12236)
 * Fix hdr logging for single operation workloads (CASSANDRA-12145)
 * Fix SASI PREFIX search in CONTAINS mode with partial terms (CASSANDRA-12073)
 * Increase size of flushExecutor thread pool (CASSANDRA-12071)
 * Partial revert of CASSANDRA-11971, cannot recycle buffer in SP.sendMessagesToNonlocalDC (CASSANDRA-11950)
 * Upgrade netty to 4.0.39 (CASSANDRA-12032, CASSANDRA-12034)
 * Improve details in compaction log message (CASSANDRA-12080)
 * Allow unset values in CQLSSTableWriter (CASSANDRA-11911)
 * Chunk cache to request compressor-compatible buffers if pool space is exhausted (CASSANDRA-11993)
 * Remove DatabaseDescriptor dependencies from SequentialWriter (CASSANDRA-11579)
 * Move skip_stop_words filter before stemming (CASSANDRA-12078)
 * Support seek() in EncryptedFileSegmentInputStream (CASSANDRA-11957)
 * SSTable tools mishandling LocalPartitioner (CASSANDRA-12002)
 * When SEPWorker assigned work, set thread name to match pool (CASSANDRA-11966)
 * Add cross-DC latency metrics (CASSANDRA-11596)
 * Allow terms in selection clause (CASSANDRA-10783)
 * Add bind variables to trace (CASSANDRA-11719)
 * Switch counter shards' clock to timestamps (CASSANDRA-9811)
 * Introduce HdrHistogram and response/service/wait separation to stress tool (CASSANDRA-11853)
 * entry-weighers in QueryProcessor should respect partitionKeyBindIndexes field (CASSANDRA-11718)
 * Support older ant versions (CASSANDRA-11807)
 * Estimate compressed on disk size when deciding if sstable size limit reached (CASSANDRA-11623)
 * cassandra-stress profiles should support case sensitive schemas (CASSANDRA-11546)
 * Remove DatabaseDescriptor dependency from FileUtils (CASSANDRA-11578)
 * Faster streaming (CASSANDRA-9766)
 * Add prepared query parameter to trace for "Execute CQL3 prepared query" session (CASSANDRA-11425)
 * Add repaired percentage metric (CASSANDRA-11503)
 * Add Change-Data-Capture (CASSANDRA-8844)
Merged from 3.0:
 * Fix paging for 2.x to 3.x upgrades (CASSANDRA-11195)
 * Fix clean interval not sent to commit log for empty memtable flush (CASSANDRA-12436)
 * Fix potential resource leak in RMIServerSocketFactoryImpl (CASSANDRA-12331)
 * Make sure compaction stats are updated when compaction is interrupted (CASSANDRA-12100)
 * Change commitlog and sstables to track dirty and clean intervals (CASSANDRA-11828)
 * NullPointerException during compaction on table with static columns (CASSANDRA-12336)
 * Fixed ConcurrentModificationException when reading metrics in GraphiteReporter (CASSANDRA-11823)
 * Fix upgrade of super columns on thrift (CASSANDRA-12335)
 * Fixed flacky BlacklistingCompactionsTest, switched to fixed size types and increased corruption size (CASSANDRA-12359)
 * Rerun ReplicationAwareTokenAllocatorTest on failure to avoid flakiness (CASSANDRA-12277)
 * Exception when computing read-repair for range tombstones (CASSANDRA-12263)
 * Lost counter writes in compact table and static columns (CASSANDRA-12219)
 * AssertionError with MVs on updating a row that isn't indexed due to a null value (CASSANDRA-12247)
 * Disable RR and speculative retry with EACH_QUORUM reads (CASSANDRA-11980)
 * Add option to override compaction space check (CASSANDRA-12180)
 * Faster startup by only scanning each directory for temporary files once (CASSANDRA-12114)
 * Respond with v1/v2 protocol header when responding to driver that attempts
   to connect with too low of a protocol version (CASSANDRA-11464)
 * NullPointerExpception when reading/compacting table (CASSANDRA-11988)
 * Fix problem with undeleteable rows on upgrade to new sstable format (CASSANDRA-12144)
 * Fix potential bad messaging service message for paged range reads
   within mixed-version 3.x clusters (CASSANDRA-12249)
 * Fix paging logic for deleted partitions with static columns (CASSANDRA-12107)
 * Wait until the message is being send to decide which serializer must be used (CASSANDRA-11393)
 * Fix migration of static thrift column names with non-text comparators (CASSANDRA-12147)
 * Fix upgrading sparse tables that are incorrectly marked as dense (CASSANDRA-11315)
 * Fix reverse queries ignoring range tombstones (CASSANDRA-11733)
 * Avoid potential race when rebuilding CFMetaData (CASSANDRA-12098)
 * Avoid missing sstables when getting the canonical sstables (CASSANDRA-11996)
 * Always select the live sstables when getting sstables in bounds (CASSANDRA-11944)
 * Fix column ordering of results with static columns for Thrift requests in
   a mixed 2.x/3.x cluster, also fix potential non-resolved duplication of
   those static columns in query results (CASSANDRA-12123)
 * Avoid digest mismatch with empty but static rows (CASSANDRA-12090)
 * Fix EOF exception when altering column type (CASSANDRA-11820)
 * Fix potential race in schema during new table creation (CASSANDRA-12083)
 * cqlsh: fix error handling in rare COPY FROM failure scenario (CASSANDRA-12070)
 * Disable autocompaction during drain (CASSANDRA-11878)
 * Add a metrics timer to MemtablePool and use it to track time spent blocked on memory in MemtableAllocator (CASSANDRA-11327)
 * Fix upgrading schema with super columns with non-text subcomparators (CASSANDRA-12023)
 * Add TimeWindowCompactionStrategy (CASSANDRA-9666)
 * Fix JsonTransformer output of partition with deletion info (CASSANDRA-12418)
 * Fix NPE in SSTableLoader when specifying partial directory path (CASSANDRA-12609)
Merged from 2.2:
 * Add local address entry in PropertyFileSnitch (CASSANDRA-11332)
 * cqlsh copy: fix missing counter values (CASSANDRA-12476)
 * Move migration tasks to non-periodic queue, assure flush executor shutdown after non-periodic executor (CASSANDRA-12251)
 * cqlsh copy: fixed possible race in initializing feeding thread (CASSANDRA-11701)
 * Only set broadcast_rpc_address on Ec2MultiRegionSnitch if it's not set (CASSANDRA-11357)
 * Update StorageProxy range metrics for timeouts, failures and unavailables (CASSANDRA-9507)
 * Add Sigar to classes included in clientutil.jar (CASSANDRA-11635)
 * Add decay to histograms and timers used for metrics (CASSANDRA-11752)
 * Fix hanging stream session (CASSANDRA-10992)
 * Fix INSERT JSON, fromJson() support of smallint, tinyint types (CASSANDRA-12371)
 * Restore JVM metric export for metric reporters (CASSANDRA-12312)
 * Release sstables of failed stream sessions only when outgoing transfers are finished (CASSANDRA-11345)
 * Wait for tracing events before returning response and query at same consistency level client side (CASSANDRA-11465)
 * cqlsh copyutil should get host metadata by connected address (CASSANDRA-11979)
 * Fixed cqlshlib.test.remove_test_db (CASSANDRA-12214)
 * Synchronize ThriftServer::stop() (CASSANDRA-12105)
 * Use dedicated thread for JMX notifications (CASSANDRA-12146)
 * Improve streaming synchronization and fault tolerance (CASSANDRA-11414)
 * MemoryUtil.getShort() should return an unsigned short also for architectures not supporting unaligned memory accesses (CASSANDRA-11973)
 * Allow nodetool info to run with readonly JMX access (CASSANDRA-11755)
 * Validate bloom_filter_fp_chance against lowest supported
   value when the table is created (CASSANDRA-11920)
 * Don't send erroneous NEW_NODE notifications on restart (CASSANDRA-11038)
 * StorageService shutdown hook should use a volatile variable (CASSANDRA-11984)
Merged from 2.1:
 * Add system property to set the max number of native transport requests in queue (CASSANDRA-11363)
 * Fix queries with empty ByteBuffer values in clustering column restrictions (CASSANDRA-12127) 
 * Disable passing control to post-flush after flush failure to prevent data loss (CASSANDRA-11828)
 * Allow STCS-in-L0 compactions to reduce scope with LCS (CASSANDRA-12040)
 * cannot use cql since upgrading python to 2.7.11+ (CASSANDRA-11850)
 * Fix filtering on clustering columns when 2i is used (CASSANDRA-11907)
 * Avoid stalling paxos when the paxos state expires (CASSANDRA-12043)
 * Remove finished incoming streaming connections from MessagingService (CASSANDRA-11854)
 * Don't try to get sstables for non-repairing column families (CASSANDRA-12077)
 * Avoid marking too many sstables as repaired (CASSANDRA-11696)
 * Prevent select statements with clustering key > 64k (CASSANDRA-11882)
 * Fix clock skew corrupting other nodes with paxos (CASSANDRA-11991)
 * Remove distinction between non-existing static columns and existing but null in LWTs (CASSANDRA-9842)
 * Cache local ranges when calculating repair neighbors (CASSANDRA-11934)
 * Allow LWT operation on static column with only partition keys (CASSANDRA-10532)
 * Create interval tree over canonical sstables to avoid missing sstables during streaming (CASSANDRA-11886)
 * cqlsh COPY FROM: shutdown parent cluster after forking, to avoid corrupting SSL connections (CASSANDRA-11749)


3.7
 * Support multiple folders for user defined compaction tasks (CASSANDRA-11765)
 * Fix race in CompactionStrategyManager's pause/resume (CASSANDRA-11922)
Merged from 3.0:
 * Fix legacy serialization of Thrift-generated non-compound range tombstones
   when communicating with 2.x nodes (CASSANDRA-11930)
 * Fix Directories instantiations where CFS.initialDirectories should be used (CASSANDRA-11849)
 * Avoid referencing DatabaseDescriptor in AbstractType (CASSANDRA-11912)
 * Don't use static dataDirectories field in Directories instances (CASSANDRA-11647)
 * Fix sstables not being protected from removal during index build (CASSANDRA-11905)
 * cqlsh: Suppress stack trace from Read/WriteFailures (CASSANDRA-11032)
 * Remove unneeded code to repair index summaries that have
   been improperly down-sampled (CASSANDRA-11127)
 * Avoid WriteTimeoutExceptions during commit log replay due to materialized
   view lock contention (CASSANDRA-11891)
 * Prevent OOM failures on SSTable corruption, improve tests for corruption detection (CASSANDRA-9530)
 * Use CFS.initialDirectories when clearing snapshots (CASSANDRA-11705)
 * Allow compaction strategies to disable early open (CASSANDRA-11754)
 * Refactor Materialized View code (CASSANDRA-11475)
 * Update Java Driver (CASSANDRA-11615)
Merged from 2.2:
 * Persist local metadata earlier in startup sequence (CASSANDRA-11742)
 * cqlsh: fix tab completion for case-sensitive identifiers (CASSANDRA-11664)
 * Avoid showing estimated key as -1 in tablestats (CASSANDRA-11587)
 * Fix possible race condition in CommitLog.recover (CASSANDRA-11743)
 * Enable client encryption in sstableloader with cli options (CASSANDRA-11708)
 * Possible memory leak in NIODataInputStream (CASSANDRA-11867)
 * Add seconds to cqlsh tracing session duration (CASSANDRA-11753)
 * Fix commit log replay after out-of-order flush completion (CASSANDRA-9669)
 * Prohibit Reversed Counter type as part of the PK (CASSANDRA-9395)
 * cqlsh: correctly handle non-ascii chars in error messages (CASSANDRA-11626)
Merged from 2.1:
 * Run CommitLog tests with different compression settings (CASSANDRA-9039)
 * cqlsh: apply current keyspace to source command (CASSANDRA-11152)
 * Clear out parent repair session if repair coordinator dies (CASSANDRA-11824)
 * Set default streaming_socket_timeout_in_ms to 24 hours (CASSANDRA-11840)
 * Do not consider local node a valid source during replace (CASSANDRA-11848)
 * Add message dropped tasks to nodetool netstats (CASSANDRA-11855)
 * Avoid holding SSTableReaders for duration of incremental repair (CASSANDRA-11739)


3.6
 * Correctly migrate schema for frozen UDTs during 2.x -> 3.x upgrades
   (does not affect any released versions) (CASSANDRA-11613)
 * Allow server startup if JMX is configured directly (CASSANDRA-11725)
 * Prevent direct memory OOM on buffer pool allocations (CASSANDRA-11710)
 * Enhanced Compaction Logging (CASSANDRA-10805)
 * Make prepared statement cache size configurable (CASSANDRA-11555)
 * Integrated JMX authentication and authorization (CASSANDRA-10091)
 * Add units to stress ouput (CASSANDRA-11352)
 * Fix PER PARTITION LIMIT for single and multi partitions queries (CASSANDRA-11603)
 * Add uncompressed chunk cache for RandomAccessReader (CASSANDRA-5863)
 * Clarify ClusteringPrefix hierarchy (CASSANDRA-11213)
 * Always perform collision check before joining ring (CASSANDRA-10134)
 * SSTableWriter output discrepancy (CASSANDRA-11646)
 * Fix potential timeout in NativeTransportService.testConcurrentDestroys (CASSANDRA-10756)
 * Support large partitions on the 3.0 sstable format (CASSANDRA-11206,11763)
 * Add support to rebuild from specific range (CASSANDRA-10406)
 * Optimize the overlapping lookup by calculating all the
   bounds in advance (CASSANDRA-11571)
 * Support json/yaml output in nodetool tablestats (CASSANDRA-5977)
 * (stress) Add datacenter option to -node options (CASSANDRA-11591)
 * Fix handling of empty slices (CASSANDRA-11513)
 * Make number of cores used by cqlsh COPY visible to testing code (CASSANDRA-11437)
 * Allow filtering on clustering columns for queries without secondary indexes (CASSANDRA-11310)
 * Refactor Restriction hierarchy (CASSANDRA-11354)
 * Eliminate allocations in R/W path (CASSANDRA-11421)
 * Update Netty to 4.0.36 (CASSANDRA-11567)
 * Fix PER PARTITION LIMIT for queries requiring post-query ordering (CASSANDRA-11556)
 * Allow instantiation of UDTs and tuples in UDFs (CASSANDRA-10818)
 * Support UDT in CQLSSTableWriter (CASSANDRA-10624)
 * Support for non-frozen user-defined types, updating
   individual fields of user-defined types (CASSANDRA-7423)
 * Make LZ4 compression level configurable (CASSANDRA-11051)
 * Allow per-partition LIMIT clause in CQL (CASSANDRA-7017)
 * Make custom filtering more extensible with UserExpression (CASSANDRA-11295)
 * Improve field-checking and error reporting in cassandra.yaml (CASSANDRA-10649)
 * Print CAS stats in nodetool proxyhistograms (CASSANDRA-11507)
 * More user friendly error when providing an invalid token to nodetool (CASSANDRA-9348)
 * Add static column support to SASI index (CASSANDRA-11183)
 * Support EQ/PREFIX queries in SASI CONTAINS mode without tokenization (CASSANDRA-11434)
 * Support LIKE operator in prepared statements (CASSANDRA-11456)
 * Add a command to see if a Materialized View has finished building (CASSANDRA-9967)
 * Log endpoint and port associated with streaming operation (CASSANDRA-8777)
 * Print sensible units for all log messages (CASSANDRA-9692)
 * Upgrade Netty to version 4.0.34 (CASSANDRA-11096)
 * Break the CQL grammar into separate Parser and Lexer (CASSANDRA-11372)
 * Compress only inter-dc traffic by default (CASSANDRA-8888)
 * Add metrics to track write amplification (CASSANDRA-11420)
 * cassandra-stress: cannot handle "value-less" tables (CASSANDRA-7739)
 * Add/drop multiple columns in one ALTER TABLE statement (CASSANDRA-10411)
 * Add require_endpoint_verification opt for internode encryption (CASSANDRA-9220)
 * Add auto import java.util for UDF code block (CASSANDRA-11392)
 * Add --hex-format option to nodetool getsstables (CASSANDRA-11337)
 * sstablemetadata should print sstable min/max token (CASSANDRA-7159)
 * Do not wrap CassandraException in TriggerExecutor (CASSANDRA-9421)
 * COPY TO should have higher double precision (CASSANDRA-11255)
 * Stress should exit with non-zero status after failure (CASSANDRA-10340)
 * Add client to cqlsh SHOW_SESSION (CASSANDRA-8958)
 * Fix nodetool tablestats keyspace level metrics (CASSANDRA-11226)
 * Store repair options in parent_repair_history (CASSANDRA-11244)
 * Print current leveling in sstableofflinerelevel (CASSANDRA-9588)
 * Change repair message for keyspaces with RF 1 (CASSANDRA-11203)
 * Remove hard-coded SSL cipher suites and protocols (CASSANDRA-10508)
 * Improve concurrency in CompactionStrategyManager (CASSANDRA-10099)
 * (cqlsh) interpret CQL type for formatting blobs (CASSANDRA-11274)
 * Refuse to start and print txn log information in case of disk
   corruption (CASSANDRA-10112)
 * Resolve some eclipse-warnings (CASSANDRA-11086)
 * (cqlsh) Show static columns in a different color (CASSANDRA-11059)
 * Allow to remove TTLs on table with default_time_to_live (CASSANDRA-11207)
Merged from 3.0:
 * Disallow creating view with a static column (CASSANDRA-11602)
 * Reduce the amount of object allocations caused by the getFunctions methods (CASSANDRA-11593)
 * Potential error replaying commitlog with smallint/tinyint/date/time types (CASSANDRA-11618)
 * Fix queries with filtering on counter columns (CASSANDRA-11629)
 * Improve tombstone printing in sstabledump (CASSANDRA-11655)
 * Fix paging for range queries where all clustering columns are specified (CASSANDRA-11669)
 * Don't require HEAP_NEW_SIZE to be set when using G1 (CASSANDRA-11600)
 * Fix sstabledump not showing cells after tombstone marker (CASSANDRA-11654)
 * Ignore all LocalStrategy keyspaces for streaming and other related
   operations (CASSANDRA-11627)
 * Ensure columnfilter covers indexed columns for thrift 2i queries (CASSANDRA-11523)
 * Only open one sstable scanner per sstable (CASSANDRA-11412)
 * Option to specify ProtocolVersion in cassandra-stress (CASSANDRA-11410)
 * ArithmeticException in avgFunctionForDecimal (CASSANDRA-11485)
 * LogAwareFileLister should only use OLD sstable files in current folder to determine disk consistency (CASSANDRA-11470)
 * Notify indexers of expired rows during compaction (CASSANDRA-11329)
 * Properly respond with ProtocolError when a v1/v2 native protocol
   header is received (CASSANDRA-11464)
 * Validate that num_tokens and initial_token are consistent with one another (CASSANDRA-10120)
Merged from 2.2:
 * Exit JVM if JMX server fails to startup (CASSANDRA-11540)
 * Produce a heap dump when exiting on OOM (CASSANDRA-9861)
 * Restore ability to filter on clustering columns when using a 2i (CASSANDRA-11510)
 * JSON datetime formatting needs timezone (CASSANDRA-11137)
 * Fix is_dense recalculation for Thrift-updated tables (CASSANDRA-11502)
 * Remove unnescessary file existence check during anticompaction (CASSANDRA-11660)
 * Add missing files to debian packages (CASSANDRA-11642)
 * Avoid calling Iterables::concat in loops during ModificationStatement::getFunctions (CASSANDRA-11621)
 * cqlsh: COPY FROM should use regular inserts for single statement batches and
   report errors correctly if workers processes crash on initialization (CASSANDRA-11474)
 * Always close cluster with connection in CqlRecordWriter (CASSANDRA-11553)
 * Allow only DISTINCT queries with partition keys restrictions (CASSANDRA-11339)
 * CqlConfigHelper no longer requires both a keystore and truststore to work (CASSANDRA-11532)
 * Make deprecated repair methods backward-compatible with previous notification service (CASSANDRA-11430)
 * IncomingStreamingConnection version check message wrong (CASSANDRA-11462)
Merged from 2.1:
 * Support mlockall on IBM POWER arch (CASSANDRA-11576)
 * Add option to disable use of severity in DynamicEndpointSnitch (CASSANDRA-11737)
 * cqlsh COPY FROM fails for null values with non-prepared statements (CASSANDRA-11631)
 * Make cython optional in pylib/setup.py (CASSANDRA-11630)
 * Change order of directory searching for cassandra.in.sh to favor local one (CASSANDRA-11628)
 * cqlsh COPY FROM fails with []{} chars in UDT/tuple fields/values (CASSANDRA-11633)
 * clqsh: COPY FROM throws TypeError with Cython extensions enabled (CASSANDRA-11574)
 * cqlsh: COPY FROM ignores NULL values in conversion (CASSANDRA-11549)
 * Validate levels when building LeveledScanner to avoid overlaps with orphaned sstables (CASSANDRA-9935)


3.5
 * StaticTokenTreeBuilder should respect posibility of duplicate tokens (CASSANDRA-11525)
 * Correctly fix potential assertion error during compaction (CASSANDRA-11353)
 * Avoid index segment stitching in RAM which lead to OOM on big SSTable files (CASSANDRA-11383)
 * Fix clustering and row filters for LIKE queries on clustering columns (CASSANDRA-11397)
Merged from 3.0:
 * Fix rare NPE on schema upgrade from 2.x to 3.x (CASSANDRA-10943)
 * Improve backoff policy for cqlsh COPY FROM (CASSANDRA-11320)
 * Improve IF NOT EXISTS check in CREATE INDEX (CASSANDRA-11131)
 * Upgrade ohc to 0.4.3
 * Enable SO_REUSEADDR for JMX RMI server sockets (CASSANDRA-11093)
 * Allocate merkletrees with the correct size (CASSANDRA-11390)
 * Support streaming pre-3.0 sstables (CASSANDRA-10990)
 * Add backpressure to compressed or encrypted commit log (CASSANDRA-10971)
 * SSTableExport supports secondary index tables (CASSANDRA-11330)
 * Fix sstabledump to include missing info in debug output (CASSANDRA-11321)
 * Establish and implement canonical bulk reading workload(s) (CASSANDRA-10331)
 * Fix paging for IN queries on tables without clustering columns (CASSANDRA-11208)
 * Remove recursive call from CompositesSearcher (CASSANDRA-11304)
 * Fix filtering on non-primary key columns for queries without index (CASSANDRA-6377)
 * Fix sstableloader fail when using materialized view (CASSANDRA-11275)
Merged from 2.2:
 * DatabaseDescriptor should log stacktrace in case of Eception during seed provider creation (CASSANDRA-11312)
 * Use canonical path for directory in SSTable descriptor (CASSANDRA-10587)
 * Add cassandra-stress keystore option (CASSANDRA-9325)
 * Dont mark sstables as repairing with sub range repairs (CASSANDRA-11451)
 * Notify when sstables change after cancelling compaction (CASSANDRA-11373)
 * cqlsh: COPY FROM should check that explicit column names are valid (CASSANDRA-11333)
 * Add -Dcassandra.start_gossip startup option (CASSANDRA-10809)
 * Fix UTF8Validator.validate() for modified UTF-8 (CASSANDRA-10748)
 * Clarify that now() function is calculated on the coordinator node in CQL documentation (CASSANDRA-10900)
 * Fix bloom filter sizing with LCS (CASSANDRA-11344)
 * (cqlsh) Fix error when result is 0 rows with EXPAND ON (CASSANDRA-11092)
 * Add missing newline at end of bin/cqlsh (CASSANDRA-11325)
 * Unresolved hostname leads to replace being ignored (CASSANDRA-11210)
 * Only log yaml config once, at startup (CASSANDRA-11217)
 * Reference leak with parallel repairs on the same table (CASSANDRA-11215)
Merged from 2.1:
 * Add a -j parameter to scrub/cleanup/upgradesstables to state how
   many threads to use (CASSANDRA-11179)
 * COPY FROM on large datasets: fix progress report and debug performance (CASSANDRA-11053)
 * InvalidateKeys should have a weak ref to key cache (CASSANDRA-11176)


3.4
 * (cqlsh) add cqlshrc option to always connect using ssl (CASSANDRA-10458)
 * Cleanup a few resource warnings (CASSANDRA-11085)
 * Allow custom tracing implementations (CASSANDRA-10392)
 * Extract LoaderOptions to be able to be used from outside (CASSANDRA-10637)
 * fix OnDiskIndexTest to properly treat empty ranges (CASSANDRA-11205)
 * fix TrackerTest to handle new notifications (CASSANDRA-11178)
 * add SASI validation for partitioner and complex columns (CASSANDRA-11169)
 * Add caching of encrypted credentials in PasswordAuthenticator (CASSANDRA-7715)
 * fix SASI memtable switching on flush (CASSANDRA-11159)
 * Remove duplicate offline compaction tracking (CASSANDRA-11148)
 * fix EQ semantics of analyzed SASI indexes (CASSANDRA-11130)
 * Support long name output for nodetool commands (CASSANDRA-7950)
 * Encrypted hints (CASSANDRA-11040)
 * SASI index options validation (CASSANDRA-11136)
 * Optimize disk seek using min/max column name meta data when the LIMIT clause is used
   (CASSANDRA-8180)
 * Add LIKE support to CQL3 (CASSANDRA-11067)
 * Generic Java UDF types (CASSANDRA-10819)
 * cqlsh: Include sub-second precision in timestamps by default (CASSANDRA-10428)
 * Set javac encoding to utf-8 (CASSANDRA-11077)
 * Integrate SASI index into Cassandra (CASSANDRA-10661)
 * Add --skip-flush option to nodetool snapshot
 * Skip values for non-queried columns (CASSANDRA-10657)
 * Add support for secondary indexes on static columns (CASSANDRA-8103)
 * CommitLogUpgradeTestMaker creates broken commit logs (CASSANDRA-11051)
 * Add metric for number of dropped mutations (CASSANDRA-10866)
 * Simplify row cache invalidation code (CASSANDRA-10396)
 * Support user-defined compaction through nodetool (CASSANDRA-10660)
 * Stripe view locks by key and table ID to reduce contention (CASSANDRA-10981)
 * Add nodetool gettimeout and settimeout commands (CASSANDRA-10953)
 * Add 3.0 metadata to sstablemetadata output (CASSANDRA-10838)
Merged from 3.0:
 * MV should only query complex columns included in the view (CASSANDRA-11069)
 * Failed aggregate creation breaks server permanently (CASSANDRA-11064)
 * Add sstabledump tool (CASSANDRA-7464)
 * Introduce backpressure for hints (CASSANDRA-10972)
 * Fix ClusteringPrefix not being able to read tombstone range boundaries (CASSANDRA-11158)
 * Prevent logging in sandboxed state (CASSANDRA-11033)
 * Disallow drop/alter operations of UDTs used by UDAs (CASSANDRA-10721)
 * Add query time validation method on Index (CASSANDRA-11043)
 * Avoid potential AssertionError in mixed version cluster (CASSANDRA-11128)
 * Properly handle hinted handoff after topology changes (CASSANDRA-5902)
 * AssertionError when listing sstable files on inconsistent disk state (CASSANDRA-11156)
 * Fix wrong rack counting and invalid conditions check for TokenAllocation
   (CASSANDRA-11139)
 * Avoid creating empty hint files (CASSANDRA-11090)
 * Fix leak detection strong reference loop using weak reference (CASSANDRA-11120)
 * Configurie BatchlogManager to stop delayed tasks on shutdown (CASSANDRA-11062)
 * Hadoop integration is incompatible with Cassandra Driver 3.0.0 (CASSANDRA-11001)
 * Add dropped_columns to the list of schema table so it gets handled
   properly (CASSANDRA-11050)
 * Fix NPE when using forceRepairRangeAsync without DC (CASSANDRA-11239)
Merged from 2.2:
 * Preserve order for preferred SSL cipher suites (CASSANDRA-11164)
 * Range.compareTo() violates the contract of Comparable (CASSANDRA-11216)
 * Avoid NPE when serializing ErrorMessage with null message (CASSANDRA-11167)
 * Replacing an aggregate with a new version doesn't reset INITCOND (CASSANDRA-10840)
 * (cqlsh) cqlsh cannot be called through symlink (CASSANDRA-11037)
 * fix ohc and java-driver pom dependencies in build.xml (CASSANDRA-10793)
 * Protect from keyspace dropped during repair (CASSANDRA-11065)
 * Handle adding fields to a UDT in SELECT JSON and toJson() (CASSANDRA-11146)
 * Better error message for cleanup (CASSANDRA-10991)
 * cqlsh pg-style-strings broken if line ends with ';' (CASSANDRA-11123)
 * Always persist upsampled index summaries (CASSANDRA-10512)
 * (cqlsh) Fix inconsistent auto-complete (CASSANDRA-10733)
 * Make SELECT JSON and toJson() threadsafe (CASSANDRA-11048)
 * Fix SELECT on tuple relations for mixed ASC/DESC clustering order (CASSANDRA-7281)
 * Use cloned TokenMetadata in size estimates to avoid race against membership check
   (CASSANDRA-10736)
 * (cqlsh) Support utf-8/cp65001 encoding on Windows (CASSANDRA-11030)
 * Fix paging on DISTINCT queries repeats result when first row in partition changes
   (CASSANDRA-10010)
 * (cqlsh) Support timezone conversion using pytz (CASSANDRA-10397)
 * cqlsh: change default encoding to UTF-8 (CASSANDRA-11124)
Merged from 2.1:
 * Checking if an unlogged batch is local is inefficient (CASSANDRA-11529)
 * Fix out-of-space error treatment in memtable flushing (CASSANDRA-11448).
 * Don't do defragmentation if reading from repaired sstables (CASSANDRA-10342)
 * Fix streaming_socket_timeout_in_ms not enforced (CASSANDRA-11286)
 * Avoid dropping message too quickly due to missing unit conversion (CASSANDRA-11302)
 * Don't remove FailureDetector history on removeEndpoint (CASSANDRA-10371)
 * Only notify if repair status changed (CASSANDRA-11172)
 * Use logback setting for 'cassandra -v' command (CASSANDRA-10767)
 * Fix sstableloader to unthrottle streaming by default (CASSANDRA-9714)
 * Fix incorrect warning in 'nodetool status' (CASSANDRA-10176)
 * Properly release sstable ref when doing offline scrub (CASSANDRA-10697)
 * Improve nodetool status performance for large cluster (CASSANDRA-7238)
 * Gossiper#isEnabled is not thread safe (CASSANDRA-11116)
 * Avoid major compaction mixing repaired and unrepaired sstables in DTCS (CASSANDRA-11113)
 * Make it clear what DTCS timestamp_resolution is used for (CASSANDRA-11041)
 * (cqlsh) Display milliseconds when datetime overflows (CASSANDRA-10625)


3.3
 * Avoid infinite loop if owned range is smaller than number of
   data dirs (CASSANDRA-11034)
 * Avoid bootstrap hanging when existing nodes have no data to stream (CASSANDRA-11010)
Merged from 3.0:
 * Remove double initialization of newly added tables (CASSANDRA-11027)
 * Filter keys searcher results by target range (CASSANDRA-11104)
 * Fix deserialization of legacy read commands (CASSANDRA-11087)
 * Fix incorrect computation of deletion time in sstable metadata (CASSANDRA-11102)
 * Avoid memory leak when collecting sstable metadata (CASSANDRA-11026)
 * Mutations do not block for completion under view lock contention (CASSANDRA-10779)
 * Invalidate legacy schema tables when unloading them (CASSANDRA-11071)
 * (cqlsh) handle INSERT and UPDATE statements with LWT conditions correctly
   (CASSANDRA-11003)
 * Fix DISTINCT queries in mixed version clusters (CASSANDRA-10762)
 * Migrate build status for indexes along with legacy schema (CASSANDRA-11046)
 * Ensure SSTables for legacy KEYS indexes can be read (CASSANDRA-11045)
 * Added support for IBM zSystems architecture (CASSANDRA-11054)
 * Update CQL documentation (CASSANDRA-10899)
 * Check the column name, not cell name, for dropped columns when reading
   legacy sstables (CASSANDRA-11018)
 * Don't attempt to index clustering values of static rows (CASSANDRA-11021)
 * Remove checksum files after replaying hints (CASSANDRA-10947)
 * Support passing base table metadata to custom 2i validation (CASSANDRA-10924)
 * Ensure stale index entries are purged during reads (CASSANDRA-11013)
 * (cqlsh) Also apply --connect-timeout to control connection
   timeout (CASSANDRA-10959)
 * Fix AssertionError when removing from list using UPDATE (CASSANDRA-10954)
 * Fix UnsupportedOperationException when reading old sstable with range
   tombstone (CASSANDRA-10743)
 * MV should use the maximum timestamp of the primary key (CASSANDRA-10910)
 * Fix potential assertion error during compaction (CASSANDRA-10944)
Merged from 2.2:
 * maxPurgeableTimestamp needs to check memtables too (CASSANDRA-9949)
 * Apply change to compaction throughput in real time (CASSANDRA-10025)
 * (cqlsh) encode input correctly when saving history
 * Fix potential NPE on ORDER BY queries with IN (CASSANDRA-10955)
 * Start L0 STCS-compactions even if there is a L0 -> L1 compaction
   going (CASSANDRA-10979)
 * Make UUID LSB unique per process (CASSANDRA-7925)
 * Avoid NPE when performing sstable tasks (scrub etc.) (CASSANDRA-10980)
 * Make sure client gets tombstone overwhelmed warning (CASSANDRA-9465)
 * Fix error streaming section more than 2GB (CASSANDRA-10961)
 * Histogram buckets exposed in jmx are sorted incorrectly (CASSANDRA-10975)
 * Enable GC logging by default (CASSANDRA-10140)
 * Optimize pending range computation (CASSANDRA-9258)
 * Skip commit log and saved cache directories in SSTable version startup check (CASSANDRA-10902)
 * drop/alter user should be case sensitive (CASSANDRA-10817)
Merged from 2.1:
 * test_bulk_round_trip_blogposts is failing occasionally (CASSANDRA-10938)
 * Fix isJoined return true only after becoming cluster member (CASANDRA-11007)
 * Fix bad gossip generation seen in long-running clusters (CASSANDRA-10969)
 * Avoid NPE when incremental repair fails (CASSANDRA-10909)
 * Unmark sstables compacting once they are done in cleanup/scrub/upgradesstables (CASSANDRA-10829)
 * Allow simultaneous bootstrapping with strict consistency when no vnodes are used (CASSANDRA-11005)
 * Log a message when major compaction does not result in a single file (CASSANDRA-10847)
 * (cqlsh) fix cqlsh_copy_tests when vnodes are disabled (CASSANDRA-10997)
 * (cqlsh) Add request timeout option to cqlsh (CASSANDRA-10686)
 * Avoid AssertionError while submitting hint with LWT (CASSANDRA-10477)
 * If CompactionMetadata is not in stats file, use index summary instead (CASSANDRA-10676)
 * Retry sending gossip syn multiple times during shadow round (CASSANDRA-8072)
 * Fix pending range calculation during moves (CASSANDRA-10887)
 * Sane default (200Mbps) for inter-DC streaming througput (CASSANDRA-8708)



3.2
 * Make sure tokens don't exist in several data directories (CASSANDRA-6696)
 * Add requireAuthorization method to IAuthorizer (CASSANDRA-10852)
 * Move static JVM options to conf/jvm.options file (CASSANDRA-10494)
 * Fix CassandraVersion to accept x.y version string (CASSANDRA-10931)
 * Add forceUserDefinedCleanup to allow more flexible cleanup (CASSANDRA-10708)
 * (cqlsh) allow setting TTL with COPY (CASSANDRA-9494)
 * Fix counting of received sstables in streaming (CASSANDRA-10949)
 * Implement hints compression (CASSANDRA-9428)
 * Fix potential assertion error when reading static columns (CASSANDRA-10903)
 * Fix EstimatedHistogram creation in nodetool tablehistograms (CASSANDRA-10859)
 * Establish bootstrap stream sessions sequentially (CASSANDRA-6992)
 * Sort compactionhistory output by timestamp (CASSANDRA-10464)
 * More efficient BTree removal (CASSANDRA-9991)
 * Make tablehistograms accept the same syntax as tablestats (CASSANDRA-10149)
 * Group pending compactions based on table (CASSANDRA-10718)
 * Add compressor name in sstablemetadata output (CASSANDRA-9879)
 * Fix type casting for counter columns (CASSANDRA-10824)
 * Prevent running Cassandra as root (CASSANDRA-8142)
 * bound maximum in-flight commit log replay mutation bytes to 64 megabytes (CASSANDRA-8639)
 * Normalize all scripts (CASSANDRA-10679)
 * Make compression ratio much more accurate (CASSANDRA-10225)
 * Optimize building of Clustering object when only one is created (CASSANDRA-10409)
 * Make index building pluggable (CASSANDRA-10681)
 * Add sstable flush observer (CASSANDRA-10678)
 * Improve NTS endpoints calculation (CASSANDRA-10200)
 * Improve performance of the folderSize function (CASSANDRA-10677)
 * Add support for type casting in selection clause (CASSANDRA-10310)
 * Added graphing option to cassandra-stress (CASSANDRA-7918)
 * Abort in-progress queries that time out (CASSANDRA-7392)
 * Add transparent data encryption core classes (CASSANDRA-9945)
Merged from 3.0:
 * Better handling of SSL connection errors inter-node (CASSANDRA-10816)
 * Avoid NoSuchElementException when executing empty batch (CASSANDRA-10711)
 * Avoid building PartitionUpdate in toString (CASSANDRA-10897)
 * Reduce heap spent when receiving many SSTables (CASSANDRA-10797)
 * Add back support for 3rd party auth providers to bulk loader (CASSANDRA-10873)
 * Eliminate the dependency on jgrapht for UDT resolution (CASSANDRA-10653)
 * (Hadoop) Close Clusters and Sessions in Hadoop Input/Output classes (CASSANDRA-10837)
 * Fix sstableloader not working with upper case keyspace name (CASSANDRA-10806)
Merged from 2.2:
 * jemalloc detection fails due to quoting issues in regexv (CASSANDRA-10946)
 * (cqlsh) show correct column names for empty result sets (CASSANDRA-9813)
 * Add new types to Stress (CASSANDRA-9556)
 * Add property to allow listening on broadcast interface (CASSANDRA-9748)
Merged from 2.1:
 * Match cassandra-loader options in COPY FROM (CASSANDRA-9303)
 * Fix binding to any address in CqlBulkRecordWriter (CASSANDRA-9309)
 * cqlsh fails to decode utf-8 characters for text typed columns (CASSANDRA-10875)
 * Log error when stream session fails (CASSANDRA-9294)
 * Fix bugs in commit log archiving startup behavior (CASSANDRA-10593)
 * (cqlsh) further optimise COPY FROM (CASSANDRA-9302)
 * Allow CREATE TABLE WITH ID (CASSANDRA-9179)
 * Make Stress compiles within eclipse (CASSANDRA-10807)
 * Cassandra Daemon should print JVM arguments (CASSANDRA-10764)
 * Allow cancellation of index summary redistribution (CASSANDRA-8805)


3.1.1
Merged from 3.0:
  * Fix upgrade data loss due to range tombstone deleting more data than then should
    (CASSANDRA-10822)


3.1
Merged from 3.0:
 * Avoid MV race during node decommission (CASSANDRA-10674)
 * Disable reloading of GossipingPropertyFileSnitch (CASSANDRA-9474)
 * Handle single-column deletions correction in materialized views
   when the column is part of the view primary key (CASSANDRA-10796)
 * Fix issue with datadir migration on upgrade (CASSANDRA-10788)
 * Fix bug with range tombstones on reverse queries and test coverage for
   AbstractBTreePartition (CASSANDRA-10059)
 * Remove 64k limit on collection elements (CASSANDRA-10374)
 * Remove unclear Indexer.indexes() method (CASSANDRA-10690)
 * Fix NPE on stream read error (CASSANDRA-10771)
 * Normalize cqlsh DESC output (CASSANDRA-10431)
 * Rejects partition range deletions when columns are specified (CASSANDRA-10739)
 * Fix error when saving cached key for old format sstable (CASSANDRA-10778)
 * Invalidate prepared statements on DROP INDEX (CASSANDRA-10758)
 * Fix SELECT statement with IN restrictions on partition key,
   ORDER BY and LIMIT (CASSANDRA-10729)
 * Improve stress performance over 1k threads (CASSANDRA-7217)
 * Wait for migration responses to complete before bootstrapping (CASSANDRA-10731)
 * Unable to create a function with argument of type Inet (CASSANDRA-10741)
 * Fix backward incompatibiliy in CqlInputFormat (CASSANDRA-10717)
 * Correctly preserve deletion info on updated rows when notifying indexers
   of single-row deletions (CASSANDRA-10694)
 * Notify indexers of partition delete during cleanup (CASSANDRA-10685)
 * Keep the file open in trySkipCache (CASSANDRA-10669)
 * Updated trigger example (CASSANDRA-10257)
Merged from 2.2:
 * Verify tables in pseudo-system keyspaces at startup (CASSANDRA-10761)
 * Fix IllegalArgumentException in DataOutputBuffer.reallocate for large buffers (CASSANDRA-10592)
 * Show CQL help in cqlsh in web browser (CASSANDRA-7225)
 * Serialize on disk the proper SSTable compression ratio (CASSANDRA-10775)
 * Reject index queries while the index is building (CASSANDRA-8505)
 * CQL.textile syntax incorrectly includes optional keyspace for aggregate SFUNC and FINALFUNC (CASSANDRA-10747)
 * Fix JSON update with prepared statements (CASSANDRA-10631)
 * Don't do anticompaction after subrange repair (CASSANDRA-10422)
 * Fix SimpleDateType type compatibility (CASSANDRA-10027)
 * (Hadoop) fix splits calculation (CASSANDRA-10640)
 * (Hadoop) ensure that Cluster instances are always closed (CASSANDRA-10058)
Merged from 2.1:
 * Fix Stress profile parsing on Windows (CASSANDRA-10808)
 * Fix incremental repair hang when replica is down (CASSANDRA-10288)
 * Optimize the way we check if a token is repaired in anticompaction (CASSANDRA-10768)
 * Add proper error handling to stream receiver (CASSANDRA-10774)
 * Warn or fail when changing cluster topology live (CASSANDRA-10243)
 * Status command in debian/ubuntu init script doesn't work (CASSANDRA-10213)
 * Some DROP ... IF EXISTS incorrectly result in exceptions on non-existing KS (CASSANDRA-10658)
 * DeletionTime.compareTo wrong in rare cases (CASSANDRA-10749)
 * Force encoding when computing statement ids (CASSANDRA-10755)
 * Properly reject counters as map keys (CASSANDRA-10760)
 * Fix the sstable-needs-cleanup check (CASSANDRA-10740)
 * (cqlsh) Print column names before COPY operation (CASSANDRA-8935)
 * Fix CompressedInputStream for proper cleanup (CASSANDRA-10012)
 * (cqlsh) Support counters in COPY commands (CASSANDRA-9043)
 * Try next replica if not possible to connect to primary replica on
   ColumnFamilyRecordReader (CASSANDRA-2388)
 * Limit window size in DTCS (CASSANDRA-10280)
 * sstableloader does not use MAX_HEAP_SIZE env parameter (CASSANDRA-10188)
 * (cqlsh) Improve COPY TO performance and error handling (CASSANDRA-9304)
 * Create compression chunk for sending file only (CASSANDRA-10680)
 * Forbid compact clustering column type changes in ALTER TABLE (CASSANDRA-8879)
 * Reject incremental repair with subrange repair (CASSANDRA-10422)
 * Add a nodetool command to refresh size_estimates (CASSANDRA-9579)
 * Invalidate cache after stream receive task is completed (CASSANDRA-10341)
 * Reject counter writes in CQLSSTableWriter (CASSANDRA-10258)
 * Remove superfluous COUNTER_MUTATION stage mapping (CASSANDRA-10605)


3.0
 * Fix AssertionError while flushing memtable due to materialized views
   incorrectly inserting empty rows (CASSANDRA-10614)
 * Store UDA initcond as CQL literal in the schema table, instead of a blob (CASSANDRA-10650)
 * Don't use -1 for the position of partition key in schema (CASSANDRA-10491)
 * Fix distinct queries in mixed version cluster (CASSANDRA-10573)
 * Skip sstable on clustering in names query (CASSANDRA-10571)
 * Remove value skipping as it breaks read-repair (CASSANDRA-10655)
 * Fix bootstrapping with MVs (CASSANDRA-10621)
 * Make sure EACH_QUORUM reads are using NTS (CASSANDRA-10584)
 * Fix MV replica filtering for non-NetworkTopologyStrategy (CASSANDRA-10634)
 * (Hadoop) fix CIF describeSplits() not handling 0 size estimates (CASSANDRA-10600)
 * Fix reading of legacy sstables (CASSANDRA-10590)
 * Use CQL type names in schema metadata tables (CASSANDRA-10365)
 * Guard batchlog replay against integer division by zero (CASSANDRA-9223)
 * Fix bug when adding a column to thrift with the same name than a primary key (CASSANDRA-10608)
 * Add client address argument to IAuthenticator::newSaslNegotiator (CASSANDRA-8068)
 * Fix implementation of LegacyLayout.LegacyBoundComparator (CASSANDRA-10602)
 * Don't use 'names query' read path for counters (CASSANDRA-10572)
 * Fix backward compatibility for counters (CASSANDRA-10470)
 * Remove memory_allocator paramter from cassandra.yaml (CASSANDRA-10581,10628)
 * Execute the metadata reload task of all registered indexes on CFS::reload (CASSANDRA-10604)
 * Fix thrift cas operations with defined columns (CASSANDRA-10576)
 * Fix PartitionUpdate.operationCount()for updates with static column operations (CASSANDRA-10606)
 * Fix thrift get() queries with defined columns (CASSANDRA-10586)
 * Fix marking of indexes as built and removed (CASSANDRA-10601)
 * Skip initialization of non-registered 2i instances, remove Index::getIndexName (CASSANDRA-10595)
 * Fix batches on multiple tables (CASSANDRA-10554)
 * Ensure compaction options are validated when updating KeyspaceMetadata (CASSANDRA-10569)
 * Flatten Iterator Transformation Hierarchy (CASSANDRA-9975)
 * Remove token generator (CASSANDRA-5261)
 * RolesCache should not be created for any authenticator that does not requireAuthentication (CASSANDRA-10562)
 * Fix LogTransaction checking only a single directory for files (CASSANDRA-10421)
 * Fix handling of range tombstones when reading old format sstables (CASSANDRA-10360)
 * Aggregate with Initial Condition fails with C* 3.0 (CASSANDRA-10367)
Merged from 2.2:
 * (cqlsh) show partial trace if incomplete after max_trace_wait (CASSANDRA-7645)
 * Use most up-to-date version of schema for system tables (CASSANDRA-10652)
 * Deprecate memory_allocator in cassandra.yaml (CASSANDRA-10581,10628)
 * Expose phi values from failure detector via JMX and tweak debug
   and trace logging (CASSANDRA-9526)
 * Fix IllegalArgumentException in DataOutputBuffer.reallocate for large buffers (CASSANDRA-10592)
Merged from 2.1:
 * Shutdown compaction in drain to prevent leak (CASSANDRA-10079)
 * (cqlsh) fix COPY using wrong variable name for time_format (CASSANDRA-10633)
 * Do not run SizeEstimatesRecorder if a node is not a member of the ring (CASSANDRA-9912)
 * Improve handling of dead nodes in gossip (CASSANDRA-10298)
 * Fix logback-tools.xml incorrectly configured for outputing to System.err
   (CASSANDRA-9937)
 * Fix streaming to catch exception so retry not fail (CASSANDRA-10557)
 * Add validation method to PerRowSecondaryIndex (CASSANDRA-10092)
 * Support encrypted and plain traffic on the same port (CASSANDRA-10559)
 * Do STCS in DTCS windows (CASSANDRA-10276)
 * Avoid repetition of JVM_OPTS in debian package (CASSANDRA-10251)
 * Fix potential NPE from handling result of SIM.highestSelectivityIndex (CASSANDRA-10550)
 * Fix paging issues with partitions containing only static columns data (CASSANDRA-10381)
 * Fix conditions on static columns (CASSANDRA-10264)
 * AssertionError: attempted to delete non-existing file CommitLog (CASSANDRA-10377)
 * Fix sorting for queries with an IN condition on partition key columns (CASSANDRA-10363)


3.0-rc2
 * Fix SELECT DISTINCT queries between 2.2.2 nodes and 3.0 nodes (CASSANDRA-10473)
 * Remove circular references in SegmentedFile (CASSANDRA-10543)
 * Ensure validation of indexed values only occurs once per-partition (CASSANDRA-10536)
 * Fix handling of static columns for range tombstones in thrift (CASSANDRA-10174)
 * Support empty ColumnFilter for backward compatility on empty IN (CASSANDRA-10471)
 * Remove Pig support (CASSANDRA-10542)
 * Fix LogFile throws Exception when assertion is disabled (CASSANDRA-10522)
 * Revert CASSANDRA-7486, make CMS default GC, move GC config to
   conf/jvm.options (CASSANDRA-10403)
 * Fix TeeingAppender causing some logs to be truncated/empty (CASSANDRA-10447)
 * Allow EACH_QUORUM for reads (CASSANDRA-9602)
 * Fix potential ClassCastException while upgrading (CASSANDRA-10468)
 * Fix NPE in MVs on update (CASSANDRA-10503)
 * Only include modified cell data in indexing deltas (CASSANDRA-10438)
 * Do not load keyspace when creating sstable writer (CASSANDRA-10443)
 * If node is not yet gossiping write all MV updates to batchlog only (CASSANDRA-10413)
 * Re-populate token metadata after commit log recovery (CASSANDRA-10293)
 * Provide additional metrics for materialized views (CASSANDRA-10323)
 * Flush system schema tables after local schema changes (CASSANDRA-10429)
Merged from 2.2:
 * Reduce contention getting instances of CompositeType (CASSANDRA-10433)
 * Fix the regression when using LIMIT with aggregates (CASSANDRA-10487)
 * Avoid NoClassDefFoundError during DataDescriptor initialization on windows (CASSANDRA-10412)
 * Preserve case of quoted Role & User names (CASSANDRA-10394)
 * cqlsh pg-style-strings broken (CASSANDRA-10484)
 * cqlsh prompt includes name of keyspace after failed `use` statement (CASSANDRA-10369)
Merged from 2.1:
 * (cqlsh) Distinguish negative and positive infinity in output (CASSANDRA-10523)
 * (cqlsh) allow custom time_format for COPY TO (CASSANDRA-8970)
 * Don't allow startup if the node's rack has changed (CASSANDRA-10242)
 * (cqlsh) show partial trace if incomplete after max_trace_wait (CASSANDRA-7645)
 * Allow LOCAL_JMX to be easily overridden (CASSANDRA-10275)
 * Mark nodes as dead even if they've already left (CASSANDRA-10205)


3.0.0-rc1
 * Fix mixed version read request compatibility for compact static tables
   (CASSANDRA-10373)
 * Fix paging of DISTINCT with static and IN (CASSANDRA-10354)
 * Allow MATERIALIZED VIEW's SELECT statement to restrict primary key
   columns (CASSANDRA-9664)
 * Move crc_check_chance out of compression options (CASSANDRA-9839)
 * Fix descending iteration past end of BTreeSearchIterator (CASSANDRA-10301)
 * Transfer hints to a different node on decommission (CASSANDRA-10198)
 * Check partition keys for CAS operations during stmt validation (CASSANDRA-10338)
 * Add custom query expressions to SELECT (CASSANDRA-10217)
 * Fix minor bugs in MV handling (CASSANDRA-10362)
 * Allow custom indexes with 0,1 or multiple target columns (CASSANDRA-10124)
 * Improve MV schema representation (CASSANDRA-9921)
 * Add flag to enable/disable coordinator batchlog for MV writes (CASSANDRA-10230)
 * Update cqlsh COPY for new internal driver serialization interface (CASSANDRA-10318)
 * Give index implementations more control over rebuild operations (CASSANDRA-10312)
 * Update index file format (CASSANDRA-10314)
 * Add "shadowable" row tombstones to deal with mv timestamp issues (CASSANDRA-10261)
 * CFS.loadNewSSTables() broken for pre-3.0 sstables
 * Cache selected index in read command to reduce lookups (CASSANDRA-10215)
 * Small optimizations of sstable index serialization (CASSANDRA-10232)
 * Support for both encrypted and unencrypted native transport connections (CASSANDRA-9590)
Merged from 2.2:
 * Configurable page size in cqlsh (CASSANDRA-9855)
 * Defer default role manager setup until all nodes are on 2.2+ (CASSANDRA-9761)
 * Handle missing RoleManager in config after upgrade to 2.2 (CASSANDRA-10209)
Merged from 2.1:
 * Bulk Loader API could not tolerate even node failure (CASSANDRA-10347)
 * Avoid misleading pushed notifications when multiple nodes
   share an rpc_address (CASSANDRA-10052)
 * Fix dropping undroppable when message queue is full (CASSANDRA-10113)
 * Fix potential ClassCastException during paging (CASSANDRA-10352)
 * Prevent ALTER TYPE from creating circular references (CASSANDRA-10339)
 * Fix cache handling of 2i and base tables (CASSANDRA-10155, 10359)
 * Fix NPE in nodetool compactionhistory (CASSANDRA-9758)
 * (Pig) support BulkOutputFormat as a URL parameter (CASSANDRA-7410)
 * BATCH statement is broken in cqlsh (CASSANDRA-10272)
 * (cqlsh) Make cqlsh PEP8 Compliant (CASSANDRA-10066)
 * (cqlsh) Fix error when starting cqlsh with --debug (CASSANDRA-10282)
 * Scrub, Cleanup and Upgrade do not unmark compacting until all operations
   have completed, regardless of the occurence of exceptions (CASSANDRA-10274)


3.0.0-beta2
 * Fix columns returned by AbstractBtreePartitions (CASSANDRA-10220)
 * Fix backward compatibility issue due to AbstractBounds serialization bug (CASSANDRA-9857)
 * Fix startup error when upgrading nodes (CASSANDRA-10136)
 * Base table PRIMARY KEY can be assumed to be NOT NULL in MV creation (CASSANDRA-10147)
 * Improve batchlog write patch (CASSANDRA-9673)
 * Re-apply MaterializedView updates on commitlog replay (CASSANDRA-10164)
 * Require AbstractType.isByteOrderComparable declaration in constructor (CASSANDRA-9901)
 * Avoid digest mismatch on upgrade to 3.0 (CASSANDRA-9554)
 * Fix Materialized View builder when adding multiple MVs (CASSANDRA-10156)
 * Choose better poolingOptions for protocol v4 in cassandra-stress (CASSANDRA-10182)
 * Fix LWW bug affecting Materialized Views (CASSANDRA-10197)
 * Ensures frozen sets and maps are always sorted (CASSANDRA-10162)
 * Don't deadlock when flushing CFS backed custom indexes (CASSANDRA-10181)
 * Fix double flushing of secondary index tables (CASSANDRA-10180)
 * Fix incorrect handling of range tombstones in thrift (CASSANDRA-10046)
 * Only use batchlog when paired materialized view replica is remote (CASSANDRA-10061)
 * Reuse TemporalRow when updating multiple MaterializedViews (CASSANDRA-10060)
 * Validate gc_grace_seconds for batchlog writes and MVs (CASSANDRA-9917)
 * Fix sstablerepairedset (CASSANDRA-10132)
Merged from 2.2:
 * Cancel transaction for sstables we wont redistribute index summary
   for (CASSANDRA-10270)
 * Retry snapshot deletion after compaction and gc on Windows (CASSANDRA-10222)
 * Fix failure to start with space in directory path on Windows (CASSANDRA-10239)
 * Fix repair hang when snapshot failed (CASSANDRA-10057)
 * Fall back to 1/4 commitlog volume for commitlog_total_space on small disks
   (CASSANDRA-10199)
Merged from 2.1:
 * Added configurable warning threshold for GC duration (CASSANDRA-8907)
 * Fix handling of streaming EOF (CASSANDRA-10206)
 * Only check KeyCache when it is enabled
 * Change streaming_socket_timeout_in_ms default to 1 hour (CASSANDRA-8611)
 * (cqlsh) update list of CQL keywords (CASSANDRA-9232)
 * Add nodetool gettraceprobability command (CASSANDRA-10234)
Merged from 2.0:
 * Fix rare race where older gossip states can be shadowed (CASSANDRA-10366)
 * Fix consolidating racks violating the RF contract (CASSANDRA-10238)
 * Disallow decommission when node is in drained state (CASSANDRA-8741)


2.2.1
 * Fix race during construction of commit log (CASSANDRA-10049)
 * Fix LeveledCompactionStrategyTest (CASSANDRA-9757)
 * Fix broken UnbufferedDataOutputStreamPlus.writeUTF (CASSANDRA-10203)
 * (cqlsh) default load-from-file encoding to utf-8 (CASSANDRA-9898)
 * Avoid returning Permission.NONE when failing to query users table (CASSANDRA-10168)
 * (cqlsh) add CLEAR command (CASSANDRA-10086)
 * Support string literals as Role names for compatibility (CASSANDRA-10135)
Merged from 2.1:
 * Only check KeyCache when it is enabled
 * Change streaming_socket_timeout_in_ms default to 1 hour (CASSANDRA-8611)
 * (cqlsh) update list of CQL keywords (CASSANDRA-9232)


3.0.0-beta1
 * Redesign secondary index API (CASSANDRA-9459, 7771, 9041)
 * Fix throwing ReadFailure instead of ReadTimeout on range queries (CASSANDRA-10125)
 * Rewrite hinted handoff (CASSANDRA-6230)
 * Fix query on static compact tables (CASSANDRA-10093)
 * Fix race during construction of commit log (CASSANDRA-10049)
 * Add option to only purge repaired tombstones (CASSANDRA-6434)
 * Change authorization handling for MVs (CASSANDRA-9927)
 * Add custom JMX enabled executor for UDF sandbox (CASSANDRA-10026)
 * Fix row deletion bug for Materialized Views (CASSANDRA-10014)
 * Support mixed-version clusters with Cassandra 2.1 and 2.2 (CASSANDRA-9704)
 * Fix multiple slices on RowSearchers (CASSANDRA-10002)
 * Fix bug in merging of collections (CASSANDRA-10001)
 * Optimize batchlog replay to avoid full scans (CASSANDRA-7237)
 * Repair improvements when using vnodes (CASSANDRA-5220)
 * Disable scripted UDFs by default (CASSANDRA-9889)
 * Bytecode inspection for Java-UDFs (CASSANDRA-9890)
 * Use byte to serialize MT hash length (CASSANDRA-9792)
 * Replace usage of Adler32 with CRC32 (CASSANDRA-8684)
 * Fix migration to new format from 2.1 SSTable (CASSANDRA-10006)
 * SequentialWriter should extend BufferedDataOutputStreamPlus (CASSANDRA-9500)
 * Use the same repairedAt timestamp within incremental repair session (CASSANDRA-9111)
Merged from 2.2:
 * Allow count(*) and count(1) to be use as normal aggregation (CASSANDRA-10114)
 * An NPE is thrown if the column name is unknown for an IN relation (CASSANDRA-10043)
 * Apply commit_failure_policy to more errors on startup (CASSANDRA-9749)
 * Fix histogram overflow exception (CASSANDRA-9973)
 * Route gossip messages over dedicated socket (CASSANDRA-9237)
 * Add checksum to saved cache files (CASSANDRA-9265)
 * Log warning when using an aggregate without partition key (CASSANDRA-9737)
Merged from 2.1:
 * (cqlsh) Allow encoding to be set through command line (CASSANDRA-10004)
 * Add new JMX methods to change local compaction strategy (CASSANDRA-9965)
 * Write hints for paxos commits (CASSANDRA-7342)
 * (cqlsh) Fix timestamps before 1970 on Windows, always
   use UTC for timestamp display (CASSANDRA-10000)
 * (cqlsh) Avoid overwriting new config file with old config
   when both exist (CASSANDRA-9777)
 * Release snapshot selfRef when doing snapshot repair (CASSANDRA-9998)
 * Cannot replace token does not exist - DN node removed as Fat Client (CASSANDRA-9871)
Merged from 2.0:
 * Don't cast expected bf size to an int (CASSANDRA-9959)
 * Make getFullyExpiredSSTables less expensive (CASSANDRA-9882)


3.0.0-alpha1
 * Implement proper sandboxing for UDFs (CASSANDRA-9402)
 * Simplify (and unify) cleanup of compaction leftovers (CASSANDRA-7066)
 * Allow extra schema definitions in cassandra-stress yaml (CASSANDRA-9850)
 * Metrics should use up to date nomenclature (CASSANDRA-9448)
 * Change CREATE/ALTER TABLE syntax for compression (CASSANDRA-8384)
 * Cleanup crc and adler code for java 8 (CASSANDRA-9650)
 * Storage engine refactor (CASSANDRA-8099, 9743, 9746, 9759, 9781, 9808, 9825,
   9848, 9705, 9859, 9867, 9874, 9828, 9801)
 * Update Guava to 18.0 (CASSANDRA-9653)
 * Bloom filter false positive ratio is not honoured (CASSANDRA-8413)
 * New option for cassandra-stress to leave a ratio of columns null (CASSANDRA-9522)
 * Change hinted_handoff_enabled yaml setting, JMX (CASSANDRA-9035)
 * Add algorithmic token allocation (CASSANDRA-7032)
 * Add nodetool command to replay batchlog (CASSANDRA-9547)
 * Make file buffer cache independent of paths being read (CASSANDRA-8897)
 * Remove deprecated legacy Hadoop code (CASSANDRA-9353)
 * Decommissioned nodes will not rejoin the cluster (CASSANDRA-8801)
 * Change gossip stabilization to use endpoit size (CASSANDRA-9401)
 * Change default garbage collector to G1 (CASSANDRA-7486)
 * Populate TokenMetadata early during startup (CASSANDRA-9317)
 * Undeprecate cache recentHitRate (CASSANDRA-6591)
 * Add support for selectively varint encoding fields (CASSANDRA-9499, 9865)
 * Materialized Views (CASSANDRA-6477)
Merged from 2.2:
 * Avoid grouping sstables for anticompaction with DTCS (CASSANDRA-9900)
 * UDF / UDA execution time in trace (CASSANDRA-9723)
 * Fix broken internode SSL (CASSANDRA-9884)
Merged from 2.1:
 * Add new JMX methods to change local compaction strategy (CASSANDRA-9965)
 * Fix handling of enable/disable autocompaction (CASSANDRA-9899)
 * Add consistency level to tracing ouput (CASSANDRA-9827)
 * Remove repair snapshot leftover on startup (CASSANDRA-7357)
 * Use random nodes for batch log when only 2 racks (CASSANDRA-8735)
 * Ensure atomicity inside thrift and stream session (CASSANDRA-7757)
 * Fix nodetool info error when the node is not joined (CASSANDRA-9031)
Merged from 2.0:
 * Log when messages are dropped due to cross_node_timeout (CASSANDRA-9793)
 * Don't track hotness when opening from snapshot for validation (CASSANDRA-9382)


2.2.0
 * Allow the selection of columns together with aggregates (CASSANDRA-9767)
 * Fix cqlsh copy methods and other windows specific issues (CASSANDRA-9795)
 * Don't wrap byte arrays in SequentialWriter (CASSANDRA-9797)
 * sum() and avg() functions missing for smallint and tinyint types (CASSANDRA-9671)
 * Revert CASSANDRA-9542 (allow native functions in UDA) (CASSANDRA-9771)
Merged from 2.1:
 * Fix MarshalException when upgrading superColumn family (CASSANDRA-9582)
 * Fix broken logging for "empty" flushes in Memtable (CASSANDRA-9837)
 * Handle corrupt files on startup (CASSANDRA-9686)
 * Fix clientutil jar and tests (CASSANDRA-9760)
 * (cqlsh) Allow the SSL protocol version to be specified through the
    config file or environment variables (CASSANDRA-9544)
Merged from 2.0:
 * Add tool to find why expired sstables are not getting dropped (CASSANDRA-10015)
 * Remove erroneous pending HH tasks from tpstats/jmx (CASSANDRA-9129)
 * Don't cast expected bf size to an int (CASSANDRA-9959)
 * checkForEndpointCollision fails for legitimate collisions (CASSANDRA-9765)
 * Complete CASSANDRA-8448 fix (CASSANDRA-9519)
 * Don't include auth credentials in debug log (CASSANDRA-9682)
 * Can't transition from write survey to normal mode (CASSANDRA-9740)
 * Scrub (recover) sstables even when -Index.db is missing (CASSANDRA-9591)
 * Fix growing pending background compaction (CASSANDRA-9662)


2.2.0-rc2
 * Re-enable memory-mapped I/O on Windows (CASSANDRA-9658)
 * Warn when an extra-large partition is compacted (CASSANDRA-9643)
 * (cqlsh) Allow setting the initial connection timeout (CASSANDRA-9601)
 * BulkLoader has --transport-factory option but does not use it (CASSANDRA-9675)
 * Allow JMX over SSL directly from nodetool (CASSANDRA-9090)
 * Update cqlsh for UDFs (CASSANDRA-7556)
 * Change Windows kernel default timer resolution (CASSANDRA-9634)
 * Deprected sstable2json and json2sstable (CASSANDRA-9618)
 * Allow native functions in user-defined aggregates (CASSANDRA-9542)
 * Don't repair system_distributed by default (CASSANDRA-9621)
 * Fix mixing min, max, and count aggregates for blob type (CASSANRA-9622)
 * Rename class for DATE type in Java driver (CASSANDRA-9563)
 * Duplicate compilation of UDFs on coordinator (CASSANDRA-9475)
 * Fix connection leak in CqlRecordWriter (CASSANDRA-9576)
 * Mlockall before opening system sstables & remove boot_without_jna option (CASSANDRA-9573)
 * Add functions to convert timeuuid to date or time, deprecate dateOf and unixTimestampOf (CASSANDRA-9229)
 * Make sure we cancel non-compacting sstables from LifecycleTransaction (CASSANDRA-9566)
 * Fix deprecated repair JMX API (CASSANDRA-9570)
 * Add logback metrics (CASSANDRA-9378)
 * Update and refactor ant test/test-compression to run the tests in parallel (CASSANDRA-9583)
 * Fix upgrading to new directory for secondary index (CASSANDRA-9687)
Merged from 2.1:
 * (cqlsh) Fix bad check for CQL compatibility when DESCRIBE'ing
   COMPACT STORAGE tables with no clustering columns
 * Eliminate strong self-reference chains in sstable ref tidiers (CASSANDRA-9656)
 * Ensure StreamSession uses canonical sstable reader instances (CASSANDRA-9700)
 * Ensure memtable book keeping is not corrupted in the event we shrink usage (CASSANDRA-9681)
 * Update internal python driver for cqlsh (CASSANDRA-9064)
 * Fix IndexOutOfBoundsException when inserting tuple with too many
   elements using the string literal notation (CASSANDRA-9559)
 * Enable describe on indices (CASSANDRA-7814)
 * Fix incorrect result for IN queries where column not found (CASSANDRA-9540)
 * ColumnFamilyStore.selectAndReference may block during compaction (CASSANDRA-9637)
 * Fix bug in cardinality check when compacting (CASSANDRA-9580)
 * Fix memory leak in Ref due to ConcurrentLinkedQueue.remove() behaviour (CASSANDRA-9549)
 * Make rebuild only run one at a time (CASSANDRA-9119)
Merged from 2.0:
 * Avoid NPE in AuthSuccess#decode (CASSANDRA-9727)
 * Add listen_address to system.local (CASSANDRA-9603)
 * Bug fixes to resultset metadata construction (CASSANDRA-9636)
 * Fix setting 'durable_writes' in ALTER KEYSPACE (CASSANDRA-9560)
 * Avoids ballot clash in Paxos (CASSANDRA-9649)
 * Improve trace messages for RR (CASSANDRA-9479)
 * Fix suboptimal secondary index selection when restricted
   clustering column is also indexed (CASSANDRA-9631)
 * (cqlsh) Add min_threshold to DTCS option autocomplete (CASSANDRA-9385)
 * Fix error message when attempting to create an index on a column
   in a COMPACT STORAGE table with clustering columns (CASSANDRA-9527)
 * 'WITH WITH' in alter keyspace statements causes NPE (CASSANDRA-9565)
 * Expose some internals of SelectStatement for inspection (CASSANDRA-9532)
 * ArrivalWindow should use primitives (CASSANDRA-9496)
 * Periodically submit background compaction tasks (CASSANDRA-9592)
 * Set HAS_MORE_PAGES flag to false when PagingState is null (CASSANDRA-9571)


2.2.0-rc1
 * Compressed commit log should measure compressed space used (CASSANDRA-9095)
 * Fix comparison bug in CassandraRoleManager#collectRoles (CASSANDRA-9551)
 * Add tinyint,smallint,time,date support for UDFs (CASSANDRA-9400)
 * Deprecates SSTableSimpleWriter and SSTableSimpleUnsortedWriter (CASSANDRA-9546)
 * Empty INITCOND treated as null in aggregate (CASSANDRA-9457)
 * Remove use of Cell in Thrift MapReduce classes (CASSANDRA-8609)
 * Integrate pre-release Java Driver 2.2-rc1, custom build (CASSANDRA-9493)
 * Clean up gossiper logic for old versions (CASSANDRA-9370)
 * Fix custom payload coding/decoding to match the spec (CASSANDRA-9515)
 * ant test-all results incomplete when parsed (CASSANDRA-9463)
 * Disallow frozen<> types in function arguments and return types for
   clarity (CASSANDRA-9411)
 * Static Analysis to warn on unsafe use of Autocloseable instances (CASSANDRA-9431)
 * Update commitlog archiving examples now that commitlog segments are
   not recycled (CASSANDRA-9350)
 * Extend Transactional API to sstable lifecycle management (CASSANDRA-8568)
 * (cqlsh) Add support for native protocol 4 (CASSANDRA-9399)
 * Ensure that UDF and UDAs are keyspace-isolated (CASSANDRA-9409)
 * Revert CASSANDRA-7807 (tracing completion client notifications) (CASSANDRA-9429)
 * Add ability to stop compaction by ID (CASSANDRA-7207)
 * Let CassandraVersion handle SNAPSHOT version (CASSANDRA-9438)
Merged from 2.1:
 * (cqlsh) Fix using COPY through SOURCE or -f (CASSANDRA-9083)
 * Fix occasional lack of `system` keyspace in schema tables (CASSANDRA-8487)
 * Use ProtocolError code instead of ServerError code for native protocol
   error responses to unsupported protocol versions (CASSANDRA-9451)
 * Default commitlog_sync_batch_window_in_ms changed to 2ms (CASSANDRA-9504)
 * Fix empty partition assertion in unsorted sstable writing tools (CASSANDRA-9071)
 * Ensure truncate without snapshot cannot produce corrupt responses (CASSANDRA-9388)
 * Consistent error message when a table mixes counter and non-counter
   columns (CASSANDRA-9492)
 * Avoid getting unreadable keys during anticompaction (CASSANDRA-9508)
 * (cqlsh) Better float precision by default (CASSANDRA-9224)
 * Improve estimated row count (CASSANDRA-9107)
 * Optimize range tombstone memory footprint (CASSANDRA-8603)
 * Use configured gcgs in anticompaction (CASSANDRA-9397)
Merged from 2.0:
 * Don't accumulate more range than necessary in RangeTombstone.Tracker (CASSANDRA-9486)
 * Add broadcast and rpc addresses to system.local (CASSANDRA-9436)
 * Always mark sstable suspect when corrupted (CASSANDRA-9478)
 * Add database users and permissions to CQL3 documentation (CASSANDRA-7558)
 * Allow JVM_OPTS to be passed to standalone tools (CASSANDRA-5969)
 * Fix bad condition in RangeTombstoneList (CASSANDRA-9485)
 * Fix potential StackOverflow when setting CrcCheckChance over JMX (CASSANDRA-9488)
 * Fix null static columns in pages after the first, paged reversed
   queries (CASSANDRA-8502)
 * Fix counting cache serialization in request metrics (CASSANDRA-9466)
 * Add option not to validate atoms during scrub (CASSANDRA-9406)


2.2.0-beta1
 * Introduce Transactional API for internal state changes (CASSANDRA-8984)
 * Add a flag in cassandra.yaml to enable UDFs (CASSANDRA-9404)
 * Better support of null for UDF (CASSANDRA-8374)
 * Use ecj instead of javassist for UDFs (CASSANDRA-8241)
 * faster async logback configuration for tests (CASSANDRA-9376)
 * Add `smallint` and `tinyint` data types (CASSANDRA-8951)
 * Avoid thrift schema creation when native driver is used in stress tool (CASSANDRA-9374)
 * Make Functions.declared thread-safe
 * Add client warnings to native protocol v4 (CASSANDRA-8930)
 * Allow roles cache to be invalidated (CASSANDRA-8967)
 * Upgrade Snappy (CASSANDRA-9063)
 * Don't start Thrift rpc by default (CASSANDRA-9319)
 * Only stream from unrepaired sstables with incremental repair (CASSANDRA-8267)
 * Aggregate UDFs allow SFUNC return type to differ from STYPE if FFUNC specified (CASSANDRA-9321)
 * Remove Thrift dependencies in bundled tools (CASSANDRA-8358)
 * Disable memory mapping of hsperfdata file for JVM statistics (CASSANDRA-9242)
 * Add pre-startup checks to detect potential incompatibilities (CASSANDRA-8049)
 * Distinguish between null and unset in protocol v4 (CASSANDRA-7304)
 * Add user/role permissions for user-defined functions (CASSANDRA-7557)
 * Allow cassandra config to be updated to restart daemon without unloading classes (CASSANDRA-9046)
 * Don't initialize compaction writer before checking if iter is empty (CASSANDRA-9117)
 * Don't execute any functions at prepare-time (CASSANDRA-9037)
 * Share file handles between all instances of a SegmentedFile (CASSANDRA-8893)
 * Make it possible to major compact LCS (CASSANDRA-7272)
 * Make FunctionExecutionException extend RequestExecutionException
   (CASSANDRA-9055)
 * Add support for SELECT JSON, INSERT JSON syntax and new toJson(), fromJson()
   functions (CASSANDRA-7970)
 * Optimise max purgeable timestamp calculation in compaction (CASSANDRA-8920)
 * Constrain internode message buffer sizes, and improve IO class hierarchy (CASSANDRA-8670)
 * New tool added to validate all sstables in a node (CASSANDRA-5791)
 * Push notification when tracing completes for an operation (CASSANDRA-7807)
 * Delay "node up" and "node added" notifications until native protocol server is started (CASSANDRA-8236)
 * Compressed Commit Log (CASSANDRA-6809)
 * Optimise IntervalTree (CASSANDRA-8988)
 * Add a key-value payload for third party usage (CASSANDRA-8553, 9212)
 * Bump metrics-reporter-config dependency for metrics 3.0 (CASSANDRA-8149)
 * Partition intra-cluster message streams by size, not type (CASSANDRA-8789)
 * Add WriteFailureException to native protocol, notify coordinator of
   write failures (CASSANDRA-8592)
 * Convert SequentialWriter to nio (CASSANDRA-8709)
 * Add role based access control (CASSANDRA-7653, 8650, 7216, 8760, 8849, 8761, 8850)
 * Record client ip address in tracing sessions (CASSANDRA-8162)
 * Indicate partition key columns in response metadata for prepared
   statements (CASSANDRA-7660)
 * Merge UUIDType and TimeUUIDType parse logic (CASSANDRA-8759)
 * Avoid memory allocation when searching index summary (CASSANDRA-8793)
 * Optimise (Time)?UUIDType Comparisons (CASSANDRA-8730)
 * Make CRC32Ex into a separate maven dependency (CASSANDRA-8836)
 * Use preloaded jemalloc w/ Unsafe (CASSANDRA-8714, 9197)
 * Avoid accessing partitioner through StorageProxy (CASSANDRA-8244, 8268)
 * Upgrade Metrics library and remove depricated metrics (CASSANDRA-5657)
 * Serializing Row cache alternative, fully off heap (CASSANDRA-7438)
 * Duplicate rows returned when in clause has repeated values (CASSANDRA-6706)
 * Make CassandraException unchecked, extend RuntimeException (CASSANDRA-8560)
 * Support direct buffer decompression for reads (CASSANDRA-8464)
 * DirectByteBuffer compatible LZ4 methods (CASSANDRA-7039)
 * Group sstables for anticompaction correctly (CASSANDRA-8578)
 * Add ReadFailureException to native protocol, respond
   immediately when replicas encounter errors while handling
   a read request (CASSANDRA-7886)
 * Switch CommitLogSegment from RandomAccessFile to nio (CASSANDRA-8308)
 * Allow mixing token and partition key restrictions (CASSANDRA-7016)
 * Support index key/value entries on map collections (CASSANDRA-8473)
 * Modernize schema tables (CASSANDRA-8261)
 * Support for user-defined aggregation functions (CASSANDRA-8053)
 * Fix NPE in SelectStatement with empty IN values (CASSANDRA-8419)
 * Refactor SelectStatement, return IN results in natural order instead
   of IN value list order and ignore duplicate values in partition key IN restrictions (CASSANDRA-7981)
 * Support UDTs, tuples, and collections in user-defined
   functions (CASSANDRA-7563)
 * Fix aggregate fn results on empty selection, result column name,
   and cqlsh parsing (CASSANDRA-8229)
 * Mark sstables as repaired after full repair (CASSANDRA-7586)
 * Extend Descriptor to include a format value and refactor reader/writer
   APIs (CASSANDRA-7443)
 * Integrate JMH for microbenchmarks (CASSANDRA-8151)
 * Keep sstable levels when bootstrapping (CASSANDRA-7460)
 * Add Sigar library and perform basic OS settings check on startup (CASSANDRA-7838)
 * Support for aggregation functions (CASSANDRA-4914)
 * Remove cassandra-cli (CASSANDRA-7920)
 * Accept dollar quoted strings in CQL (CASSANDRA-7769)
 * Make assassinate a first class command (CASSANDRA-7935)
 * Support IN clause on any partition key column (CASSANDRA-7855)
 * Support IN clause on any clustering column (CASSANDRA-4762)
 * Improve compaction logging (CASSANDRA-7818)
 * Remove YamlFileNetworkTopologySnitch (CASSANDRA-7917)
 * Do anticompaction in groups (CASSANDRA-6851)
 * Support user-defined functions (CASSANDRA-7395, 7526, 7562, 7740, 7781, 7929,
   7924, 7812, 8063, 7813, 7708)
 * Permit configurable timestamps with cassandra-stress (CASSANDRA-7416)
 * Move sstable RandomAccessReader to nio2, which allows using the
   FILE_SHARE_DELETE flag on Windows (CASSANDRA-4050)
 * Remove CQL2 (CASSANDRA-5918)
 * Optimize fetching multiple cells by name (CASSANDRA-6933)
 * Allow compilation in java 8 (CASSANDRA-7028)
 * Make incremental repair default (CASSANDRA-7250)
 * Enable code coverage thru JaCoCo (CASSANDRA-7226)
 * Switch external naming of 'column families' to 'tables' (CASSANDRA-4369)
 * Shorten SSTable path (CASSANDRA-6962)
 * Use unsafe mutations for most unit tests (CASSANDRA-6969)
 * Fix race condition during calculation of pending ranges (CASSANDRA-7390)
 * Fail on very large batch sizes (CASSANDRA-8011)
 * Improve concurrency of repair (CASSANDRA-6455, 8208, 9145)
 * Select optimal CRC32 implementation at runtime (CASSANDRA-8614)
 * Evaluate MurmurHash of Token once per query (CASSANDRA-7096)
 * Generalize progress reporting (CASSANDRA-8901)
 * Resumable bootstrap streaming (CASSANDRA-8838, CASSANDRA-8942)
 * Allow scrub for secondary index (CASSANDRA-5174)
 * Save repair data to system table (CASSANDRA-5839)
 * fix nodetool names that reference column families (CASSANDRA-8872)
 Merged from 2.1:
 * Warn on misuse of unlogged batches (CASSANDRA-9282)
 * Failure detector detects and ignores local pauses (CASSANDRA-9183)
 * Add utility class to support for rate limiting a given log statement (CASSANDRA-9029)
 * Add missing consistency levels to cassandra-stess (CASSANDRA-9361)
 * Fix commitlog getCompletedTasks to not increment (CASSANDRA-9339)
 * Fix for harmless exceptions logged as ERROR (CASSANDRA-8564)
 * Delete processed sstables in sstablesplit/sstableupgrade (CASSANDRA-8606)
 * Improve sstable exclusion from partition tombstones (CASSANDRA-9298)
 * Validate the indexed column rather than the cell's contents for 2i (CASSANDRA-9057)
 * Add support for top-k custom 2i queries (CASSANDRA-8717)
 * Fix error when dropping table during compaction (CASSANDRA-9251)
 * cassandra-stress supports validation operations over user profiles (CASSANDRA-8773)
 * Add support for rate limiting log messages (CASSANDRA-9029)
 * Log the partition key with tombstone warnings (CASSANDRA-8561)
 * Reduce runWithCompactionsDisabled poll interval to 1ms (CASSANDRA-9271)
 * Fix PITR commitlog replay (CASSANDRA-9195)
 * GCInspector logs very different times (CASSANDRA-9124)
 * Fix deleting from an empty list (CASSANDRA-9198)
 * Update tuple and collection types that use a user-defined type when that UDT
   is modified (CASSANDRA-9148, CASSANDRA-9192)
 * Use higher timeout for prepair and snapshot in repair (CASSANDRA-9261)
 * Fix anticompaction blocking ANTI_ENTROPY stage (CASSANDRA-9151)
 * Repair waits for anticompaction to finish (CASSANDRA-9097)
 * Fix streaming not holding ref when stream error (CASSANDRA-9295)
 * Fix canonical view returning early opened SSTables (CASSANDRA-9396)
Merged from 2.0:
 * (cqlsh) Add LOGIN command to switch users (CASSANDRA-7212)
 * Clone SliceQueryFilter in AbstractReadCommand implementations (CASSANDRA-8940)
 * Push correct protocol notification for DROP INDEX (CASSANDRA-9310)
 * token-generator - generated tokens too long (CASSANDRA-9300)
 * Fix counting of tombstones for TombstoneOverwhelmingException (CASSANDRA-9299)
 * Fix ReconnectableSnitch reconnecting to peers during upgrade (CASSANDRA-6702)
 * Include keyspace and table name in error log for collections over the size
   limit (CASSANDRA-9286)
 * Avoid potential overlap in LCS with single-partition sstables (CASSANDRA-9322)
 * Log warning message when a table is queried before the schema has fully
   propagated (CASSANDRA-9136)
 * Overload SecondaryIndex#indexes to accept the column definition (CASSANDRA-9314)
 * (cqlsh) Add SERIAL and LOCAL_SERIAL consistency levels (CASSANDRA-8051)
 * Fix index selection during rebuild with certain table layouts (CASSANDRA-9281)
 * Fix partition-level-delete-only workload accounting (CASSANDRA-9194)
 * Allow scrub to handle corrupted compressed chunks (CASSANDRA-9140)
 * Fix assertion error when resetlocalschema is run during repair (CASSANDRA-9249)
 * Disable single sstable tombstone compactions for DTCS by default (CASSANDRA-9234)
 * IncomingTcpConnection thread is not named (CASSANDRA-9262)
 * Close incoming connections when MessagingService is stopped (CASSANDRA-9238)
 * Fix streaming hang when retrying (CASSANDRA-9132)


2.1.5
 * Re-add deprecated cold_reads_to_omit param for backwards compat (CASSANDRA-9203)
 * Make anticompaction visible in compactionstats (CASSANDRA-9098)
 * Improve nodetool getendpoints documentation about the partition
   key parameter (CASSANDRA-6458)
 * Don't check other keyspaces for schema changes when an user-defined
   type is altered (CASSANDRA-9187)
 * Add generate-idea-files target to build.xml (CASSANDRA-9123)
 * Allow takeColumnFamilySnapshot to take a list of tables (CASSANDRA-8348)
 * Limit major sstable operations to their canonical representation (CASSANDRA-8669)
 * cqlsh: Add tests for INSERT and UPDATE tab completion (CASSANDRA-9125)
 * cqlsh: quote column names when needed in COPY FROM inserts (CASSANDRA-9080)
 * Do not load read meter for offline operations (CASSANDRA-9082)
 * cqlsh: Make CompositeType data readable (CASSANDRA-8919)
 * cqlsh: Fix display of triggers (CASSANDRA-9081)
 * Fix NullPointerException when deleting or setting an element by index on
   a null list collection (CASSANDRA-9077)
 * Buffer bloom filter serialization (CASSANDRA-9066)
 * Fix anti-compaction target bloom filter size (CASSANDRA-9060)
 * Make FROZEN and TUPLE unreserved keywords in CQL (CASSANDRA-9047)
 * Prevent AssertionError from SizeEstimatesRecorder (CASSANDRA-9034)
 * Avoid overwriting index summaries for sstables with an older format that
   does not support downsampling; rebuild summaries on startup when this
   is detected (CASSANDRA-8993)
 * Fix potential data loss in CompressedSequentialWriter (CASSANDRA-8949)
 * Make PasswordAuthenticator number of hashing rounds configurable (CASSANDRA-8085)
 * Fix AssertionError when binding nested collections in DELETE (CASSANDRA-8900)
 * Check for overlap with non-early sstables in LCS (CASSANDRA-8739)
 * Only calculate max purgable timestamp if we have to (CASSANDRA-8914)
 * (cqlsh) Greatly improve performance of COPY FROM (CASSANDRA-8225)
 * IndexSummary effectiveIndexInterval is now a guideline, not a rule (CASSANDRA-8993)
 * Use correct bounds for page cache eviction of compressed files (CASSANDRA-8746)
 * SSTableScanner enforces its bounds (CASSANDRA-8946)
 * Cleanup cell equality (CASSANDRA-8947)
 * Introduce intra-cluster message coalescing (CASSANDRA-8692)
 * DatabaseDescriptor throws NPE when rpc_interface is used (CASSANDRA-8839)
 * Don't check if an sstable is live for offline compactions (CASSANDRA-8841)
 * Don't set clientMode in SSTableLoader (CASSANDRA-8238)
 * Fix SSTableRewriter with disabled early open (CASSANDRA-8535)
 * Fix cassandra-stress so it respects the CL passed in user mode (CASSANDRA-8948)
 * Fix rare NPE in ColumnDefinition#hasIndexOption() (CASSANDRA-8786)
 * cassandra-stress reports per-operation statistics, plus misc (CASSANDRA-8769)
 * Add SimpleDate (cql date) and Time (cql time) types (CASSANDRA-7523)
 * Use long for key count in cfstats (CASSANDRA-8913)
 * Make SSTableRewriter.abort() more robust to failure (CASSANDRA-8832)
 * Remove cold_reads_to_omit from STCS (CASSANDRA-8860)
 * Make EstimatedHistogram#percentile() use ceil instead of floor (CASSANDRA-8883)
 * Fix top partitions reporting wrong cardinality (CASSANDRA-8834)
 * Fix rare NPE in KeyCacheSerializer (CASSANDRA-8067)
 * Pick sstables for validation as late as possible inc repairs (CASSANDRA-8366)
 * Fix commitlog getPendingTasks to not increment (CASSANDRA-8862)
 * Fix parallelism adjustment in range and secondary index queries
   when the first fetch does not satisfy the limit (CASSANDRA-8856)
 * Check if the filtered sstables is non-empty in STCS (CASSANDRA-8843)
 * Upgrade java-driver used for cassandra-stress (CASSANDRA-8842)
 * Fix CommitLog.forceRecycleAllSegments() memory access error (CASSANDRA-8812)
 * Improve assertions in Memory (CASSANDRA-8792)
 * Fix SSTableRewriter cleanup (CASSANDRA-8802)
 * Introduce SafeMemory for CompressionMetadata.Writer (CASSANDRA-8758)
 * 'nodetool info' prints exception against older node (CASSANDRA-8796)
 * Ensure SSTableReader.last corresponds exactly with the file end (CASSANDRA-8750)
 * Make SSTableWriter.openEarly more robust and obvious (CASSANDRA-8747)
 * Enforce SSTableReader.first/last (CASSANDRA-8744)
 * Cleanup SegmentedFile API (CASSANDRA-8749)
 * Avoid overlap with early compaction replacement (CASSANDRA-8683)
 * Safer Resource Management++ (CASSANDRA-8707)
 * Write partition size estimates into a system table (CASSANDRA-7688)
 * cqlsh: Fix keys() and full() collection indexes in DESCRIBE output
   (CASSANDRA-8154)
 * Show progress of streaming in nodetool netstats (CASSANDRA-8886)
 * IndexSummaryBuilder utilises offheap memory, and shares data between
   each IndexSummary opened from it (CASSANDRA-8757)
 * markCompacting only succeeds if the exact SSTableReader instances being
   marked are in the live set (CASSANDRA-8689)
 * cassandra-stress support for varint (CASSANDRA-8882)
 * Fix Adler32 digest for compressed sstables (CASSANDRA-8778)
 * Add nodetool statushandoff/statusbackup (CASSANDRA-8912)
 * Use stdout for progress and stats in sstableloader (CASSANDRA-8982)
 * Correctly identify 2i datadir from older versions (CASSANDRA-9116)
Merged from 2.0:
 * Ignore gossip SYNs after shutdown (CASSANDRA-9238)
 * Avoid overflow when calculating max sstable size in LCS (CASSANDRA-9235)
 * Make sstable blacklisting work with compression (CASSANDRA-9138)
 * Do not attempt to rebuild indexes if no index accepts any column (CASSANDRA-9196)
 * Don't initiate snitch reconnection for dead states (CASSANDRA-7292)
 * Fix ArrayIndexOutOfBoundsException in CQLSSTableWriter (CASSANDRA-8978)
 * Add shutdown gossip state to prevent timeouts during rolling restarts (CASSANDRA-8336)
 * Fix running with java.net.preferIPv6Addresses=true (CASSANDRA-9137)
 * Fix failed bootstrap/replace attempts being persisted in system.peers (CASSANDRA-9180)
 * Flush system.IndexInfo after marking index built (CASSANDRA-9128)
 * Fix updates to min/max_compaction_threshold through cassandra-cli
   (CASSANDRA-8102)
 * Don't include tmp files when doing offline relevel (CASSANDRA-9088)
 * Use the proper CAS WriteType when finishing a previous round during Paxos
   preparation (CASSANDRA-8672)
 * Avoid race in cancelling compactions (CASSANDRA-9070)
 * More aggressive check for expired sstables in DTCS (CASSANDRA-8359)
 * Fix ignored index_interval change in ALTER TABLE statements (CASSANDRA-7976)
 * Do more aggressive compaction in old time windows in DTCS (CASSANDRA-8360)
 * java.lang.AssertionError when reading saved cache (CASSANDRA-8740)
 * "disk full" when running cleanup (CASSANDRA-9036)
 * Lower logging level from ERROR to DEBUG when a scheduled schema pull
   cannot be completed due to a node being down (CASSANDRA-9032)
 * Fix MOVED_NODE client event (CASSANDRA-8516)
 * Allow overriding MAX_OUTSTANDING_REPLAY_COUNT (CASSANDRA-7533)
 * Fix malformed JMX ObjectName containing IPv6 addresses (CASSANDRA-9027)
 * (cqlsh) Allow increasing CSV field size limit through
   cqlshrc config option (CASSANDRA-8934)
 * Stop logging range tombstones when exceeding the threshold
   (CASSANDRA-8559)
 * Fix NullPointerException when nodetool getendpoints is run
   against invalid keyspaces or tables (CASSANDRA-8950)
 * Allow specifying the tmp dir (CASSANDRA-7712)
 * Improve compaction estimated tasks estimation (CASSANDRA-8904)
 * Fix duplicate up/down messages sent to native clients (CASSANDRA-7816)
 * Expose commit log archive status via JMX (CASSANDRA-8734)
 * Provide better exceptions for invalid replication strategy parameters
   (CASSANDRA-8909)
 * Fix regression in mixed single and multi-column relation support for
   SELECT statements (CASSANDRA-8613)
 * Add ability to limit number of native connections (CASSANDRA-8086)
 * Fix CQLSSTableWriter throwing exception and spawning threads
   (CASSANDRA-8808)
 * Fix MT mismatch between empty and GC-able data (CASSANDRA-8979)
 * Fix incorrect validation when snapshotting single table (CASSANDRA-8056)
 * Add offline tool to relevel sstables (CASSANDRA-8301)
 * Preserve stream ID for more protocol errors (CASSANDRA-8848)
 * Fix combining token() function with multi-column relations on
   clustering columns (CASSANDRA-8797)
 * Make CFS.markReferenced() resistant to bad refcounting (CASSANDRA-8829)
 * Fix StreamTransferTask abort/complete bad refcounting (CASSANDRA-8815)
 * Fix AssertionError when querying a DESC clustering ordered
   table with ASC ordering and paging (CASSANDRA-8767)
 * AssertionError: "Memory was freed" when running cleanup (CASSANDRA-8716)
 * Make it possible to set max_sstable_age to fractional days (CASSANDRA-8406)
 * Fix some multi-column relations with indexes on some clustering
   columns (CASSANDRA-8275)
 * Fix memory leak in SSTableSimple*Writer and SSTableReader.validate()
   (CASSANDRA-8748)
 * Throw OOM if allocating memory fails to return a valid pointer (CASSANDRA-8726)
 * Fix SSTableSimpleUnsortedWriter ConcurrentModificationException (CASSANDRA-8619)
 * 'nodetool info' prints exception against older node (CASSANDRA-8796)
 * Ensure SSTableSimpleUnsortedWriter.close() terminates if
   disk writer has crashed (CASSANDRA-8807)


2.1.4
 * Bind JMX to localhost unless explicitly configured otherwise (CASSANDRA-9085)


2.1.3
 * Fix HSHA/offheap_objects corruption (CASSANDRA-8719)
 * Upgrade libthrift to 0.9.2 (CASSANDRA-8685)
 * Don't use the shared ref in sstableloader (CASSANDRA-8704)
 * Purge internal prepared statements if related tables or
   keyspaces are dropped (CASSANDRA-8693)
 * (cqlsh) Handle unicode BOM at start of files (CASSANDRA-8638)
 * Stop compactions before exiting offline tools (CASSANDRA-8623)
 * Update tools/stress/README.txt to match current behaviour (CASSANDRA-7933)
 * Fix schema from Thrift conversion with empty metadata (CASSANDRA-8695)
 * Safer Resource Management (CASSANDRA-7705)
 * Make sure we compact highly overlapping cold sstables with
   STCS (CASSANDRA-8635)
 * rpc_interface and listen_interface generate NPE on startup when specified
   interface doesn't exist (CASSANDRA-8677)
 * Fix ArrayIndexOutOfBoundsException in nodetool cfhistograms (CASSANDRA-8514)
 * Switch from yammer metrics for nodetool cf/proxy histograms (CASSANDRA-8662)
 * Make sure we don't add tmplink files to the compaction
   strategy (CASSANDRA-8580)
 * (cqlsh) Handle maps with blob keys (CASSANDRA-8372)
 * (cqlsh) Handle DynamicCompositeType schemas correctly (CASSANDRA-8563)
 * Duplicate rows returned when in clause has repeated values (CASSANDRA-6706)
 * Add tooling to detect hot partitions (CASSANDRA-7974)
 * Fix cassandra-stress user-mode truncation of partition generation (CASSANDRA-8608)
 * Only stream from unrepaired sstables during inc repair (CASSANDRA-8267)
 * Don't allow starting multiple inc repairs on the same sstables (CASSANDRA-8316)
 * Invalidate prepared BATCH statements when related tables
   or keyspaces are dropped (CASSANDRA-8652)
 * Fix missing results in secondary index queries on collections
   with ALLOW FILTERING (CASSANDRA-8421)
 * Expose EstimatedHistogram metrics for range slices (CASSANDRA-8627)
 * (cqlsh) Escape clqshrc passwords properly (CASSANDRA-8618)
 * Fix NPE when passing wrong argument in ALTER TABLE statement (CASSANDRA-8355)
 * Pig: Refactor and deprecate CqlStorage (CASSANDRA-8599)
 * Don't reuse the same cleanup strategy for all sstables (CASSANDRA-8537)
 * Fix case-sensitivity of index name on CREATE and DROP INDEX
   statements (CASSANDRA-8365)
 * Better detection/logging for corruption in compressed sstables (CASSANDRA-8192)
 * Use the correct repairedAt value when closing writer (CASSANDRA-8570)
 * (cqlsh) Handle a schema mismatch being detected on startup (CASSANDRA-8512)
 * Properly calculate expected write size during compaction (CASSANDRA-8532)
 * Invalidate affected prepared statements when a table's columns
   are altered (CASSANDRA-7910)
 * Stress - user defined writes should populate sequentally (CASSANDRA-8524)
 * Fix regression in SSTableRewriter causing some rows to become unreadable
   during compaction (CASSANDRA-8429)
 * Run major compactions for repaired/unrepaired in parallel (CASSANDRA-8510)
 * (cqlsh) Fix compression options in DESCRIBE TABLE output when compression
   is disabled (CASSANDRA-8288)
 * (cqlsh) Fix DESCRIBE output after keyspaces are altered (CASSANDRA-7623)
 * Make sure we set lastCompactedKey correctly (CASSANDRA-8463)
 * (cqlsh) Fix output of CONSISTENCY command (CASSANDRA-8507)
 * (cqlsh) Fixed the handling of LIST statements (CASSANDRA-8370)
 * Make sstablescrub check leveled manifest again (CASSANDRA-8432)
 * Check first/last keys in sstable when giving out positions (CASSANDRA-8458)
 * Disable mmap on Windows (CASSANDRA-6993)
 * Add missing ConsistencyLevels to cassandra-stress (CASSANDRA-8253)
 * Add auth support to cassandra-stress (CASSANDRA-7985)
 * Fix ArrayIndexOutOfBoundsException when generating error message
   for some CQL syntax errors (CASSANDRA-8455)
 * Scale memtable slab allocation logarithmically (CASSANDRA-7882)
 * cassandra-stress simultaneous inserts over same seed (CASSANDRA-7964)
 * Reduce cassandra-stress sampling memory requirements (CASSANDRA-7926)
 * Ensure memtable flush cannot expire commit log entries from its future (CASSANDRA-8383)
 * Make read "defrag" async to reclaim memtables (CASSANDRA-8459)
 * Remove tmplink files for offline compactions (CASSANDRA-8321)
 * Reduce maxHintsInProgress (CASSANDRA-8415)
 * BTree updates may call provided update function twice (CASSANDRA-8018)
 * Release sstable references after anticompaction (CASSANDRA-8386)
 * Handle abort() in SSTableRewriter properly (CASSANDRA-8320)
 * Centralize shared executors (CASSANDRA-8055)
 * Fix filtering for CONTAINS (KEY) relations on frozen collection
   clustering columns when the query is restricted to a single
   partition (CASSANDRA-8203)
 * Do more aggressive entire-sstable TTL expiry checks (CASSANDRA-8243)
 * Add more log info if readMeter is null (CASSANDRA-8238)
 * add check of the system wall clock time at startup (CASSANDRA-8305)
 * Support for frozen collections (CASSANDRA-7859)
 * Fix overflow on histogram computation (CASSANDRA-8028)
 * Have paxos reuse the timestamp generation of normal queries (CASSANDRA-7801)
 * Fix incremental repair not remove parent session on remote (CASSANDRA-8291)
 * Improve JBOD disk utilization (CASSANDRA-7386)
 * Log failed host when preparing incremental repair (CASSANDRA-8228)
 * Force config client mode in CQLSSTableWriter (CASSANDRA-8281)
 * Fix sstableupgrade throws exception (CASSANDRA-8688)
 * Fix hang when repairing empty keyspace (CASSANDRA-8694)
Merged from 2.0:
 * Fix IllegalArgumentException in dynamic snitch (CASSANDRA-8448)
 * Add support for UPDATE ... IF EXISTS (CASSANDRA-8610)
 * Fix reversal of list prepends (CASSANDRA-8733)
 * Prevent non-zero default_time_to_live on tables with counters
   (CASSANDRA-8678)
 * Fix SSTableSimpleUnsortedWriter ConcurrentModificationException
   (CASSANDRA-8619)
 * Round up time deltas lower than 1ms in BulkLoader (CASSANDRA-8645)
 * Add batch remove iterator to ABSC (CASSANDRA-8414, 8666)
 * Round up time deltas lower than 1ms in BulkLoader (CASSANDRA-8645)
 * Fix isClientMode check in Keyspace (CASSANDRA-8687)
 * Use more efficient slice size for querying internal secondary
   index tables (CASSANDRA-8550)
 * Fix potentially returning deleted rows with range tombstone (CASSANDRA-8558)
 * Check for available disk space before starting a compaction (CASSANDRA-8562)
 * Fix DISTINCT queries with LIMITs or paging when some partitions
   contain only tombstones (CASSANDRA-8490)
 * Introduce background cache refreshing to permissions cache
   (CASSANDRA-8194)
 * Fix race condition in StreamTransferTask that could lead to
   infinite loops and premature sstable deletion (CASSANDRA-7704)
 * Add an extra version check to MigrationTask (CASSANDRA-8462)
 * Ensure SSTableWriter cleans up properly after failure (CASSANDRA-8499)
 * Increase bf true positive count on key cache hit (CASSANDRA-8525)
 * Move MeteredFlusher to its own thread (CASSANDRA-8485)
 * Fix non-distinct results in DISTNCT queries on static columns when
   paging is enabled (CASSANDRA-8087)
 * Move all hints related tasks to hints internal executor (CASSANDRA-8285)
 * Fix paging for multi-partition IN queries (CASSANDRA-8408)
 * Fix MOVED_NODE topology event never being emitted when a node
   moves its token (CASSANDRA-8373)
 * Fix validation of indexes in COMPACT tables (CASSANDRA-8156)
 * Avoid StackOverflowError when a large list of IN values
   is used for a clustering column (CASSANDRA-8410)
 * Fix NPE when writetime() or ttl() calls are wrapped by
   another function call (CASSANDRA-8451)
 * Fix NPE after dropping a keyspace (CASSANDRA-8332)
 * Fix error message on read repair timeouts (CASSANDRA-7947)
 * Default DTCS base_time_seconds changed to 60 (CASSANDRA-8417)
 * Refuse Paxos operation with more than one pending endpoint (CASSANDRA-8346, 8640)
 * Throw correct exception when trying to bind a keyspace or table
   name (CASSANDRA-6952)
 * Make HHOM.compact synchronized (CASSANDRA-8416)
 * cancel latency-sampling task when CF is dropped (CASSANDRA-8401)
 * don't block SocketThread for MessagingService (CASSANDRA-8188)
 * Increase quarantine delay on replacement (CASSANDRA-8260)
 * Expose off-heap memory usage stats (CASSANDRA-7897)
 * Ignore Paxos commits for truncated tables (CASSANDRA-7538)
 * Validate size of indexed column values (CASSANDRA-8280)
 * Make LCS split compaction results over all data directories (CASSANDRA-8329)
 * Fix some failing queries that use multi-column relations
   on COMPACT STORAGE tables (CASSANDRA-8264)
 * Fix InvalidRequestException with ORDER BY (CASSANDRA-8286)
 * Disable SSLv3 for POODLE (CASSANDRA-8265)
 * Fix millisecond timestamps in Tracing (CASSANDRA-8297)
 * Include keyspace name in error message when there are insufficient
   live nodes to stream from (CASSANDRA-8221)
 * Avoid overlap in L1 when L0 contains many nonoverlapping
   sstables (CASSANDRA-8211)
 * Improve PropertyFileSnitch logging (CASSANDRA-8183)
 * Add DC-aware sequential repair (CASSANDRA-8193)
 * Use live sstables in snapshot repair if possible (CASSANDRA-8312)
 * Fix hints serialized size calculation (CASSANDRA-8587)


2.1.2
 * (cqlsh) parse_for_table_meta errors out on queries with undefined
   grammars (CASSANDRA-8262)
 * (cqlsh) Fix SELECT ... TOKEN() function broken in C* 2.1.1 (CASSANDRA-8258)
 * Fix Cassandra crash when running on JDK8 update 40 (CASSANDRA-8209)
 * Optimize partitioner tokens (CASSANDRA-8230)
 * Improve compaction of repaired/unrepaired sstables (CASSANDRA-8004)
 * Make cache serializers pluggable (CASSANDRA-8096)
 * Fix issues with CONTAINS (KEY) queries on secondary indexes
   (CASSANDRA-8147)
 * Fix read-rate tracking of sstables for some queries (CASSANDRA-8239)
 * Fix default timestamp in QueryOptions (CASSANDRA-8246)
 * Set socket timeout when reading remote version (CASSANDRA-8188)
 * Refactor how we track live size (CASSANDRA-7852)
 * Make sure unfinished compaction files are removed (CASSANDRA-8124)
 * Fix shutdown when run as Windows service (CASSANDRA-8136)
 * Fix DESCRIBE TABLE with custom indexes (CASSANDRA-8031)
 * Fix race in RecoveryManagerTest (CASSANDRA-8176)
 * Avoid IllegalArgumentException while sorting sstables in
   IndexSummaryManager (CASSANDRA-8182)
 * Shutdown JVM on file descriptor exhaustion (CASSANDRA-7579)
 * Add 'die' policy for commit log and disk failure (CASSANDRA-7927)
 * Fix installing as service on Windows (CASSANDRA-8115)
 * Fix CREATE TABLE for CQL2 (CASSANDRA-8144)
 * Avoid boxing in ColumnStats min/max trackers (CASSANDRA-8109)
Merged from 2.0:
 * Correctly handle non-text column names in cql3 (CASSANDRA-8178)
 * Fix deletion for indexes on primary key columns (CASSANDRA-8206)
 * Add 'nodetool statusgossip' (CASSANDRA-8125)
 * Improve client notification that nodes are ready for requests (CASSANDRA-7510)
 * Handle negative timestamp in writetime method (CASSANDRA-8139)
 * Pig: Remove errant LIMIT clause in CqlNativeStorage (CASSANDRA-8166)
 * Throw ConfigurationException when hsha is used with the default
   rpc_max_threads setting of 'unlimited' (CASSANDRA-8116)
 * Allow concurrent writing of the same table in the same JVM using
   CQLSSTableWriter (CASSANDRA-7463)
 * Fix totalDiskSpaceUsed calculation (CASSANDRA-8205)


2.1.1
 * Fix spin loop in AtomicSortedColumns (CASSANDRA-7546)
 * Dont notify when replacing tmplink files (CASSANDRA-8157)
 * Fix validation with multiple CONTAINS clause (CASSANDRA-8131)
 * Fix validation of collections in TriggerExecutor (CASSANDRA-8146)
 * Fix IllegalArgumentException when a list of IN values containing tuples
   is passed as a single arg to a prepared statement with the v1 or v2
   protocol (CASSANDRA-8062)
 * Fix ClassCastException in DISTINCT query on static columns with
   query paging (CASSANDRA-8108)
 * Fix NPE on null nested UDT inside a set (CASSANDRA-8105)
 * Fix exception when querying secondary index on set items or map keys
   when some clustering columns are specified (CASSANDRA-8073)
 * Send proper error response when there is an error during native
   protocol message decode (CASSANDRA-8118)
 * Gossip should ignore generation numbers too far in the future (CASSANDRA-8113)
 * Fix NPE when creating a table with frozen sets, lists (CASSANDRA-8104)
 * Fix high memory use due to tracking reads on incrementally opened sstable
   readers (CASSANDRA-8066)
 * Fix EXECUTE request with skipMetadata=false returning no metadata
   (CASSANDRA-8054)
 * Allow concurrent use of CQLBulkOutputFormat (CASSANDRA-7776)
 * Shutdown JVM on OOM (CASSANDRA-7507)
 * Upgrade netty version and enable epoll event loop (CASSANDRA-7761)
 * Don't duplicate sstables smaller than split size when using
   the sstablesplitter tool (CASSANDRA-7616)
 * Avoid re-parsing already prepared statements (CASSANDRA-7923)
 * Fix some Thrift slice deletions and updates of COMPACT STORAGE
   tables with some clustering columns omitted (CASSANDRA-7990)
 * Fix filtering for CONTAINS on sets (CASSANDRA-8033)
 * Properly track added size (CASSANDRA-7239)
 * Allow compilation in java 8 (CASSANDRA-7208)
 * Fix Assertion error on RangeTombstoneList diff (CASSANDRA-8013)
 * Release references to overlapping sstables during compaction (CASSANDRA-7819)
 * Send notification when opening compaction results early (CASSANDRA-8034)
 * Make native server start block until properly bound (CASSANDRA-7885)
 * (cqlsh) Fix IPv6 support (CASSANDRA-7988)
 * Ignore fat clients when checking for endpoint collision (CASSANDRA-7939)
 * Make sstablerepairedset take a list of files (CASSANDRA-7995)
 * (cqlsh) Tab completeion for indexes on map keys (CASSANDRA-7972)
 * (cqlsh) Fix UDT field selection in select clause (CASSANDRA-7891)
 * Fix resource leak in event of corrupt sstable
 * (cqlsh) Add command line option for cqlshrc file path (CASSANDRA-7131)
 * Provide visibility into prepared statements churn (CASSANDRA-7921, CASSANDRA-7930)
 * Invalidate prepared statements when their keyspace or table is
   dropped (CASSANDRA-7566)
 * cassandra-stress: fix support for NetworkTopologyStrategy (CASSANDRA-7945)
 * Fix saving caches when a table is dropped (CASSANDRA-7784)
 * Add better error checking of new stress profile (CASSANDRA-7716)
 * Use ThreadLocalRandom and remove FBUtilities.threadLocalRandom (CASSANDRA-7934)
 * Prevent operator mistakes due to simultaneous bootstrap (CASSANDRA-7069)
 * cassandra-stress supports whitelist mode for node config (CASSANDRA-7658)
 * GCInspector more closely tracks GC; cassandra-stress and nodetool report it (CASSANDRA-7916)
 * nodetool won't output bogus ownership info without a keyspace (CASSANDRA-7173)
 * Add human readable option to nodetool commands (CASSANDRA-5433)
 * Don't try to set repairedAt on old sstables (CASSANDRA-7913)
 * Add metrics for tracking PreparedStatement use (CASSANDRA-7719)
 * (cqlsh) tab-completion for triggers (CASSANDRA-7824)
 * (cqlsh) Support for query paging (CASSANDRA-7514)
 * (cqlsh) Show progress of COPY operations (CASSANDRA-7789)
 * Add syntax to remove multiple elements from a map (CASSANDRA-6599)
 * Support non-equals conditions in lightweight transactions (CASSANDRA-6839)
 * Add IF [NOT] EXISTS to create/drop triggers (CASSANDRA-7606)
 * (cqlsh) Display the current logged-in user (CASSANDRA-7785)
 * (cqlsh) Don't ignore CTRL-C during COPY FROM execution (CASSANDRA-7815)
 * (cqlsh) Order UDTs according to cross-type dependencies in DESCRIBE
   output (CASSANDRA-7659)
 * (cqlsh) Fix handling of CAS statement results (CASSANDRA-7671)
 * (cqlsh) COPY TO/FROM improvements (CASSANDRA-7405)
 * Support list index operations with conditions (CASSANDRA-7499)
 * Add max live/tombstoned cells to nodetool cfstats output (CASSANDRA-7731)
 * Validate IPv6 wildcard addresses properly (CASSANDRA-7680)
 * (cqlsh) Error when tracing query (CASSANDRA-7613)
 * Avoid IOOBE when building SyntaxError message snippet (CASSANDRA-7569)
 * SSTableExport uses correct validator to create string representation of partition
   keys (CASSANDRA-7498)
 * Avoid NPEs when receiving type changes for an unknown keyspace (CASSANDRA-7689)
 * Add support for custom 2i validation (CASSANDRA-7575)
 * Pig support for hadoop CqlInputFormat (CASSANDRA-6454)
 * Add duration mode to cassandra-stress (CASSANDRA-7468)
 * Add listen_interface and rpc_interface options (CASSANDRA-7417)
 * Improve schema merge performance (CASSANDRA-7444)
 * Adjust MT depth based on # of partition validating (CASSANDRA-5263)
 * Optimise NativeCell comparisons (CASSANDRA-6755)
 * Configurable client timeout for cqlsh (CASSANDRA-7516)
 * Include snippet of CQL query near syntax error in messages (CASSANDRA-7111)
 * Make repair -pr work with -local (CASSANDRA-7450)
 * Fix error in sstableloader with -cph > 1 (CASSANDRA-8007)
 * Fix snapshot repair error on indexed tables (CASSANDRA-8020)
 * Do not exit nodetool repair when receiving JMX NOTIF_LOST (CASSANDRA-7909)
 * Stream to private IP when available (CASSANDRA-8084)
Merged from 2.0:
 * Reject conditions on DELETE unless full PK is given (CASSANDRA-6430)
 * Properly reject the token function DELETE (CASSANDRA-7747)
 * Force batchlog replay before decommissioning a node (CASSANDRA-7446)
 * Fix hint replay with many accumulated expired hints (CASSANDRA-6998)
 * Fix duplicate results in DISTINCT queries on static columns with query
   paging (CASSANDRA-8108)
 * Add DateTieredCompactionStrategy (CASSANDRA-6602)
 * Properly validate ascii and utf8 string literals in CQL queries (CASSANDRA-8101)
 * (cqlsh) Fix autocompletion for alter keyspace (CASSANDRA-8021)
 * Create backup directories for commitlog archiving during startup (CASSANDRA-8111)
 * Reduce totalBlockFor() for LOCAL_* consistency levels (CASSANDRA-8058)
 * Fix merging schemas with re-dropped keyspaces (CASSANDRA-7256)
 * Fix counters in supercolumns during live upgrades from 1.2 (CASSANDRA-7188)
 * Notify DT subscribers when a column family is truncated (CASSANDRA-8088)
 * Add sanity check of $JAVA on startup (CASSANDRA-7676)
 * Schedule fat client schema pull on join (CASSANDRA-7993)
 * Don't reset nodes' versions when closing IncomingTcpConnections
   (CASSANDRA-7734)
 * Record the real messaging version in all cases in OutboundTcpConnection
   (CASSANDRA-8057)
 * SSL does not work in cassandra-cli (CASSANDRA-7899)
 * Fix potential exception when using ReversedType in DynamicCompositeType
   (CASSANDRA-7898)
 * Better validation of collection values (CASSANDRA-7833)
 * Track min/max timestamps correctly (CASSANDRA-7969)
 * Fix possible overflow while sorting CL segments for replay (CASSANDRA-7992)
 * Increase nodetool Xmx (CASSANDRA-7956)
 * Archive any commitlog segments present at startup (CASSANDRA-6904)
 * CrcCheckChance should adjust based on live CFMetadata not
   sstable metadata (CASSANDRA-7978)
 * token() should only accept columns in the partitioning
   key order (CASSANDRA-6075)
 * Add method to invalidate permission cache via JMX (CASSANDRA-7977)
 * Allow propagating multiple gossip states atomically (CASSANDRA-6125)
 * Log exceptions related to unclean native protocol client disconnects
   at DEBUG or INFO (CASSANDRA-7849)
 * Allow permissions cache to be set via JMX (CASSANDRA-7698)
 * Include schema_triggers CF in readable system resources (CASSANDRA-7967)
 * Fix RowIndexEntry to report correct serializedSize (CASSANDRA-7948)
 * Make CQLSSTableWriter sync within partitions (CASSANDRA-7360)
 * Potentially use non-local replicas in CqlConfigHelper (CASSANDRA-7906)
 * Explicitly disallow mixing multi-column and single-column
   relations on clustering columns (CASSANDRA-7711)
 * Better error message when condition is set on PK column (CASSANDRA-7804)
 * Don't send schema change responses and events for no-op DDL
   statements (CASSANDRA-7600)
 * (Hadoop) fix cluster initialisation for a split fetching (CASSANDRA-7774)
 * Throw InvalidRequestException when queries contain relations on entire
   collection columns (CASSANDRA-7506)
 * (cqlsh) enable CTRL-R history search with libedit (CASSANDRA-7577)
 * (Hadoop) allow ACFRW to limit nodes to local DC (CASSANDRA-7252)
 * (cqlsh) cqlsh should automatically disable tracing when selecting
   from system_traces (CASSANDRA-7641)
 * (Hadoop) Add CqlOutputFormat (CASSANDRA-6927)
 * Don't depend on cassandra config for nodetool ring (CASSANDRA-7508)
 * (cqlsh) Fix failing cqlsh formatting tests (CASSANDRA-7703)
 * Fix IncompatibleClassChangeError from hadoop2 (CASSANDRA-7229)
 * Add 'nodetool sethintedhandoffthrottlekb' (CASSANDRA-7635)
 * (cqlsh) Add tab-completion for CREATE/DROP USER IF [NOT] EXISTS (CASSANDRA-7611)
 * Catch errors when the JVM pulls the rug out from GCInspector (CASSANDRA-5345)
 * cqlsh fails when version number parts are not int (CASSANDRA-7524)
 * Fix NPE when table dropped during streaming (CASSANDRA-7946)
 * Fix wrong progress when streaming uncompressed (CASSANDRA-7878)
 * Fix possible infinite loop in creating repair range (CASSANDRA-7983)
 * Fix unit in nodetool for streaming throughput (CASSANDRA-7375)
Merged from 1.2:
 * Don't index tombstones (CASSANDRA-7828)
 * Improve PasswordAuthenticator default super user setup (CASSANDRA-7788)


2.1.0
 * (cqlsh) Removed "ALTER TYPE <name> RENAME TO <name>" from tab-completion
   (CASSANDRA-7895)
 * Fixed IllegalStateException in anticompaction (CASSANDRA-7892)
 * cqlsh: DESCRIBE support for frozen UDTs, tuples (CASSANDRA-7863)
 * Avoid exposing internal classes over JMX (CASSANDRA-7879)
 * Add null check for keys when freezing collection (CASSANDRA-7869)
 * Improve stress workload realism (CASSANDRA-7519)
Merged from 2.0:
 * Configure system.paxos with LeveledCompactionStrategy (CASSANDRA-7753)
 * Fix ALTER clustering column type from DateType to TimestampType when
   using DESC clustering order (CASSANRDA-7797)
 * Throw EOFException if we run out of chunks in compressed datafile
   (CASSANDRA-7664)
 * Fix PRSI handling of CQL3 row markers for row cleanup (CASSANDRA-7787)
 * Fix dropping collection when it's the last regular column (CASSANDRA-7744)
 * Make StreamReceiveTask thread safe and gc friendly (CASSANDRA-7795)
 * Validate empty cell names from counter updates (CASSANDRA-7798)
Merged from 1.2:
 * Don't allow compacted sstables to be marked as compacting (CASSANDRA-7145)
 * Track expired tombstones (CASSANDRA-7810)


2.1.0-rc7
 * Add frozen keyword and require UDT to be frozen (CASSANDRA-7857)
 * Track added sstable size correctly (CASSANDRA-7239)
 * (cqlsh) Fix case insensitivity (CASSANDRA-7834)
 * Fix failure to stream ranges when moving (CASSANDRA-7836)
 * Correctly remove tmplink files (CASSANDRA-7803)
 * (cqlsh) Fix column name formatting for functions, CAS operations,
   and UDT field selections (CASSANDRA-7806)
 * (cqlsh) Fix COPY FROM handling of null/empty primary key
   values (CASSANDRA-7792)
 * Fix ordering of static cells (CASSANDRA-7763)
Merged from 2.0:
 * Forbid re-adding dropped counter columns (CASSANDRA-7831)
 * Fix CFMetaData#isThriftCompatible() for PK-only tables (CASSANDRA-7832)
 * Always reject inequality on the partition key without token()
   (CASSANDRA-7722)
 * Always send Paxos commit to all replicas (CASSANDRA-7479)
 * Make disruptor_thrift_server invocation pool configurable (CASSANDRA-7594)
 * Make repair no-op when RF=1 (CASSANDRA-7864)


2.1.0-rc6
 * Fix OOM issue from netty caching over time (CASSANDRA-7743)
 * json2sstable couldn't import JSON for CQL table (CASSANDRA-7477)
 * Invalidate all caches on table drop (CASSANDRA-7561)
 * Skip strict endpoint selection for ranges if RF == nodes (CASSANRA-7765)
 * Fix Thrift range filtering without 2ary index lookups (CASSANDRA-7741)
 * Add tracing entries about concurrent range requests (CASSANDRA-7599)
 * (cqlsh) Fix DESCRIBE for NTS keyspaces (CASSANDRA-7729)
 * Remove netty buffer ref-counting (CASSANDRA-7735)
 * Pass mutated cf to index updater for use by PRSI (CASSANDRA-7742)
 * Include stress yaml example in release and deb (CASSANDRA-7717)
 * workaround for netty issue causing corrupted data off the wire (CASSANDRA-7695)
 * cqlsh DESC CLUSTER fails retrieving ring information (CASSANDRA-7687)
 * Fix binding null values inside UDT (CASSANDRA-7685)
 * Fix UDT field selection with empty fields (CASSANDRA-7670)
 * Bogus deserialization of static cells from sstable (CASSANDRA-7684)
 * Fix NPE on compaction leftover cleanup for dropped table (CASSANDRA-7770)
Merged from 2.0:
 * Fix race condition in StreamTransferTask that could lead to
   infinite loops and premature sstable deletion (CASSANDRA-7704)
 * (cqlsh) Wait up to 10 sec for a tracing session (CASSANDRA-7222)
 * Fix NPE in FileCacheService.sizeInBytes (CASSANDRA-7756)
 * Remove duplicates from StorageService.getJoiningNodes (CASSANDRA-7478)
 * Clone token map outside of hot gossip loops (CASSANDRA-7758)
 * Fix MS expiring map timeout for Paxos messages (CASSANDRA-7752)
 * Do not flush on truncate if durable_writes is false (CASSANDRA-7750)
 * Give CRR a default input_cql Statement (CASSANDRA-7226)
 * Better error message when adding a collection with the same name
   than a previously dropped one (CASSANDRA-6276)
 * Fix validation when adding static columns (CASSANDRA-7730)
 * (Thrift) fix range deletion of supercolumns (CASSANDRA-7733)
 * Fix potential AssertionError in RangeTombstoneList (CASSANDRA-7700)
 * Validate arguments of blobAs* functions (CASSANDRA-7707)
 * Fix potential AssertionError with 2ndary indexes (CASSANDRA-6612)
 * Avoid logging CompactionInterrupted at ERROR (CASSANDRA-7694)
 * Minor leak in sstable2jon (CASSANDRA-7709)
 * Add cassandra.auto_bootstrap system property (CASSANDRA-7650)
 * Update java driver (for hadoop) (CASSANDRA-7618)
 * Remove CqlPagingRecordReader/CqlPagingInputFormat (CASSANDRA-7570)
 * Support connecting to ipv6 jmx with nodetool (CASSANDRA-7669)


2.1.0-rc5
 * Reject counters inside user types (CASSANDRA-7672)
 * Switch to notification-based GCInspector (CASSANDRA-7638)
 * (cqlsh) Handle nulls in UDTs and tuples correctly (CASSANDRA-7656)
 * Don't use strict consistency when replacing (CASSANDRA-7568)
 * Fix min/max cell name collection on 2.0 SSTables with range
   tombstones (CASSANDRA-7593)
 * Tolerate min/max cell names of different lengths (CASSANDRA-7651)
 * Filter cached results correctly (CASSANDRA-7636)
 * Fix tracing on the new SEPExecutor (CASSANDRA-7644)
 * Remove shuffle and taketoken (CASSANDRA-7601)
 * Clean up Windows batch scripts (CASSANDRA-7619)
 * Fix native protocol drop user type notification (CASSANDRA-7571)
 * Give read access to system.schema_usertypes to all authenticated users
   (CASSANDRA-7578)
 * (cqlsh) Fix cqlsh display when zero rows are returned (CASSANDRA-7580)
 * Get java version correctly when JAVA_TOOL_OPTIONS is set (CASSANDRA-7572)
 * Fix NPE when dropping index from non-existent keyspace, AssertionError when
   dropping non-existent index with IF EXISTS (CASSANDRA-7590)
 * Fix sstablelevelresetter hang (CASSANDRA-7614)
 * (cqlsh) Fix deserialization of blobs (CASSANDRA-7603)
 * Use "keyspace updated" schema change message for UDT changes in v1 and
   v2 protocols (CASSANDRA-7617)
 * Fix tracing of range slices and secondary index lookups that are local
   to the coordinator (CASSANDRA-7599)
 * Set -Dcassandra.storagedir for all tool shell scripts (CASSANDRA-7587)
 * Don't swap max/min col names when mutating sstable metadata (CASSANDRA-7596)
 * (cqlsh) Correctly handle paged result sets (CASSANDRA-7625)
 * (cqlsh) Improve waiting for a trace to complete (CASSANDRA-7626)
 * Fix tracing of concurrent range slices and 2ary index queries (CASSANDRA-7626)
 * Fix scrub against collection type (CASSANDRA-7665)
Merged from 2.0:
 * Set gc_grace_seconds to seven days for system schema tables (CASSANDRA-7668)
 * SimpleSeedProvider no longer caches seeds forever (CASSANDRA-7663)
 * Always flush on truncate (CASSANDRA-7511)
 * Fix ReversedType(DateType) mapping to native protocol (CASSANDRA-7576)
 * Always merge ranges owned by a single node (CASSANDRA-6930)
 * Track max/min timestamps for range tombstones (CASSANDRA-7647)
 * Fix NPE when listing saved caches dir (CASSANDRA-7632)


2.1.0-rc4
 * Fix word count hadoop example (CASSANDRA-7200)
 * Updated memtable_cleanup_threshold and memtable_flush_writers defaults
   (CASSANDRA-7551)
 * (Windows) fix startup when WMI memory query fails (CASSANDRA-7505)
 * Anti-compaction proceeds if any part of the repair failed (CASSANDRA-7521)
 * Add missing table name to DROP INDEX responses and notifications (CASSANDRA-7539)
 * Bump CQL version to 3.2.0 and update CQL documentation (CASSANDRA-7527)
 * Fix configuration error message when running nodetool ring (CASSANDRA-7508)
 * Support conditional updates, tuple type, and the v3 protocol in cqlsh (CASSANDRA-7509)
 * Handle queries on multiple secondary index types (CASSANDRA-7525)
 * Fix cqlsh authentication with v3 native protocol (CASSANDRA-7564)
 * Fix NPE when unknown prepared statement ID is used (CASSANDRA-7454)
Merged from 2.0:
 * (Windows) force range-based repair to non-sequential mode (CASSANDRA-7541)
 * Fix range merging when DES scores are zero (CASSANDRA-7535)
 * Warn when SSL certificates have expired (CASSANDRA-7528)
 * Fix error when doing reversed queries with static columns (CASSANDRA-7490)
Merged from 1.2:
 * Set correct stream ID on responses when non-Exception Throwables
   are thrown while handling native protocol messages (CASSANDRA-7470)


2.1.0-rc3
 * Consider expiry when reconciling otherwise equal cells (CASSANDRA-7403)
 * Introduce CQL support for stress tool (CASSANDRA-6146)
 * Fix ClassCastException processing expired messages (CASSANDRA-7496)
 * Fix prepared marker for collections inside UDT (CASSANDRA-7472)
 * Remove left-over populate_io_cache_on_flush and replicate_on_write
   uses (CASSANDRA-7493)
 * (Windows) handle spaces in path names (CASSANDRA-7451)
 * Ensure writes have completed after dropping a table, before recycling
   commit log segments (CASSANDRA-7437)
 * Remove left-over rows_per_partition_to_cache (CASSANDRA-7493)
 * Fix error when CONTAINS is used with a bind marker (CASSANDRA-7502)
 * Properly reject unknown UDT field (CASSANDRA-7484)
Merged from 2.0:
 * Fix CC#collectTimeOrderedData() tombstone optimisations (CASSANDRA-7394)
 * Support DISTINCT for static columns and fix behaviour when DISTINC is
   not use (CASSANDRA-7305).
 * Workaround JVM NPE on JMX bind failure (CASSANDRA-7254)
 * Fix race in FileCacheService RemovalListener (CASSANDRA-7278)
 * Fix inconsistent use of consistencyForCommit that allowed LOCAL_QUORUM
   operations to incorrect become full QUORUM (CASSANDRA-7345)
 * Properly handle unrecognized opcodes and flags (CASSANDRA-7440)
 * (Hadoop) close CqlRecordWriter clients when finished (CASSANDRA-7459)
 * Commit disk failure policy (CASSANDRA-7429)
 * Make sure high level sstables get compacted (CASSANDRA-7414)
 * Fix AssertionError when using empty clustering columns and static columns
   (CASSANDRA-7455)
 * Add option to disable STCS in L0 (CASSANDRA-6621)
 * Upgrade to snappy-java 1.0.5.2 (CASSANDRA-7476)


2.1.0-rc2
 * Fix heap size calculation for CompoundSparseCellName and
   CompoundSparseCellName.WithCollection (CASSANDRA-7421)
 * Allow counter mutations in UNLOGGED batches (CASSANDRA-7351)
 * Modify reconcile logic to always pick a tombstone over a counter cell
   (CASSANDRA-7346)
 * Avoid incremental compaction on Windows (CASSANDRA-7365)
 * Fix exception when querying a composite-keyed table with a collection index
   (CASSANDRA-7372)
 * Use node's host id in place of counter ids (CASSANDRA-7366)
 * Fix error when doing reversed queries with static columns (CASSANDRA-7490)
 * Backport CASSANDRA-6747 (CASSANDRA-7560)
 * Track max/min timestamps for range tombstones (CASSANDRA-7647)
 * Fix NPE when listing saved caches dir (CASSANDRA-7632)
 * Fix sstableloader unable to connect encrypted node (CASSANDRA-7585)
Merged from 1.2:
 * Clone token map outside of hot gossip loops (CASSANDRA-7758)
 * Add stop method to EmbeddedCassandraService (CASSANDRA-7595)
 * Support connecting to ipv6 jmx with nodetool (CASSANDRA-7669)
 * Set gc_grace_seconds to seven days for system schema tables (CASSANDRA-7668)
 * SimpleSeedProvider no longer caches seeds forever (CASSANDRA-7663)
 * Set correct stream ID on responses when non-Exception Throwables
   are thrown while handling native protocol messages (CASSANDRA-7470)
 * Fix row size miscalculation in LazilyCompactedRow (CASSANDRA-7543)
 * Fix race in background compaction check (CASSANDRA-7745)
 * Don't clear out range tombstones during compaction (CASSANDRA-7808)


2.1.0-rc1
 * Revert flush directory (CASSANDRA-6357)
 * More efficient executor service for fast operations (CASSANDRA-4718)
 * Move less common tools into a new cassandra-tools package (CASSANDRA-7160)
 * Support more concurrent requests in native protocol (CASSANDRA-7231)
 * Add tab-completion to debian nodetool packaging (CASSANDRA-6421)
 * Change concurrent_compactors defaults (CASSANDRA-7139)
 * Add PowerShell Windows launch scripts (CASSANDRA-7001)
 * Make commitlog archive+restore more robust (CASSANDRA-6974)
 * Fix marking commitlogsegments clean (CASSANDRA-6959)
 * Add snapshot "manifest" describing files included (CASSANDRA-6326)
 * Parallel streaming for sstableloader (CASSANDRA-3668)
 * Fix bugs in supercolumns handling (CASSANDRA-7138)
 * Fix ClassClassException on composite dense tables (CASSANDRA-7112)
 * Cleanup and optimize collation and slice iterators (CASSANDRA-7107)
 * Upgrade NBHM lib (CASSANDRA-7128)
 * Optimize netty server (CASSANDRA-6861)
 * Fix repair hang when given CF does not exist (CASSANDRA-7189)
 * Allow c* to be shutdown in an embedded mode (CASSANDRA-5635)
 * Add server side batching to native transport (CASSANDRA-5663)
 * Make batchlog replay asynchronous (CASSANDRA-6134)
 * remove unused classes (CASSANDRA-7197)
 * Limit user types to the keyspace they are defined in (CASSANDRA-6643)
 * Add validate method to CollectionType (CASSANDRA-7208)
 * New serialization format for UDT values (CASSANDRA-7209, CASSANDRA-7261)
 * Fix nodetool netstats (CASSANDRA-7270)
 * Fix potential ClassCastException in HintedHandoffManager (CASSANDRA-7284)
 * Use prepared statements internally (CASSANDRA-6975)
 * Fix broken paging state with prepared statement (CASSANDRA-7120)
 * Fix IllegalArgumentException in CqlStorage (CASSANDRA-7287)
 * Allow nulls/non-existant fields in UDT (CASSANDRA-7206)
 * Add Thrift MultiSliceRequest (CASSANDRA-6757, CASSANDRA-7027)
 * Handle overlapping MultiSlices (CASSANDRA-7279)
 * Fix DataOutputTest on Windows (CASSANDRA-7265)
 * Embedded sets in user defined data-types are not updating (CASSANDRA-7267)
 * Add tuple type to CQL/native protocol (CASSANDRA-7248)
 * Fix CqlPagingRecordReader on tables with few rows (CASSANDRA-7322)
Merged from 2.0:
 * Copy compaction options to make sure they are reloaded (CASSANDRA-7290)
 * Add option to do more aggressive tombstone compactions (CASSANDRA-6563)
 * Don't try to compact already-compacting files in HHOM (CASSANDRA-7288)
 * Always reallocate buffers in HSHA (CASSANDRA-6285)
 * (Hadoop) support authentication in CqlRecordReader (CASSANDRA-7221)
 * (Hadoop) Close java driver Cluster in CQLRR.close (CASSANDRA-7228)
 * Warn when 'USING TIMESTAMP' is used on a CAS BATCH (CASSANDRA-7067)
 * return all cpu values from BackgroundActivityMonitor.readAndCompute (CASSANDRA-7183)
 * Correctly delete scheduled range xfers (CASSANDRA-7143)
 * return all cpu values from BackgroundActivityMonitor.readAndCompute (CASSANDRA-7183)
 * reduce garbage creation in calculatePendingRanges (CASSANDRA-7191)
 * fix c* launch issues on Russian os's due to output of linux 'free' cmd (CASSANDRA-6162)
 * Fix disabling autocompaction (CASSANDRA-7187)
 * Fix potential NumberFormatException when deserializing IntegerType (CASSANDRA-7088)
 * cqlsh can't tab-complete disabling compaction (CASSANDRA-7185)
 * cqlsh: Accept and execute CQL statement(s) from command-line parameter (CASSANDRA-7172)
 * Fix IllegalStateException in CqlPagingRecordReader (CASSANDRA-7198)
 * Fix the InvertedIndex trigger example (CASSANDRA-7211)
 * Add --resolve-ip option to 'nodetool ring' (CASSANDRA-7210)
 * reduce garbage on codec flag deserialization (CASSANDRA-7244)
 * Fix duplicated error messages on directory creation error at startup (CASSANDRA-5818)
 * Proper null handle for IF with map element access (CASSANDRA-7155)
 * Improve compaction visibility (CASSANDRA-7242)
 * Correctly delete scheduled range xfers (CASSANDRA-7143)
 * Make batchlog replica selection rack-aware (CASSANDRA-6551)
 * Fix CFMetaData#getColumnDefinitionFromColumnName() (CASSANDRA-7074)
 * Fix writetime/ttl functions for static columns (CASSANDRA-7081)
 * Suggest CTRL-C or semicolon after three blank lines in cqlsh (CASSANDRA-7142)
 * Fix 2ndary index queries with DESC clustering order (CASSANDRA-6950)
 * Invalid key cache entries on DROP (CASSANDRA-6525)
 * Fix flapping RecoveryManagerTest (CASSANDRA-7084)
 * Add missing iso8601 patterns for date strings (CASSANDRA-6973)
 * Support selecting multiple rows in a partition using IN (CASSANDRA-6875)
 * Add authentication support to shuffle (CASSANDRA-6484)
 * Swap local and global default read repair chances (CASSANDRA-7320)
 * Add conditional CREATE/DROP USER support (CASSANDRA-7264)
 * Cqlsh counts non-empty lines for "Blank lines" warning (CASSANDRA-7325)
Merged from 1.2:
 * Add Cloudstack snitch (CASSANDRA-7147)
 * Update system.peers correctly when relocating tokens (CASSANDRA-7126)
 * Add Google Compute Engine snitch (CASSANDRA-7132)
 * remove duplicate query for local tokens (CASSANDRA-7182)
 * exit CQLSH with error status code if script fails (CASSANDRA-6344)
 * Fix bug with some IN queries missig results (CASSANDRA-7105)
 * Fix availability validation for LOCAL_ONE CL (CASSANDRA-7319)
 * Hint streaming can cause decommission to fail (CASSANDRA-7219)


2.1.0-beta2
 * Increase default CL space to 8GB (CASSANDRA-7031)
 * Add range tombstones to read repair digests (CASSANDRA-6863)
 * Fix BTree.clear for large updates (CASSANDRA-6943)
 * Fail write instead of logging a warning when unable to append to CL
   (CASSANDRA-6764)
 * Eliminate possibility of CL segment appearing twice in active list
   (CASSANDRA-6557)
 * Apply DONTNEED fadvise to commitlog segments (CASSANDRA-6759)
 * Switch CRC component to Adler and include it for compressed sstables
   (CASSANDRA-4165)
 * Allow cassandra-stress to set compaction strategy options (CASSANDRA-6451)
 * Add broadcast_rpc_address option to cassandra.yaml (CASSANDRA-5899)
 * Auto reload GossipingPropertyFileSnitch config (CASSANDRA-5897)
 * Fix overflow of memtable_total_space_in_mb (CASSANDRA-6573)
 * Fix ABTC NPE and apply update function correctly (CASSANDRA-6692)
 * Allow nodetool to use a file or prompt for password (CASSANDRA-6660)
 * Fix AIOOBE when concurrently accessing ABSC (CASSANDRA-6742)
 * Fix assertion error in ALTER TYPE RENAME (CASSANDRA-6705)
 * Scrub should not always clear out repaired status (CASSANDRA-5351)
 * Improve handling of range tombstone for wide partitions (CASSANDRA-6446)
 * Fix ClassCastException for compact table with composites (CASSANDRA-6738)
 * Fix potentially repairing with wrong nodes (CASSANDRA-6808)
 * Change caching option syntax (CASSANDRA-6745)
 * Fix stress to do proper counter reads (CASSANDRA-6835)
 * Fix help message for stress counter_write (CASSANDRA-6824)
 * Fix stress smart Thrift client to pick servers correctly (CASSANDRA-6848)
 * Add logging levels (minimal, normal or verbose) to stress tool (CASSANDRA-6849)
 * Fix race condition in Batch CLE (CASSANDRA-6860)
 * Improve cleanup/scrub/upgradesstables failure handling (CASSANDRA-6774)
 * ByteBuffer write() methods for serializing sstables (CASSANDRA-6781)
 * Proper compare function for CollectionType (CASSANDRA-6783)
 * Update native server to Netty 4 (CASSANDRA-6236)
 * Fix off-by-one error in stress (CASSANDRA-6883)
 * Make OpOrder AutoCloseable (CASSANDRA-6901)
 * Remove sync repair JMX interface (CASSANDRA-6900)
 * Add multiple memory allocation options for memtables (CASSANDRA-6689, 6694)
 * Remove adjusted op rate from stress output (CASSANDRA-6921)
 * Add optimized CF.hasColumns() implementations (CASSANDRA-6941)
 * Serialize batchlog mutations with the version of the target node
   (CASSANDRA-6931)
 * Optimize CounterColumn#reconcile() (CASSANDRA-6953)
 * Properly remove 1.2 sstable support in 2.1 (CASSANDRA-6869)
 * Lock counter cells, not partitions (CASSANDRA-6880)
 * Track presence of legacy counter shards in sstables (CASSANDRA-6888)
 * Ensure safe resource cleanup when replacing sstables (CASSANDRA-6912)
 * Add failure handler to async callback (CASSANDRA-6747)
 * Fix AE when closing SSTable without releasing reference (CASSANDRA-7000)
 * Clean up IndexInfo on keyspace/table drops (CASSANDRA-6924)
 * Only snapshot relative SSTables when sequential repair (CASSANDRA-7024)
 * Require nodetool rebuild_index to specify index names (CASSANDRA-7038)
 * fix cassandra stress errors on reads with native protocol (CASSANDRA-7033)
 * Use OpOrder to guard sstable references for reads (CASSANDRA-6919)
 * Preemptive opening of compaction result (CASSANDRA-6916)
 * Multi-threaded scrub/cleanup/upgradesstables (CASSANDRA-5547)
 * Optimize cellname comparison (CASSANDRA-6934)
 * Native protocol v3 (CASSANDRA-6855)
 * Optimize Cell liveness checks and clean up Cell (CASSANDRA-7119)
 * Support consistent range movements (CASSANDRA-2434)
 * Display min timestamp in sstablemetadata viewer (CASSANDRA-6767)
Merged from 2.0:
 * Avoid race-prone second "scrub" of system keyspace (CASSANDRA-6797)
 * Pool CqlRecordWriter clients by inetaddress rather than Range
   (CASSANDRA-6665)
 * Fix compaction_history timestamps (CASSANDRA-6784)
 * Compare scores of full replica ordering in DES (CASSANDRA-6683)
 * fix CME in SessionInfo updateProgress affecting netstats (CASSANDRA-6577)
 * Allow repairing between specific replicas (CASSANDRA-6440)
 * Allow per-dc enabling of hints (CASSANDRA-6157)
 * Add compatibility for Hadoop 0.2.x (CASSANDRA-5201)
 * Fix EstimatedHistogram races (CASSANDRA-6682)
 * Failure detector correctly converts initial value to nanos (CASSANDRA-6658)
 * Add nodetool taketoken to relocate vnodes (CASSANDRA-4445)
 * Expose bulk loading progress over JMX (CASSANDRA-4757)
 * Correctly handle null with IF conditions and TTL (CASSANDRA-6623)
 * Account for range/row tombstones in tombstone drop
   time histogram (CASSANDRA-6522)
 * Stop CommitLogSegment.close() from calling sync() (CASSANDRA-6652)
 * Make commitlog failure handling configurable (CASSANDRA-6364)
 * Avoid overlaps in LCS (CASSANDRA-6688)
 * Improve support for paginating over composites (CASSANDRA-4851)
 * Fix count(*) queries in a mixed cluster (CASSANDRA-6707)
 * Improve repair tasks(snapshot, differencing) concurrency (CASSANDRA-6566)
 * Fix replaying pre-2.0 commit logs (CASSANDRA-6714)
 * Add static columns to CQL3 (CASSANDRA-6561)
 * Optimize single partition batch statements (CASSANDRA-6737)
 * Disallow post-query re-ordering when paging (CASSANDRA-6722)
 * Fix potential paging bug with deleted columns (CASSANDRA-6748)
 * Fix NPE on BulkLoader caused by losing StreamEvent (CASSANDRA-6636)
 * Fix truncating compression metadata (CASSANDRA-6791)
 * Add CMSClassUnloadingEnabled JVM option (CASSANDRA-6541)
 * Catch memtable flush exceptions during shutdown (CASSANDRA-6735)
 * Fix upgradesstables NPE for non-CF-based indexes (CASSANDRA-6645)
 * Fix UPDATE updating PRIMARY KEY columns implicitly (CASSANDRA-6782)
 * Fix IllegalArgumentException when updating from 1.2 with SuperColumns
   (CASSANDRA-6733)
 * FBUtilities.singleton() should use the CF comparator (CASSANDRA-6778)
 * Fix CQLSStableWriter.addRow(Map<String, Object>) (CASSANDRA-6526)
 * Fix HSHA server introducing corrupt data (CASSANDRA-6285)
 * Fix CAS conditions for COMPACT STORAGE tables (CASSANDRA-6813)
 * Starting threads in OutboundTcpConnectionPool constructor causes race conditions (CASSANDRA-7177)
 * Allow overriding cassandra-rackdc.properties file (CASSANDRA-7072)
 * Set JMX RMI port to 7199 (CASSANDRA-7087)
 * Use LOCAL_QUORUM for data reads at LOCAL_SERIAL (CASSANDRA-6939)
 * Log a warning for large batches (CASSANDRA-6487)
 * Put nodes in hibernate when join_ring is false (CASSANDRA-6961)
 * Avoid early loading of non-system keyspaces before compaction-leftovers
   cleanup at startup (CASSANDRA-6913)
 * Restrict Windows to parallel repairs (CASSANDRA-6907)
 * (Hadoop) Allow manually specifying start/end tokens in CFIF (CASSANDRA-6436)
 * Fix NPE in MeteredFlusher (CASSANDRA-6820)
 * Fix race processing range scan responses (CASSANDRA-6820)
 * Allow deleting snapshots from dropped keyspaces (CASSANDRA-6821)
 * Add uuid() function (CASSANDRA-6473)
 * Omit tombstones from schema digests (CASSANDRA-6862)
 * Include correct consistencyLevel in LWT timeout (CASSANDRA-6884)
 * Lower chances for losing new SSTables during nodetool refresh and
   ColumnFamilyStore.loadNewSSTables (CASSANDRA-6514)
 * Add support for DELETE ... IF EXISTS to CQL3 (CASSANDRA-5708)
 * Update hadoop_cql3_word_count example (CASSANDRA-6793)
 * Fix handling of RejectedExecution in sync Thrift server (CASSANDRA-6788)
 * Log more information when exceeding tombstone_warn_threshold (CASSANDRA-6865)
 * Fix truncate to not abort due to unreachable fat clients (CASSANDRA-6864)
 * Fix schema concurrency exceptions (CASSANDRA-6841)
 * Fix leaking validator FH in StreamWriter (CASSANDRA-6832)
 * Fix saving triggers to schema (CASSANDRA-6789)
 * Fix trigger mutations when base mutation list is immutable (CASSANDRA-6790)
 * Fix accounting in FileCacheService to allow re-using RAR (CASSANDRA-6838)
 * Fix static counter columns (CASSANDRA-6827)
 * Restore expiring->deleted (cell) compaction optimization (CASSANDRA-6844)
 * Fix CompactionManager.needsCleanup (CASSANDRA-6845)
 * Correctly compare BooleanType values other than 0 and 1 (CASSANDRA-6779)
 * Read message id as string from earlier versions (CASSANDRA-6840)
 * Properly use the Paxos consistency for (non-protocol) batch (CASSANDRA-6837)
 * Add paranoid disk failure option (CASSANDRA-6646)
 * Improve PerRowSecondaryIndex performance (CASSANDRA-6876)
 * Extend triggers to support CAS updates (CASSANDRA-6882)
 * Static columns with IF NOT EXISTS don't always work as expected (CASSANDRA-6873)
 * Fix paging with SELECT DISTINCT (CASSANDRA-6857)
 * Fix UnsupportedOperationException on CAS timeout (CASSANDRA-6923)
 * Improve MeteredFlusher handling of MF-unaffected column families
   (CASSANDRA-6867)
 * Add CqlRecordReader using native pagination (CASSANDRA-6311)
 * Add QueryHandler interface (CASSANDRA-6659)
 * Track liveRatio per-memtable, not per-CF (CASSANDRA-6945)
 * Make sure upgradesstables keeps sstable level (CASSANDRA-6958)
 * Fix LIMIT with static columns (CASSANDRA-6956)
 * Fix clash with CQL column name in thrift validation (CASSANDRA-6892)
 * Fix error with super columns in mixed 1.2-2.0 clusters (CASSANDRA-6966)
 * Fix bad skip of sstables on slice query with composite start/finish (CASSANDRA-6825)
 * Fix unintended update with conditional statement (CASSANDRA-6893)
 * Fix map element access in IF (CASSANDRA-6914)
 * Avoid costly range calculations for range queries on system keyspaces
   (CASSANDRA-6906)
 * Fix SSTable not released if stream session fails (CASSANDRA-6818)
 * Avoid build failure due to ANTLR timeout (CASSANDRA-6991)
 * Queries on compact tables can return more rows that requested (CASSANDRA-7052)
 * USING TIMESTAMP for batches does not work (CASSANDRA-7053)
 * Fix performance regression from CASSANDRA-5614 (CASSANDRA-6949)
 * Ensure that batchlog and hint timeouts do not produce hints (CASSANDRA-7058)
 * Merge groupable mutations in TriggerExecutor#execute() (CASSANDRA-7047)
 * Plug holes in resource release when wiring up StreamSession (CASSANDRA-7073)
 * Re-add parameter columns to tracing session (CASSANDRA-6942)
 * Preserves CQL metadata when updating table from thrift (CASSANDRA-6831)
Merged from 1.2:
 * Fix nodetool display with vnodes (CASSANDRA-7082)
 * Add UNLOGGED, COUNTER options to BATCH documentation (CASSANDRA-6816)
 * add extra SSL cipher suites (CASSANDRA-6613)
 * fix nodetool getsstables for blob PK (CASSANDRA-6803)
 * Fix BatchlogManager#deleteBatch() use of millisecond timestamps
   (CASSANDRA-6822)
 * Continue assassinating even if the endpoint vanishes (CASSANDRA-6787)
 * Schedule schema pulls on change (CASSANDRA-6971)
 * Non-droppable verbs shouldn't be dropped from OTC (CASSANDRA-6980)
 * Shutdown batchlog executor in SS#drain() (CASSANDRA-7025)
 * Fix batchlog to account for CF truncation records (CASSANDRA-6999)
 * Fix CQLSH parsing of functions and BLOB literals (CASSANDRA-7018)
 * Properly load trustore in the native protocol (CASSANDRA-6847)
 * Always clean up references in SerializingCache (CASSANDRA-6994)
 * Don't shut MessagingService down when replacing a node (CASSANDRA-6476)
 * fix npe when doing -Dcassandra.fd_initial_value_ms (CASSANDRA-6751)


2.1.0-beta1
 * Add flush directory distinct from compaction directories (CASSANDRA-6357)
 * Require JNA by default (CASSANDRA-6575)
 * add listsnapshots command to nodetool (CASSANDRA-5742)
 * Introduce AtomicBTreeColumns (CASSANDRA-6271, 6692)
 * Multithreaded commitlog (CASSANDRA-3578)
 * allocate fixed index summary memory pool and resample cold index summaries
   to use less memory (CASSANDRA-5519)
 * Removed multithreaded compaction (CASSANDRA-6142)
 * Parallelize fetching rows for low-cardinality indexes (CASSANDRA-1337)
 * change logging from log4j to logback (CASSANDRA-5883)
 * switch to LZ4 compression for internode communication (CASSANDRA-5887)
 * Stop using Thrift-generated Index* classes internally (CASSANDRA-5971)
 * Remove 1.2 network compatibility code (CASSANDRA-5960)
 * Remove leveled json manifest migration code (CASSANDRA-5996)
 * Remove CFDefinition (CASSANDRA-6253)
 * Use AtomicIntegerFieldUpdater in RefCountedMemory (CASSANDRA-6278)
 * User-defined types for CQL3 (CASSANDRA-5590)
 * Use of o.a.c.metrics in nodetool (CASSANDRA-5871, 6406)
 * Batch read from OTC's queue and cleanup (CASSANDRA-1632)
 * Secondary index support for collections (CASSANDRA-4511, 6383)
 * SSTable metadata(Stats.db) format change (CASSANDRA-6356)
 * Push composites support in the storage engine
   (CASSANDRA-5417, CASSANDRA-6520)
 * Add snapshot space used to cfstats (CASSANDRA-6231)
 * Add cardinality estimator for key count estimation (CASSANDRA-5906)
 * CF id is changed to be non-deterministic. Data dir/key cache are created
   uniquely for CF id (CASSANDRA-5202)
 * New counters implementation (CASSANDRA-6504)
 * Replace UnsortedColumns, EmptyColumns, TreeMapBackedSortedColumns with new
   ArrayBackedSortedColumns (CASSANDRA-6630, CASSANDRA-6662, CASSANDRA-6690)
 * Add option to use row cache with a given amount of rows (CASSANDRA-5357)
 * Avoid repairing already repaired data (CASSANDRA-5351)
 * Reject counter updates with USING TTL/TIMESTAMP (CASSANDRA-6649)
 * Replace index_interval with min/max_index_interval (CASSANDRA-6379)
 * Lift limitation that order by columns must be selected for IN queries (CASSANDRA-4911)


2.0.5
 * Reduce garbage generated by bloom filter lookups (CASSANDRA-6609)
 * Add ks.cf names to tombstone logging (CASSANDRA-6597)
 * Use LOCAL_QUORUM for LWT operations at LOCAL_SERIAL (CASSANDRA-6495)
 * Wait for gossip to settle before accepting client connections (CASSANDRA-4288)
 * Delete unfinished compaction incrementally (CASSANDRA-6086)
 * Allow specifying custom secondary index options in CQL3 (CASSANDRA-6480)
 * Improve replica pinning for cache efficiency in DES (CASSANDRA-6485)
 * Fix LOCAL_SERIAL from thrift (CASSANDRA-6584)
 * Don't special case received counts in CAS timeout exceptions (CASSANDRA-6595)
 * Add support for 2.1 global counter shards (CASSANDRA-6505)
 * Fix NPE when streaming connection is not yet established (CASSANDRA-6210)
 * Avoid rare duplicate read repair triggering (CASSANDRA-6606)
 * Fix paging discardFirst (CASSANDRA-6555)
 * Fix ArrayIndexOutOfBoundsException in 2ndary index query (CASSANDRA-6470)
 * Release sstables upon rebuilding 2i (CASSANDRA-6635)
 * Add AbstractCompactionStrategy.startup() method (CASSANDRA-6637)
 * SSTableScanner may skip rows during cleanup (CASSANDRA-6638)
 * sstables from stalled repair sessions can resurrect deleted data (CASSANDRA-6503)
 * Switch stress to use ITransportFactory (CASSANDRA-6641)
 * Fix IllegalArgumentException during prepare (CASSANDRA-6592)
 * Fix possible loss of 2ndary index entries during compaction (CASSANDRA-6517)
 * Fix direct Memory on architectures that do not support unaligned long access
   (CASSANDRA-6628)
 * Let scrub optionally skip broken counter partitions (CASSANDRA-5930)
Merged from 1.2:
 * fsync compression metadata (CASSANDRA-6531)
 * Validate CF existence on execution for prepared statement (CASSANDRA-6535)
 * Add ability to throttle batchlog replay (CASSANDRA-6550)
 * Fix executing LOCAL_QUORUM with SimpleStrategy (CASSANDRA-6545)
 * Avoid StackOverflow when using large IN queries (CASSANDRA-6567)
 * Nodetool upgradesstables includes secondary indexes (CASSANDRA-6598)
 * Paginate batchlog replay (CASSANDRA-6569)
 * skip blocking on streaming during drain (CASSANDRA-6603)
 * Improve error message when schema doesn't match loaded sstable (CASSANDRA-6262)
 * Add properties to adjust FD initial value and max interval (CASSANDRA-4375)
 * Fix preparing with batch and delete from collection (CASSANDRA-6607)
 * Fix ABSC reverse iterator's remove() method (CASSANDRA-6629)
 * Handle host ID conflicts properly (CASSANDRA-6615)
 * Move handling of migration event source to solve bootstrap race. (CASSANDRA-6648)
 * Make sure compaction throughput value doesn't overflow with int math (CASSANDRA-6647)


2.0.4
 * Allow removing snapshots of no-longer-existing CFs (CASSANDRA-6418)
 * add StorageService.stopDaemon() (CASSANDRA-4268)
 * add IRE for invalid CF supplied to get_count (CASSANDRA-5701)
 * add client encryption support to sstableloader (CASSANDRA-6378)
 * Fix accept() loop for SSL sockets post-shutdown (CASSANDRA-6468)
 * Fix size-tiered compaction in LCS L0 (CASSANDRA-6496)
 * Fix assertion failure in filterColdSSTables (CASSANDRA-6483)
 * Fix row tombstones in larger-than-memory compactions (CASSANDRA-6008)
 * Fix cleanup ClassCastException (CASSANDRA-6462)
 * Reduce gossip memory use by interning VersionedValue strings (CASSANDRA-6410)
 * Allow specifying datacenters to participate in a repair (CASSANDRA-6218)
 * Fix divide-by-zero in PCI (CASSANDRA-6403)
 * Fix setting last compacted key in the wrong level for LCS (CASSANDRA-6284)
 * Add millisecond precision formats to the timestamp parser (CASSANDRA-6395)
 * Expose a total memtable size metric for a CF (CASSANDRA-6391)
 * cqlsh: handle symlinks properly (CASSANDRA-6425)
 * Fix potential infinite loop when paging query with IN (CASSANDRA-6464)
 * Fix assertion error in AbstractQueryPager.discardFirst (CASSANDRA-6447)
 * Fix streaming older SSTable yields unnecessary tombstones (CASSANDRA-6527)
Merged from 1.2:
 * Improved error message on bad properties in DDL queries (CASSANDRA-6453)
 * Randomize batchlog candidates selection (CASSANDRA-6481)
 * Fix thundering herd on endpoint cache invalidation (CASSANDRA-6345, 6485)
 * Improve batchlog write performance with vnodes (CASSANDRA-6488)
 * cqlsh: quote single quotes in strings inside collections (CASSANDRA-6172)
 * Improve gossip performance for typical messages (CASSANDRA-6409)
 * Throw IRE if a prepared statement has more markers than supported
   (CASSANDRA-5598)
 * Expose Thread metrics for the native protocol server (CASSANDRA-6234)
 * Change snapshot response message verb to INTERNAL to avoid dropping it
   (CASSANDRA-6415)
 * Warn when collection read has > 65K elements (CASSANDRA-5428)
 * Fix cache persistence when both row and key cache are enabled
   (CASSANDRA-6413)
 * (Hadoop) add describe_local_ring (CASSANDRA-6268)
 * Fix handling of concurrent directory creation failure (CASSANDRA-6459)
 * Allow executing CREATE statements multiple times (CASSANDRA-6471)
 * Don't send confusing info with timeouts (CASSANDRA-6491)
 * Don't resubmit counter mutation runnables internally (CASSANDRA-6427)
 * Don't drop local mutations without a hint (CASSANDRA-6510)
 * Don't allow null max_hint_window_in_ms (CASSANDRA-6419)
 * Validate SliceRange start and finish lengths (CASSANDRA-6521)


2.0.3
 * Fix FD leak on slice read path (CASSANDRA-6275)
 * Cancel read meter task when closing SSTR (CASSANDRA-6358)
 * free off-heap IndexSummary during bulk (CASSANDRA-6359)
 * Recover from IOException in accept() thread (CASSANDRA-6349)
 * Improve Gossip tolerance of abnormally slow tasks (CASSANDRA-6338)
 * Fix trying to hint timed out counter writes (CASSANDRA-6322)
 * Allow restoring specific columnfamilies from archived CL (CASSANDRA-4809)
 * Avoid flushing compaction_history after each operation (CASSANDRA-6287)
 * Fix repair assertion error when tombstones expire (CASSANDRA-6277)
 * Skip loading corrupt key cache (CASSANDRA-6260)
 * Fixes for compacting larger-than-memory rows (CASSANDRA-6274)
 * Compact hottest sstables first and optionally omit coldest from
   compaction entirely (CASSANDRA-6109)
 * Fix modifying column_metadata from thrift (CASSANDRA-6182)
 * cqlsh: fix LIST USERS output (CASSANDRA-6242)
 * Add IRequestSink interface (CASSANDRA-6248)
 * Update memtable size while flushing (CASSANDRA-6249)
 * Provide hooks around CQL2/CQL3 statement execution (CASSANDRA-6252)
 * Require Permission.SELECT for CAS updates (CASSANDRA-6247)
 * New CQL-aware SSTableWriter (CASSANDRA-5894)
 * Reject CAS operation when the protocol v1 is used (CASSANDRA-6270)
 * Correctly throw error when frame too large (CASSANDRA-5981)
 * Fix serialization bug in PagedRange with 2ndary indexes (CASSANDRA-6299)
 * Fix CQL3 table validation in Thrift (CASSANDRA-6140)
 * Fix bug missing results with IN clauses (CASSANDRA-6327)
 * Fix paging with reversed slices (CASSANDRA-6343)
 * Set minTimestamp correctly to be able to drop expired sstables (CASSANDRA-6337)
 * Support NaN and Infinity as float literals (CASSANDRA-6003)
 * Remove RF from nodetool ring output (CASSANDRA-6289)
 * Fix attempting to flush empty rows (CASSANDRA-6374)
 * Fix potential out of bounds exception when paging (CASSANDRA-6333)
Merged from 1.2:
 * Optimize FD phi calculation (CASSANDRA-6386)
 * Improve initial FD phi estimate when starting up (CASSANDRA-6385)
 * Don't list CQL3 table in CLI describe even if named explicitely
   (CASSANDRA-5750)
 * Invalidate row cache when dropping CF (CASSANDRA-6351)
 * add non-jamm path for cached statements (CASSANDRA-6293)
 * add windows bat files for shell commands (CASSANDRA-6145)
 * Require logging in for Thrift CQL2/3 statement preparation (CASSANDRA-6254)
 * restrict max_num_tokens to 1536 (CASSANDRA-6267)
 * Nodetool gets default JMX port from cassandra-env.sh (CASSANDRA-6273)
 * make calculatePendingRanges asynchronous (CASSANDRA-6244)
 * Remove blocking flushes in gossip thread (CASSANDRA-6297)
 * Fix potential socket leak in connectionpool creation (CASSANDRA-6308)
 * Allow LOCAL_ONE/LOCAL_QUORUM to work with SimpleStrategy (CASSANDRA-6238)
 * cqlsh: handle 'null' as session duration (CASSANDRA-6317)
 * Fix json2sstable handling of range tombstones (CASSANDRA-6316)
 * Fix missing one row in reverse query (CASSANDRA-6330)
 * Fix reading expired row value from row cache (CASSANDRA-6325)
 * Fix AssertionError when doing set element deletion (CASSANDRA-6341)
 * Make CL code for the native protocol match the one in C* 2.0
   (CASSANDRA-6347)
 * Disallow altering CQL3 table from thrift (CASSANDRA-6370)
 * Fix size computation of prepared statement (CASSANDRA-6369)


2.0.2
 * Update FailureDetector to use nanontime (CASSANDRA-4925)
 * Fix FileCacheService regressions (CASSANDRA-6149)
 * Never return WriteTimeout for CL.ANY (CASSANDRA-6132)
 * Fix race conditions in bulk loader (CASSANDRA-6129)
 * Add configurable metrics reporting (CASSANDRA-4430)
 * drop queries exceeding a configurable number of tombstones (CASSANDRA-6117)
 * Track and persist sstable read activity (CASSANDRA-5515)
 * Fixes for speculative retry (CASSANDRA-5932, CASSANDRA-6194)
 * Improve memory usage of metadata min/max column names (CASSANDRA-6077)
 * Fix thrift validation refusing row markers on CQL3 tables (CASSANDRA-6081)
 * Fix insertion of collections with CAS (CASSANDRA-6069)
 * Correctly send metadata on SELECT COUNT (CASSANDRA-6080)
 * Track clients' remote addresses in ClientState (CASSANDRA-6070)
 * Create snapshot dir if it does not exist when migrating
   leveled manifest (CASSANDRA-6093)
 * make sequential nodetool repair the default (CASSANDRA-5950)
 * Add more hooks for compaction strategy implementations (CASSANDRA-6111)
 * Fix potential NPE on composite 2ndary indexes (CASSANDRA-6098)
 * Delete can potentially be skipped in batch (CASSANDRA-6115)
 * Allow alter keyspace on system_traces (CASSANDRA-6016)
 * Disallow empty column names in cql (CASSANDRA-6136)
 * Use Java7 file-handling APIs and fix file moving on Windows (CASSANDRA-5383)
 * Save compaction history to system keyspace (CASSANDRA-5078)
 * Fix NPE if StorageService.getOperationMode() is executed before full startup (CASSANDRA-6166)
 * CQL3: support pre-epoch longs for TimestampType (CASSANDRA-6212)
 * Add reloadtriggers command to nodetool (CASSANDRA-4949)
 * cqlsh: ignore empty 'value alias' in DESCRIBE (CASSANDRA-6139)
 * Fix sstable loader (CASSANDRA-6205)
 * Reject bootstrapping if the node already exists in gossip (CASSANDRA-5571)
 * Fix NPE while loading paxos state (CASSANDRA-6211)
 * cqlsh: add SHOW SESSION <tracing-session> command (CASSANDRA-6228)
Merged from 1.2:
 * (Hadoop) Require CFRR batchSize to be at least 2 (CASSANDRA-6114)
 * Add a warning for small LCS sstable size (CASSANDRA-6191)
 * Add ability to list specific KS/CF combinations in nodetool cfstats (CASSANDRA-4191)
 * Mark CF clean if a mutation raced the drop and got it marked dirty (CASSANDRA-5946)
 * Add a LOCAL_ONE consistency level (CASSANDRA-6202)
 * Limit CQL prepared statement cache by size instead of count (CASSANDRA-6107)
 * Tracing should log write failure rather than raw exceptions (CASSANDRA-6133)
 * lock access to TM.endpointToHostIdMap (CASSANDRA-6103)
 * Allow estimated memtable size to exceed slab allocator size (CASSANDRA-6078)
 * Start MeteredFlusher earlier to prevent OOM during CL replay (CASSANDRA-6087)
 * Avoid sending Truncate command to fat clients (CASSANDRA-6088)
 * Allow where clause conditions to be in parenthesis (CASSANDRA-6037)
 * Do not open non-ssl storage port if encryption option is all (CASSANDRA-3916)
 * Move batchlog replay to its own executor (CASSANDRA-6079)
 * Add tombstone debug threshold and histogram (CASSANDRA-6042, 6057)
 * Enable tcp keepalive on incoming connections (CASSANDRA-4053)
 * Fix fat client schema pull NPE (CASSANDRA-6089)
 * Fix memtable flushing for indexed tables (CASSANDRA-6112)
 * Fix skipping columns with multiple slices (CASSANDRA-6119)
 * Expose connected thrift + native client counts (CASSANDRA-5084)
 * Optimize auth setup (CASSANDRA-6122)
 * Trace index selection (CASSANDRA-6001)
 * Update sstablesPerReadHistogram to use biased sampling (CASSANDRA-6164)
 * Log UnknownColumnfamilyException when closing socket (CASSANDRA-5725)
 * Properly error out on CREATE INDEX for counters table (CASSANDRA-6160)
 * Handle JMX notification failure for repair (CASSANDRA-6097)
 * (Hadoop) Fetch no more than 128 splits in parallel (CASSANDRA-6169)
 * stress: add username/password authentication support (CASSANDRA-6068)
 * Fix indexed queries with row cache enabled on parent table (CASSANDRA-5732)
 * Fix compaction race during columnfamily drop (CASSANDRA-5957)
 * Fix validation of empty column names for compact tables (CASSANDRA-6152)
 * Skip replaying mutations that pass CRC but fail to deserialize (CASSANDRA-6183)
 * Rework token replacement to use replace_address (CASSANDRA-5916)
 * Fix altering column types (CASSANDRA-6185)
 * cqlsh: fix CREATE/ALTER WITH completion (CASSANDRA-6196)
 * add windows bat files for shell commands (CASSANDRA-6145)
 * Fix potential stack overflow during range tombstones insertion (CASSANDRA-6181)
 * (Hadoop) Make LOCAL_ONE the default consistency level (CASSANDRA-6214)


2.0.1
 * Fix bug that could allow reading deleted data temporarily (CASSANDRA-6025)
 * Improve memory use defaults (CASSANDRA-6059)
 * Make ThriftServer more easlly extensible (CASSANDRA-6058)
 * Remove Hadoop dependency from ITransportFactory (CASSANDRA-6062)
 * add file_cache_size_in_mb setting (CASSANDRA-5661)
 * Improve error message when yaml contains invalid properties (CASSANDRA-5958)
 * Improve leveled compaction's ability to find non-overlapping L0 compactions
   to work on concurrently (CASSANDRA-5921)
 * Notify indexer of columns shadowed by range tombstones (CASSANDRA-5614)
 * Log Merkle tree stats (CASSANDRA-2698)
 * Switch from crc32 to adler32 for compressed sstable checksums (CASSANDRA-5862)
 * Improve offheap memcpy performance (CASSANDRA-5884)
 * Use a range aware scanner for cleanup (CASSANDRA-2524)
 * Cleanup doesn't need to inspect sstables that contain only local data
   (CASSANDRA-5722)
 * Add ability for CQL3 to list partition keys (CASSANDRA-4536)
 * Improve native protocol serialization (CASSANDRA-5664)
 * Upgrade Thrift to 0.9.1 (CASSANDRA-5923)
 * Require superuser status for adding triggers (CASSANDRA-5963)
 * Make standalone scrubber handle old and new style leveled manifest
   (CASSANDRA-6005)
 * Fix paxos bugs (CASSANDRA-6012, 6013, 6023)
 * Fix paged ranges with multiple replicas (CASSANDRA-6004)
 * Fix potential AssertionError during tracing (CASSANDRA-6041)
 * Fix NPE in sstablesplit (CASSANDRA-6027)
 * Migrate pre-2.0 key/value/column aliases to system.schema_columns
   (CASSANDRA-6009)
 * Paging filter empty rows too agressively (CASSANDRA-6040)
 * Support variadic parameters for IN clauses (CASSANDRA-4210)
 * cqlsh: return the result of CAS writes (CASSANDRA-5796)
 * Fix validation of IN clauses with 2ndary indexes (CASSANDRA-6050)
 * Support named bind variables in CQL (CASSANDRA-6033)
Merged from 1.2:
 * Allow cache-keys-to-save to be set at runtime (CASSANDRA-5980)
 * Avoid second-guessing out-of-space state (CASSANDRA-5605)
 * Tuning knobs for dealing with large blobs and many CFs (CASSANDRA-5982)
 * (Hadoop) Fix CQLRW for thrift tables (CASSANDRA-6002)
 * Fix possible divide-by-zero in HHOM (CASSANDRA-5990)
 * Allow local batchlog writes for CL.ANY (CASSANDRA-5967)
 * Upgrade metrics-core to version 2.2.0 (CASSANDRA-5947)
 * Fix CqlRecordWriter with composite keys (CASSANDRA-5949)
 * Add snitch, schema version, cluster, partitioner to JMX (CASSANDRA-5881)
 * Allow disabling SlabAllocator (CASSANDRA-5935)
 * Make user-defined compaction JMX blocking (CASSANDRA-4952)
 * Fix streaming does not transfer wrapped range (CASSANDRA-5948)
 * Fix loading index summary containing empty key (CASSANDRA-5965)
 * Correctly handle limits in CompositesSearcher (CASSANDRA-5975)
 * Pig: handle CQL collections (CASSANDRA-5867)
 * Pass the updated cf to the PRSI index() method (CASSANDRA-5999)
 * Allow empty CQL3 batches (as no-op) (CASSANDRA-5994)
 * Support null in CQL3 functions (CASSANDRA-5910)
 * Replace the deprecated MapMaker with CacheLoader (CASSANDRA-6007)
 * Add SSTableDeletingNotification to DataTracker (CASSANDRA-6010)
 * Fix snapshots in use get deleted during snapshot repair (CASSANDRA-6011)
 * Move hints and exception count to o.a.c.metrics (CASSANDRA-6017)
 * Fix memory leak in snapshot repair (CASSANDRA-6047)
 * Fix sstable2sjon for CQL3 tables (CASSANDRA-5852)


2.0.0
 * Fix thrift validation when inserting into CQL3 tables (CASSANDRA-5138)
 * Fix periodic memtable flushing behavior with clean memtables (CASSANDRA-5931)
 * Fix dateOf() function for pre-2.0 timestamp columns (CASSANDRA-5928)
 * Fix SSTable unintentionally loads BF when opened for batch (CASSANDRA-5938)
 * Add stream session progress to JMX (CASSANDRA-4757)
 * Fix NPE during CAS operation (CASSANDRA-5925)
Merged from 1.2:
 * Fix getBloomFilterDiskSpaceUsed for AlwaysPresentFilter (CASSANDRA-5900)
 * Don't announce schema version until we've loaded the changes locally
   (CASSANDRA-5904)
 * Fix to support off heap bloom filters size greater than 2 GB (CASSANDRA-5903)
 * Properly handle parsing huge map and set literals (CASSANDRA-5893)


2.0.0-rc2
 * enable vnodes by default (CASSANDRA-5869)
 * fix CAS contention timeout (CASSANDRA-5830)
 * fix HsHa to respect max frame size (CASSANDRA-4573)
 * Fix (some) 2i on composite components omissions (CASSANDRA-5851)
 * cqlsh: add DESCRIBE FULL SCHEMA variant (CASSANDRA-5880)
Merged from 1.2:
 * Correctly validate sparse composite cells in scrub (CASSANDRA-5855)
 * Add KeyCacheHitRate metric to CF metrics (CASSANDRA-5868)
 * cqlsh: add support for multiline comments (CASSANDRA-5798)
 * Handle CQL3 SELECT duplicate IN restrictions on clustering columns
   (CASSANDRA-5856)


2.0.0-rc1
 * improve DecimalSerializer performance (CASSANDRA-5837)
 * fix potential spurious wakeup in AsyncOneResponse (CASSANDRA-5690)
 * fix schema-related trigger issues (CASSANDRA-5774)
 * Better validation when accessing CQL3 table from thrift (CASSANDRA-5138)
 * Fix assertion error during repair (CASSANDRA-5801)
 * Fix range tombstone bug (CASSANDRA-5805)
 * DC-local CAS (CASSANDRA-5797)
 * Add a native_protocol_version column to the system.local table (CASSANRDA-5819)
 * Use index_interval from cassandra.yaml when upgraded (CASSANDRA-5822)
 * Fix buffer underflow on socket close (CASSANDRA-5792)
Merged from 1.2:
 * Fix reading DeletionTime from 1.1-format sstables (CASSANDRA-5814)
 * cqlsh: add collections support to COPY (CASSANDRA-5698)
 * retry important messages for any IOException (CASSANDRA-5804)
 * Allow empty IN relations in SELECT/UPDATE/DELETE statements (CASSANDRA-5626)
 * cqlsh: fix crashing on Windows due to libedit detection (CASSANDRA-5812)
 * fix bulk-loading compressed sstables (CASSANDRA-5820)
 * (Hadoop) fix quoting in CqlPagingRecordReader and CqlRecordWriter
   (CASSANDRA-5824)
 * update default LCS sstable size to 160MB (CASSANDRA-5727)
 * Allow compacting 2Is via nodetool (CASSANDRA-5670)
 * Hex-encode non-String keys in OPP (CASSANDRA-5793)
 * nodetool history logging (CASSANDRA-5823)
 * (Hadoop) fix support for Thrift tables in CqlPagingRecordReader
   (CASSANDRA-5752)
 * add "all time blocked" to StatusLogger output (CASSANDRA-5825)
 * Future-proof inter-major-version schema migrations (CASSANDRA-5845)
 * (Hadoop) add CqlPagingRecordReader support for ReversedType in Thrift table
   (CASSANDRA-5718)
 * Add -no-snapshot option to scrub (CASSANDRA-5891)
 * Fix to support off heap bloom filters size greater than 2 GB (CASSANDRA-5903)
 * Properly handle parsing huge map and set literals (CASSANDRA-5893)
 * Fix LCS L0 compaction may overlap in L1 (CASSANDRA-5907)
 * New sstablesplit tool to split large sstables offline (CASSANDRA-4766)
 * Fix potential deadlock in native protocol server (CASSANDRA-5926)
 * Disallow incompatible type change in CQL3 (CASSANDRA-5882)
Merged from 1.1:
 * Correctly validate sparse composite cells in scrub (CASSANDRA-5855)


2.0.0-beta2
 * Replace countPendingHints with Hints Created metric (CASSANDRA-5746)
 * Allow nodetool with no args, and with help to run without a server (CASSANDRA-5734)
 * Cleanup AbstractType/TypeSerializer classes (CASSANDRA-5744)
 * Remove unimplemented cli option schema-mwt (CASSANDRA-5754)
 * Support range tombstones in thrift (CASSANDRA-5435)
 * Normalize table-manipulating CQL3 statements' class names (CASSANDRA-5759)
 * cqlsh: add missing table options to DESCRIBE output (CASSANDRA-5749)
 * Fix assertion error during repair (CASSANDRA-5757)
 * Fix bulkloader (CASSANDRA-5542)
 * Add LZ4 compression to the native protocol (CASSANDRA-5765)
 * Fix bugs in the native protocol v2 (CASSANDRA-5770)
 * CAS on 'primary key only' table (CASSANDRA-5715)
 * Support streaming SSTables of old versions (CASSANDRA-5772)
 * Always respect protocol version in native protocol (CASSANDRA-5778)
 * Fix ConcurrentModificationException during streaming (CASSANDRA-5782)
 * Update deletion timestamp in Commit#updatesWithPaxosTime (CASSANDRA-5787)
 * Thrift cas() method crashes if input columns are not sorted (CASSANDRA-5786)
 * Order columns names correctly when querying for CAS (CASSANDRA-5788)
 * Fix streaming retry (CASSANDRA-5775)
Merged from 1.2:
 * if no seeds can be a reached a node won't start in a ring by itself (CASSANDRA-5768)
 * add cassandra.unsafesystem property (CASSANDRA-5704)
 * (Hadoop) quote identifiers in CqlPagingRecordReader (CASSANDRA-5763)
 * Add replace_node functionality for vnodes (CASSANDRA-5337)
 * Add timeout events to query traces (CASSANDRA-5520)
 * Fix serialization of the LEFT gossip value (CASSANDRA-5696)
 * Pig: support for cql3 tables (CASSANDRA-5234)
 * Fix skipping range tombstones with reverse queries (CASSANDRA-5712)
 * Expire entries out of ThriftSessionManager (CASSANDRA-5719)
 * Don't keep ancestor information in memory (CASSANDRA-5342)
 * Expose native protocol server status in nodetool info (CASSANDRA-5735)
 * Fix pathetic performance of range tombstones (CASSANDRA-5677)
 * Fix querying with an empty (impossible) range (CASSANDRA-5573)
 * cqlsh: handle CUSTOM 2i in DESCRIBE output (CASSANDRA-5760)
 * Fix minor bug in Range.intersects(Bound) (CASSANDRA-5771)
 * cqlsh: handle disabled compression in DESCRIBE output (CASSANDRA-5766)
 * Ensure all UP events are notified on the native protocol (CASSANDRA-5769)
 * Fix formatting of sstable2json with multiple -k arguments (CASSANDRA-5781)
 * Don't rely on row marker for queries in general to hide lost markers
   after TTL expires (CASSANDRA-5762)
 * Sort nodetool help output (CASSANDRA-5776)
 * Fix column expiring during 2 phases compaction (CASSANDRA-5799)
 * now() is being rejected in INSERTs when inside collections (CASSANDRA-5795)


2.0.0-beta1
 * Add support for indexing clustered columns (CASSANDRA-5125)
 * Removed on-heap row cache (CASSANDRA-5348)
 * use nanotime consistently for node-local timeouts (CASSANDRA-5581)
 * Avoid unnecessary second pass on name-based queries (CASSANDRA-5577)
 * Experimental triggers (CASSANDRA-1311)
 * JEMalloc support for off-heap allocation (CASSANDRA-3997)
 * Single-pass compaction (CASSANDRA-4180)
 * Removed token range bisection (CASSANDRA-5518)
 * Removed compatibility with pre-1.2.5 sstables and network messages
   (CASSANDRA-5511)
 * removed PBSPredictor (CASSANDRA-5455)
 * CAS support (CASSANDRA-5062, 5441, 5442, 5443, 5619, 5667)
 * Leveled compaction performs size-tiered compactions in L0
   (CASSANDRA-5371, 5439)
 * Add yaml network topology snitch for mixed ec2/other envs (CASSANDRA-5339)
 * Log when a node is down longer than the hint window (CASSANDRA-4554)
 * Optimize tombstone creation for ExpiringColumns (CASSANDRA-4917)
 * Improve LeveledScanner work estimation (CASSANDRA-5250, 5407)
 * Replace compaction lock with runWithCompactionsDisabled (CASSANDRA-3430)
 * Change Message IDs to ints (CASSANDRA-5307)
 * Move sstable level information into the Stats component, removing the
   need for a separate Manifest file (CASSANDRA-4872)
 * avoid serializing to byte[] on commitlog append (CASSANDRA-5199)
 * make index_interval configurable per columnfamily (CASSANDRA-3961, CASSANDRA-5650)
 * add default_time_to_live (CASSANDRA-3974)
 * add memtable_flush_period_in_ms (CASSANDRA-4237)
 * replace supercolumns internally by composites (CASSANDRA-3237, 5123)
 * upgrade thrift to 0.9.0 (CASSANDRA-3719)
 * drop unnecessary keyspace parameter from user-defined compaction API
   (CASSANDRA-5139)
 * more robust solution to incomplete compactions + counters (CASSANDRA-5151)
 * Change order of directory searching for c*.in.sh (CASSANDRA-3983)
 * Add tool to reset SSTable compaction level for LCS (CASSANDRA-5271)
 * Allow custom configuration loader (CASSANDRA-5045)
 * Remove memory emergency pressure valve logic (CASSANDRA-3534)
 * Reduce request latency with eager retry (CASSANDRA-4705)
 * cqlsh: Remove ASSUME command (CASSANDRA-5331)
 * Rebuild BF when loading sstables if bloom_filter_fp_chance
   has changed since compaction (CASSANDRA-5015)
 * remove row-level bloom filters (CASSANDRA-4885)
 * Change Kernel Page Cache skipping into row preheating (disabled by default)
   (CASSANDRA-4937)
 * Improve repair by deciding on a gcBefore before sending
   out TreeRequests (CASSANDRA-4932)
 * Add an official way to disable compactions (CASSANDRA-5074)
 * Reenable ALTER TABLE DROP with new semantics (CASSANDRA-3919)
 * Add binary protocol versioning (CASSANDRA-5436)
 * Swap THshaServer for TThreadedSelectorServer (CASSANDRA-5530)
 * Add alias support to SELECT statement (CASSANDRA-5075)
 * Don't create empty RowMutations in CommitLogReplayer (CASSANDRA-5541)
 * Use range tombstones when dropping cfs/columns from schema (CASSANDRA-5579)
 * cqlsh: drop CQL2/CQL3-beta support (CASSANDRA-5585)
 * Track max/min column names in sstables to be able to optimize slice
   queries (CASSANDRA-5514, CASSANDRA-5595, CASSANDRA-5600)
 * Binary protocol: allow batching already prepared statements (CASSANDRA-4693)
 * Allow preparing timestamp, ttl and limit in CQL3 queries (CASSANDRA-4450)
 * Support native link w/o JNA in Java7 (CASSANDRA-3734)
 * Use SASL authentication in binary protocol v2 (CASSANDRA-5545)
 * Replace Thrift HsHa with LMAX Disruptor based implementation (CASSANDRA-5582)
 * cqlsh: Add row count to SELECT output (CASSANDRA-5636)
 * Include a timestamp with all read commands to determine column expiration
   (CASSANDRA-5149)
 * Streaming 2.0 (CASSANDRA-5286, 5699)
 * Conditional create/drop ks/table/index statements in CQL3 (CASSANDRA-2737)
 * more pre-table creation property validation (CASSANDRA-5693)
 * Redesign repair messages (CASSANDRA-5426)
 * Fix ALTER RENAME post-5125 (CASSANDRA-5702)
 * Disallow renaming a 2ndary indexed column (CASSANDRA-5705)
 * Rename Table to Keyspace (CASSANDRA-5613)
 * Ensure changing column_index_size_in_kb on different nodes don't corrupt the
   sstable (CASSANDRA-5454)
 * Move resultset type information into prepare, not execute (CASSANDRA-5649)
 * Auto paging in binary protocol (CASSANDRA-4415, 5714)
 * Don't tie client side use of AbstractType to JDBC (CASSANDRA-4495)
 * Adds new TimestampType to replace DateType (CASSANDRA-5723, CASSANDRA-5729)
Merged from 1.2:
 * make starting native protocol server idempotent (CASSANDRA-5728)
 * Fix loading key cache when a saved entry is no longer valid (CASSANDRA-5706)
 * Fix serialization of the LEFT gossip value (CASSANDRA-5696)
 * cqlsh: Don't show 'null' in place of empty values (CASSANDRA-5675)
 * Race condition in detecting version on a mixed 1.1/1.2 cluster
   (CASSANDRA-5692)
 * Fix skipping range tombstones with reverse queries (CASSANDRA-5712)
 * Expire entries out of ThriftSessionManager (CASSANRDA-5719)
 * Don't keep ancestor information in memory (CASSANDRA-5342)
 * cqlsh: fix handling of semicolons inside BATCH queries (CASSANDRA-5697)


1.2.6
 * Fix tracing when operation completes before all responses arrive
   (CASSANDRA-5668)
 * Fix cross-DC mutation forwarding (CASSANDRA-5632)
 * Reduce SSTableLoader memory usage (CASSANDRA-5555)
 * Scale hinted_handoff_throttle_in_kb to cluster size (CASSANDRA-5272)
 * (Hadoop) Add CQL3 input/output formats (CASSANDRA-4421, 5622)
 * (Hadoop) Fix InputKeyRange in CFIF (CASSANDRA-5536)
 * Fix dealing with ridiculously large max sstable sizes in LCS (CASSANDRA-5589)
 * Ignore pre-truncate hints (CASSANDRA-4655)
 * Move System.exit on OOM into a separate thread (CASSANDRA-5273)
 * Write row markers when serializing schema (CASSANDRA-5572)
 * Check only SSTables for the requested range when streaming (CASSANDRA-5569)
 * Improve batchlog replay behavior and hint ttl handling (CASSANDRA-5314)
 * Exclude localTimestamp from validation for tombstones (CASSANDRA-5398)
 * cqlsh: add custom prompt support (CASSANDRA-5539)
 * Reuse prepared statements in hot auth queries (CASSANDRA-5594)
 * cqlsh: add vertical output option (see EXPAND) (CASSANDRA-5597)
 * Add a rate limit option to stress (CASSANDRA-5004)
 * have BulkLoader ignore snapshots directories (CASSANDRA-5587)
 * fix SnitchProperties logging context (CASSANDRA-5602)
 * Expose whether jna is enabled and memory is locked via JMX (CASSANDRA-5508)
 * cqlsh: fix COPY FROM with ReversedType (CASSANDRA-5610)
 * Allow creating CUSTOM indexes on collections (CASSANDRA-5615)
 * Evaluate now() function at execution time (CASSANDRA-5616)
 * Expose detailed read repair metrics (CASSANDRA-5618)
 * Correct blob literal + ReversedType parsing (CASSANDRA-5629)
 * Allow GPFS to prefer the internal IP like EC2MRS (CASSANDRA-5630)
 * fix help text for -tspw cassandra-cli (CASSANDRA-5643)
 * don't throw away initial causes exceptions for internode encryption issues
   (CASSANDRA-5644)
 * Fix message spelling errors for cql select statements (CASSANDRA-5647)
 * Suppress custom exceptions thru jmx (CASSANDRA-5652)
 * Update CREATE CUSTOM INDEX syntax (CASSANDRA-5639)
 * Fix PermissionDetails.equals() method (CASSANDRA-5655)
 * Never allow partition key ranges in CQL3 without token() (CASSANDRA-5666)
 * Gossiper incorrectly drops AppState for an upgrading node (CASSANDRA-5660)
 * Connection thrashing during multi-region ec2 during upgrade, due to
   messaging version (CASSANDRA-5669)
 * Avoid over reconnecting in EC2MRS (CASSANDRA-5678)
 * Fix ReadResponseSerializer.serializedSize() for digest reads (CASSANDRA-5476)
 * allow sstable2json on 2i CFs (CASSANDRA-5694)
Merged from 1.1:
 * Remove buggy thrift max message length option (CASSANDRA-5529)
 * Fix NPE in Pig's widerow mode (CASSANDRA-5488)
 * Add split size parameter to Pig and disable split combination (CASSANDRA-5544)


1.2.5
 * make BytesToken.toString only return hex bytes (CASSANDRA-5566)
 * Ensure that submitBackground enqueues at least one task (CASSANDRA-5554)
 * fix 2i updates with identical values and timestamps (CASSANDRA-5540)
 * fix compaction throttling bursty-ness (CASSANDRA-4316)
 * reduce memory consumption of IndexSummary (CASSANDRA-5506)
 * remove per-row column name bloom filters (CASSANDRA-5492)
 * Include fatal errors in trace events (CASSANDRA-5447)
 * Ensure that PerRowSecondaryIndex is notified of row-level deletes
   (CASSANDRA-5445)
 * Allow empty blob literals in CQL3 (CASSANDRA-5452)
 * Fix streaming RangeTombstones at column index boundary (CASSANDRA-5418)
 * Fix preparing statements when current keyspace is not set (CASSANDRA-5468)
 * Fix SemanticVersion.isSupportedBy minor/patch handling (CASSANDRA-5496)
 * Don't provide oldCfId for post-1.1 system cfs (CASSANDRA-5490)
 * Fix primary range ignores replication strategy (CASSANDRA-5424)
 * Fix shutdown of binary protocol server (CASSANDRA-5507)
 * Fix repair -snapshot not working (CASSANDRA-5512)
 * Set isRunning flag later in binary protocol server (CASSANDRA-5467)
 * Fix use of CQL3 functions with descending clustering order (CASSANDRA-5472)
 * Disallow renaming columns one at a time for thrift table in CQL3
   (CASSANDRA-5531)
 * cqlsh: add CLUSTERING ORDER BY support to DESCRIBE (CASSANDRA-5528)
 * Add custom secondary index support to CQL3 (CASSANDRA-5484)
 * Fix repair hanging silently on unexpected error (CASSANDRA-5229)
 * Fix Ec2Snitch regression introduced by CASSANDRA-5171 (CASSANDRA-5432)
 * Add nodetool enablebackup/disablebackup (CASSANDRA-5556)
 * cqlsh: fix DESCRIBE after case insensitive USE (CASSANDRA-5567)
Merged from 1.1
 * Add retry mechanism to OTC for non-droppable_verbs (CASSANDRA-5393)
 * Use allocator information to improve memtable memory usage estimate
   (CASSANDRA-5497)
 * Fix trying to load deleted row into row cache on startup (CASSANDRA-4463)
 * fsync leveled manifest to avoid corruption (CASSANDRA-5535)
 * Fix Bound intersection computation (CASSANDRA-5551)
 * sstablescrub now respects max memory size in cassandra.in.sh (CASSANDRA-5562)


1.2.4
 * Ensure that PerRowSecondaryIndex updates see the most recent values
   (CASSANDRA-5397)
 * avoid duplicate index entries ind PrecompactedRow and
   ParallelCompactionIterable (CASSANDRA-5395)
 * remove the index entry on oldColumn when new column is a tombstone
   (CASSANDRA-5395)
 * Change default stream throughput from 400 to 200 mbps (CASSANDRA-5036)
 * Gossiper logs DOWN for symmetry with UP (CASSANDRA-5187)
 * Fix mixing prepared statements between keyspaces (CASSANDRA-5352)
 * Fix consistency level during bootstrap - strike 3 (CASSANDRA-5354)
 * Fix transposed arguments in AlreadyExistsException (CASSANDRA-5362)
 * Improve asynchronous hint delivery (CASSANDRA-5179)
 * Fix Guava dependency version (12.0 -> 13.0.1) for Maven (CASSANDRA-5364)
 * Validate that provided CQL3 collection value are < 64K (CASSANDRA-5355)
 * Make upgradeSSTable skip current version sstables by default (CASSANDRA-5366)
 * Optimize min/max timestamp collection (CASSANDRA-5373)
 * Invalid streamId in cql binary protocol when using invalid CL
   (CASSANDRA-5164)
 * Fix validation for IN where clauses with collections (CASSANDRA-5376)
 * Copy resultSet on count query to avoid ConcurrentModificationException
   (CASSANDRA-5382)
 * Correctly typecheck in CQL3 even with ReversedType (CASSANDRA-5386)
 * Fix streaming compressed files when using encryption (CASSANDRA-5391)
 * cassandra-all 1.2.0 pom missing netty dependency (CASSANDRA-5392)
 * Fix writetime/ttl functions on null values (CASSANDRA-5341)
 * Fix NPE during cql3 select with token() (CASSANDRA-5404)
 * IndexHelper.skipBloomFilters won't skip non-SHA filters (CASSANDRA-5385)
 * cqlsh: Print maps ordered by key, sort sets (CASSANDRA-5413)
 * Add null syntax support in CQL3 for inserts (CASSANDRA-3783)
 * Allow unauthenticated set_keyspace() calls (CASSANDRA-5423)
 * Fix potential incremental backups race (CASSANDRA-5410)
 * Fix prepared BATCH statements with batch-level timestamps (CASSANDRA-5415)
 * Allow overriding superuser setup delay (CASSANDRA-5430)
 * cassandra-shuffle with JMX usernames and passwords (CASSANDRA-5431)
Merged from 1.1:
 * cli: Quote ks and cf names in schema output when needed (CASSANDRA-5052)
 * Fix bad default for min/max timestamp in SSTableMetadata (CASSANDRA-5372)
 * Fix cf name extraction from manifest in Directories.migrateFile()
   (CASSANDRA-5242)
 * Support pluggable internode authentication (CASSANDRA-5401)


1.2.3
 * add check for sstable overlap within a level on startup (CASSANDRA-5327)
 * replace ipv6 colons in jmx object names (CASSANDRA-5298, 5328)
 * Avoid allocating SSTableBoundedScanner during repair when the range does
   not intersect the sstable (CASSANDRA-5249)
 * Don't lowercase property map keys (this breaks NTS) (CASSANDRA-5292)
 * Fix composite comparator with super columns (CASSANDRA-5287)
 * Fix insufficient validation of UPDATE queries against counter cfs
   (CASSANDRA-5300)
 * Fix PropertyFileSnitch default DC/Rack behavior (CASSANDRA-5285)
 * Handle null values when executing prepared statement (CASSANDRA-5081)
 * Add netty to pom dependencies (CASSANDRA-5181)
 * Include type arguments in Thrift CQLPreparedResult (CASSANDRA-5311)
 * Fix compaction not removing columns when bf_fp_ratio is 1 (CASSANDRA-5182)
 * cli: Warn about missing CQL3 tables in schema descriptions (CASSANDRA-5309)
 * Re-enable unknown option in replication/compaction strategies option for
   backward compatibility (CASSANDRA-4795)
 * Add binary protocol support to stress (CASSANDRA-4993)
 * cqlsh: Fix COPY FROM value quoting and null handling (CASSANDRA-5305)
 * Fix repair -pr for vnodes (CASSANDRA-5329)
 * Relax CL for auth queries for non-default users (CASSANDRA-5310)
 * Fix AssertionError during repair (CASSANDRA-5245)
 * Don't announce migrations to pre-1.2 nodes (CASSANDRA-5334)
Merged from 1.1:
 * Update offline scrub for 1.0 -> 1.1 directory structure (CASSANDRA-5195)
 * add tmp flag to Descriptor hashcode (CASSANDRA-4021)
 * fix logging of "Found table data in data directories" when only system tables
   are present (CASSANDRA-5289)
 * cli: Add JMX authentication support (CASSANDRA-5080)
 * nodetool: ability to repair specific range (CASSANDRA-5280)
 * Fix possible assertion triggered in SliceFromReadCommand (CASSANDRA-5284)
 * cqlsh: Add inet type support on Windows (ipv4-only) (CASSANDRA-4801)
 * Fix race when initializing ColumnFamilyStore (CASSANDRA-5350)
 * Add UseTLAB JVM flag (CASSANDRA-5361)


1.2.2
 * fix potential for multiple concurrent compactions of the same sstables
   (CASSANDRA-5256)
 * avoid no-op caching of byte[] on commitlog append (CASSANDRA-5199)
 * fix symlinks under data dir not working (CASSANDRA-5185)
 * fix bug in compact storage metadata handling (CASSANDRA-5189)
 * Validate login for USE queries (CASSANDRA-5207)
 * cli: remove default username and password (CASSANDRA-5208)
 * configure populate_io_cache_on_flush per-CF (CASSANDRA-4694)
 * allow configuration of internode socket buffer (CASSANDRA-3378)
 * Make sstable directory picking blacklist-aware again (CASSANDRA-5193)
 * Correctly expire gossip states for edge cases (CASSANDRA-5216)
 * Improve handling of directory creation failures (CASSANDRA-5196)
 * Expose secondary indicies to the rest of nodetool (CASSANDRA-4464)
 * Binary protocol: avoid sending notification for 0.0.0.0 (CASSANDRA-5227)
 * add UseCondCardMark XX jvm settings on jdk 1.7 (CASSANDRA-4366)
 * CQL3 refactor to allow conversion function (CASSANDRA-5226)
 * Fix drop of sstables in some circumstance (CASSANDRA-5232)
 * Implement caching of authorization results (CASSANDRA-4295)
 * Add support for LZ4 compression (CASSANDRA-5038)
 * Fix missing columns in wide rows queries (CASSANDRA-5225)
 * Simplify auth setup and make system_auth ks alterable (CASSANDRA-5112)
 * Stop compactions from hanging during bootstrap (CASSANDRA-5244)
 * fix compressed streaming sending extra chunk (CASSANDRA-5105)
 * Add CQL3-based implementations of IAuthenticator and IAuthorizer
   (CASSANDRA-4898)
 * Fix timestamp-based tomstone removal logic (CASSANDRA-5248)
 * cli: Add JMX authentication support (CASSANDRA-5080)
 * Fix forceFlush behavior (CASSANDRA-5241)
 * cqlsh: Add username autocompletion (CASSANDRA-5231)
 * Fix CQL3 composite partition key error (CASSANDRA-5240)
 * Allow IN clause on last clustering key (CASSANDRA-5230)
Merged from 1.1:
 * fix start key/end token validation for wide row iteration (CASSANDRA-5168)
 * add ConfigHelper support for Thrift frame and max message sizes (CASSANDRA-5188)
 * fix nodetool repair not fail on node down (CASSANDRA-5203)
 * always collect tombstone hints (CASSANDRA-5068)
 * Fix error when sourcing file in cqlsh (CASSANDRA-5235)


1.2.1
 * stream undelivered hints on decommission (CASSANDRA-5128)
 * GossipingPropertyFileSnitch loads saved dc/rack info if needed (CASSANDRA-5133)
 * drain should flush system CFs too (CASSANDRA-4446)
 * add inter_dc_tcp_nodelay setting (CASSANDRA-5148)
 * re-allow wrapping ranges for start_token/end_token range pairitspwng (CASSANDRA-5106)
 * fix validation compaction of empty rows (CASSANDRA-5136)
 * nodetool methods to enable/disable hint storage/delivery (CASSANDRA-4750)
 * disallow bloom filter false positive chance of 0 (CASSANDRA-5013)
 * add threadpool size adjustment methods to JMXEnabledThreadPoolExecutor and
   CompactionManagerMBean (CASSANDRA-5044)
 * fix hinting for dropped local writes (CASSANDRA-4753)
 * off-heap cache doesn't need mutable column container (CASSANDRA-5057)
 * apply disk_failure_policy to bad disks on initial directory creation
   (CASSANDRA-4847)
 * Optimize name-based queries to use ArrayBackedSortedColumns (CASSANDRA-5043)
 * Fall back to old manifest if most recent is unparseable (CASSANDRA-5041)
 * pool [Compressed]RandomAccessReader objects on the partitioned read path
   (CASSANDRA-4942)
 * Add debug logging to list filenames processed by Directories.migrateFile
   method (CASSANDRA-4939)
 * Expose black-listed directories via JMX (CASSANDRA-4848)
 * Log compaction merge counts (CASSANDRA-4894)
 * Minimize byte array allocation by AbstractData{Input,Output} (CASSANDRA-5090)
 * Add SSL support for the binary protocol (CASSANDRA-5031)
 * Allow non-schema system ks modification for shuffle to work (CASSANDRA-5097)
 * cqlsh: Add default limit to SELECT statements (CASSANDRA-4972)
 * cqlsh: fix DESCRIBE for 1.1 cfs in CQL3 (CASSANDRA-5101)
 * Correctly gossip with nodes >= 1.1.7 (CASSANDRA-5102)
 * Ensure CL guarantees on digest mismatch (CASSANDRA-5113)
 * Validate correctly selects on composite partition key (CASSANDRA-5122)
 * Fix exception when adding collection (CASSANDRA-5117)
 * Handle states for non-vnode clusters correctly (CASSANDRA-5127)
 * Refuse unrecognized replication and compaction strategy options (CASSANDRA-4795)
 * Pick the correct value validator in sstable2json for cql3 tables (CASSANDRA-5134)
 * Validate login for describe_keyspace, describe_keyspaces and set_keyspace
   (CASSANDRA-5144)
 * Fix inserting empty maps (CASSANDRA-5141)
 * Don't remove tokens from System table for node we know (CASSANDRA-5121)
 * fix streaming progress report for compresed files (CASSANDRA-5130)
 * Coverage analysis for low-CL queries (CASSANDRA-4858)
 * Stop interpreting dates as valid timeUUID value (CASSANDRA-4936)
 * Adds E notation for floating point numbers (CASSANDRA-4927)
 * Detect (and warn) unintentional use of the cql2 thrift methods when cql3 was
   intended (CASSANDRA-5172)
 * cli: Quote ks and cf names in schema output when needed (CASSANDRA-5052)
 * Fix cf name extraction from manifest in Directories.migrateFile() (CASSANDRA-5242)
 * Replace mistaken usage of commons-logging with slf4j (CASSANDRA-5464)
 * Ensure Jackson dependency matches lib (CASSANDRA-5126)
 * Expose droppable tombstone ratio stats over JMX (CASSANDRA-5159)
Merged from 1.1:
 * Simplify CompressedRandomAccessReader to work around JDK FD bug (CASSANDRA-5088)
 * Improve handling a changing target throttle rate mid-compaction (CASSANDRA-5087)
 * Pig: correctly decode row keys in widerow mode (CASSANDRA-5098)
 * nodetool repair command now prints progress (CASSANDRA-4767)
 * fix user defined compaction to run against 1.1 data directory (CASSANDRA-5118)
 * Fix CQL3 BATCH authorization caching (CASSANDRA-5145)
 * fix get_count returns incorrect value with TTL (CASSANDRA-5099)
 * better handling for mid-compaction failure (CASSANDRA-5137)
 * convert default marshallers list to map for better readability (CASSANDRA-5109)
 * fix ConcurrentModificationException in getBootstrapSource (CASSANDRA-5170)
 * fix sstable maxtimestamp for row deletes and pre-1.1.1 sstables (CASSANDRA-5153)
 * Fix thread growth on node removal (CASSANDRA-5175)
 * Make Ec2Region's datacenter name configurable (CASSANDRA-5155)


1.2.0
 * Disallow counters in collections (CASSANDRA-5082)
 * cqlsh: add unit tests (CASSANDRA-3920)
 * fix default bloom_filter_fp_chance for LeveledCompactionStrategy (CASSANDRA-5093)
Merged from 1.1:
 * add validation for get_range_slices with start_key and end_token (CASSANDRA-5089)


1.2.0-rc2
 * fix nodetool ownership display with vnodes (CASSANDRA-5065)
 * cqlsh: add DESCRIBE KEYSPACES command (CASSANDRA-5060)
 * Fix potential infinite loop when reloading CFS (CASSANDRA-5064)
 * Fix SimpleAuthorizer example (CASSANDRA-5072)
 * cqlsh: force CL.ONE for tracing and system.schema* queries (CASSANDRA-5070)
 * Includes cassandra-shuffle in the debian package (CASSANDRA-5058)
Merged from 1.1:
 * fix multithreaded compaction deadlock (CASSANDRA-4492)
 * fix temporarily missing schema after upgrade from pre-1.1.5 (CASSANDRA-5061)
 * Fix ALTER TABLE overriding compression options with defaults
   (CASSANDRA-4996, 5066)
 * fix specifying and altering crc_check_chance (CASSANDRA-5053)
 * fix Murmur3Partitioner ownership% calculation (CASSANDRA-5076)
 * Don't expire columns sooner than they should in 2ndary indexes (CASSANDRA-5079)


1.2-rc1
 * rename rpc_timeout settings to request_timeout (CASSANDRA-5027)
 * add BF with 0.1 FP to LCS by default (CASSANDRA-5029)
 * Fix preparing insert queries (CASSANDRA-5016)
 * Fix preparing queries with counter increment (CASSANDRA-5022)
 * Fix preparing updates with collections (CASSANDRA-5017)
 * Don't generate UUID based on other node address (CASSANDRA-5002)
 * Fix message when trying to alter a clustering key type (CASSANDRA-5012)
 * Update IAuthenticator to match the new IAuthorizer (CASSANDRA-5003)
 * Fix inserting only a key in CQL3 (CASSANDRA-5040)
 * Fix CQL3 token() function when used with strings (CASSANDRA-5050)
Merged from 1.1:
 * reduce log spam from invalid counter shards (CASSANDRA-5026)
 * Improve schema propagation performance (CASSANDRA-5025)
 * Fix for IndexHelper.IndexFor throws OOB Exception (CASSANDRA-5030)
 * cqlsh: make it possible to describe thrift CFs (CASSANDRA-4827)
 * cqlsh: fix timestamp formatting on some platforms (CASSANDRA-5046)


1.2-beta3
 * make consistency level configurable in cqlsh (CASSANDRA-4829)
 * fix cqlsh rendering of blob fields (CASSANDRA-4970)
 * fix cqlsh DESCRIBE command (CASSANDRA-4913)
 * save truncation position in system table (CASSANDRA-4906)
 * Move CompressionMetadata off-heap (CASSANDRA-4937)
 * allow CLI to GET cql3 columnfamily data (CASSANDRA-4924)
 * Fix rare race condition in getExpireTimeForEndpoint (CASSANDRA-4402)
 * acquire references to overlapping sstables during compaction so bloom filter
   doesn't get free'd prematurely (CASSANDRA-4934)
 * Don't share slice query filter in CQL3 SelectStatement (CASSANDRA-4928)
 * Separate tracing from Log4J (CASSANDRA-4861)
 * Exclude gcable tombstones from merkle-tree computation (CASSANDRA-4905)
 * Better printing of AbstractBounds for tracing (CASSANDRA-4931)
 * Optimize mostRecentTombstone check in CC.collectAllData (CASSANDRA-4883)
 * Change stream session ID to UUID to avoid collision from same node (CASSANDRA-4813)
 * Use Stats.db when bulk loading if present (CASSANDRA-4957)
 * Skip repair on system_trace and keyspaces with RF=1 (CASSANDRA-4956)
 * (cql3) Remove arbitrary SELECT limit (CASSANDRA-4918)
 * Correctly handle prepared operation on collections (CASSANDRA-4945)
 * Fix CQL3 LIMIT (CASSANDRA-4877)
 * Fix Stress for CQL3 (CASSANDRA-4979)
 * Remove cassandra specific exceptions from JMX interface (CASSANDRA-4893)
 * (CQL3) Force using ALLOW FILTERING on potentially inefficient queries (CASSANDRA-4915)
 * (cql3) Fix adding column when the table has collections (CASSANDRA-4982)
 * (cql3) Fix allowing collections with compact storage (CASSANDRA-4990)
 * (cql3) Refuse ttl/writetime function on collections (CASSANDRA-4992)
 * Replace IAuthority with new IAuthorizer (CASSANDRA-4874)
 * clqsh: fix KEY pseudocolumn escaping when describing Thrift tables
   in CQL3 mode (CASSANDRA-4955)
 * add basic authentication support for Pig CassandraStorage (CASSANDRA-3042)
 * fix CQL2 ALTER TABLE compaction_strategy_class altering (CASSANDRA-4965)
Merged from 1.1:
 * Fall back to old describe_splits if d_s_ex is not available (CASSANDRA-4803)
 * Improve error reporting when streaming ranges fail (CASSANDRA-5009)
 * Fix cqlsh timestamp formatting of timezone info (CASSANDRA-4746)
 * Fix assertion failure with leveled compaction (CASSANDRA-4799)
 * Check for null end_token in get_range_slice (CASSANDRA-4804)
 * Remove all remnants of removed nodes (CASSANDRA-4840)
 * Add aut-reloading of the log4j file in debian package (CASSANDRA-4855)
 * Fix estimated row cache entry size (CASSANDRA-4860)
 * reset getRangeSlice filter after finishing a row for get_paged_slice
   (CASSANDRA-4919)
 * expunge row cache post-truncate (CASSANDRA-4940)
 * Allow static CF definition with compact storage (CASSANDRA-4910)
 * Fix endless loop/compaction of schema_* CFs due to broken timestamps (CASSANDRA-4880)
 * Fix 'wrong class type' assertion in CounterColumn (CASSANDRA-4976)


1.2-beta2
 * fp rate of 1.0 disables BF entirely; LCS defaults to 1.0 (CASSANDRA-4876)
 * off-heap bloom filters for row keys (CASSANDRA_4865)
 * add extension point for sstable components (CASSANDRA-4049)
 * improve tracing output (CASSANDRA-4852, 4862)
 * make TRACE verb droppable (CASSANDRA-4672)
 * fix BulkLoader recognition of CQL3 columnfamilies (CASSANDRA-4755)
 * Sort commitlog segments for replay by id instead of mtime (CASSANDRA-4793)
 * Make hint delivery asynchronous (CASSANDRA-4761)
 * Pluggable Thrift transport factories for CLI and cqlsh (CASSANDRA-4609, 4610)
 * cassandra-cli: allow Double value type to be inserted to a column (CASSANDRA-4661)
 * Add ability to use custom TServerFactory implementations (CASSANDRA-4608)
 * optimize batchlog flushing to skip successful batches (CASSANDRA-4667)
 * include metadata for system keyspace itself in schema tables (CASSANDRA-4416)
 * add check to PropertyFileSnitch to verify presence of location for
   local node (CASSANDRA-4728)
 * add PBSPredictor consistency modeler (CASSANDRA-4261)
 * remove vestiges of Thrift unframed mode (CASSANDRA-4729)
 * optimize single-row PK lookups (CASSANDRA-4710)
 * adjust blockFor calculation to account for pending ranges due to node
   movement (CASSANDRA-833)
 * Change CQL version to 3.0.0 and stop accepting 3.0.0-beta1 (CASSANDRA-4649)
 * (CQL3) Make prepared statement global instead of per connection
   (CASSANDRA-4449)
 * Fix scrubbing of CQL3 created tables (CASSANDRA-4685)
 * (CQL3) Fix validation when using counter and regular columns in the same
   table (CASSANDRA-4706)
 * Fix bug starting Cassandra with simple authentication (CASSANDRA-4648)
 * Add support for batchlog in CQL3 (CASSANDRA-4545, 4738)
 * Add support for multiple column family outputs in CFOF (CASSANDRA-4208)
 * Support repairing only the local DC nodes (CASSANDRA-4747)
 * Use rpc_address for binary protocol and change default port (CASSANDRA-4751)
 * Fix use of collections in prepared statements (CASSANDRA-4739)
 * Store more information into peers table (CASSANDRA-4351, 4814)
 * Configurable bucket size for size tiered compaction (CASSANDRA-4704)
 * Run leveled compaction in parallel (CASSANDRA-4310)
 * Fix potential NPE during CFS reload (CASSANDRA-4786)
 * Composite indexes may miss results (CASSANDRA-4796)
 * Move consistency level to the protocol level (CASSANDRA-4734, 4824)
 * Fix Subcolumn slice ends not respected (CASSANDRA-4826)
 * Fix Assertion error in cql3 select (CASSANDRA-4783)
 * Fix list prepend logic (CQL3) (CASSANDRA-4835)
 * Add booleans as literals in CQL3 (CASSANDRA-4776)
 * Allow renaming PK columns in CQL3 (CASSANDRA-4822)
 * Fix binary protocol NEW_NODE event (CASSANDRA-4679)
 * Fix potential infinite loop in tombstone compaction (CASSANDRA-4781)
 * Remove system tables accounting from schema (CASSANDRA-4850)
 * (cql3) Force provided columns in clustering key order in
   'CLUSTERING ORDER BY' (CASSANDRA-4881)
 * Fix composite index bug (CASSANDRA-4884)
 * Fix short read protection for CQL3 (CASSANDRA-4882)
 * Add tracing support to the binary protocol (CASSANDRA-4699)
 * (cql3) Don't allow prepared marker inside collections (CASSANDRA-4890)
 * Re-allow order by on non-selected columns (CASSANDRA-4645)
 * Bug when composite index is created in a table having collections (CASSANDRA-4909)
 * log index scan subject in CompositesSearcher (CASSANDRA-4904)
Merged from 1.1:
 * add get[Row|Key]CacheEntries to CacheServiceMBean (CASSANDRA-4859)
 * fix get_paged_slice to wrap to next row correctly (CASSANDRA-4816)
 * fix indexing empty column values (CASSANDRA-4832)
 * allow JdbcDate to compose null Date objects (CASSANDRA-4830)
 * fix possible stackoverflow when compacting 1000s of sstables
   (CASSANDRA-4765)
 * fix wrong leveled compaction progress calculation (CASSANDRA-4807)
 * add a close() method to CRAR to prevent leaking file descriptors (CASSANDRA-4820)
 * fix potential infinite loop in get_count (CASSANDRA-4833)
 * fix compositeType.{get/from}String methods (CASSANDRA-4842)
 * (CQL) fix CREATE COLUMNFAMILY permissions check (CASSANDRA-4864)
 * Fix DynamicCompositeType same type comparison (CASSANDRA-4711)
 * Fix duplicate SSTable reference when stream session failed (CASSANDRA-3306)
 * Allow static CF definition with compact storage (CASSANDRA-4910)
 * Fix endless loop/compaction of schema_* CFs due to broken timestamps (CASSANDRA-4880)
 * Fix 'wrong class type' assertion in CounterColumn (CASSANDRA-4976)


1.2-beta1
 * add atomic_batch_mutate (CASSANDRA-4542, -4635)
 * increase default max_hint_window_in_ms to 3h (CASSANDRA-4632)
 * include message initiation time to replicas so they can more
   accurately drop timed-out requests (CASSANDRA-2858)
 * fix clientutil.jar dependencies (CASSANDRA-4566)
 * optimize WriteResponse (CASSANDRA-4548)
 * new metrics (CASSANDRA-4009)
 * redesign KEYS indexes to avoid read-before-write (CASSANDRA-2897)
 * debug tracing (CASSANDRA-1123)
 * parallelize row cache loading (CASSANDRA-4282)
 * Make compaction, flush JBOD-aware (CASSANDRA-4292)
 * run local range scans on the read stage (CASSANDRA-3687)
 * clean up ioexceptions (CASSANDRA-2116)
 * add disk_failure_policy (CASSANDRA-2118)
 * Introduce new json format with row level deletion (CASSANDRA-4054)
 * remove redundant "name" column from schema_keyspaces (CASSANDRA-4433)
 * improve "nodetool ring" handling of multi-dc clusters (CASSANDRA-3047)
 * update NTS calculateNaturalEndpoints to be O(N log N) (CASSANDRA-3881)
 * split up rpc timeout by operation type (CASSANDRA-2819)
 * rewrite key cache save/load to use only sequential i/o (CASSANDRA-3762)
 * update MS protocol with a version handshake + broadcast address id
   (CASSANDRA-4311)
 * multithreaded hint replay (CASSANDRA-4189)
 * add inter-node message compression (CASSANDRA-3127)
 * remove COPP (CASSANDRA-2479)
 * Track tombstone expiration and compact when tombstone content is
   higher than a configurable threshold, default 20% (CASSANDRA-3442, 4234)
 * update MurmurHash to version 3 (CASSANDRA-2975)
 * (CLI) track elapsed time for `delete' operation (CASSANDRA-4060)
 * (CLI) jline version is bumped to 1.0 to properly  support
   'delete' key function (CASSANDRA-4132)
 * Save IndexSummary into new SSTable 'Summary' component (CASSANDRA-2392, 4289)
 * Add support for range tombstones (CASSANDRA-3708)
 * Improve MessagingService efficiency (CASSANDRA-3617)
 * Avoid ID conflicts from concurrent schema changes (CASSANDRA-3794)
 * Set thrift HSHA server thread limit to unlimited by default (CASSANDRA-4277)
 * Avoids double serialization of CF id in RowMutation messages
   (CASSANDRA-4293)
 * stream compressed sstables directly with java nio (CASSANDRA-4297)
 * Support multiple ranges in SliceQueryFilter (CASSANDRA-3885)
 * Add column metadata to system column families (CASSANDRA-4018)
 * (cql3) Always use composite types by default (CASSANDRA-4329)
 * (cql3) Add support for set, map and list (CASSANDRA-3647)
 * Validate date type correctly (CASSANDRA-4441)
 * (cql3) Allow definitions with only a PK (CASSANDRA-4361)
 * (cql3) Add support for row key composites (CASSANDRA-4179)
 * improve DynamicEndpointSnitch by using reservoir sampling (CASSANDRA-4038)
 * (cql3) Add support for 2ndary indexes (CASSANDRA-3680)
 * (cql3) fix defining more than one PK to be invalid (CASSANDRA-4477)
 * remove schema agreement checking from all external APIs (Thrift, CQL and CQL3) (CASSANDRA-4487)
 * add Murmur3Partitioner and make it default for new installations (CASSANDRA-3772, 4621)
 * (cql3) update pseudo-map syntax to use map syntax (CASSANDRA-4497)
 * Finer grained exceptions hierarchy and provides error code with exceptions (CASSANDRA-3979)
 * Adds events push to binary protocol (CASSANDRA-4480)
 * Rewrite nodetool help (CASSANDRA-2293)
 * Make CQL3 the default for CQL (CASSANDRA-4640)
 * update stress tool to be able to use CQL3 (CASSANDRA-4406)
 * Accept all thrift update on CQL3 cf but don't expose their metadata (CASSANDRA-4377)
 * Replace Throttle with Guava's RateLimiter for HintedHandOff (CASSANDRA-4541)
 * fix counter add/get using CQL2 and CQL3 in stress tool (CASSANDRA-4633)
 * Add sstable count per level to cfstats (CASSANDRA-4537)
 * (cql3) Add ALTER KEYSPACE statement (CASSANDRA-4611)
 * (cql3) Allow defining default consistency levels (CASSANDRA-4448)
 * (cql3) Fix queries using LIMIT missing results (CASSANDRA-4579)
 * fix cross-version gossip messaging (CASSANDRA-4576)
 * added inet data type (CASSANDRA-4627)


1.1.6
 * Wait for writes on synchronous read digest mismatch (CASSANDRA-4792)
 * fix commitlog replay for nanotime-infected sstables (CASSANDRA-4782)
 * preflight check ttl for maximum of 20 years (CASSANDRA-4771)
 * (Pig) fix widerow input with single column rows (CASSANDRA-4789)
 * Fix HH to compact with correct gcBefore, which avoids wiping out
   undelivered hints (CASSANDRA-4772)
 * LCS will merge up to 32 L0 sstables as intended (CASSANDRA-4778)
 * NTS will default unconfigured DC replicas to zero (CASSANDRA-4675)
 * use default consistency level in counter validation if none is
   explicitly provide (CASSANDRA-4700)
 * Improve IAuthority interface by introducing fine-grained
   access permissions and grant/revoke commands (CASSANDRA-4490, 4644)
 * fix assumption error in CLI when updating/describing keyspace
   (CASSANDRA-4322)
 * Adds offline sstablescrub to debian packaging (CASSANDRA-4642)
 * Automatic fixing of overlapping leveled sstables (CASSANDRA-4644)
 * fix error when using ORDER BY with extended selections (CASSANDRA-4689)
 * (CQL3) Fix validation for IN queries for non-PK cols (CASSANDRA-4709)
 * fix re-created keyspace disappering after 1.1.5 upgrade
   (CASSANDRA-4698, 4752)
 * (CLI) display elapsed time in 2 fraction digits (CASSANDRA-3460)
 * add authentication support to sstableloader (CASSANDRA-4712)
 * Fix CQL3 'is reversed' logic (CASSANDRA-4716, 4759)
 * (CQL3) Don't return ReversedType in result set metadata (CASSANDRA-4717)
 * Backport adding AlterKeyspace statement (CASSANDRA-4611)
 * (CQL3) Correcty accept upper-case data types (CASSANDRA-4770)
 * Add binary protocol events for schema changes (CASSANDRA-4684)
Merged from 1.0:
 * Switch from NBHM to CHM in MessagingService's callback map, which
   prevents OOM in long-running instances (CASSANDRA-4708)


1.1.5
 * add SecondaryIndex.reload API (CASSANDRA-4581)
 * use millis + atomicint for commitlog segment creation instead of
   nanotime, which has issues under some hypervisors (CASSANDRA-4601)
 * fix FD leak in slice queries (CASSANDRA-4571)
 * avoid recursion in leveled compaction (CASSANDRA-4587)
 * increase stack size under Java7 to 180K
 * Log(info) schema changes (CASSANDRA-4547)
 * Change nodetool setcachecapcity to manipulate global caches (CASSANDRA-4563)
 * (cql3) fix setting compaction strategy (CASSANDRA-4597)
 * fix broken system.schema_* timestamps on system startup (CASSANDRA-4561)
 * fix wrong skip of cache saving (CASSANDRA-4533)
 * Avoid NPE when lost+found is in data dir (CASSANDRA-4572)
 * Respect five-minute flush moratorium after initial CL replay (CASSANDRA-4474)
 * Adds ntp as recommended in debian packaging (CASSANDRA-4606)
 * Configurable transport in CF Record{Reader|Writer} (CASSANDRA-4558)
 * (cql3) fix potential NPE with both equal and unequal restriction (CASSANDRA-4532)
 * (cql3) improves ORDER BY validation (CASSANDRA-4624)
 * Fix potential deadlock during counter writes (CASSANDRA-4578)
 * Fix cql error with ORDER BY when using IN (CASSANDRA-4612)
Merged from 1.0:
 * increase Xss to 160k to accomodate latest 1.6 JVMs (CASSANDRA-4602)
 * fix toString of hint destination tokens (CASSANDRA-4568)
 * Fix multiple values for CurrentLocal NodeID (CASSANDRA-4626)


1.1.4
 * fix offline scrub to catch >= out of order rows (CASSANDRA-4411)
 * fix cassandra-env.sh on RHEL and other non-dash-based systems
   (CASSANDRA-4494)
Merged from 1.0:
 * (Hadoop) fix setting key length for old-style mapred api (CASSANDRA-4534)
 * (Hadoop) fix iterating through a resultset consisting entirely
   of tombstoned rows (CASSANDRA-4466)


1.1.3
 * (cqlsh) add COPY TO (CASSANDRA-4434)
 * munmap commitlog segments before rename (CASSANDRA-4337)
 * (JMX) rename getRangeKeySample to sampleKeyRange to avoid returning
   multi-MB results as an attribute (CASSANDRA-4452)
 * flush based on data size, not throughput; overwritten columns no
   longer artificially inflate liveRatio (CASSANDRA-4399)
 * update default commitlog segment size to 32MB and total commitlog
   size to 32/1024 MB for 32/64 bit JVMs, respectively (CASSANDRA-4422)
 * avoid using global partitioner to estimate ranges in index sstables
   (CASSANDRA-4403)
 * restore pre-CASSANDRA-3862 approach to removing expired tombstones
   from row cache during compaction (CASSANDRA-4364)
 * (stress) support for CQL prepared statements (CASSANDRA-3633)
 * Correctly catch exception when Snappy cannot be loaded (CASSANDRA-4400)
 * (cql3) Support ORDER BY when IN condition is given in WHERE clause (CASSANDRA-4327)
 * (cql3) delete "component_index" column on DROP TABLE call (CASSANDRA-4420)
 * change nanoTime() to currentTimeInMillis() in schema related code (CASSANDRA-4432)
 * add a token generation tool (CASSANDRA-3709)
 * Fix LCS bug with sstable containing only 1 row (CASSANDRA-4411)
 * fix "Can't Modify Index Name" problem on CF update (CASSANDRA-4439)
 * Fix assertion error in getOverlappingSSTables during repair (CASSANDRA-4456)
 * fix nodetool's setcompactionthreshold command (CASSANDRA-4455)
 * Ensure compacted files are never used, to avoid counter overcount (CASSANDRA-4436)
Merged from 1.0:
 * Push the validation of secondary index values to the SecondaryIndexManager (CASSANDRA-4240)
 * allow dropping columns shadowed by not-yet-expired supercolumn or row
   tombstones in PrecompactedRow (CASSANDRA-4396)


1.1.2
 * Fix cleanup not deleting index entries (CASSANDRA-4379)
 * Use correct partitioner when saving + loading caches (CASSANDRA-4331)
 * Check schema before trying to export sstable (CASSANDRA-2760)
 * Raise a meaningful exception instead of NPE when PFS encounters
   an unconfigured node + no default (CASSANDRA-4349)
 * fix bug in sstable blacklisting with LCS (CASSANDRA-4343)
 * LCS no longer promotes tiny sstables out of L0 (CASSANDRA-4341)
 * skip tombstones during hint replay (CASSANDRA-4320)
 * fix NPE in compactionstats (CASSANDRA-4318)
 * enforce 1m min keycache for auto (CASSANDRA-4306)
 * Have DeletedColumn.isMFD always return true (CASSANDRA-4307)
 * (cql3) exeption message for ORDER BY constraints said primary filter can be
    an IN clause, which is misleading (CASSANDRA-4319)
 * (cql3) Reject (not yet supported) creation of 2ndardy indexes on tables with
   composite primary keys (CASSANDRA-4328)
 * Set JVM stack size to 160k for java 7 (CASSANDRA-4275)
 * cqlsh: add COPY command to load data from CSV flat files (CASSANDRA-4012)
 * CFMetaData.fromThrift to throw ConfigurationException upon error (CASSANDRA-4353)
 * Use CF comparator to sort indexed columns in SecondaryIndexManager
   (CASSANDRA-4365)
 * add strategy_options to the KSMetaData.toString() output (CASSANDRA-4248)
 * (cql3) fix range queries containing unqueried results (CASSANDRA-4372)
 * (cql3) allow updating column_alias types (CASSANDRA-4041)
 * (cql3) Fix deletion bug (CASSANDRA-4193)
 * Fix computation of overlapping sstable for leveled compaction (CASSANDRA-4321)
 * Improve scrub and allow to run it offline (CASSANDRA-4321)
 * Fix assertionError in StorageService.bulkLoad (CASSANDRA-4368)
 * (cqlsh) add option to authenticate to a keyspace at startup (CASSANDRA-4108)
 * (cqlsh) fix ASSUME functionality (CASSANDRA-4352)
 * Fix ColumnFamilyRecordReader to not return progress > 100% (CASSANDRA-3942)
Merged from 1.0:
 * Set gc_grace on index CF to 0 (CASSANDRA-4314)


1.1.1
 * add populate_io_cache_on_flush option (CASSANDRA-2635)
 * allow larger cache capacities than 2GB (CASSANDRA-4150)
 * add getsstables command to nodetool (CASSANDRA-4199)
 * apply parent CF compaction settings to secondary index CFs (CASSANDRA-4280)
 * preserve commitlog size cap when recycling segments at startup
   (CASSANDRA-4201)
 * (Hadoop) fix split generation regression (CASSANDRA-4259)
 * ignore min/max compactions settings in LCS, while preserving
   behavior that min=max=0 disables autocompaction (CASSANDRA-4233)
 * log number of rows read from saved cache (CASSANDRA-4249)
 * calculate exact size required for cleanup operations (CASSANDRA-1404)
 * avoid blocking additional writes during flush when the commitlog
   gets behind temporarily (CASSANDRA-1991)
 * enable caching on index CFs based on data CF cache setting (CASSANDRA-4197)
 * warn on invalid replication strategy creation options (CASSANDRA-4046)
 * remove [Freeable]Memory finalizers (CASSANDRA-4222)
 * include tombstone size in ColumnFamily.size, which can prevent OOM
   during sudden mass delete operations by yielding a nonzero liveRatio
   (CASSANDRA-3741)
 * Open 1 sstableScanner per level for leveled compaction (CASSANDRA-4142)
 * Optimize reads when row deletion timestamps allow us to restrict
   the set of sstables we check (CASSANDRA-4116)
 * add support for commitlog archiving and point-in-time recovery
   (CASSANDRA-3690)
 * avoid generating redundant compaction tasks during streaming
   (CASSANDRA-4174)
 * add -cf option to nodetool snapshot, and takeColumnFamilySnapshot to
   StorageService mbean (CASSANDRA-556)
 * optimize cleanup to drop entire sstables where possible (CASSANDRA-4079)
 * optimize truncate when autosnapshot is disabled (CASSANDRA-4153)
 * update caches to use byte[] keys to reduce memory overhead (CASSANDRA-3966)
 * add column limit to cli (CASSANDRA-3012, 4098)
 * clean up and optimize DataOutputBuffer, used by CQL compression and
   CompositeType (CASSANDRA-4072)
 * optimize commitlog checksumming (CASSANDRA-3610)
 * identify and blacklist corrupted SSTables from future compactions
   (CASSANDRA-2261)
 * Move CfDef and KsDef validation out of thrift (CASSANDRA-4037)
 * Expose API to repair a user provided range (CASSANDRA-3912)
 * Add way to force the cassandra-cli to refresh its schema (CASSANDRA-4052)
 * Avoid having replicate on write tasks stacking up at CL.ONE (CASSANDRA-2889)
 * (cql3) Backwards compatibility for composite comparators in non-cql3-aware
   clients (CASSANDRA-4093)
 * (cql3) Fix order by for reversed queries (CASSANDRA-4160)
 * (cql3) Add ReversedType support (CASSANDRA-4004)
 * (cql3) Add timeuuid type (CASSANDRA-4194)
 * (cql3) Minor fixes (CASSANDRA-4185)
 * (cql3) Fix prepared statement in BATCH (CASSANDRA-4202)
 * (cql3) Reduce the list of reserved keywords (CASSANDRA-4186)
 * (cql3) Move max/min compaction thresholds to compaction strategy options
   (CASSANDRA-4187)
 * Fix exception during move when localhost is the only source (CASSANDRA-4200)
 * (cql3) Allow paging through non-ordered partitioner results (CASSANDRA-3771)
 * (cql3) Fix drop index (CASSANDRA-4192)
 * (cql3) Don't return range ghosts anymore (CASSANDRA-3982)
 * fix re-creating Keyspaces/ColumnFamilies with the same name as dropped
   ones (CASSANDRA-4219)
 * fix SecondaryIndex LeveledManifest save upon snapshot (CASSANDRA-4230)
 * fix missing arrayOffset in FBUtilities.hash (CASSANDRA-4250)
 * (cql3) Add name of parameters in CqlResultSet (CASSANDRA-4242)
 * (cql3) Correctly validate order by queries (CASSANDRA-4246)
 * rename stress to cassandra-stress for saner packaging (CASSANDRA-4256)
 * Fix exception on colum metadata with non-string comparator (CASSANDRA-4269)
 * Check for unknown/invalid compression options (CASSANDRA-4266)
 * (cql3) Adds simple access to column timestamp and ttl (CASSANDRA-4217)
 * (cql3) Fix range queries with secondary indexes (CASSANDRA-4257)
 * Better error messages from improper input in cli (CASSANDRA-3865)
 * Try to stop all compaction upon Keyspace or ColumnFamily drop (CASSANDRA-4221)
 * (cql3) Allow keyspace properties to contain hyphens (CASSANDRA-4278)
 * (cql3) Correctly validate keyspace access in create table (CASSANDRA-4296)
 * Avoid deadlock in migration stage (CASSANDRA-3882)
 * Take supercolumn names and deletion info into account in memtable throughput
   (CASSANDRA-4264)
 * Add back backward compatibility for old style replication factor (CASSANDRA-4294)
 * Preserve compatibility with pre-1.1 index queries (CASSANDRA-4262)
Merged from 1.0:
 * Fix super columns bug where cache is not updated (CASSANDRA-4190)
 * fix maxTimestamp to include row tombstones (CASSANDRA-4116)
 * (CLI) properly handle quotes in create/update keyspace commands (CASSANDRA-4129)
 * Avoids possible deadlock during bootstrap (CASSANDRA-4159)
 * fix stress tool that hangs forever on timeout or error (CASSANDRA-4128)
 * stress tool to return appropriate exit code on failure (CASSANDRA-4188)
 * fix compaction NPE when out of disk space and assertions disabled
   (CASSANDRA-3985)
 * synchronize LCS getEstimatedTasks to avoid CME (CASSANDRA-4255)
 * ensure unique streaming session id's (CASSANDRA-4223)
 * kick off background compaction when min/max thresholds change
   (CASSANDRA-4279)
 * improve ability of STCS.getBuckets to deal with 100s of 1000s of
   sstables, such as when convertinb back from LCS (CASSANDRA-4287)
 * Oversize integer in CQL throws NumberFormatException (CASSANDRA-4291)
 * fix 1.0.x node join to mixed version cluster, other nodes >= 1.1 (CASSANDRA-4195)
 * Fix LCS splitting sstable base on uncompressed size (CASSANDRA-4419)
 * Push the validation of secondary index values to the SecondaryIndexManager (CASSANDRA-4240)
 * Don't purge columns during upgradesstables (CASSANDRA-4462)
 * Make cqlsh work with piping (CASSANDRA-4113)
 * Validate arguments for nodetool decommission (CASSANDRA-4061)
 * Report thrift status in nodetool info (CASSANDRA-4010)


1.1.0-final
 * average a reduced liveRatio estimate with the previous one (CASSANDRA-4065)
 * Allow KS and CF names up to 48 characters (CASSANDRA-4157)
 * fix stress build (CASSANDRA-4140)
 * add time remaining estimate to nodetool compactionstats (CASSANDRA-4167)
 * (cql) fix NPE in cql3 ALTER TABLE (CASSANDRA-4163)
 * (cql) Add support for CL.TWO and CL.THREE in CQL (CASSANDRA-4156)
 * (cql) Fix type in CQL3 ALTER TABLE preventing update (CASSANDRA-4170)
 * (cql) Throw invalid exception from CQL3 on obsolete options (CASSANDRA-4171)
 * (cqlsh) fix recognizing uppercase SELECT keyword (CASSANDRA-4161)
 * Pig: wide row support (CASSANDRA-3909)
Merged from 1.0:
 * avoid streaming empty files with bulk loader if sstablewriter errors out
   (CASSANDRA-3946)


1.1-rc1
 * Include stress tool in binary builds (CASSANDRA-4103)
 * (Hadoop) fix wide row iteration when last row read was deleted
   (CASSANDRA-4154)
 * fix read_repair_chance to really default to 0.1 in the cli (CASSANDRA-4114)
 * Adds caching and bloomFilterFpChange to CQL options (CASSANDRA-4042)
 * Adds posibility to autoconfigure size of the KeyCache (CASSANDRA-4087)
 * fix KEYS index from skipping results (CASSANDRA-3996)
 * Remove sliced_buffer_size_in_kb dead option (CASSANDRA-4076)
 * make loadNewSStable preserve sstable version (CASSANDRA-4077)
 * Respect 1.0 cache settings as much as possible when upgrading
   (CASSANDRA-4088)
 * relax path length requirement for sstable files when upgrading on
   non-Windows platforms (CASSANDRA-4110)
 * fix terminination of the stress.java when errors were encountered
   (CASSANDRA-4128)
 * Move CfDef and KsDef validation out of thrift (CASSANDRA-4037)
 * Fix get_paged_slice (CASSANDRA-4136)
 * CQL3: Support slice with exclusive start and stop (CASSANDRA-3785)
Merged from 1.0:
 * support PropertyFileSnitch in bulk loader (CASSANDRA-4145)
 * add auto_snapshot option allowing disabling snapshot before drop/truncate
   (CASSANDRA-3710)
 * allow short snitch names (CASSANDRA-4130)


1.1-beta2
 * rename loaded sstables to avoid conflicts with local snapshots
   (CASSANDRA-3967)
 * start hint replay as soon as FD notifies that the target is back up
   (CASSANDRA-3958)
 * avoid unproductive deserializing of cached rows during compaction
   (CASSANDRA-3921)
 * fix concurrency issues with CQL keyspace creation (CASSANDRA-3903)
 * Show Effective Owership via Nodetool ring <keyspace> (CASSANDRA-3412)
 * Update ORDER BY syntax for CQL3 (CASSANDRA-3925)
 * Fix BulkRecordWriter to not throw NPE if reducer gets no map data from Hadoop (CASSANDRA-3944)
 * Fix bug with counters in super columns (CASSANDRA-3821)
 * Remove deprecated merge_shard_chance (CASSANDRA-3940)
 * add a convenient way to reset a node's schema (CASSANDRA-2963)
 * fix for intermittent SchemaDisagreementException (CASSANDRA-3884)
 * CLI `list <CF>` to limit number of columns and their order (CASSANDRA-3012)
 * ignore deprecated KsDef/CfDef/ColumnDef fields in native schema (CASSANDRA-3963)
 * CLI to report when unsupported column_metadata pair was given (CASSANDRA-3959)
 * reincarnate removed and deprecated KsDef/CfDef attributes (CASSANDRA-3953)
 * Fix race between writes and read for cache (CASSANDRA-3862)
 * perform static initialization of StorageProxy on start-up (CASSANDRA-3797)
 * support trickling fsync() on writes (CASSANDRA-3950)
 * expose counters for unavailable/timeout exceptions given to thrift clients (CASSANDRA-3671)
 * avoid quadratic startup time in LeveledManifest (CASSANDRA-3952)
 * Add type information to new schema_ columnfamilies and remove thrift
   serialization for schema (CASSANDRA-3792)
 * add missing column validator options to the CLI help (CASSANDRA-3926)
 * skip reading saved key cache if CF's caching strategy is NONE or ROWS_ONLY (CASSANDRA-3954)
 * Unify migration code (CASSANDRA-4017)
Merged from 1.0:
 * cqlsh: guess correct version of Python for Arch Linux (CASSANDRA-4090)
 * (CLI) properly handle quotes in create/update keyspace commands (CASSANDRA-4129)
 * Avoids possible deadlock during bootstrap (CASSANDRA-4159)
 * fix stress tool that hangs forever on timeout or error (CASSANDRA-4128)
 * Fix super columns bug where cache is not updated (CASSANDRA-4190)
 * stress tool to return appropriate exit code on failure (CASSANDRA-4188)


1.0.9
 * improve index sampling performance (CASSANDRA-4023)
 * always compact away deleted hints immediately after handoff (CASSANDRA-3955)
 * delete hints from dropped ColumnFamilies on handoff instead of
   erroring out (CASSANDRA-3975)
 * add CompositeType ref to the CLI doc for create/update column family (CASSANDRA-3980)
 * Pig: support Counter ColumnFamilies (CASSANDRA-3973)
 * Pig: Composite column support (CASSANDRA-3684)
 * Avoid NPE during repair when a keyspace has no CFs (CASSANDRA-3988)
 * Fix division-by-zero error on get_slice (CASSANDRA-4000)
 * don't change manifest level for cleanup, scrub, and upgradesstables
   operations under LeveledCompactionStrategy (CASSANDRA-3989, 4112)
 * fix race leading to super columns assertion failure (CASSANDRA-3957)
 * fix NPE on invalid CQL delete command (CASSANDRA-3755)
 * allow custom types in CLI's assume command (CASSANDRA-4081)
 * fix totalBytes count for parallel compactions (CASSANDRA-3758)
 * fix intermittent NPE in get_slice (CASSANDRA-4095)
 * remove unnecessary asserts in native code interfaces (CASSANDRA-4096)
 * Validate blank keys in CQL to avoid assertion errors (CASSANDRA-3612)
 * cqlsh: fix bad decoding of some column names (CASSANDRA-4003)
 * cqlsh: fix incorrect padding with unicode chars (CASSANDRA-4033)
 * Fix EC2 snitch incorrectly reporting region (CASSANDRA-4026)
 * Shut down thrift during decommission (CASSANDRA-4086)
 * Expose nodetool cfhistograms for 2ndary indexes (CASSANDRA-4063)
Merged from 0.8:
 * Fix ConcurrentModificationException in gossiper (CASSANDRA-4019)


1.1-beta1
 * (cqlsh)
   + add SOURCE and CAPTURE commands, and --file option (CASSANDRA-3479)
   + add ALTER COLUMNFAMILY WITH (CASSANDRA-3523)
   + bundle Python dependencies with Cassandra (CASSANDRA-3507)
   + added to Debian package (CASSANDRA-3458)
   + display byte data instead of erroring out on decode failure
     (CASSANDRA-3874)
 * add nodetool rebuild_index (CASSANDRA-3583)
 * add nodetool rangekeysample (CASSANDRA-2917)
 * Fix streaming too much data during move operations (CASSANDRA-3639)
 * Nodetool and CLI connect to localhost by default (CASSANDRA-3568)
 * Reduce memory used by primary index sample (CASSANDRA-3743)
 * (Hadoop) separate input/output configurations (CASSANDRA-3197, 3765)
 * avoid returning internal Cassandra classes over JMX (CASSANDRA-2805)
 * add row-level isolation via SnapTree (CASSANDRA-2893)
 * Optimize key count estimation when opening sstable on startup
   (CASSANDRA-2988)
 * multi-dc replication optimization supporting CL > ONE (CASSANDRA-3577)
 * add command to stop compactions (CASSANDRA-1740, 3566, 3582)
 * multithreaded streaming (CASSANDRA-3494)
 * removed in-tree redhat spec (CASSANDRA-3567)
 * "defragment" rows for name-based queries under STCS, again (CASSANDRA-2503)
 * Recycle commitlog segments for improved performance
   (CASSANDRA-3411, 3543, 3557, 3615)
 * update size-tiered compaction to prioritize small tiers (CASSANDRA-2407)
 * add message expiration logic to OutboundTcpConnection (CASSANDRA-3005)
 * off-heap cache to use sun.misc.Unsafe instead of JNA (CASSANDRA-3271)
 * EACH_QUORUM is only supported for writes (CASSANDRA-3272)
 * replace compactionlock use in schema migration by checking CFS.isValid
   (CASSANDRA-3116)
 * recognize that "SELECT first ... *" isn't really "SELECT *" (CASSANDRA-3445)
 * Use faster bytes comparison (CASSANDRA-3434)
 * Bulk loader is no longer a fat client, (HADOOP) bulk load output format
   (CASSANDRA-3045)
 * (Hadoop) add support for KeyRange.filter
 * remove assumption that keys and token are in bijection
   (CASSANDRA-1034, 3574, 3604)
 * always remove endpoints from delevery queue in HH (CASSANDRA-3546)
 * fix race between cf flush and its 2ndary indexes flush (CASSANDRA-3547)
 * fix potential race in AES when a repair fails (CASSANDRA-3548)
 * Remove columns shadowed by a deleted container even when we cannot purge
   (CASSANDRA-3538)
 * Improve memtable slice iteration performance (CASSANDRA-3545)
 * more efficient allocation of small bloom filters (CASSANDRA-3618)
 * Use separate writer thread in SSTableSimpleUnsortedWriter (CASSANDRA-3619)
 * fsync the directory after new sstable or commitlog segment are created (CASSANDRA-3250)
 * fix minor issues reported by FindBugs (CASSANDRA-3658)
 * global key/row caches (CASSANDRA-3143, 3849)
 * optimize memtable iteration during range scan (CASSANDRA-3638)
 * introduce 'crc_check_chance' in CompressionParameters to support
   a checksum percentage checking chance similarly to read-repair (CASSANDRA-3611)
 * a way to deactivate global key/row cache on per-CF basis (CASSANDRA-3667)
 * fix LeveledCompactionStrategy broken because of generation pre-allocation
   in LeveledManifest (CASSANDRA-3691)
 * finer-grained control over data directories (CASSANDRA-2749)
 * Fix ClassCastException during hinted handoff (CASSANDRA-3694)
 * Upgrade Thrift to 0.7 (CASSANDRA-3213)
 * Make stress.java insert operation to use microseconds (CASSANDRA-3725)
 * Allows (internally) doing a range query with a limit of columns instead of
   rows (CASSANDRA-3742)
 * Allow rangeSlice queries to be start/end inclusive/exclusive (CASSANDRA-3749)
 * Fix BulkLoader to support new SSTable layout and add stream
   throttling to prevent an NPE when there is no yaml config (CASSANDRA-3752)
 * Allow concurrent schema migrations (CASSANDRA-1391, 3832)
 * Add SnapshotCommand to trigger snapshot on remote node (CASSANDRA-3721)
 * Make CFMetaData conversions to/from thrift/native schema inverses
   (CASSANDRA_3559)
 * Add initial code for CQL 3.0-beta (CASSANDRA-2474, 3781, 3753)
 * Add wide row support for ColumnFamilyInputFormat (CASSANDRA-3264)
 * Allow extending CompositeType comparator (CASSANDRA-3657)
 * Avoids over-paging during get_count (CASSANDRA-3798)
 * Add new command to rebuild a node without (repair) merkle tree calculations
   (CASSANDRA-3483, 3922)
 * respect not only row cache capacity but caching mode when
   trying to read data (CASSANDRA-3812)
 * fix system tests (CASSANDRA-3827)
 * CQL support for altering row key type in ALTER TABLE (CASSANDRA-3781)
 * turn compression on by default (CASSANDRA-3871)
 * make hexToBytes refuse invalid input (CASSANDRA-2851)
 * Make secondary indexes CF inherit compression and compaction from their
   parent CF (CASSANDRA-3877)
 * Finish cleanup up tombstone purge code (CASSANDRA-3872)
 * Avoid NPE on aboarted stream-out sessions (CASSANDRA-3904)
 * BulkRecordWriter throws NPE for counter columns (CASSANDRA-3906)
 * Support compression using BulkWriter (CASSANDRA-3907)


1.0.8
 * fix race between cleanup and flush on secondary index CFSes (CASSANDRA-3712)
 * avoid including non-queried nodes in rangeslice read repair
   (CASSANDRA-3843)
 * Only snapshot CF being compacted for snapshot_before_compaction
   (CASSANDRA-3803)
 * Log active compactions in StatusLogger (CASSANDRA-3703)
 * Compute more accurate compaction score per level (CASSANDRA-3790)
 * Return InvalidRequest when using a keyspace that doesn't exist
   (CASSANDRA-3764)
 * disallow user modification of System keyspace (CASSANDRA-3738)
 * allow using sstable2json on secondary index data (CASSANDRA-3738)
 * (cqlsh) add DESCRIBE COLUMNFAMILIES (CASSANDRA-3586)
 * (cqlsh) format blobs correctly and use colors to improve output
   readability (CASSANDRA-3726)
 * synchronize BiMap of bootstrapping tokens (CASSANDRA-3417)
 * show index options in CLI (CASSANDRA-3809)
 * add optional socket timeout for streaming (CASSANDRA-3838)
 * fix truncate not to leave behind non-CFS backed secondary indexes
   (CASSANDRA-3844)
 * make CLI `show schema` to use output stream directly instead
   of StringBuilder (CASSANDRA-3842)
 * remove the wait on hint future during write (CASSANDRA-3870)
 * (cqlsh) ignore missing CfDef opts (CASSANDRA-3933)
 * (cqlsh) look for cqlshlib relative to realpath (CASSANDRA-3767)
 * Fix short read protection (CASSANDRA-3934)
 * Make sure infered and actual schema match (CASSANDRA-3371)
 * Fix NPE during HH delivery (CASSANDRA-3677)
 * Don't put boostrapping node in 'hibernate' status (CASSANDRA-3737)
 * Fix double quotes in windows bat files (CASSANDRA-3744)
 * Fix bad validator lookup (CASSANDRA-3789)
 * Fix soft reset in EC2MultiRegionSnitch (CASSANDRA-3835)
 * Don't leave zombie connections with THSHA thrift server (CASSANDRA-3867)
 * (cqlsh) fix deserialization of data (CASSANDRA-3874)
 * Fix removetoken force causing an inconsistent state (CASSANDRA-3876)
 * Fix ahndling of some types with Pig (CASSANDRA-3886)
 * Don't allow to drop the system keyspace (CASSANDRA-3759)
 * Make Pig deletes disabled by default and configurable (CASSANDRA-3628)
Merged from 0.8:
 * (Pig) fix CassandraStorage to use correct comparator in Super ColumnFamily
   case (CASSANDRA-3251)
 * fix thread safety issues in commitlog replay, primarily affecting
   systems with many (100s) of CF definitions (CASSANDRA-3751)
 * Fix relevant tombstone ignored with super columns (CASSANDRA-3875)


1.0.7
 * fix regression in HH page size calculation (CASSANDRA-3624)
 * retry failed stream on IOException (CASSANDRA-3686)
 * allow configuring bloom_filter_fp_chance (CASSANDRA-3497)
 * attempt hint delivery every ten minutes, or when failure detector
   notifies us that a node is back up, whichever comes first.  hint
   handoff throttle delay default changed to 1ms, from 50 (CASSANDRA-3554)
 * add nodetool setstreamthroughput (CASSANDRA-3571)
 * fix assertion when dropping a columnfamily with no sstables (CASSANDRA-3614)
 * more efficient allocation of small bloom filters (CASSANDRA-3618)
 * CLibrary.createHardLinkWithExec() to check for errors (CASSANDRA-3101)
 * Avoid creating empty and non cleaned writer during compaction (CASSANDRA-3616)
 * stop thrift service in shutdown hook so we can quiesce MessagingService
   (CASSANDRA-3335)
 * (CQL) compaction_strategy_options and compression_parameters for
   CREATE COLUMNFAMILY statement (CASSANDRA-3374)
 * Reset min/max compaction threshold when creating size tiered compaction
   strategy (CASSANDRA-3666)
 * Don't ignore IOException during compaction (CASSANDRA-3655)
 * Fix assertion error for CF with gc_grace=0 (CASSANDRA-3579)
 * Shutdown ParallelCompaction reducer executor after use (CASSANDRA-3711)
 * Avoid < 0 value for pending tasks in leveled compaction (CASSANDRA-3693)
 * (Hadoop) Support TimeUUID in Pig CassandraStorage (CASSANDRA-3327)
 * Check schema is ready before continuing boostrapping (CASSANDRA-3629)
 * Catch overflows during parsing of chunk_length_kb (CASSANDRA-3644)
 * Improve stream protocol mismatch errors (CASSANDRA-3652)
 * Avoid multiple thread doing HH to the same target (CASSANDRA-3681)
 * Add JMX property for rp_timeout_in_ms (CASSANDRA-2940)
 * Allow DynamicCompositeType to compare component of different types
   (CASSANDRA-3625)
 * Flush non-cfs backed secondary indexes (CASSANDRA-3659)
 * Secondary Indexes should report memory consumption (CASSANDRA-3155)
 * fix for SelectStatement start/end key are not set correctly
   when a key alias is involved (CASSANDRA-3700)
 * fix CLI `show schema` command insert of an extra comma in
   column_metadata (CASSANDRA-3714)
Merged from 0.8:
 * avoid logging (harmless) exception when GC takes < 1ms (CASSANDRA-3656)
 * prevent new nodes from thinking down nodes are up forever (CASSANDRA-3626)
 * use correct list of replicas for LOCAL_QUORUM reads when read repair
   is disabled (CASSANDRA-3696)
 * block on flush before compacting hints (may prevent OOM) (CASSANDRA-3733)


1.0.6
 * (CQL) fix cqlsh support for replicate_on_write (CASSANDRA-3596)
 * fix adding to leveled manifest after streaming (CASSANDRA-3536)
 * filter out unavailable cipher suites when using encryption (CASSANDRA-3178)
 * (HADOOP) add old-style api support for CFIF and CFRR (CASSANDRA-2799)
 * Support TimeUUIDType column names in Stress.java tool (CASSANDRA-3541)
 * (CQL) INSERT/UPDATE/DELETE/TRUNCATE commands should allow CF names to
   be qualified by keyspace (CASSANDRA-3419)
 * always remove endpoints from delevery queue in HH (CASSANDRA-3546)
 * fix race between cf flush and its 2ndary indexes flush (CASSANDRA-3547)
 * fix potential race in AES when a repair fails (CASSANDRA-3548)
 * fix default value validation usage in CLI SET command (CASSANDRA-3553)
 * Optimize componentsFor method for compaction and startup time
   (CASSANDRA-3532)
 * (CQL) Proper ColumnFamily metadata validation on CREATE COLUMNFAMILY
   (CASSANDRA-3565)
 * fix compression "chunk_length_kb" option to set correct kb value for
   thrift/avro (CASSANDRA-3558)
 * fix missing response during range slice repair (CASSANDRA-3551)
 * 'describe ring' moved from CLI to nodetool and available through JMX (CASSANDRA-3220)
 * add back partitioner to sstable metadata (CASSANDRA-3540)
 * fix NPE in get_count for counters (CASSANDRA-3601)
Merged from 0.8:
 * remove invalid assertion that table was opened before dropping it
   (CASSANDRA-3580)
 * range and index scans now only send requests to enough replicas to
   satisfy requested CL + RR (CASSANDRA-3598)
 * use cannonical host for local node in nodetool info (CASSANDRA-3556)
 * remove nonlocal DC write optimization since it only worked with
   CL.ONE or CL.LOCAL_QUORUM (CASSANDRA-3577, 3585)
 * detect misuses of CounterColumnType (CASSANDRA-3422)
 * turn off string interning in json2sstable, take 2 (CASSANDRA-2189)
 * validate compression parameters on add/update of the ColumnFamily
   (CASSANDRA-3573)
 * Check for 0.0.0.0 is incorrect in CFIF (CASSANDRA-3584)
 * Increase vm.max_map_count in debian packaging (CASSANDRA-3563)
 * gossiper will never add itself to saved endpoints (CASSANDRA-3485)


1.0.5
 * revert CASSANDRA-3407 (see CASSANDRA-3540)
 * fix assertion error while forwarding writes to local nodes (CASSANDRA-3539)


1.0.4
 * fix self-hinting of timed out read repair updates and make hinted handoff
   less prone to OOMing a coordinator (CASSANDRA-3440)
 * expose bloom filter sizes via JMX (CASSANDRA-3495)
 * enforce RP tokens 0..2**127 (CASSANDRA-3501)
 * canonicalize paths exposed through JMX (CASSANDRA-3504)
 * fix "liveSize" stat when sstables are removed (CASSANDRA-3496)
 * add bloom filter FP rates to nodetool cfstats (CASSANDRA-3347)
 * record partitioner in sstable metadata component (CASSANDRA-3407)
 * add new upgradesstables nodetool command (CASSANDRA-3406)
 * skip --debug requirement to see common exceptions in CLI (CASSANDRA-3508)
 * fix incorrect query results due to invalid max timestamp (CASSANDRA-3510)
 * make sstableloader recognize compressed sstables (CASSANDRA-3521)
 * avoids race in OutboundTcpConnection in multi-DC setups (CASSANDRA-3530)
 * use SETLOCAL in cassandra.bat (CASSANDRA-3506)
 * fix ConcurrentModificationException in Table.all() (CASSANDRA-3529)
Merged from 0.8:
 * fix concurrence issue in the FailureDetector (CASSANDRA-3519)
 * fix array out of bounds error in counter shard removal (CASSANDRA-3514)
 * avoid dropping tombstones when they might still be needed to shadow
   data in a different sstable (CASSANDRA-2786)


1.0.3
 * revert name-based query defragmentation aka CASSANDRA-2503 (CASSANDRA-3491)
 * fix invalidate-related test failures (CASSANDRA-3437)
 * add next-gen cqlsh to bin/ (CASSANDRA-3188, 3131, 3493)
 * (CQL) fix handling of rows with no columns (CASSANDRA-3424, 3473)
 * fix querying supercolumns by name returning only a subset of
   subcolumns or old subcolumn versions (CASSANDRA-3446)
 * automatically compute sha1 sum for uncompressed data files (CASSANDRA-3456)
 * fix reading metadata/statistics component for version < h (CASSANDRA-3474)
 * add sstable forward-compatibility (CASSANDRA-3478)
 * report compression ratio in CFSMBean (CASSANDRA-3393)
 * fix incorrect size exception during streaming of counters (CASSANDRA-3481)
 * (CQL) fix for counter decrement syntax (CASSANDRA-3418)
 * Fix race introduced by CASSANDRA-2503 (CASSANDRA-3482)
 * Fix incomplete deletion of delivered hints (CASSANDRA-3466)
 * Avoid rescheduling compactions when no compaction was executed
   (CASSANDRA-3484)
 * fix handling of the chunk_length_kb compression options (CASSANDRA-3492)
Merged from 0.8:
 * fix updating CF row_cache_provider (CASSANDRA-3414)
 * CFMetaData.convertToThrift method to set RowCacheProvider (CASSANDRA-3405)
 * acquire compactionlock during truncate (CASSANDRA-3399)
 * fix displaying cfdef entries for super columnfamilies (CASSANDRA-3415)
 * Make counter shard merging thread safe (CASSANDRA-3178)
 * Revert CASSANDRA-2855
 * Fix bug preventing the use of efficient cross-DC writes (CASSANDRA-3472)
 * `describe ring` command for CLI (CASSANDRA-3220)
 * (Hadoop) skip empty rows when entire row is requested, redux (CASSANDRA-2855)


1.0.2
 * "defragment" rows for name-based queries under STCS (CASSANDRA-2503)
 * Add timing information to cassandra-cli GET/SET/LIST queries (CASSANDRA-3326)
 * Only create one CompressionMetadata object per sstable (CASSANDRA-3427)
 * cleanup usage of StorageService.setMode() (CASSANDRA-3388)
 * Avoid large array allocation for compressed chunk offsets (CASSANDRA-3432)
 * fix DecimalType bytebuffer marshalling (CASSANDRA-3421)
 * fix bug that caused first column in per row indexes to be ignored
   (CASSANDRA-3441)
 * add JMX call to clean (failed) repair sessions (CASSANDRA-3316)
 * fix sstableloader reference acquisition bug (CASSANDRA-3438)
 * fix estimated row size regression (CASSANDRA-3451)
 * make sure we don't return more columns than asked (CASSANDRA-3303, 3395)
Merged from 0.8:
 * acquire compactionlock during truncate (CASSANDRA-3399)
 * fix displaying cfdef entries for super columnfamilies (CASSANDRA-3415)


1.0.1
 * acquire references during index build to prevent delete problems
   on Windows (CASSANDRA-3314)
 * describe_ring should include datacenter/topology information (CASSANDRA-2882)
 * Thrift sockets are not properly buffered (CASSANDRA-3261)
 * performance improvement for bytebufferutil compare function (CASSANDRA-3286)
 * add system.versions ColumnFamily (CASSANDRA-3140)
 * reduce network copies (CASSANDRA-3333, 3373)
 * limit nodetool to 32MB of heap (CASSANDRA-3124)
 * (CQL) update parser to accept "timestamp" instead of "date" (CASSANDRA-3149)
 * Fix CLI `show schema` to include "compression_options" (CASSANDRA-3368)
 * Snapshot to include manifest under LeveledCompactionStrategy (CASSANDRA-3359)
 * (CQL) SELECT query should allow CF name to be qualified by keyspace (CASSANDRA-3130)
 * (CQL) Fix internal application error specifying 'using consistency ...'
   in lower case (CASSANDRA-3366)
 * fix Deflate compression when compression actually makes the data bigger
   (CASSANDRA-3370)
 * optimize UUIDGen to avoid lock contention on InetAddress.getLocalHost
   (CASSANDRA-3387)
 * tolerate index being dropped mid-mutation (CASSANDRA-3334, 3313)
 * CompactionManager is now responsible for checking for new candidates
   post-task execution, enabling more consistent leveled compaction
   (CASSANDRA-3391)
 * Cache HSHA threads (CASSANDRA-3372)
 * use CF/KS names as snapshot prefix for drop + truncate operations
   (CASSANDRA-2997)
 * Break bloom filters up to avoid heap fragmentation (CASSANDRA-2466)
 * fix cassandra hanging on jsvc stop (CASSANDRA-3302)
 * Avoid leveled compaction getting blocked on errors (CASSANDRA-3408)
 * Make reloading the compaction strategy safe (CASSANDRA-3409)
 * ignore 0.8 hints even if compaction begins before we try to purge
   them (CASSANDRA-3385)
 * remove procrun (bin\daemon) from Cassandra source tree and
   artifacts (CASSANDRA-3331)
 * make cassandra compile under JDK7 (CASSANDRA-3275)
 * remove dependency of clientutil.jar to FBUtilities (CASSANDRA-3299)
 * avoid truncation errors by using long math on long values (CASSANDRA-3364)
 * avoid clock drift on some Windows machine (CASSANDRA-3375)
 * display cache provider in cli 'describe keyspace' command (CASSANDRA-3384)
 * fix incomplete topology information in describe_ring (CASSANDRA-3403)
 * expire dead gossip states based on time (CASSANDRA-2961)
 * improve CompactionTask extensibility (CASSANDRA-3330)
 * Allow one leveled compaction task to kick off another (CASSANDRA-3363)
 * allow encryption only between datacenters (CASSANDRA-2802)
Merged from 0.8:
 * fix truncate allowing data to be replayed post-restart (CASSANDRA-3297)
 * make iwriter final in IndexWriter to avoid NPE (CASSANDRA-2863)
 * (CQL) update grammar to require key clause in DELETE statement
   (CASSANDRA-3349)
 * (CQL) allow numeric keyspace names in USE statement (CASSANDRA-3350)
 * (Hadoop) skip empty rows when slicing the entire row (CASSANDRA-2855)
 * Fix handling of tombstone by SSTableExport/Import (CASSANDRA-3357)
 * fix ColumnIndexer to use long offsets (CASSANDRA-3358)
 * Improved CLI exceptions (CASSANDRA-3312)
 * Fix handling of tombstone by SSTableExport/Import (CASSANDRA-3357)
 * Only count compaction as active (for throttling) when they have
   successfully acquired the compaction lock (CASSANDRA-3344)
 * Display CLI version string on startup (CASSANDRA-3196)
 * (Hadoop) make CFIF try rpc_address or fallback to listen_address
   (CASSANDRA-3214)
 * (Hadoop) accept comma delimited lists of initial thrift connections
   (CASSANDRA-3185)
 * ColumnFamily min_compaction_threshold should be >= 2 (CASSANDRA-3342)
 * (Pig) add 0.8+ types and key validation type in schema (CASSANDRA-3280)
 * Fix completely removing column metadata using CLI (CASSANDRA-3126)
 * CLI `describe cluster;` output should be on separate lines for separate versions
   (CASSANDRA-3170)
 * fix changing durable_writes keyspace option during CF creation
   (CASSANDRA-3292)
 * avoid locking on update when no indexes are involved (CASSANDRA-3386)
 * fix assertionError during repair with ordered partitioners (CASSANDRA-3369)
 * correctly serialize key_validation_class for avro (CASSANDRA-3391)
 * don't expire counter tombstone after streaming (CASSANDRA-3394)
 * prevent nodes that failed to join from hanging around forever
   (CASSANDRA-3351)
 * remove incorrect optimization from slice read path (CASSANDRA-3390)
 * Fix race in AntiEntropyService (CASSANDRA-3400)


1.0.0-final
 * close scrubbed sstable fd before deleting it (CASSANDRA-3318)
 * fix bug preventing obsolete commitlog segments from being removed
   (CASSANDRA-3269)
 * tolerate whitespace in seed CDL (CASSANDRA-3263)
 * Change default heap thresholds to max(min(1/2 ram, 1G), min(1/4 ram, 8GB))
   (CASSANDRA-3295)
 * Fix broken CompressedRandomAccessReaderTest (CASSANDRA-3298)
 * (CQL) fix type information returned for wildcard queries (CASSANDRA-3311)
 * add estimated tasks to LeveledCompactionStrategy (CASSANDRA-3322)
 * avoid including compaction cache-warming in keycache stats (CASSANDRA-3325)
 * run compaction and hinted handoff threads at MIN_PRIORITY (CASSANDRA-3308)
 * default hsha thrift server to cpu core count in rpc pool (CASSANDRA-3329)
 * add bin\daemon to binary tarball for Windows service (CASSANDRA-3331)
 * Fix places where uncompressed size of sstables was use in place of the
   compressed one (CASSANDRA-3338)
 * Fix hsha thrift server (CASSANDRA-3346)
 * Make sure repair only stream needed sstables (CASSANDRA-3345)


1.0.0-rc2
 * Log a meaningful warning when a node receives a message for a repair session
   that doesn't exist anymore (CASSANDRA-3256)
 * test for NUMA policy support as well as numactl presence (CASSANDRA-3245)
 * Fix FD leak when internode encryption is enabled (CASSANDRA-3257)
 * Remove incorrect assertion in mergeIterator (CASSANDRA-3260)
 * FBUtilities.hexToBytes(String) to throw NumberFormatException when string
   contains non-hex characters (CASSANDRA-3231)
 * Keep SimpleSnitch proximity ordering unchanged from what the Strategy
   generates, as intended (CASSANDRA-3262)
 * remove Scrub from compactionstats when finished (CASSANDRA-3255)
 * fix counter entry in jdbc TypesMap (CASSANDRA-3268)
 * fix full queue scenario for ParallelCompactionIterator (CASSANDRA-3270)
 * fix bootstrap process (CASSANDRA-3285)
 * don't try delivering hints if when there isn't any (CASSANDRA-3176)
 * CLI documentation change for ColumnFamily `compression_options` (CASSANDRA-3282)
 * ignore any CF ids sent by client for adding CF/KS (CASSANDRA-3288)
 * remove obsolete hints on first startup (CASSANDRA-3291)
 * use correct ISortedColumns for time-optimized reads (CASSANDRA-3289)
 * Evict gossip state immediately when a token is taken over by a new IP
   (CASSANDRA-3259)


1.0.0-rc1
 * Update CQL to generate microsecond timestamps by default (CASSANDRA-3227)
 * Fix counting CFMetadata towards Memtable liveRatio (CASSANDRA-3023)
 * Kill server on wrapped OOME such as from FileChannel.map (CASSANDRA-3201)
 * remove unnecessary copy when adding to row cache (CASSANDRA-3223)
 * Log message when a full repair operation completes (CASSANDRA-3207)
 * Fix streamOutSession keeping sstables references forever if the remote end
   dies (CASSANDRA-3216)
 * Remove dynamic_snitch boolean from example configuration (defaulting to
   true) and set default badness threshold to 0.1 (CASSANDRA-3229)
 * Base choice of random or "balanced" token on bootstrap on whether
   schema definitions were found (CASSANDRA-3219)
 * Fixes for LeveledCompactionStrategy score computation, prioritization,
   scheduling, and performance (CASSANDRA-3224, 3234)
 * parallelize sstable open at server startup (CASSANDRA-2988)
 * fix handling of exceptions writing to OutboundTcpConnection (CASSANDRA-3235)
 * Allow using quotes in "USE <keyspace>;" CLI command (CASSANDRA-3208)
 * Don't allow any cache loading exceptions to halt startup (CASSANDRA-3218)
 * Fix sstableloader --ignores option (CASSANDRA-3247)
 * File descriptor limit increased in packaging (CASSANDRA-3206)
 * Fix deadlock in commit log during flush (CASSANDRA-3253)


1.0.0-beta1
 * removed binarymemtable (CASSANDRA-2692)
 * add commitlog_total_space_in_mb to prevent fragmented logs (CASSANDRA-2427)
 * removed commitlog_rotation_threshold_in_mb configuration (CASSANDRA-2771)
 * make AbstractBounds.normalize de-overlapp overlapping ranges (CASSANDRA-2641)
 * replace CollatingIterator, ReducingIterator with MergeIterator
   (CASSANDRA-2062)
 * Fixed the ability to set compaction strategy in cli using create column
   family command (CASSANDRA-2778)
 * clean up tmp files after failed compaction (CASSANDRA-2468)
 * restrict repair streaming to specific columnfamilies (CASSANDRA-2280)
 * don't bother persisting columns shadowed by a row tombstone (CASSANDRA-2589)
 * reset CF and SC deletion times after gc_grace (CASSANDRA-2317)
 * optimize away seek when compacting wide rows (CASSANDRA-2879)
 * single-pass streaming (CASSANDRA-2677, 2906, 2916, 3003)
 * use reference counting for deleting sstables instead of relying on GC
   (CASSANDRA-2521, 3179)
 * store hints as serialized mutations instead of pointers to data row
   (CASSANDRA-2045)
 * store hints in the coordinator node instead of in the closest replica
   (CASSANDRA-2914)
 * add row_cache_keys_to_save CF option (CASSANDRA-1966)
 * check column family validity in nodetool repair (CASSANDRA-2933)
 * use lazy initialization instead of class initialization in NodeId
   (CASSANDRA-2953)
 * add paging to get_count (CASSANDRA-2894)
 * fix "short reads" in [multi]get (CASSANDRA-2643, 3157, 3192)
 * add optional compression for sstables (CASSANDRA-47, 2994, 3001, 3128)
 * add scheduler JMX metrics (CASSANDRA-2962)
 * add block level checksum for compressed data (CASSANDRA-1717)
 * make column family backed column map pluggable and introduce unsynchronized
   ArrayList backed one to speedup reads (CASSANDRA-2843, 3165, 3205)
 * refactoring of the secondary index api (CASSANDRA-2982)
 * make CL > ONE reads wait for digest reconciliation before returning
   (CASSANDRA-2494)
 * fix missing logging for some exceptions (CASSANDRA-2061)
 * refactor and optimize ColumnFamilyStore.files(...) and Descriptor.fromFilename(String)
   and few other places responsible for work with SSTable files (CASSANDRA-3040)
 * Stop reading from sstables once we know we have the most recent columns,
   for query-by-name requests (CASSANDRA-2498)
 * Add query-by-column mode to stress.java (CASSANDRA-3064)
 * Add "install" command to cassandra.bat (CASSANDRA-292)
 * clean up KSMetadata, CFMetadata from unnecessary
   Thrift<->Avro conversion methods (CASSANDRA-3032)
 * Add timeouts to client request schedulers (CASSANDRA-3079, 3096)
 * Cli to use hashes rather than array of hashes for strategy options (CASSANDRA-3081)
 * LeveledCompactionStrategy (CASSANDRA-1608, 3085, 3110, 3087, 3145, 3154, 3182)
 * Improvements of the CLI `describe` command (CASSANDRA-2630)
 * reduce window where dropped CF sstables may not be deleted (CASSANDRA-2942)
 * Expose gossip/FD info to JMX (CASSANDRA-2806)
 * Fix streaming over SSL when compressed SSTable involved (CASSANDRA-3051)
 * Add support for pluggable secondary index implementations (CASSANDRA-3078)
 * remove compaction_thread_priority setting (CASSANDRA-3104)
 * generate hints for replicas that timeout, not just replicas that are known
   to be down before starting (CASSANDRA-2034)
 * Add throttling for internode streaming (CASSANDRA-3080)
 * make the repair of a range repair all replica (CASSANDRA-2610, 3194)
 * expose the ability to repair the first range (as returned by the
   partitioner) of a node (CASSANDRA-2606)
 * Streams Compression (CASSANDRA-3015)
 * add ability to use multiple threads during a single compaction
   (CASSANDRA-2901)
 * make AbstractBounds.normalize support overlapping ranges (CASSANDRA-2641)
 * fix of the CQL count() behavior (CASSANDRA-3068)
 * use TreeMap backed column families for the SSTable simple writers
   (CASSANDRA-3148)
 * fix inconsistency of the CLI syntax when {} should be used instead of [{}]
   (CASSANDRA-3119)
 * rename CQL type names to match expected SQL behavior (CASSANDRA-3149, 3031)
 * Arena-based allocation for memtables (CASSANDRA-2252, 3162, 3163, 3168)
 * Default RR chance to 0.1 (CASSANDRA-3169)
 * Add RowLevel support to secondary index API (CASSANDRA-3147)
 * Make SerializingCacheProvider the default if JNA is available (CASSANDRA-3183)
 * Fix backwards compatibilty for CQL memtable properties (CASSANDRA-3190)
 * Add five-minute delay before starting compactions on a restarted server
   (CASSANDRA-3181)
 * Reduce copies done for intra-host messages (CASSANDRA-1788, 3144)
 * support of compaction strategy option for stress.java (CASSANDRA-3204)
 * make memtable throughput and column count thresholds no-ops (CASSANDRA-2449)
 * Return schema information along with the resultSet in CQL (CASSANDRA-2734)
 * Add new DecimalType (CASSANDRA-2883)
 * Fix assertion error in RowRepairResolver (CASSANDRA-3156)
 * Reduce unnecessary high buffer sizes (CASSANDRA-3171)
 * Pluggable compaction strategy (CASSANDRA-1610)
 * Add new broadcast_address config option (CASSANDRA-2491)


0.8.7
 * Kill server on wrapped OOME such as from FileChannel.map (CASSANDRA-3201)
 * Allow using quotes in "USE <keyspace>;" CLI command (CASSANDRA-3208)
 * Log message when a full repair operation completes (CASSANDRA-3207)
 * Don't allow any cache loading exceptions to halt startup (CASSANDRA-3218)
 * Fix sstableloader --ignores option (CASSANDRA-3247)
 * File descriptor limit increased in packaging (CASSANDRA-3206)
 * Log a meaningfull warning when a node receive a message for a repair session
   that doesn't exist anymore (CASSANDRA-3256)
 * Fix FD leak when internode encryption is enabled (CASSANDRA-3257)
 * FBUtilities.hexToBytes(String) to throw NumberFormatException when string
   contains non-hex characters (CASSANDRA-3231)
 * Keep SimpleSnitch proximity ordering unchanged from what the Strategy
   generates, as intended (CASSANDRA-3262)
 * remove Scrub from compactionstats when finished (CASSANDRA-3255)
 * Fix tool .bat files when CASSANDRA_HOME contains spaces (CASSANDRA-3258)
 * Force flush of status table when removing/updating token (CASSANDRA-3243)
 * Evict gossip state immediately when a token is taken over by a new IP (CASSANDRA-3259)
 * Fix bug where the failure detector can take too long to mark a host
   down (CASSANDRA-3273)
 * (Hadoop) allow wrapping ranges in queries (CASSANDRA-3137)
 * (Hadoop) check all interfaces for a match with split location
   before falling back to random replica (CASSANDRA-3211)
 * (Hadoop) Make Pig storage handle implements LoadMetadata (CASSANDRA-2777)
 * (Hadoop) Fix exception during PIG 'dump' (CASSANDRA-2810)
 * Fix stress COUNTER_GET option (CASSANDRA-3301)
 * Fix missing fields in CLI `show schema` output (CASSANDRA-3304)
 * Nodetool no longer leaks threads and closes JMX connections (CASSANDRA-3309)
 * fix truncate allowing data to be replayed post-restart (CASSANDRA-3297)
 * Move SimpleAuthority and SimpleAuthenticator to examples (CASSANDRA-2922)
 * Fix handling of tombstone by SSTableExport/Import (CASSANDRA-3357)
 * Fix transposition in cfHistograms (CASSANDRA-3222)
 * Allow using number as DC name when creating keyspace in CQL (CASSANDRA-3239)
 * Force flush of system table after updating/removing a token (CASSANDRA-3243)


0.8.6
 * revert CASSANDRA-2388
 * change TokenRange.endpoints back to listen/broadcast address to match
   pre-1777 behavior, and add TokenRange.rpc_endpoints instead (CASSANDRA-3187)
 * avoid trying to watch cassandra-topology.properties when loaded from jar
   (CASSANDRA-3138)
 * prevent users from creating keyspaces with LocalStrategy replication
   (CASSANDRA-3139)
 * fix CLI `show schema;` to output correct keyspace definition statement
   (CASSANDRA-3129)
 * CustomTThreadPoolServer to log TTransportException at DEBUG level
   (CASSANDRA-3142)
 * allow topology sort to work with non-unique rack names between
   datacenters (CASSANDRA-3152)
 * Improve caching of same-version Messages on digest and repair paths
   (CASSANDRA-3158)
 * Randomize choice of first replica for counter increment (CASSANDRA-2890)
 * Fix using read_repair_chance instead of merge_shard_change (CASSANDRA-3202)
 * Avoid streaming data to nodes that already have it, on move as well as
   decommission (CASSANDRA-3041)
 * Fix divide by zero error in GCInspector (CASSANDRA-3164)
 * allow quoting of the ColumnFamily name in CLI `create column family`
   statement (CASSANDRA-3195)
 * Fix rolling upgrade from 0.7 to 0.8 problem (CASSANDRA-3166)
 * Accomodate missing encryption_options in IncomingTcpConnection.stream
   (CASSANDRA-3212)


0.8.5
 * fix NPE when encryption_options is unspecified (CASSANDRA-3007)
 * include column name in validation failure exceptions (CASSANDRA-2849)
 * make sure truncate clears out the commitlog so replay won't re-
   populate with truncated data (CASSANDRA-2950)
 * fix NPE when debug logging is enabled and dropped CF is present
   in a commitlog segment (CASSANDRA-3021)
 * fix cassandra.bat when CASSANDRA_HOME contains spaces (CASSANDRA-2952)
 * fix to SSTableSimpleUnsortedWriter bufferSize calculation (CASSANDRA-3027)
 * make cleanup and normal compaction able to skip empty rows
   (rows containing nothing but expired tombstones) (CASSANDRA-3039)
 * work around native memory leak in com.sun.management.GarbageCollectorMXBean
   (CASSANDRA-2868)
 * validate that column names in column_metadata are not equal to key_alias
   on create/update of the ColumnFamily and CQL 'ALTER' statement (CASSANDRA-3036)
 * return an InvalidRequestException if an indexed column is assigned
   a value larger than 64KB (CASSANDRA-3057)
 * fix of numeric-only and string column names handling in CLI "drop index"
   (CASSANDRA-3054)
 * prune index scan resultset back to original request for lazy
   resultset expansion case (CASSANDRA-2964)
 * (Hadoop) fail jobs when Cassandra node has failed but TaskTracker
   has not (CASSANDRA-2388)
 * fix dynamic snitch ignoring nodes when read_repair_chance is zero
   (CASSANDRA-2662)
 * avoid retaining references to dropped CFS objects in
   CompactionManager.estimatedCompactions (CASSANDRA-2708)
 * expose rpc timeouts per host in MessagingServiceMBean (CASSANDRA-2941)
 * avoid including cwd in classpath for deb and rpm packages (CASSANDRA-2881)
 * remove gossip state when a new IP takes over a token (CASSANDRA-3071)
 * allow sstable2json to work on index sstable files (CASSANDRA-3059)
 * always hint counters (CASSANDRA-3099)
 * fix log4j initialization in EmbeddedCassandraService (CASSANDRA-2857)
 * remove gossip state when a new IP takes over a token (CASSANDRA-3071)
 * work around native memory leak in com.sun.management.GarbageCollectorMXBean
    (CASSANDRA-2868)
 * fix UnavailableException with writes at CL.EACH_QUORM (CASSANDRA-3084)
 * fix parsing of the Keyspace and ColumnFamily names in numeric
   and string representations in CLI (CASSANDRA-3075)
 * fix corner cases in Range.differenceToFetch (CASSANDRA-3084)
 * fix ip address String representation in the ring cache (CASSANDRA-3044)
 * fix ring cache compatibility when mixing pre-0.8.4 nodes with post-
   in the same cluster (CASSANDRA-3023)
 * make repair report failure when a node participating dies (instead of
   hanging forever) (CASSANDRA-2433)
 * fix handling of the empty byte buffer by ReversedType (CASSANDRA-3111)
 * Add validation that Keyspace names are case-insensitively unique (CASSANDRA-3066)
 * catch invalid key_validation_class before instantiating UpdateColumnFamily (CASSANDRA-3102)
 * make Range and Bounds objects client-safe (CASSANDRA-3108)
 * optionally skip log4j configuration (CASSANDRA-3061)
 * bundle sstableloader with the debian package (CASSANDRA-3113)
 * don't try to build secondary indexes when there is none (CASSANDRA-3123)
 * improve SSTableSimpleUnsortedWriter speed for large rows (CASSANDRA-3122)
 * handle keyspace arguments correctly in nodetool snapshot (CASSANDRA-3038)
 * Fix SSTableImportTest on windows (CASSANDRA-3043)
 * expose compactionThroughputMbPerSec through JMX (CASSANDRA-3117)
 * log keyspace and CF of large rows being compacted


0.8.4
 * change TokenRing.endpoints to be a list of rpc addresses instead of
   listen/broadcast addresses (CASSANDRA-1777)
 * include files-to-be-streamed in StreamInSession.getSources (CASSANDRA-2972)
 * use JAVA env var in cassandra-env.sh (CASSANDRA-2785, 2992)
 * avoid doing read for no-op replicate-on-write at CL=1 (CASSANDRA-2892)
 * refuse counter write for CL.ANY (CASSANDRA-2990)
 * switch back to only logging recent dropped messages (CASSANDRA-3004)
 * always deserialize RowMutation for counters (CASSANDRA-3006)
 * ignore saved replication_factor strategy_option for NTS (CASSANDRA-3011)
 * make sure pre-truncate CL segments are discarded (CASSANDRA-2950)


0.8.3
 * add ability to drop local reads/writes that are going to timeout
   (CASSANDRA-2943)
 * revamp token removal process, keep gossip states for 3 days (CASSANDRA-2496)
 * don't accept extra args for 0-arg nodetool commands (CASSANDRA-2740)
 * log unavailableexception details at debug level (CASSANDRA-2856)
 * expose data_dir though jmx (CASSANDRA-2770)
 * don't include tmp files as sstable when create cfs (CASSANDRA-2929)
 * log Java classpath on startup (CASSANDRA-2895)
 * keep gossipped version in sync with actual on migration coordinator
   (CASSANDRA-2946)
 * use lazy initialization instead of class initialization in NodeId
   (CASSANDRA-2953)
 * check column family validity in nodetool repair (CASSANDRA-2933)
 * speedup bytes to hex conversions dramatically (CASSANDRA-2850)
 * Flush memtables on shutdown when durable writes are disabled
   (CASSANDRA-2958)
 * improved POSIX compatibility of start scripts (CASsANDRA-2965)
 * add counter support to Hadoop InputFormat (CASSANDRA-2981)
 * fix bug where dirty commitlog segments were removed (and avoid keeping
   segments with no post-flush activity permanently dirty) (CASSANDRA-2829)
 * fix throwing exception with batch mutation of counter super columns
   (CASSANDRA-2949)
 * ignore system tables during repair (CASSANDRA-2979)
 * throw exception when NTS is given replication_factor as an option
   (CASSANDRA-2960)
 * fix assertion error during compaction of counter CFs (CASSANDRA-2968)
 * avoid trying to create index names, when no index exists (CASSANDRA-2867)
 * don't sample the system table when choosing a bootstrap token
   (CASSANDRA-2825)
 * gossiper notifies of local state changes (CASSANDRA-2948)
 * add asynchronous and half-sync/half-async (hsha) thrift servers
   (CASSANDRA-1405)
 * fix potential use of free'd native memory in SerializingCache
   (CASSANDRA-2951)
 * prune index scan resultset back to original request for lazy
   resultset expansion case (CASSANDRA-2964)
 * (Hadoop) fail jobs when Cassandra node has failed but TaskTracker
    has not (CASSANDRA-2388)


0.8.2
 * CQL:
   - include only one row per unique key for IN queries (CASSANDRA-2717)
   - respect client timestamp on full row deletions (CASSANDRA-2912)
 * improve thread-safety in StreamOutSession (CASSANDRA-2792)
 * allow deleting a row and updating indexed columns in it in the
   same mutation (CASSANDRA-2773)
 * Expose number of threads blocked on submitting memtable to flush
   in JMX (CASSANDRA-2817)
 * add ability to return "endpoints" to nodetool (CASSANDRA-2776)
 * Add support for multiple (comma-delimited) coordinator addresses
   to ColumnFamilyInputFormat (CASSANDRA-2807)
 * fix potential NPE while scheduling read repair for range slice
   (CASSANDRA-2823)
 * Fix race in SystemTable.getCurrentLocalNodeId (CASSANDRA-2824)
 * Correctly set default for replicate_on_write (CASSANDRA-2835)
 * improve nodetool compactionstats formatting (CASSANDRA-2844)
 * fix index-building status display (CASSANDRA-2853)
 * fix CLI perpetuating obsolete KsDef.replication_factor (CASSANDRA-2846)
 * improve cli treatment of multiline comments (CASSANDRA-2852)
 * handle row tombstones correctly in EchoedRow (CASSANDRA-2786)
 * add MessagingService.get[Recently]DroppedMessages and
   StorageService.getExceptionCount (CASSANDRA-2804)
 * fix possibility of spurious UnavailableException for LOCAL_QUORUM
   reads with dynamic snitch + read repair disabled (CASSANDRA-2870)
 * add ant-optional as dependence for the debian package (CASSANDRA-2164)
 * add option to specify limit for get_slice in the CLI (CASSANDRA-2646)
 * decrease HH page size (CASSANDRA-2832)
 * reset cli keyspace after dropping the current one (CASSANDRA-2763)
 * add KeyRange option to Hadoop inputformat (CASSANDRA-1125)
 * fix protocol versioning (CASSANDRA-2818, 2860)
 * support spaces in path to log4j configuration (CASSANDRA-2383)
 * avoid including inferred types in CF update (CASSANDRA-2809)
 * fix JMX bulkload call (CASSANDRA-2908)
 * fix updating KS with durable_writes=false (CASSANDRA-2907)
 * add simplified facade to SSTableWriter for bulk loading use
   (CASSANDRA-2911)
 * fix re-using index CF sstable names after drop/recreate (CASSANDRA-2872)
 * prepend CF to default index names (CASSANDRA-2903)
 * fix hint replay (CASSANDRA-2928)
 * Properly synchronize repair's merkle tree computation (CASSANDRA-2816)


0.8.1
 * CQL:
   - support for insert, delete in BATCH (CASSANDRA-2537)
   - support for IN to SELECT, UPDATE (CASSANDRA-2553)
   - timestamp support for INSERT, UPDATE, and BATCH (CASSANDRA-2555)
   - TTL support (CASSANDRA-2476)
   - counter support (CASSANDRA-2473)
   - ALTER COLUMNFAMILY (CASSANDRA-1709)
   - DROP INDEX (CASSANDRA-2617)
   - add SCHEMA/TABLE as aliases for KS/CF (CASSANDRA-2743)
   - server handles wait-for-schema-agreement (CASSANDRA-2756)
   - key alias support (CASSANDRA-2480)
 * add support for comparator parameters and a generic ReverseType
   (CASSANDRA-2355)
 * add CompositeType and DynamicCompositeType (CASSANDRA-2231)
 * optimize batches containing multiple updates to the same row
   (CASSANDRA-2583)
 * adjust hinted handoff page size to avoid OOM with large columns
   (CASSANDRA-2652)
 * mark BRAF buffer invalid post-flush so we don't re-flush partial
   buffers again, especially on CL writes (CASSANDRA-2660)
 * add DROP INDEX support to CLI (CASSANDRA-2616)
 * don't perform HH to client-mode [storageproxy] nodes (CASSANDRA-2668)
 * Improve forceDeserialize/getCompactedRow encapsulation (CASSANDRA-2659)
 * Don't write CounterUpdateColumn to disk in tests (CASSANDRA-2650)
 * Add sstable bulk loading utility (CASSANDRA-1278)
 * avoid replaying hints to dropped columnfamilies (CASSANDRA-2685)
 * add placeholders for missing rows in range query pseudo-RR (CASSANDRA-2680)
 * remove no-op HHOM.renameHints (CASSANDRA-2693)
 * clone super columns to avoid modifying them during flush (CASSANDRA-2675)
 * allow writes to bypass the commitlog for certain keyspaces (CASSANDRA-2683)
 * avoid NPE when bypassing commitlog during memtable flush (CASSANDRA-2781)
 * Added support for making bootstrap retry if nodes flap (CASSANDRA-2644)
 * Added statusthrift to nodetool to report if thrift server is running (CASSANDRA-2722)
 * Fixed rows being cached if they do not exist (CASSANDRA-2723)
 * Support passing tableName and cfName to RowCacheProviders (CASSANDRA-2702)
 * close scrub file handles (CASSANDRA-2669)
 * throttle migration replay (CASSANDRA-2714)
 * optimize column serializer creation (CASSANDRA-2716)
 * Added support for making bootstrap retry if nodes flap (CASSANDRA-2644)
 * Added statusthrift to nodetool to report if thrift server is running
   (CASSANDRA-2722)
 * Fixed rows being cached if they do not exist (CASSANDRA-2723)
 * fix truncate/compaction race (CASSANDRA-2673)
 * workaround large resultsets causing large allocation retention
   by nio sockets (CASSANDRA-2654)
 * fix nodetool ring use with Ec2Snitch (CASSANDRA-2733)
 * fix removing columns and subcolumns that are supressed by a row or
   supercolumn tombstone during replica resolution (CASSANDRA-2590)
 * support sstable2json against snapshot sstables (CASSANDRA-2386)
 * remove active-pull schema requests (CASSANDRA-2715)
 * avoid marking entire list of sstables as actively being compacted
   in multithreaded compaction (CASSANDRA-2765)
 * seek back after deserializing a row to update cache with (CASSANDRA-2752)
 * avoid skipping rows in scrub for counter column family (CASSANDRA-2759)
 * fix ConcurrentModificationException in repair when dealing with 0.7 node
   (CASSANDRA-2767)
 * use threadsafe collections for StreamInSession (CASSANDRA-2766)
 * avoid infinite loop when creating merkle tree (CASSANDRA-2758)
 * avoids unmarking compacting sstable prematurely in cleanup (CASSANDRA-2769)
 * fix NPE when the commit log is bypassed (CASSANDRA-2718)
 * don't throw an exception in SS.isRPCServerRunning (CASSANDRA-2721)
 * make stress.jar executable (CASSANDRA-2744)
 * add daemon mode to java stress (CASSANDRA-2267)
 * expose the DC and rack of a node through JMX and nodetool ring (CASSANDRA-2531)
 * fix cache mbean getSize (CASSANDRA-2781)
 * Add Date, Float, Double, and Boolean types (CASSANDRA-2530)
 * Add startup flag to renew counter node id (CASSANDRA-2788)
 * add jamm agent to cassandra.bat (CASSANDRA-2787)
 * fix repair hanging if a neighbor has nothing to send (CASSANDRA-2797)
 * purge tombstone even if row is in only one sstable (CASSANDRA-2801)
 * Fix wrong purge of deleted cf during compaction (CASSANDRA-2786)
 * fix race that could result in Hadoop writer failing to throw an
   exception encountered after close() (CASSANDRA-2755)
 * fix scan wrongly throwing assertion error (CASSANDRA-2653)
 * Always use even distribution for merkle tree with RandomPartitionner
   (CASSANDRA-2841)
 * fix describeOwnership for OPP (CASSANDRA-2800)
 * ensure that string tokens do not contain commas (CASSANDRA-2762)


0.8.0-final
 * fix CQL grammar warning and cqlsh regression from CASSANDRA-2622
 * add ant generate-cql-html target (CASSANDRA-2526)
 * update CQL consistency levels (CASSANDRA-2566)
 * debian packaging fixes (CASSANDRA-2481, 2647)
 * fix UUIDType, IntegerType for direct buffers (CASSANDRA-2682, 2684)
 * switch to native Thrift for Hadoop map/reduce (CASSANDRA-2667)
 * fix StackOverflowError when building from eclipse (CASSANDRA-2687)
 * only provide replication_factor to strategy_options "help" for
   SimpleStrategy, OldNetworkTopologyStrategy (CASSANDRA-2678, 2713)
 * fix exception adding validators to non-string columns (CASSANDRA-2696)
 * avoid instantiating DatabaseDescriptor in JDBC (CASSANDRA-2694)
 * fix potential stack overflow during compaction (CASSANDRA-2626)
 * clone super columns to avoid modifying them during flush (CASSANDRA-2675)
 * reset underlying iterator in EchoedRow constructor (CASSANDRA-2653)


0.8.0-rc1
 * faster flushes and compaction from fixing excessively pessimistic
   rebuffering in BRAF (CASSANDRA-2581)
 * fix returning null column values in the python cql driver (CASSANDRA-2593)
 * fix merkle tree splitting exiting early (CASSANDRA-2605)
 * snapshot_before_compaction directory name fix (CASSANDRA-2598)
 * Disable compaction throttling during bootstrap (CASSANDRA-2612)
 * fix CQL treatment of > and < operators in range slices (CASSANDRA-2592)
 * fix potential double-application of counter updates on commitlog replay
   by moving replay position from header to sstable metadata (CASSANDRA-2419)
 * JDBC CQL driver exposes getColumn for access to timestamp
 * JDBC ResultSetMetadata properties added to AbstractType
 * r/m clustertool (CASSANDRA-2607)
 * add support for presenting row key as a column in CQL result sets
   (CASSANDRA-2622)
 * Don't allow {LOCAL|EACH}_QUORUM unless strategy is NTS (CASSANDRA-2627)
 * validate keyspace strategy_options during CQL create (CASSANDRA-2624)
 * fix empty Result with secondary index when limit=1 (CASSANDRA-2628)
 * Fix regression where bootstrapping a node with no schema fails
   (CASSANDRA-2625)
 * Allow removing LocationInfo sstables (CASSANDRA-2632)
 * avoid attempting to replay mutations from dropped keyspaces (CASSANDRA-2631)
 * avoid using cached position of a key when GT is requested (CASSANDRA-2633)
 * fix counting bloom filter true positives (CASSANDRA-2637)
 * initialize local ep state prior to gossip startup if needed (CASSANDRA-2638)
 * fix counter increment lost after restart (CASSANDRA-2642)
 * add quote-escaping via backslash to CLI (CASSANDRA-2623)
 * fix pig example script (CASSANDRA-2487)
 * fix dynamic snitch race in adding latencies (CASSANDRA-2618)
 * Start/stop cassandra after more important services such as mdadm in
   debian packaging (CASSANDRA-2481)


0.8.0-beta2
 * fix NPE compacting index CFs (CASSANDRA-2528)
 * Remove checking all column families on startup for compaction candidates
   (CASSANDRA-2444)
 * validate CQL create keyspace options (CASSANDRA-2525)
 * fix nodetool setcompactionthroughput (CASSANDRA-2550)
 * move	gossip heartbeat back to its own thread (CASSANDRA-2554)
 * validate cql TRUNCATE columnfamily before truncating (CASSANDRA-2570)
 * fix batch_mutate for mixed standard-counter mutations (CASSANDRA-2457)
 * disallow making schema changes to system keyspace (CASSANDRA-2563)
 * fix sending mutation messages multiple times (CASSANDRA-2557)
 * fix incorrect use of NBHM.size in ReadCallback that could cause
   reads to time out even when responses were received (CASSANDRA-2552)
 * trigger read repair correctly for LOCAL_QUORUM reads (CASSANDRA-2556)
 * Allow configuring the number of compaction thread (CASSANDRA-2558)
 * forceUserDefinedCompaction will attempt to compact what it is given
   even if the pessimistic estimate is that there is not enough disk space;
   automatic compactions will only compact 2 or more sstables (CASSANDRA-2575)
 * refuse to apply migrations with older timestamps than the current
   schema (CASSANDRA-2536)
 * remove unframed Thrift transport option
 * include indexes in snapshots (CASSANDRA-2596)
 * improve ignoring of obsolete mutations in index maintenance (CASSANDRA-2401)
 * recognize attempt to drop just the index while leaving the column
   definition alone (CASSANDRA-2619)


0.8.0-beta1
 * remove Avro RPC support (CASSANDRA-926)
 * support for columns that act as incr/decr counters
   (CASSANDRA-1072, 1937, 1944, 1936, 2101, 2093, 2288, 2105, 2384, 2236, 2342,
   2454)
 * CQL (CASSANDRA-1703, 1704, 1705, 1706, 1707, 1708, 1710, 1711, 1940,
   2124, 2302, 2277, 2493)
 * avoid double RowMutation serialization on write path (CASSANDRA-1800)
 * make NetworkTopologyStrategy the default (CASSANDRA-1960)
 * configurable internode encryption (CASSANDRA-1567, 2152)
 * human readable column names in sstable2json output (CASSANDRA-1933)
 * change default JMX port to 7199 (CASSANDRA-2027)
 * backwards compatible internal messaging (CASSANDRA-1015)
 * atomic switch of memtables and sstables (CASSANDRA-2284)
 * add pluggable SeedProvider (CASSANDRA-1669)
 * Fix clustertool to not throw exception when calling get_endpoints (CASSANDRA-2437)
 * upgrade to thrift 0.6 (CASSANDRA-2412)
 * repair works on a token range instead of full ring (CASSANDRA-2324)
 * purge tombstones from row cache (CASSANDRA-2305)
 * push replication_factor into strategy_options (CASSANDRA-1263)
 * give snapshots the same name on each node (CASSANDRA-1791)
 * remove "nodetool loadbalance" (CASSANDRA-2448)
 * multithreaded compaction (CASSANDRA-2191)
 * compaction throttling (CASSANDRA-2156)
 * add key type information and alias (CASSANDRA-2311, 2396)
 * cli no longer divides read_repair_chance by 100 (CASSANDRA-2458)
 * made CompactionInfo.getTaskType return an enum (CASSANDRA-2482)
 * add a server-wide cap on measured memtable memory usage and aggressively
   flush to keep under that threshold (CASSANDRA-2006)
 * add unified UUIDType (CASSANDRA-2233)
 * add off-heap row cache support (CASSANDRA-1969)


0.7.5
 * improvements/fixes to PIG driver (CASSANDRA-1618, CASSANDRA-2387,
   CASSANDRA-2465, CASSANDRA-2484)
 * validate index names (CASSANDRA-1761)
 * reduce contention on Table.flusherLock (CASSANDRA-1954)
 * try harder to detect failures during streaming, cleaning up temporary
   files more reliably (CASSANDRA-2088)
 * shut down server for OOM on a Thrift thread (CASSANDRA-2269)
 * fix tombstone handling in repair and sstable2json (CASSANDRA-2279)
 * preserve version when streaming data from old sstables (CASSANDRA-2283)
 * don't start repair if a neighboring node is marked as dead (CASSANDRA-2290)
 * purge tombstones from row cache (CASSANDRA-2305)
 * Avoid seeking when sstable2json exports the entire file (CASSANDRA-2318)
 * clear Built flag in system table when dropping an index (CASSANDRA-2320)
 * don't allow arbitrary argument for stress.java (CASSANDRA-2323)
 * validate values for index predicates in get_indexed_slice (CASSANDRA-2328)
 * queue secondary indexes for flush before the parent (CASSANDRA-2330)
 * allow job configuration to set the CL used in Hadoop jobs (CASSANDRA-2331)
 * add memtable_flush_queue_size defaulting to 4 (CASSANDRA-2333)
 * Allow overriding of initial_token, storage_port and rpc_port from system
   properties (CASSANDRA-2343)
 * fix comparator used for non-indexed secondary expressions in index scan
   (CASSANDRA-2347)
 * ensure size calculation and write phase of large-row compaction use
   the same threshold for TTL expiration (CASSANDRA-2349)
 * fix race when iterating CFs during add/drop (CASSANDRA-2350)
 * add ConsistencyLevel command to CLI (CASSANDRA-2354)
 * allow negative numbers in the cli (CASSANDRA-2358)
 * hard code serialVersionUID for tokens class (CASSANDRA-2361)
 * fix potential infinite loop in ByteBufferUtil.inputStream (CASSANDRA-2365)
 * fix encoding bugs in HintedHandoffManager, SystemTable when default
   charset is not UTF8 (CASSANDRA-2367)
 * avoids having removed node reappearing in Gossip (CASSANDRA-2371)
 * fix incorrect truncation of long to int when reading columns via block
   index (CASSANDRA-2376)
 * fix NPE during stream session (CASSANDRA-2377)
 * fix race condition that could leave orphaned data files when dropping CF or
   KS (CASSANDRA-2381)
 * fsync statistics component on write (CASSANDRA-2382)
 * fix duplicate results from CFS.scan (CASSANDRA-2406)
 * add IntegerType to CLI help (CASSANDRA-2414)
 * avoid caching token-only decoratedkeys (CASSANDRA-2416)
 * convert mmap assertion to if/throw so scrub can catch it (CASSANDRA-2417)
 * don't overwrite gc log (CASSANDR-2418)
 * invalidate row cache for streamed row to avoid inconsitencies
   (CASSANDRA-2420)
 * avoid copies in range/index scans (CASSANDRA-2425)
 * make sure we don't wipe data during cleanup if the node has not join
   the ring (CASSANDRA-2428)
 * Try harder to close files after compaction (CASSANDRA-2431)
 * re-set bootstrapped flag after move finishes (CASSANDRA-2435)
 * display validation_class in CLI 'describe keyspace' (CASSANDRA-2442)
 * make cleanup compactions cleanup the row cache (CASSANDRA-2451)
 * add column fields validation to scrub (CASSANDRA-2460)
 * use 64KB flush buffer instead of in_memory_compaction_limit (CASSANDRA-2463)
 * fix backslash substitutions in CLI (CASSANDRA-2492)
 * disable cache saving for system CFS (CASSANDRA-2502)
 * fixes for verifying destination availability under hinted conditions
   so UE can be thrown intead of timing out (CASSANDRA-2514)
 * fix update of validation class in column metadata (CASSANDRA-2512)
 * support LOCAL_QUORUM, EACH_QUORUM CLs outside of NTS (CASSANDRA-2516)
 * preserve version when streaming data from old sstables (CASSANDRA-2283)
 * fix backslash substitutions in CLI (CASSANDRA-2492)
 * count a row deletion as one operation towards memtable threshold
   (CASSANDRA-2519)
 * support LOCAL_QUORUM, EACH_QUORUM CLs outside of NTS (CASSANDRA-2516)


0.7.4
 * add nodetool join command (CASSANDRA-2160)
 * fix secondary indexes on pre-existing or streamed data (CASSANDRA-2244)
 * initialize endpoint in gossiper earlier (CASSANDRA-2228)
 * add ability to write to Cassandra from Pig (CASSANDRA-1828)
 * add rpc_[min|max]_threads (CASSANDRA-2176)
 * add CL.TWO, CL.THREE (CASSANDRA-2013)
 * avoid exporting an un-requested row in sstable2json, when exporting
   a key that does not exist (CASSANDRA-2168)
 * add incremental_backups option (CASSANDRA-1872)
 * add configurable row limit to Pig loadfunc (CASSANDRA-2276)
 * validate column values in batches as well as single-Column inserts
   (CASSANDRA-2259)
 * move sample schema from cassandra.yaml to schema-sample.txt,
   a cli scripts (CASSANDRA-2007)
 * avoid writing empty rows when scrubbing tombstoned rows (CASSANDRA-2296)
 * fix assertion error in range and index scans for CL < ALL
   (CASSANDRA-2282)
 * fix commitlog replay when flush position refers to data that didn't
   get synced before server died (CASSANDRA-2285)
 * fix fd leak in sstable2json with non-mmap'd i/o (CASSANDRA-2304)
 * reduce memory use during streaming of multiple sstables (CASSANDRA-2301)
 * purge tombstoned rows from cache after GCGraceSeconds (CASSANDRA-2305)
 * allow zero replicas in a NTS datacenter (CASSANDRA-1924)
 * make range queries respect snitch for local replicas (CASSANDRA-2286)
 * fix HH delivery when column index is larger than 2GB (CASSANDRA-2297)
 * make 2ary indexes use parent CF flush thresholds during initial build
   (CASSANDRA-2294)
 * update memtable_throughput to be a long (CASSANDRA-2158)


0.7.3
 * Keep endpoint state until aVeryLongTime (CASSANDRA-2115)
 * lower-latency read repair (CASSANDRA-2069)
 * add hinted_handoff_throttle_delay_in_ms option (CASSANDRA-2161)
 * fixes for cache save/load (CASSANDRA-2172, -2174)
 * Handle whole-row deletions in CFOutputFormat (CASSANDRA-2014)
 * Make memtable_flush_writers flush in parallel (CASSANDRA-2178)
 * Add compaction_preheat_key_cache option (CASSANDRA-2175)
 * refactor stress.py to have only one copy of the format string
   used for creating row keys (CASSANDRA-2108)
 * validate index names for \w+ (CASSANDRA-2196)
 * Fix Cassandra cli to respect timeout if schema does not settle
   (CASSANDRA-2187)
 * fix for compaction and cleanup writing old-format data into new-version
   sstable (CASSANDRA-2211, -2216)
 * add nodetool scrub (CASSANDRA-2217, -2240)
 * fix sstable2json large-row pagination (CASSANDRA-2188)
 * fix EOFing on requests for the last bytes in a file (CASSANDRA-2213)
 * fix BufferedRandomAccessFile bugs (CASSANDRA-2218, -2241)
 * check for memtable flush_after_mins exceeded every 10s (CASSANDRA-2183)
 * fix cache saving on Windows (CASSANDRA-2207)
 * add validateSchemaAgreement call + synchronization to schema
   modification operations (CASSANDRA-2222)
 * fix for reversed slice queries on large rows (CASSANDRA-2212)
 * fat clients were writing local data (CASSANDRA-2223)
 * set DEFAULT_MEMTABLE_LIFETIME_IN_MINS to 24h
 * improve detection and cleanup of partially-written sstables
   (CASSANDRA-2206)
 * fix supercolumn de/serialization when subcolumn comparator is different
   from supercolumn's (CASSANDRA-2104)
 * fix starting up on Windows when CASSANDRA_HOME contains whitespace
   (CASSANDRA-2237)
 * add [get|set][row|key]cacheSavePeriod to JMX (CASSANDRA-2100)
 * fix Hadoop ColumnFamilyOutputFormat dropping of mutations
   when batch fills up (CASSANDRA-2255)
 * move file deletions off of scheduledtasks executor (CASSANDRA-2253)


0.7.2
 * copy DecoratedKey.key when inserting into caches to avoid retaining
   a reference to the underlying buffer (CASSANDRA-2102)
 * format subcolumn names with subcomparator (CASSANDRA-2136)
 * fix column bloom filter deserialization (CASSANDRA-2165)


0.7.1
 * refactor MessageDigest creation code. (CASSANDRA-2107)
 * buffer network stack to avoid inefficient small TCP messages while avoiding
   the nagle/delayed ack problem (CASSANDRA-1896)
 * check log4j configuration for changes every 10s (CASSANDRA-1525, 1907)
 * more-efficient cross-DC replication (CASSANDRA-1530, -2051, -2138)
 * avoid polluting page cache with commitlog or sstable writes
   and seq scan operations (CASSANDRA-1470)
 * add RMI authentication options to nodetool (CASSANDRA-1921)
 * make snitches configurable at runtime (CASSANDRA-1374)
 * retry hadoop split requests on connection failure (CASSANDRA-1927)
 * implement describeOwnership for BOP, COPP (CASSANDRA-1928)
 * make read repair behave as expected for ConsistencyLevel > ONE
   (CASSANDRA-982, 2038)
 * distributed test harness (CASSANDRA-1859, 1964)
 * reduce flush lock contention (CASSANDRA-1930)
 * optimize supercolumn deserialization (CASSANDRA-1891)
 * fix CFMetaData.apply to only compare objects of the same class
   (CASSANDRA-1962)
 * allow specifying specific SSTables to compact from JMX (CASSANDRA-1963)
 * fix race condition in MessagingService.targets (CASSANDRA-1959, 2094, 2081)
 * refuse to open sstables from a future version (CASSANDRA-1935)
 * zero-copy reads (CASSANDRA-1714)
 * fix copy bounds for word Text in wordcount demo (CASSANDRA-1993)
 * fixes for contrib/javautils (CASSANDRA-1979)
 * check more frequently for memtable expiration (CASSANDRA-2000)
 * fix writing SSTable column count statistics (CASSANDRA-1976)
 * fix streaming of multiple CFs during bootstrap (CASSANDRA-1992)
 * explicitly set JVM GC new generation size with -Xmn (CASSANDRA-1968)
 * add short options for CLI flags (CASSANDRA-1565)
 * make keyspace argument to "describe keyspace" in CLI optional
   when authenticated to keyspace already (CASSANDRA-2029)
 * added option to specify -Dcassandra.join_ring=false on startup
   to allow "warm spare" nodes or performing JMX maintenance before
   joining the ring (CASSANDRA-526)
 * log migrations at INFO (CASSANDRA-2028)
 * add CLI verbose option in file mode (CASSANDRA-2030)
 * add single-line "--" comments to CLI (CASSANDRA-2032)
 * message serialization tests (CASSANDRA-1923)
 * switch from ivy to maven-ant-tasks (CASSANDRA-2017)
 * CLI attempts to block for new schema to propagate (CASSANDRA-2044)
 * fix potential overflow in nodetool cfstats (CASSANDRA-2057)
 * add JVM shutdownhook to sync commitlog (CASSANDRA-1919)
 * allow nodes to be up without being part of  normal traffic (CASSANDRA-1951)
 * fix CLI "show keyspaces" with null options on NTS (CASSANDRA-2049)
 * fix possible ByteBuffer race conditions (CASSANDRA-2066)
 * reduce garbage generated by MessagingService to prevent load spikes
   (CASSANDRA-2058)
 * fix math in RandomPartitioner.describeOwnership (CASSANDRA-2071)
 * fix deletion of sstable non-data components (CASSANDRA-2059)
 * avoid blocking gossip while deleting handoff hints (CASSANDRA-2073)
 * ignore messages from newer versions, keep track of nodes in gossip
   regardless of version (CASSANDRA-1970)
 * cache writing moved to CompactionManager to reduce i/o contention and
   updated to use non-cache-polluting writes (CASSANDRA-2053)
 * page through large rows when exporting to JSON (CASSANDRA-2041)
 * add flush_largest_memtables_at and reduce_cache_sizes_at options
   (CASSANDRA-2142)
 * add cli 'describe cluster' command (CASSANDRA-2127)
 * add cli support for setting username/password at 'connect' command
   (CASSANDRA-2111)
 * add -D option to Stress.java to allow reading hosts from a file
   (CASSANDRA-2149)
 * bound hints CF throughput between 32M and 256M (CASSANDRA-2148)
 * continue starting when invalid saved cache entries are encountered
   (CASSANDRA-2076)
 * add max_hint_window_in_ms option (CASSANDRA-1459)


0.7.0-final
 * fix offsets to ByteBuffer.get (CASSANDRA-1939)


0.7.0-rc4
 * fix cli crash after backgrounding (CASSANDRA-1875)
 * count timeouts in storageproxy latencies, and include latency
   histograms in StorageProxyMBean (CASSANDRA-1893)
 * fix CLI get recognition of supercolumns (CASSANDRA-1899)
 * enable keepalive on intra-cluster sockets (CASSANDRA-1766)
 * count timeouts towards dynamicsnitch latencies (CASSANDRA-1905)
 * Expose index-building status in JMX + cli schema description
   (CASSANDRA-1871)
 * allow [LOCAL|EACH]_QUORUM to be used with non-NetworkTopology
   replication Strategies
 * increased amount of index locks for faster commitlog replay
 * collect secondary index tombstones immediately (CASSANDRA-1914)
 * revert commitlog changes from #1780 (CASSANDRA-1917)
 * change RandomPartitioner min token to -1 to avoid collision w/
   tokens on actual nodes (CASSANDRA-1901)
 * examine the right nibble when validating TimeUUID (CASSANDRA-1910)
 * include secondary indexes in cleanup (CASSANDRA-1916)
 * CFS.scrubDataDirectories should also cleanup invalid secondary indexes
   (CASSANDRA-1904)
 * ability to disable/enable gossip on nodes to force them down
   (CASSANDRA-1108)


0.7.0-rc3
 * expose getNaturalEndpoints in StorageServiceMBean taking byte[]
   key; RMI cannot serialize ByteBuffer (CASSANDRA-1833)
 * infer org.apache.cassandra.locator for replication strategy classes
   when not otherwise specified
 * validation that generates less garbage (CASSANDRA-1814)
 * add TTL support to CLI (CASSANDRA-1838)
 * cli defaults to bytestype for subcomparator when creating
   column families (CASSANDRA-1835)
 * unregister index MBeans when index is dropped (CASSANDRA-1843)
 * make ByteBufferUtil.clone thread-safe (CASSANDRA-1847)
 * change exception for read requests during bootstrap from
   InvalidRequest to Unavailable (CASSANDRA-1862)
 * respect row-level tombstones post-flush in range scans
   (CASSANDRA-1837)
 * ReadResponseResolver check digests against each other (CASSANDRA-1830)
 * return InvalidRequest when remove of subcolumn without supercolumn
   is requested (CASSANDRA-1866)
 * flush before repair (CASSANDRA-1748)
 * SSTableExport validates key order (CASSANDRA-1884)
 * large row support for SSTableExport (CASSANDRA-1867)
 * Re-cache hot keys post-compaction without hitting disk (CASSANDRA-1878)
 * manage read repair in coordinator instead of data source, to
   provide latency information to dynamic snitch (CASSANDRA-1873)


0.7.0-rc2
 * fix live-column-count of slice ranges including tombstoned supercolumn
   with live subcolumn (CASSANDRA-1591)
 * rename o.a.c.internal.AntientropyStage -> AntiEntropyStage,
   o.a.c.request.Request_responseStage -> RequestResponseStage,
   o.a.c.internal.Internal_responseStage -> InternalResponseStage
 * add AbstractType.fromString (CASSANDRA-1767)
 * require index_type to be present when specifying index_name
   on ColumnDef (CASSANDRA-1759)
 * fix add/remove index bugs in CFMetadata (CASSANDRA-1768)
 * rebuild Strategy during system_update_keyspace (CASSANDRA-1762)
 * cli updates prompt to ... in continuation lines (CASSANDRA-1770)
 * support multiple Mutations per key in hadoop ColumnFamilyOutputFormat
   (CASSANDRA-1774)
 * improvements to Debian init script (CASSANDRA-1772)
 * use local classloader to check for version.properties (CASSANDRA-1778)
 * Validate that column names in column_metadata are valid for the
   defined comparator, and decode properly in cli (CASSANDRA-1773)
 * use cross-platform newlines in cli (CASSANDRA-1786)
 * add ExpiringColumn support to sstable import/export (CASSANDRA-1754)
 * add flush for each append to periodic commitlog mode; added
   periodic_without_flush option to disable this (CASSANDRA-1780)
 * close file handle used for post-flush truncate (CASSANDRA-1790)
 * various code cleanup (CASSANDRA-1793, -1794, -1795)
 * fix range queries against wrapped range (CASSANDRA-1781)
 * fix consistencylevel calculations for NetworkTopologyStrategy
   (CASSANDRA-1804)
 * cli support index type enum names (CASSANDRA-1810)
 * improved validation of column_metadata (CASSANDRA-1813)
 * reads at ConsistencyLevel > 1 throw UnavailableException
   immediately if insufficient live nodes exist (CASSANDRA-1803)
 * copy bytebuffers for local writes to avoid retaining the entire
   Thrift frame (CASSANDRA-1801)
 * fix NPE adding index to column w/o prior metadata (CASSANDRA-1764)
 * reduce fat client timeout (CASSANDRA-1730)
 * fix botched merge of CASSANDRA-1316


0.7.0-rc1
 * fix compaction and flush races with schema updates (CASSANDRA-1715)
 * add clustertool, config-converter, sstablekeys, and schematool
   Windows .bat files (CASSANDRA-1723)
 * reject range queries received during bootstrap (CASSANDRA-1739)
 * fix wrapping-range queries on non-minimum token (CASSANDRA-1700)
 * add nodetool cfhistogram (CASSANDRA-1698)
 * limit repaired ranges to what the nodes have in common (CASSANDRA-1674)
 * index scan treats missing columns as not matching secondary
   expressions (CASSANDRA-1745)
 * Fix misuse of DataOutputBuffer.getData in AntiEntropyService
   (CASSANDRA-1729)
 * detect and warn when obsolete version of JNA is present (CASSANDRA-1760)
 * reduce fat client timeout (CASSANDRA-1730)
 * cleanup smallest CFs first to increase free temp space for larger ones
   (CASSANDRA-1811)
 * Update windows .bat files to work outside of main Cassandra
   directory (CASSANDRA-1713)
 * fix read repair regression from 0.6.7 (CASSANDRA-1727)
 * more-efficient read repair (CASSANDRA-1719)
 * fix hinted handoff replay (CASSANDRA-1656)
 * log type of dropped messages (CASSANDRA-1677)
 * upgrade to SLF4J 1.6.1
 * fix ByteBuffer bug in ExpiringColumn.updateDigest (CASSANDRA-1679)
 * fix IntegerType.getString (CASSANDRA-1681)
 * make -Djava.net.preferIPv4Stack=true the default (CASSANDRA-628)
 * add INTERNAL_RESPONSE verb to differentiate from responses related
   to client requests (CASSANDRA-1685)
 * log tpstats when dropping messages (CASSANDRA-1660)
 * include unreachable nodes in describeSchemaVersions (CASSANDRA-1678)
 * Avoid dropping messages off the client request path (CASSANDRA-1676)
 * fix jna errno reporting (CASSANDRA-1694)
 * add friendlier error for UnknownHostException on startup (CASSANDRA-1697)
 * include jna dependency in RPM package (CASSANDRA-1690)
 * add --skip-keys option to stress.py (CASSANDRA-1696)
 * improve cli handling of non-string keys and column names
   (CASSANDRA-1701, -1693)
 * r/m extra subcomparator line in cli keyspaces output (CASSANDRA-1712)
 * add read repair chance to cli "show keyspaces"
 * upgrade to ConcurrentLinkedHashMap 1.1 (CASSANDRA-975)
 * fix index scan routing (CASSANDRA-1722)
 * fix tombstoning of supercolumns in range queries (CASSANDRA-1734)
 * clear endpoint cache after updating keyspace metadata (CASSANDRA-1741)
 * fix wrapping-range queries on non-minimum token (CASSANDRA-1700)
 * truncate includes secondary indexes (CASSANDRA-1747)
 * retain reference to PendingFile sstables (CASSANDRA-1749)
 * fix sstableimport regression (CASSANDRA-1753)
 * fix for bootstrap when no non-system tables are defined (CASSANDRA-1732)
 * handle replica unavailability in index scan (CASSANDRA-1755)
 * fix service initialization order deadlock (CASSANDRA-1756)
 * multi-line cli commands (CASSANDRA-1742)
 * fix race between snapshot and compaction (CASSANDRA-1736)
 * add listEndpointsPendingHints, deleteHintsForEndpoint JMX methods
   (CASSANDRA-1551)


0.7.0-beta3
 * add strategy options to describe_keyspace output (CASSANDRA-1560)
 * log warning when using randomly generated token (CASSANDRA-1552)
 * re-organize JMX into .db, .net, .internal, .request (CASSANDRA-1217)
 * allow nodes to change IPs between restarts (CASSANDRA-1518)
 * remember ring state between restarts by default (CASSANDRA-1518)
 * flush index built flag so we can read it before log replay (CASSANDRA-1541)
 * lock row cache updates to prevent race condition (CASSANDRA-1293)
 * remove assertion causing rare (and harmless) error messages in
   commitlog (CASSANDRA-1330)
 * fix moving nodes with no keyspaces defined (CASSANDRA-1574)
 * fix unbootstrap when no data is present in a transfer range (CASSANDRA-1573)
 * take advantage of AVRO-495 to simplify our avro IDL (CASSANDRA-1436)
 * extend authorization hierarchy to column family (CASSANDRA-1554)
 * deletion support in secondary indexes (CASSANDRA-1571)
 * meaningful error message for invalid replication strategy class
   (CASSANDRA-1566)
 * allow keyspace creation with RF > N (CASSANDRA-1428)
 * improve cli error handling (CASSANDRA-1580)
 * add cache save/load ability (CASSANDRA-1417, 1606, 1647)
 * add StorageService.getDrainProgress (CASSANDRA-1588)
 * Disallow bootstrap to an in-use token (CASSANDRA-1561)
 * Allow dynamic secondary index creation and destruction (CASSANDRA-1532)
 * log auto-guessed memtable thresholds (CASSANDRA-1595)
 * add ColumnDef support to cli (CASSANDRA-1583)
 * reduce index sample time by 75% (CASSANDRA-1572)
 * add cli support for column, strategy metadata (CASSANDRA-1578, 1612)
 * add cli support for schema modification (CASSANDRA-1584)
 * delete temp files on failed compactions (CASSANDRA-1596)
 * avoid blocking for dead nodes during removetoken (CASSANDRA-1605)
 * remove ConsistencyLevel.ZERO (CASSANDRA-1607)
 * expose in-progress compaction type in jmx (CASSANDRA-1586)
 * removed IClock & related classes from internals (CASSANDRA-1502)
 * fix removing tokens from SystemTable on decommission and removetoken
   (CASSANDRA-1609)
 * include CF metadata in cli 'show keyspaces' (CASSANDRA-1613)
 * switch from Properties to HashMap in PropertyFileSnitch to
   avoid synchronization bottleneck (CASSANDRA-1481)
 * PropertyFileSnitch configuration file renamed to
   cassandra-topology.properties
 * add cli support for get_range_slices (CASSANDRA-1088, CASSANDRA-1619)
 * Make memtable flush thresholds per-CF instead of global
   (CASSANDRA-1007, 1637)
 * add cli support for binary data without CfDef hints (CASSANDRA-1603)
 * fix building SSTable statistics post-stream (CASSANDRA-1620)
 * fix potential infinite loop in 2ary index queries (CASSANDRA-1623)
 * allow creating NTS keyspaces with no replicas configured (CASSANDRA-1626)
 * add jmx histogram of sstables accessed per read (CASSANDRA-1624)
 * remove system_rename_column_family and system_rename_keyspace from the
   client API until races can be fixed (CASSANDRA-1630, CASSANDRA-1585)
 * add cli sanity tests (CASSANDRA-1582)
 * update GC settings in cassandra.bat (CASSANDRA-1636)
 * cli support for index queries (CASSANDRA-1635)
 * cli support for updating schema memtable settings (CASSANDRA-1634)
 * cli --file option (CASSANDRA-1616)
 * reduce automatically chosen memtable sizes by 50% (CASSANDRA-1641)
 * move endpoint cache from snitch to strategy (CASSANDRA-1643)
 * fix commitlog recovery deleting the newly-created segment as well as
   the old ones (CASSANDRA-1644)
 * upgrade to Thrift 0.5 (CASSANDRA-1367)
 * renamed CL.DCQUORUM to LOCAL_QUORUM and DCQUORUMSYNC to EACH_QUORUM
 * cli truncate support (CASSANDRA-1653)
 * update GC settings in cassandra.bat (CASSANDRA-1636)
 * avoid logging when a node's ip/token is gossipped back to it (CASSANDRA-1666)


0.7-beta2
 * always use UTF-8 for hint keys (CASSANDRA-1439)
 * remove cassandra.yaml dependency from Hadoop and Pig (CASSADRA-1322)
 * expose CfDef metadata in describe_keyspaces (CASSANDRA-1363)
 * restore use of mmap_index_only option (CASSANDRA-1241)
 * dropping a keyspace with no column families generated an error
   (CASSANDRA-1378)
 * rename RackAwareStrategy to OldNetworkTopologyStrategy, RackUnawareStrategy
   to SimpleStrategy, DatacenterShardStrategy to NetworkTopologyStrategy,
   AbstractRackAwareSnitch to AbstractNetworkTopologySnitch (CASSANDRA-1392)
 * merge StorageProxy.mutate, mutateBlocking (CASSANDRA-1396)
 * faster UUIDType, LongType comparisons (CASSANDRA-1386, 1393)
 * fix setting read_repair_chance from CLI addColumnFamily (CASSANDRA-1399)
 * fix updates to indexed columns (CASSANDRA-1373)
 * fix race condition leaving to FileNotFoundException (CASSANDRA-1382)
 * fix sharded lock hash on index write path (CASSANDRA-1402)
 * add support for GT/E, LT/E in subordinate index clauses (CASSANDRA-1401)
 * cfId counter got out of sync when CFs were added (CASSANDRA-1403)
 * less chatty schema updates (CASSANDRA-1389)
 * rename column family mbeans. 'type' will now include either
   'IndexColumnFamilies' or 'ColumnFamilies' depending on the CFS type.
   (CASSANDRA-1385)
 * disallow invalid keyspace and column family names. This includes name that
   matches a '^\w+' regex. (CASSANDRA-1377)
 * use JNA, if present, to take snapshots (CASSANDRA-1371)
 * truncate hints if starting 0.7 for the first time (CASSANDRA-1414)
 * fix FD leak in single-row slicepredicate queries (CASSANDRA-1416)
 * allow index expressions against columns that are not part of the
   SlicePredicate (CASSANDRA-1410)
 * config-converter properly handles snitches and framed support
   (CASSANDRA-1420)
 * remove keyspace argument from multiget_count (CASSANDRA-1422)
 * allow specifying cassandra.yaml location as (local or remote) URL
   (CASSANDRA-1126)
 * fix using DynamicEndpointSnitch with NetworkTopologyStrategy
   (CASSANDRA-1429)
 * Add CfDef.default_validation_class (CASSANDRA-891)
 * fix EstimatedHistogram.max (CASSANDRA-1413)
 * quorum read optimization (CASSANDRA-1622)
 * handle zero-length (or missing) rows during HH paging (CASSANDRA-1432)
 * include secondary indexes during schema migrations (CASSANDRA-1406)
 * fix commitlog header race during schema change (CASSANDRA-1435)
 * fix ColumnFamilyStoreMBeanIterator to use new type name (CASSANDRA-1433)
 * correct filename generated by xml->yaml converter (CASSANDRA-1419)
 * add CMSInitiatingOccupancyFraction=75 and UseCMSInitiatingOccupancyOnly
   to default JVM options
 * decrease jvm heap for cassandra-cli (CASSANDRA-1446)
 * ability to modify keyspaces and column family definitions on a live cluster
   (CASSANDRA-1285)
 * support for Hadoop Streaming [non-jvm map/reduce via stdin/out]
   (CASSANDRA-1368)
 * Move persistent sstable stats from the system table to an sstable component
   (CASSANDRA-1430)
 * remove failed bootstrap attempt from pending ranges when gossip times
   it out after 1h (CASSANDRA-1463)
 * eager-create tcp connections to other cluster members (CASSANDRA-1465)
 * enumerate stages and derive stage from message type instead of
   transmitting separately (CASSANDRA-1465)
 * apply reversed flag during collation from different data sources
   (CASSANDRA-1450)
 * make failure to remove commitlog segment non-fatal (CASSANDRA-1348)
 * correct ordering of drain operations so CL.recover is no longer
   necessary (CASSANDRA-1408)
 * removed keyspace from describe_splits method (CASSANDRA-1425)
 * rename check_schema_agreement to describe_schema_versions
   (CASSANDRA-1478)
 * fix QUORUM calculation for RF > 3 (CASSANDRA-1487)
 * remove tombstones during non-major compactions when bloom filter
   verifies that row does not exist in other sstables (CASSANDRA-1074)
 * nodes that coordinated a loadbalance in the past could not be seen by
   newly added nodes (CASSANDRA-1467)
 * exposed endpoint states (gossip details) via jmx (CASSANDRA-1467)
 * ensure that compacted sstables are not included when new readers are
   instantiated (CASSANDRA-1477)
 * by default, calculate heap size and memtable thresholds at runtime (CASSANDRA-1469)
 * fix races dealing with adding/dropping keyspaces and column families in
   rapid succession (CASSANDRA-1477)
 * clean up of Streaming system (CASSANDRA-1503, 1504, 1506)
 * add options to configure Thrift socket keepalive and buffer sizes (CASSANDRA-1426)
 * make contrib CassandraServiceDataCleaner recursive (CASSANDRA-1509)
 * min, max compaction threshold are configurable and persistent
   per-ColumnFamily (CASSANDRA-1468)
 * fix replaying the last mutation in a commitlog unnecessarily
   (CASSANDRA-1512)
 * invoke getDefaultUncaughtExceptionHandler from DTPE with the original
   exception rather than the ExecutionException wrapper (CASSANDRA-1226)
 * remove Clock from the Thrift (and Avro) API (CASSANDRA-1501)
 * Close intra-node sockets when connection is broken (CASSANDRA-1528)
 * RPM packaging spec file (CASSANDRA-786)
 * weighted request scheduler (CASSANDRA-1485)
 * treat expired columns as deleted (CASSANDRA-1539)
 * make IndexInterval configurable (CASSANDRA-1488)
 * add describe_snitch to Thrift API (CASSANDRA-1490)
 * MD5 authenticator compares plain text submitted password with MD5'd
   saved property, instead of vice versa (CASSANDRA-1447)
 * JMX MessagingService pending and completed counts (CASSANDRA-1533)
 * fix race condition processing repair responses (CASSANDRA-1511)
 * make repair blocking (CASSANDRA-1511)
 * create EndpointSnitchInfo and MBean to expose rack and DC (CASSANDRA-1491)
 * added option to contrib/word_count to output results back to Cassandra
   (CASSANDRA-1342)
 * rewrite Hadoop ColumnFamilyRecordWriter to pool connections, retry to
   multiple Cassandra nodes, and smooth impact on the Cassandra cluster
   by using smaller batch sizes (CASSANDRA-1434)
 * fix setting gc_grace_seconds via CLI (CASSANDRA-1549)
 * support TTL'd index values (CASSANDRA-1536)
 * make removetoken work like decommission (CASSANDRA-1216)
 * make cli comparator-aware and improve quote rules (CASSANDRA-1523,-1524)
 * make nodetool compact and cleanup blocking (CASSANDRA-1449)
 * add memtable, cache information to GCInspector logs (CASSANDRA-1558)
 * enable/disable HintedHandoff via JMX (CASSANDRA-1550)
 * Ignore stray files in the commit log directory (CASSANDRA-1547)
 * Disallow bootstrap to an in-use token (CASSANDRA-1561)


0.7-beta1
 * sstable versioning (CASSANDRA-389)
 * switched to slf4j logging (CASSANDRA-625)
 * add (optional) expiration time for column (CASSANDRA-699)
 * access levels for authentication/authorization (CASSANDRA-900)
 * add ReadRepairChance to CF definition (CASSANDRA-930)
 * fix heisenbug in system tests, especially common on OS X (CASSANDRA-944)
 * convert to byte[] keys internally and all public APIs (CASSANDRA-767)
 * ability to alter schema definitions on a live cluster (CASSANDRA-44)
 * renamed configuration file to cassandra.xml, and log4j.properties to
   log4j-server.properties, which must now be loaded from
   the classpath (which is how our scripts in bin/ have always done it)
   (CASSANDRA-971)
 * change get_count to require a SlicePredicate. create multi_get_count
   (CASSANDRA-744)
 * re-organized endpointsnitch implementations and added SimpleSnitch
   (CASSANDRA-994)
 * Added preload_row_cache option (CASSANDRA-946)
 * add CRC to commitlog header (CASSANDRA-999)
 * removed deprecated batch_insert and get_range_slice methods (CASSANDRA-1065)
 * add truncate thrift method (CASSANDRA-531)
 * http mini-interface using mx4j (CASSANDRA-1068)
 * optimize away copy of sliced row on memtable read path (CASSANDRA-1046)
 * replace constant-size 2GB mmaped segments and special casing for index
   entries spanning segment boundaries, with SegmentedFile that computes
   segments that always contain entire entries/rows (CASSANDRA-1117)
 * avoid reading large rows into memory during compaction (CASSANDRA-16)
 * added hadoop OutputFormat (CASSANDRA-1101)
 * efficient Streaming (no more anticompaction) (CASSANDRA-579)
 * split commitlog header into separate file and add size checksum to
   mutations (CASSANDRA-1179)
 * avoid allocating a new byte[] for each mutation on replay (CASSANDRA-1219)
 * revise HH schema to be per-endpoint (CASSANDRA-1142)
 * add joining/leaving status to nodetool ring (CASSANDRA-1115)
 * allow multiple repair sessions per node (CASSANDRA-1190)
 * optimize away MessagingService for local range queries (CASSANDRA-1261)
 * make framed transport the default so malformed requests can't OOM the
   server (CASSANDRA-475)
 * significantly faster reads from row cache (CASSANDRA-1267)
 * take advantage of row cache during range queries (CASSANDRA-1302)
 * make GCGraceSeconds a per-ColumnFamily value (CASSANDRA-1276)
 * keep persistent row size and column count statistics (CASSANDRA-1155)
 * add IntegerType (CASSANDRA-1282)
 * page within a single row during hinted handoff (CASSANDRA-1327)
 * push DatacenterShardStrategy configuration into keyspace definition,
   eliminating datacenter.properties. (CASSANDRA-1066)
 * optimize forward slices starting with '' and single-index-block name
   queries by skipping the column index (CASSANDRA-1338)
 * streaming refactor (CASSANDRA-1189)
 * faster comparison for UUID types (CASSANDRA-1043)
 * secondary index support (CASSANDRA-749 and subtasks)
 * make compaction buckets deterministic (CASSANDRA-1265)


0.6.6
 * Allow using DynamicEndpointSnitch with RackAwareStrategy (CASSANDRA-1429)
 * remove the remaining vestiges of the unfinished DatacenterShardStrategy
   (replaced by NetworkTopologyStrategy in 0.7)


0.6.5
 * fix key ordering in range query results with RandomPartitioner
   and ConsistencyLevel > ONE (CASSANDRA-1145)
 * fix for range query starting with the wrong token range (CASSANDRA-1042)
 * page within a single row during hinted handoff (CASSANDRA-1327)
 * fix compilation on non-sun JDKs (CASSANDRA-1061)
 * remove String.trim() call on row keys in batch mutations (CASSANDRA-1235)
 * Log summary of dropped messages instead of spamming log (CASSANDRA-1284)
 * add dynamic endpoint snitch (CASSANDRA-981)
 * fix streaming for keyspaces with hyphens in their name (CASSANDRA-1377)
 * fix errors in hard-coded bloom filter optKPerBucket by computing it
   algorithmically (CASSANDRA-1220
 * remove message deserialization stage, and uncap read/write stages
   so slow reads/writes don't block gossip processing (CASSANDRA-1358)
 * add jmx port configuration to Debian package (CASSANDRA-1202)
 * use mlockall via JNA, if present, to prevent Linux from swapping
   out parts of the JVM (CASSANDRA-1214)


0.6.4
 * avoid queuing multiple hint deliveries for the same endpoint
   (CASSANDRA-1229)
 * better performance for and stricter checking of UTF8 column names
   (CASSANDRA-1232)
 * extend option to lower compaction priority to hinted handoff
   as well (CASSANDRA-1260)
 * log errors in gossip instead of re-throwing (CASSANDRA-1289)
 * avoid aborting commitlog replay prematurely if a flushed-but-
   not-removed commitlog segment is encountered (CASSANDRA-1297)
 * fix duplicate rows being read during mapreduce (CASSANDRA-1142)
 * failure detection wasn't closing command sockets (CASSANDRA-1221)
 * cassandra-cli.bat works on windows (CASSANDRA-1236)
 * pre-emptively drop requests that cannot be processed within RPCTimeout
   (CASSANDRA-685)
 * add ack to Binary write verb and update CassandraBulkLoader
   to wait for acks for each row (CASSANDRA-1093)
 * added describe_partitioner Thrift method (CASSANDRA-1047)
 * Hadoop jobs no longer require the Cassandra storage-conf.xml
   (CASSANDRA-1280, CASSANDRA-1047)
 * log thread pool stats when GC is excessive (CASSANDRA-1275)
 * remove gossip message size limit (CASSANDRA-1138)
 * parallelize local and remote reads during multiget, and respect snitch
   when determining whether to do local read for CL.ONE (CASSANDRA-1317)
 * fix read repair to use requested consistency level on digest mismatch,
   rather than assuming QUORUM (CASSANDRA-1316)
 * process digest mismatch re-reads in parallel (CASSANDRA-1323)
 * switch hints CF comparator to BytesType (CASSANDRA-1274)


0.6.3
 * retry to make streaming connections up to 8 times. (CASSANDRA-1019)
 * reject describe_ring() calls on invalid keyspaces (CASSANDRA-1111)
 * fix cache size calculation for size of 100% (CASSANDRA-1129)
 * fix cache capacity only being recalculated once (CASSANDRA-1129)
 * remove hourly scan of all hints on the off chance that the gossiper
   missed a status change; instead, expose deliverHintsToEndpoint to JMX
   so it can be done manually, if necessary (CASSANDRA-1141)
 * don't reject reads at CL.ALL (CASSANDRA-1152)
 * reject deletions to supercolumns in CFs containing only standard
   columns (CASSANDRA-1139)
 * avoid preserving login information after client disconnects
   (CASSANDRA-1057)
 * prefer sun jdk to openjdk in debian init script (CASSANDRA-1174)
 * detect partioner config changes between restarts and fail fast
   (CASSANDRA-1146)
 * use generation time to resolve node token reassignment disagreements
   (CASSANDRA-1118)
 * restructure the startup ordering of Gossiper and MessageService to avoid
   timing anomalies (CASSANDRA-1160)
 * detect incomplete commit log hearders (CASSANDRA-1119)
 * force anti-entropy service to stream files on the stream stage to avoid
   sending streams out of order (CASSANDRA-1169)
 * remove inactive stream managers after AES streams files (CASSANDRA-1169)
 * allow removing entire row through batch_mutate Deletion (CASSANDRA-1027)
 * add JMX metrics for row-level bloom filter false positives (CASSANDRA-1212)
 * added a redhat init script to contrib (CASSANDRA-1201)
 * use midpoint when bootstrapping a new machine into range with not
   much data yet instead of random token (CASSANDRA-1112)
 * kill server on OOM in executor stage as well as Thrift (CASSANDRA-1226)
 * remove opportunistic repairs, when two machines with overlapping replica
   responsibilities happen to finish major compactions of the same CF near
   the same time.  repairs are now fully manual (CASSANDRA-1190)
 * add ability to lower compaction priority (default is no change from 0.6.2)
   (CASSANDRA-1181)


0.6.2
 * fix contrib/word_count build. (CASSANDRA-992)
 * split CommitLogExecutorService into BatchCommitLogExecutorService and
   PeriodicCommitLogExecutorService (CASSANDRA-1014)
 * add latency histograms to CFSMBean (CASSANDRA-1024)
 * make resolving timestamp ties deterministic by using value bytes
   as a tiebreaker (CASSANDRA-1039)
 * Add option to turn off Hinted Handoff (CASSANDRA-894)
 * fix windows startup (CASSANDRA-948)
 * make concurrent_reads, concurrent_writes configurable at runtime via JMX
   (CASSANDRA-1060)
 * disable GCInspector on non-Sun JVMs (CASSANDRA-1061)
 * fix tombstone handling in sstable rows with no other data (CASSANDRA-1063)
 * fix size of row in spanned index entries (CASSANDRA-1056)
 * install json2sstable, sstable2json, and sstablekeys to Debian package
 * StreamingService.StreamDestinations wouldn't empty itself after streaming
   finished (CASSANDRA-1076)
 * added Collections.shuffle(splits) before returning the splits in
   ColumnFamilyInputFormat (CASSANDRA-1096)
 * do not recalculate cache capacity post-compaction if it's been manually
   modified (CASSANDRA-1079)
 * better defaults for flush sorter + writer executor queue sizes
   (CASSANDRA-1100)
 * windows scripts for SSTableImport/Export (CASSANDRA-1051)
 * windows script for nodetool (CASSANDRA-1113)
 * expose PhiConvictThreshold (CASSANDRA-1053)
 * make repair of RF==1 a no-op (CASSANDRA-1090)
 * improve default JVM GC options (CASSANDRA-1014)
 * fix SlicePredicate serialization inside Hadoop jobs (CASSANDRA-1049)
 * close Thrift sockets in Hadoop ColumnFamilyRecordReader (CASSANDRA-1081)


0.6.1
 * fix NPE in sstable2json when no excluded keys are given (CASSANDRA-934)
 * keep the replica set constant throughout the read repair process
   (CASSANDRA-937)
 * allow querying getAllRanges with empty token list (CASSANDRA-933)
 * fix command line arguments inversion in clustertool (CASSANDRA-942)
 * fix race condition that could trigger a false-positive assertion
   during post-flush discard of old commitlog segments (CASSANDRA-936)
 * fix neighbor calculation for anti-entropy repair (CASSANDRA-924)
 * perform repair even for small entropy differences (CASSANDRA-924)
 * Use hostnames in CFInputFormat to allow Hadoop's naive string-based
   locality comparisons to work (CASSANDRA-955)
 * cache read-only BufferedRandomAccessFile length to avoid
   3 system calls per invocation (CASSANDRA-950)
 * nodes with IPv6 (and no IPv4) addresses could not join cluster
   (CASSANDRA-969)
 * Retrieve the correct number of undeleted columns, if any, from
   a supercolumn in a row that had been deleted previously (CASSANDRA-920)
 * fix index scans that cross the 2GB mmap boundaries for both mmap
   and standard i/o modes (CASSANDRA-866)
 * expose drain via nodetool (CASSANDRA-978)


0.6.0-RC1
 * JMX drain to flush memtables and run through commit log (CASSANDRA-880)
 * Bootstrapping can skip ranges under the right conditions (CASSANDRA-902)
 * fix merging row versions in range_slice for CL > ONE (CASSANDRA-884)
 * default write ConsistencyLeven chaned from ZERO to ONE
 * fix for index entries spanning mmap buffer boundaries (CASSANDRA-857)
 * use lexical comparison if time part of TimeUUIDs are the same
   (CASSANDRA-907)
 * bound read, mutation, and response stages to fix possible OOM
   during log replay (CASSANDRA-885)
 * Use microseconds-since-epoch (UTC) in cli, instead of milliseconds
 * Treat batch_mutate Deletion with null supercolumn as "apply this predicate
   to top level supercolumns" (CASSANDRA-834)
 * Streaming destination nodes do not update their JMX status (CASSANDRA-916)
 * Fix internal RPC timeout calculation (CASSANDRA-911)
 * Added Pig loadfunc to contrib/pig (CASSANDRA-910)


0.6.0-beta3
 * fix compaction bucketing bug (CASSANDRA-814)
 * update windows batch file (CASSANDRA-824)
 * deprecate KeysCachedFraction configuration directive in favor
   of KeysCached; move to unified-per-CF key cache (CASSANDRA-801)
 * add invalidateRowCache to ColumnFamilyStoreMBean (CASSANDRA-761)
 * send Handoff hints to natural locations to reduce load on
   remaining nodes in a failure scenario (CASSANDRA-822)
 * Add RowWarningThresholdInMB configuration option to warn before very
   large rows get big enough to threaten node stability, and -x option to
   be able to remove them with sstable2json if the warning is unheeded
   until it's too late (CASSANDRA-843)
 * Add logging of GC activity (CASSANDRA-813)
 * fix ConcurrentModificationException in commitlog discard (CASSANDRA-853)
 * Fix hardcoded row count in Hadoop RecordReader (CASSANDRA-837)
 * Add a jmx status to the streaming service and change several DEBUG
   messages to INFO (CASSANDRA-845)
 * fix classpath in cassandra-cli.bat for Windows (CASSANDRA-858)
 * allow re-specifying host, port to cassandra-cli if invalid ones
   are first tried (CASSANDRA-867)
 * fix race condition handling rpc timeout in the coordinator
   (CASSANDRA-864)
 * Remove CalloutLocation and StagingFileDirectory from storage-conf files
   since those settings are no longer used (CASSANDRA-878)
 * Parse a long from RowWarningThresholdInMB instead of an int (CASSANDRA-882)
 * Remove obsolete ControlPort code from DatabaseDescriptor (CASSANDRA-886)
 * move skipBytes side effect out of assert (CASSANDRA-899)
 * add "double getLoad" to StorageServiceMBean (CASSANDRA-898)
 * track row stats per CF at compaction time (CASSANDRA-870)
 * disallow CommitLogDirectory matching a DataFileDirectory (CASSANDRA-888)
 * default key cache size is 200k entries, changed from 10% (CASSANDRA-863)
 * add -Dcassandra-foreground=yes to cassandra.bat
 * exit if cluster name is changed unexpectedly (CASSANDRA-769)


0.6.0-beta1/beta2
 * add batch_mutate thrift command, deprecating batch_insert (CASSANDRA-336)
 * remove get_key_range Thrift API, deprecated in 0.5 (CASSANDRA-710)
 * add optional login() Thrift call for authentication (CASSANDRA-547)
 * support fat clients using gossiper and StorageProxy to perform
   replication in-process [jvm-only] (CASSANDRA-535)
 * support mmapped I/O for reads, on by default on 64bit JVMs
   (CASSANDRA-408, CASSANDRA-669)
 * improve insert concurrency, particularly during Hinted Handoff
   (CASSANDRA-658)
 * faster network code (CASSANDRA-675)
 * stress.py moved to contrib (CASSANDRA-635)
 * row caching [must be explicitly enabled per-CF in config] (CASSANDRA-678)
 * present a useful measure of compaction progress in JMX (CASSANDRA-599)
 * add bin/sstablekeys (CASSNADRA-679)
 * add ConsistencyLevel.ANY (CASSANDRA-687)
 * make removetoken remove nodes from gossip entirely (CASSANDRA-644)
 * add ability to set cache sizes at runtime (CASSANDRA-708)
 * report latency and cache hit rate statistics with lifetime totals
   instead of average over the last minute (CASSANDRA-702)
 * support get_range_slice for RandomPartitioner (CASSANDRA-745)
 * per-keyspace replication factory and replication strategy (CASSANDRA-620)
 * track latency in microseconds (CASSANDRA-733)
 * add describe_ Thrift methods, deprecating get_string_property and
   get_string_list_property
 * jmx interface for tracking operation mode and streams in general.
   (CASSANDRA-709)
 * keep memtables in sorted order to improve range query performance
   (CASSANDRA-799)
 * use while loop instead of recursion when trimming sstables compaction list
   to avoid blowing stack in pathological cases (CASSANDRA-804)
 * basic Hadoop map/reduce support (CASSANDRA-342)


0.5.1
 * ensure all files for an sstable are streamed to the same directory.
   (CASSANDRA-716)
 * more accurate load estimate for bootstrapping (CASSANDRA-762)
 * tolerate dead or unavailable bootstrap target on write (CASSANDRA-731)
 * allow larger numbers of keys (> 140M) in a sstable bloom filter
   (CASSANDRA-790)
 * include jvm argument improvements from CASSANDRA-504 in debian package
 * change streaming chunk size to 32MB to accomodate Windows XP limitations
   (was 64MB) (CASSANDRA-795)
 * fix get_range_slice returning results in the wrong order (CASSANDRA-781)


0.5.0 final
 * avoid attempting to delete temporary bootstrap files twice (CASSANDRA-681)
 * fix bogus NaN in nodeprobe cfstats output (CASSANDRA-646)
 * provide a policy for dealing with single thread executors w/ a full queue
   (CASSANDRA-694)
 * optimize inner read in MessagingService, vastly improving multiple-node
   performance (CASSANDRA-675)
 * wait for table flush before streaming data back to a bootstrapping node.
   (CASSANDRA-696)
 * keep track of bootstrapping sources by table so that bootstrapping doesn't
   give the indication of finishing early (CASSANDRA-673)


0.5.0 RC3
 * commit the correct version of the patch for CASSANDRA-663


0.5.0 RC2 (unreleased)
 * fix bugs in converting get_range_slice results to Thrift
   (CASSANDRA-647, CASSANDRA-649)
 * expose java.util.concurrent.TimeoutException in StorageProxy methods
   (CASSANDRA-600)
 * TcpConnectionManager was holding on to disconnected connections,
   giving the false indication they were being used. (CASSANDRA-651)
 * Remove duplicated write. (CASSANDRA-662)
 * Abort bootstrap if IP is already in the token ring (CASSANDRA-663)
 * increase default commitlog sync period, and wait for last sync to
   finish before submitting another (CASSANDRA-668)


0.5.0 RC1
 * Fix potential NPE in get_range_slice (CASSANDRA-623)
 * add CRC32 to commitlog entries (CASSANDRA-605)
 * fix data streaming on windows (CASSANDRA-630)
 * GC compacted sstables after cleanup and compaction (CASSANDRA-621)
 * Speed up anti-entropy validation (CASSANDRA-629)
 * Fix anti-entropy assertion error (CASSANDRA-639)
 * Fix pending range conflicts when bootstapping or moving
   multiple nodes at once (CASSANDRA-603)
 * Handle obsolete gossip related to node movement in the case where
   one or more nodes is down when the movement occurs (CASSANDRA-572)
 * Include dead nodes in gossip to avoid a variety of problems
   and fix HH to removed nodes (CASSANDRA-634)
 * return an InvalidRequestException for mal-formed SlicePredicates
   (CASSANDRA-643)
 * fix bug determining closest neighbor for use in multiple datacenters
   (CASSANDRA-648)
 * Vast improvements in anticompaction speed (CASSANDRA-607)
 * Speed up log replay and writes by avoiding redundant serializations
   (CASSANDRA-652)


0.5.0 beta 2
 * Bootstrap improvements (several tickets)
 * add nodeprobe repair anti-entropy feature (CASSANDRA-193, CASSANDRA-520)
 * fix possibility of partition when many nodes restart at once
   in clusters with multiple seeds (CASSANDRA-150)
 * fix NPE in get_range_slice when no data is found (CASSANDRA-578)
 * fix potential NPE in hinted handoff (CASSANDRA-585)
 * fix cleanup of local "system" keyspace (CASSANDRA-576)
 * improve computation of cluster load balance (CASSANDRA-554)
 * added super column read/write, column count, and column/row delete to
   cassandra-cli (CASSANDRA-567, CASSANDRA-594)
 * fix returning live subcolumns of deleted supercolumns (CASSANDRA-583)
 * respect JAVA_HOME in bin/ scripts (several tickets)
 * add StorageService.initClient for fat clients on the JVM (CASSANDRA-535)
   (see contrib/client_only for an example of use)
 * make consistency_level functional in get_range_slice (CASSANDRA-568)
 * optimize key deserialization for RandomPartitioner (CASSANDRA-581)
 * avoid GCing tombstones except on major compaction (CASSANDRA-604)
 * increase failure conviction threshold, resulting in less nodes
   incorrectly (and temporarily) marked as down (CASSANDRA-610)
 * respect memtable thresholds during log replay (CASSANDRA-609)
 * support ConsistencyLevel.ALL on read (CASSANDRA-584)
 * add nodeprobe removetoken command (CASSANDRA-564)


0.5.0 beta
 * Allow multiple simultaneous flushes, improving flush throughput
   on multicore systems (CASSANDRA-401)
 * Split up locks to improve write and read throughput on multicore systems
   (CASSANDRA-444, CASSANDRA-414)
 * More efficient use of memory during compaction (CASSANDRA-436)
 * autobootstrap option: when enabled, all non-seed nodes will attempt
   to bootstrap when started, until bootstrap successfully
   completes. -b option is removed.  (CASSANDRA-438)
 * Unless a token is manually specified in the configuration xml,
   a bootstraping node will use a token that gives it half the
   keys from the most-heavily-loaded node in the cluster,
   instead of generating a random token.
   (CASSANDRA-385, CASSANDRA-517)
 * Miscellaneous bootstrap fixes (several tickets)
 * Ability to change a node's token even after it has data on it
   (CASSANDRA-541)
 * Ability to decommission a live node from the ring (CASSANDRA-435)
 * Semi-automatic loadbalancing via nodeprobe (CASSANDRA-192)
 * Add ability to set compaction thresholds at runtime via
   JMX / nodeprobe.  (CASSANDRA-465)
 * Add "comment" field to ColumnFamily definition. (CASSANDRA-481)
 * Additional JMX metrics (CASSANDRA-482)
 * JSON based export and import tools (several tickets)
 * Hinted Handoff fixes (several tickets)
 * Add key cache to improve read performance (CASSANDRA-423)
 * Simplified construction of custom ReplicationStrategy classes
   (CASSANDRA-497)
 * Graphical application (Swing) for ring integrity verification and
   visualization was added to contrib (CASSANDRA-252)
 * Add DCQUORUM, DCQUORUMSYNC consistency levels and corresponding
   ReplicationStrategy / EndpointSnitch classes.  Experimental.
   (CASSANDRA-492)
 * Web client interface added to contrib (CASSANDRA-457)
 * More-efficient flush for Random, CollatedOPP partitioners
   for normal writes (CASSANDRA-446) and bulk load (CASSANDRA-420)
 * Add MemtableFlushAfterMinutes, a global replacement for the old
   per-CF FlushPeriodInMinutes setting (CASSANDRA-463)
 * optimizations to slice reading (CASSANDRA-350) and supercolumn
   queries (CASSANDRA-510)
 * force binding to given listenaddress for nodes with multiple
   interfaces (CASSANDRA-546)
 * stress.py benchmarking tool improvements (several tickets)
 * optimized replica placement code (CASSANDRA-525)
 * faster log replay on restart (CASSANDRA-539, CASSANDRA-540)
 * optimized local-node writes (CASSANDRA-558)
 * added get_range_slice, deprecating get_key_range (CASSANDRA-344)
 * expose TimedOutException to thrift (CASSANDRA-563)


0.4.2
 * Add validation disallowing null keys (CASSANDRA-486)
 * Fix race conditions in TCPConnectionManager (CASSANDRA-487)
 * Fix using non-utf8-aware comparison as a sanity check.
   (CASSANDRA-493)
 * Improve default garbage collector options (CASSANDRA-504)
 * Add "nodeprobe flush" (CASSANDRA-505)
 * remove NotFoundException from get_slice throws list (CASSANDRA-518)
 * fix get (not get_slice) of entire supercolumn (CASSANDRA-508)
 * fix null token during bootstrap (CASSANDRA-501)


0.4.1
 * Fix FlushPeriod columnfamily configuration regression
   (CASSANDRA-455)
 * Fix long column name support (CASSANDRA-460)
 * Fix for serializing a row that only contains tombstones
   (CASSANDRA-458)
 * Fix for discarding unneeded commitlog segments (CASSANDRA-459)
 * Add SnapshotBeforeCompaction configuration option (CASSANDRA-426)
 * Fix compaction abort under insufficient disk space (CASSANDRA-473)
 * Fix reading subcolumn slice from tombstoned CF (CASSANDRA-484)
 * Fix race condition in RVH causing occasional NPE (CASSANDRA-478)


0.4.0
 * fix get_key_range problems when a node is down (CASSANDRA-440)
   and add UnavailableException to more Thrift methods
 * Add example EndPointSnitch contrib code (several tickets)


0.4.0 RC2
 * fix SSTable generation clash during compaction (CASSANDRA-418)
 * reject method calls with null parameters (CASSANDRA-308)
 * properly order ranges in nodeprobe output (CASSANDRA-421)
 * fix logging of certain errors on executor threads (CASSANDRA-425)


0.4.0 RC1
 * Bootstrap feature is live; use -b on startup (several tickets)
 * Added multiget api (CASSANDRA-70)
 * fix Deadlock with SelectorManager.doProcess and TcpConnection.write
   (CASSANDRA-392)
 * remove key cache b/c of concurrency bugs in third-party
   CLHM library (CASSANDRA-405)
 * update non-major compaction logic to use two threshold values
   (CASSANDRA-407)
 * add periodic / batch commitlog sync modes (several tickets)
 * inline BatchMutation into batch_insert params (CASSANDRA-403)
 * allow setting the logging level at runtime via mbean (CASSANDRA-402)
 * change default comparator to BytesType (CASSANDRA-400)
 * add forwards-compatible ConsistencyLevel parameter to get_key_range
   (CASSANDRA-322)
 * r/m special case of blocking for local destination when writing with
   ConsistencyLevel.ZERO (CASSANDRA-399)
 * Fixes to make BinaryMemtable [bulk load interface] useful (CASSANDRA-337);
   see contrib/bmt_example for an example of using it.
 * More JMX properties added (several tickets)
 * Thrift changes (several tickets)
    - Merged _super get methods with the normal ones; return values
      are now of ColumnOrSuperColumn.
    - Similarly, merged batch_insert_super into batch_insert.



0.4.0 beta
 * On-disk data format has changed to allow billions of keys/rows per
   node instead of only millions
 * Multi-keyspace support
 * Scan all sstables for all queries to avoid situations where
   different types of operation on the same ColumnFamily could
   disagree on what data was present
 * Snapshot support via JMX
 * Thrift API has changed a _lot_:
    - removed time-sorted CFs; instead, user-defined comparators
      may be defined on the column names, which are now byte arrays.
      Default comparators are provided for UTF8, Bytes, Ascii, Long (i64),
      and UUID types.
    - removed colon-delimited strings in thrift api in favor of explicit
      structs such as ColumnPath, ColumnParent, etc.  Also normalized
      thrift struct and argument naming.
    - Added columnFamily argument to get_key_range.
    - Change signature of get_slice to accept starting and ending
      columns as well as an offset.  (This allows use of indexes.)
      Added "ascending" flag to allow reasonably-efficient reverse
      scans as well.  Removed get_slice_by_range as redundant.
    - get_key_range operates on one CF at a time
    - changed `block` boolean on insert methods to ConsistencyLevel enum,
      with options of NONE, ONE, QUORUM, and ALL.
    - added similar consistency_level parameter to read methods
    - column-name-set slice with no names given now returns zero columns
      instead of all of them.  ("all" can run your server out of memory.
      use a range-based slice with a high max column count instead.)
 * Removed the web interface. Node information can now be obtained by
   using the newly introduced nodeprobe utility.
 * More JMX stats
 * Remove magic values from internals (e.g. special key to indicate
   when to flush memtables)
 * Rename configuration "table" to "keyspace"
 * Moved to crash-only design; no more shutdown (just kill the process)
 * Lots of bug fixes

Full list of issues resolved in 0.4 is at https://issues.apache.org/jira/secure/IssueNavigator.jspa?reset=true&&pid=12310865&fixfor=12313862&resolution=1&sorter/field=issuekey&sorter/order=DESC


0.3.0 RC3
 * Fix potential deadlock under load in TCPConnection.
   (CASSANDRA-220)


0.3.0 RC2
 * Fix possible data loss when server is stopped after replaying
   log but before new inserts force memtable flush.
   (CASSANDRA-204)
 * Added BUGS file


0.3.0 RC1
 * Range queries on keys, including user-defined key collation
 * Remove support
 * Workarounds for a weird bug in JDK select/register that seems
   particularly common on VM environments. Cassandra should deploy
   fine on EC2 now
 * Much improved infrastructure: the beginnings of a decent test suite
   ("ant test" for unit tests; "nosetests" for system tests), code
   coverage reporting, etc.
 * Expanded node status reporting via JMX
 * Improved error reporting/logging on both server and client
 * Reduced memory footprint in default configuration
 * Combined blocking and non-blocking versions of insert APIs
 * Added FlushPeriodInMinutes configuration parameter to force
   flushing of infrequently-updated ColumnFamilies<|MERGE_RESOLUTION|>--- conflicted
+++ resolved
@@ -17,7 +17,6 @@
 Merged from DSE 5.0.x
  * Backport CASSANDRA-10134 Always perform collision check before joining ring (CASSANDRA-10134)
  * Backport CASSANDRA-12461 (Add pre- and post-shutdown hooks to Storage Service) (APOLLO-48)
-<<<<<<< HEAD
  * Wait for remaining tasks to finish on RepairJob after task failure (APOLLO-87)
  * Allow the prepared statement cache size to be changed. (APOLLO-50)
 
@@ -148,11 +147,8 @@
  * Restore resumable hints delivery (CASSANDRA-11960)
  * Properly report LWT contention (CASSANDRA-12626)
 Merged from 3.0:
-=======
-Merged from 3.0.X
  * Estimated TS drop-time histogram updated with Cell.NO_DELETION_TIME (CASSANDRA-13040)
  * Nodetool compactionstats fails with NullPointerException (CASSANDRA-13021)
->>>>>>> 3d20fe28
  * Thread local pools never cleaned up (CASSANDRA-13033)
  * Set RPC_READY to false when draining or if a node is marked as shutdown (CASSANDRA-12781)
  * CQL often queries static columns unnecessarily (CASSANDRA-12768)
