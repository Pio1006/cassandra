--- conflicted
+++ resolved
@@ -58,12 +58,7 @@
     public void printSettings(ResultLogger out)
     {
         out.printf("  Native Port: %d%n", nativePort);
-<<<<<<< HEAD
-        out.printf("  Thrift Port: %d%n", thriftPort);
-        out.printf("  JMX Port: %d%n", nativePort);
-=======
         out.printf("  JMX Port: %d%n", jmxPort);
->>>>>>> 4881d9c3
     }
 
 
