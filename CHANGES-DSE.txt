<<<<<<< HEAD
DSE 5.1.6
Merged from dse5.0:
* Add metrics on coordination of read commands (APOLLO-637)
=======
DSE 5.0.12
 * Make assassinate more resilient to missing tokens (DB-1283)
 * Add metrics on coordination of read commands (APOLLO-637)
>>>>>>> 5fae8196


DSE 5.1.4
 * Do not leak body buffer in case of protocol exceptions and upgrade Netty to 4.0.52 (APOLLO-1257)
 * Ensure that the list and set selectors elements are all of the same type (APOLLO-905)
 * Always define execution_profiles in cqlsh.py (APOLLO-1150)
 * Fix stress-tool not outputting row/s (APOLLO-1123)
Merged from dse5.0:
 * Added "-Dcassandra.replace_consistency" to support replace from multiple sources (APOLLO-247)
 * Add cross_dc_rtt_in_ms to cross dc requests, default 0 (APOLLO-854)
 * Backport CASSANDRA-13299, Throttle base partitions during MV repair streaming to prevent OOM (APOLLO-878)
 * Backport CASSANDRA-13079: Warn user to run full repair when increasing replication factor (APOLLO-602)
 * Add anticompaction metrics and warn users when incremental repair is inefficient (APOLLO-689)
 * Make scrub validate the partition key, add validation to schema mutation creation (APOLLO-657)

DSE 5.1.3
Merged from dse5.0:
 * Group multiple view updates within the same base partition to speedup view build process(APOLLO-969)
 * Add nodetool mark_unrepaired command (APOLLO-692)
 * Make full repair default and disallow incremental repair on MV/CDC tables (APOLLO-596)
 * Revert CASSANDRA-11223 behavior in AbstractReadCommandBuilder (APOLLO-1010)
 * Simplify role-permissions handling (APOLLO-796)
 * Prevent marking remote SSTables shadowing compacted data as repaired (APOLLO-688)
 * fix completed rebuild logging always says 0 bytes (APOLLO-810)
 * nodetool rebuild & bootstrap improvements (APOLLO-581)
Merged from DSE 4.8.14:
  * Allow aggressive expiration of fully expired sstables without timestamp/key overlap checks (APOLLO-902)


DSE 5.1.2
 * Make o.a.c.metrics extend org.codahale.metrics to fix Metrics Reporter (APOLLO-811)
 * Make sure to handle range queries while filtering (APOLLO-546)
 * Allow mapping a single column to multiple SASI indexes (APOLLO-521)
 * Properly evict pstmts from prepared statements cache (APOLLO-818)
 * Add `nodetool sequence` batch functionality (APOLLO-651)
 * Show correct protocol version in cqlsh (APOLLO-616)
 * null assertion in MemtablePostFlush (APOLLO-708)
Merged from dse5.0:
 * Skip complex column range tombstones on simple columns (APOLLO-480)
 * Fail remaining ongoing tasks when aborting a repair job (APOLLO-669)
 * On node failure, fail only repair tasks of that node (APOLLO-669)
 * Coerce integer JSON values to timestamp as well as long values (APOLLO-483)
Merged from DSE 4.8.14:
* Integrate top threads command in nodetool (APOLLO-652)


DSE 5.1.1
 * Update to logback-1.2.3 and redefine default rotation policy (APOLLO-643)
 * Guard mapped memory accesses with an assertion instead of segfaulting JVM (APOLLO-586)
 * Backport follow-up commit to CASSANDRA-12929
 * Fix version check to enable streaming keep-alive (backport CASSANDRA-12929)
Merged from dse5.0:
 * Handle missing metadata when opening a keyspace (APOLLO-395)


DSE 5.1.0
 * Only perform drop below RF check on decommission for non-partitioned keyspaces (APOLLO-589)
 * Fix SmallInt and TinyInt serialization (APOLLO-542)
 * Check for null/empty password before calling legacyAuthenticate from CassandraLoginModule (APOLLO-412)
 * Allow registering user expression on SelectStatement (APOLLO-491)
 * Apply request timeout in cqlsh COPY correctly, after upgrading to execution profiles (APOLLO-411)
 * Update java driver to DSE driver version 1.2.0-eap5-SNAPSHOT (APOLLO-357)
 * Fix AssertionError in Continuous Paging Request on select count(*) query (APOLLO-387)
 * Update internal DSE driver and fix formatting for Duration type (APOLLO-417)
 * Replace open source Python driver with Datastax Enterprise driver (APOLLO-349)
 * Fix OutOfSpaceTest broken by APOLLO-227 (APOLLO-350)
 * Allow to add IndexRestrictions to SelectStatement in an immutable way (APOLLO-323)
 * Allow grammar extensions to be added to cqlsh for tab completion (APOLLO-295)
 * Improve compaction performance (APOLLO-123)
 * Add client warning to SASI index (APOLLO-93)
 * Cqlsh copy-from: add support for UNSET values (APOLLO-4)
 * Improve error message for incompatible authn/authz config (APOLLO-226)
 * Continuous paging (APOLLO-3, APOLLO-267, APOLLO-277, APOLLO-291, APOLLO-312, APOLLO-316, APOLLO-432, APOLLO-438, APOLLO-517)
 * Added show-queries, query-log-file and no-progress log options to cassandra-stress (APOLLO-41)
 * Allow large partition generation in cassandra-stress user mode (APOLLO-35)
 * Optimize VIntCoding and BufferedDataOutputStreamPlus (APOLLO-49)
 * Improve metrics and reduce overhead under contention (APOLLO-81)
 * Make SinglePartitionReadCommand::queriesMulticellType() faster (APOLLO-117)
 * Accept internal resource name in GRANT/REVOKE statements (APOLLO-113)
 * Improve StatementRestrictions::getPartitionKeys() execution speed (APOLLO-115)
 * Move responsibility for qualifying ks in authz stmts to IResource (APOLLO-76)
 * Insert default superuser role with fixed timestamp (APOLLO-18)
 * Make Permissions extensible (APOLLO-26)
 * Make IResource more easily extensible (APOLLO-26)
 * Add method to IAuthenticator to login by user as well as by role (APOLLO-70)
 * Add private protocol version (APOLLO-2)
 * Backport CASSANDRA-13084: Avoid byte-array copy when key cache is disabled (no APOLLO ticket)
 * Backport CASSANDRA-12510: Require forceful decommission if number of nodes is less than replication factor (no APOLLO ticket)
 * Backport CASSANDRA-12654: Allow IN restrictions on column families with collections (no APOLLO ticket)
 * Backport CASSANDRA-13028: Log message size in trace message in OutboundTcpConnection (no APOLLO ticket)
 * Backport CASSANDRA-13029: Add timeUnit Days for cassandra-stress (no APOLLO ticket)
 * Backport CASSANDRA-12649: Add mutation size and batch metrics (no APOLLO ticket)
 * Backport CASSANDRA-12999: Add method to get size of endpoints to TokenMetadata (no APOLLO ticket)
 * Backport CASSANDRA-8398: Expose time spent waiting in thread pool queue (no APOLLO ticket)
 * Backport CASSANDRA-12969: Conditionally update index built status to avoid unnecessary flushes (no APOLLO ticket)
 * Backport CASSANDRA-12946: cqlsh auto completion: refactor definition of compaction strategy options (no APOLLO ticket)
 * Backport CASSANDRA-11935: Add support for arithmetic operators (no APOLLO ticket)
Merged from dse5.0:
 * Bounded range splitting token allocation for first RF nodes (APOLLO-121)
 * Backport CASSANDRA-12858: Add the range limit for the split ratio in PartitionerTestCase (APOLLO-121)
 * Partial backport of token splitting from CASSANDRA-12777: Implement the NoReplicationTokenAllocator (APOLLO-121)
 * Log when waiting remaining repair tasks to finish (APOLLO-103)
 * Avoid AssertionError when shutting down finished repair executor (APOLLO-119)
 * Add allocate_tokens_for_local_replication_factor flag (APOLLO-34)
 * Backport CASSANDRA-13080: Use new token allocation for non bootstrap case as well (APOLLO-34)
 * Backport CASSANDRA-12990: More fixes to the TokenAllocator (APOLLO-34)
 * cqlsh SOURCE cmd shouldn't assume PlainTextAuthenticator (APOLLO-492)
 * Skip flush on repair streaming (APOLLO-466)
 * Minor optimization in GPFS, and related snitches (APOLLO-479)
 * Issue CQL native protocol warning that DTCS is deprecated (APOLLO-327)
 * Log message when rebuild has finished (APOLLO-465)
 * Improve repair overstreaming for multi-DCs and large RFs (APOLLO-390)
 * Connection refused should be logged less frequently (APOLLO-455)
 * Always log flush errors (APOLLO-227)
 * Disable preemptive sstable opening if sstable_preemptive_open_interval_in_mb <= 0,
   and warn about high GC pressure for values below 4 (APOLLO-386)
 * Filter out duplicate sstables when performing snapshots to avoid
   duplicate hardlink errors (APOLLO-290)
 * Prevent duplicate SyncUtil.force() in SeqentialWriter on close (APOLLO-351)
 * Perform repair sync sequentially to avoid overloading coordinator (APOLLO-216)
 * Backport CASSANDRA-11503: Add repaired percentage metric (APOLLO-88)
 * Backport CASSANDRA-10134: Always perform collision check before joining ring (APOLLO-232)
 * Backport CASSANDRA-12461: (Add pre- and post-shutdown hooks to Storage Service) (APOLLO-48)
 * Wait for remaining tasks to finish on RepairJob after task failure (APOLLO-87)
 * Exponential backoff when hint delivery fails (APOLLO-17)<|MERGE_RESOLUTION|>--- conflicted
+++ resolved
@@ -1,12 +1,7 @@
-<<<<<<< HEAD
 DSE 5.1.6
 Merged from dse5.0:
-* Add metrics on coordination of read commands (APOLLO-637)
-=======
-DSE 5.0.12
  * Make assassinate more resilient to missing tokens (DB-1283)
  * Add metrics on coordination of read commands (APOLLO-637)
->>>>>>> 5fae8196
 
 
 DSE 5.1.4
