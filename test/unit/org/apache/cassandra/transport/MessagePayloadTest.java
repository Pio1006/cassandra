/*
 * Licensed to the Apache Software Foundation (ASF) under one
 * or more contributor license agreements.  See the NOTICE file
 * distributed with this work for additional information
 * regarding copyright ownership.  The ASF licenses this file
 * to you under the Apache License, Version 2.0 (the
 * "License"); you may not use this file except in compliance
 * with the License.  You may obtain a copy of the License at
 *
 *     http://www.apache.org/licenses/LICENSE-2.0
 *
 * Unless required by applicable law or agreed to in writing, software
 * distributed under the License is distributed on an "AS IS" BASIS,
 * WITHOUT WARRANTIES OR CONDITIONS OF ANY KIND, either express or implied.
 * See the License for the specific language governing permissions and
 * limitations under the License.
 */
package org.apache.cassandra.transport;

import java.lang.reflect.Field;
import java.lang.reflect.Modifier;
import java.nio.ByteBuffer;
import java.util.Collections;
import java.util.Map;

import io.reactivex.Single;
import org.junit.After;
import org.junit.AfterClass;
import org.junit.Assert;
import org.junit.BeforeClass;
import org.junit.Test;

import io.reactivex.Observable;
import org.apache.cassandra.cql3.BatchQueryOptions;
import org.apache.cassandra.cql3.CQLStatement;
import org.apache.cassandra.cql3.CQLTester;
import org.apache.cassandra.cql3.QueryHandler;
import org.apache.cassandra.cql3.QueryOptions;
import org.apache.cassandra.cql3.QueryProcessor;
import org.apache.cassandra.cql3.statements.BatchStatement;
import org.apache.cassandra.cql3.statements.ParsedStatement;
import org.apache.cassandra.cql3.CQLTester;
import org.apache.cassandra.exceptions.RequestExecutionException;
import org.apache.cassandra.exceptions.RequestValidationException;
import org.apache.cassandra.service.ClientState;
import org.apache.cassandra.service.QueryState;
import org.apache.cassandra.transport.messages.BatchMessage;
import org.apache.cassandra.transport.messages.ExecuteMessage;
import org.apache.cassandra.transport.messages.PrepareMessage;
import org.apache.cassandra.transport.messages.QueryMessage;
import org.apache.cassandra.transport.messages.ResultMessage;
import org.apache.cassandra.utils.MD5Digest;

import static org.apache.cassandra.utils.ByteBufferUtil.bytes;

public class MessagePayloadTest extends CQLTester
{
    public static Map<String, ByteBuffer> requestPayload;
    public static Map<String, ByteBuffer> responsePayload;

    private static Field cqlQueryHandlerField;
    private static boolean modifiersAccessible;

    @BeforeClass
    public static void makeCqlQueryHandlerAccessible()
    {
        try
        {
            cqlQueryHandlerField = ClientState.class.getDeclaredField("cqlQueryHandler");
            cqlQueryHandlerField.setAccessible(true);

            Field modifiersField = Field.class.getDeclaredField("modifiers");
            modifiersAccessible = modifiersField.isAccessible();
            modifiersField.setAccessible(true);
            modifiersField.setInt(cqlQueryHandlerField, cqlQueryHandlerField.getModifiers() & ~Modifier.FINAL);
        }
        catch (IllegalAccessException | NoSuchFieldException e)
        {
            throw new RuntimeException(e);
        }
    }

    @AfterClass
    public static void resetCqlQueryHandlerField()
    {
        if (cqlQueryHandlerField == null)
            return;
        try
        {
            Field modifiersField = Field.class.getDeclaredField("modifiers");
            modifiersField.setAccessible(true);
            modifiersField.setInt(cqlQueryHandlerField, cqlQueryHandlerField.getModifiers() | Modifier.FINAL);

            cqlQueryHandlerField.setAccessible(false);

            modifiersField.setAccessible(modifiersAccessible);
        }
        catch (IllegalAccessException | NoSuchFieldException e)
        {
            throw new RuntimeException(e);
        }
    }

    @After
    public void dropCreatedTable()
    {
        try
        {
            QueryProcessor.executeOnceInternal("DROP TABLE " + KEYSPACE + ".atable").blockingGet();
        }
        catch (Throwable t)
        {
            // ignore
        }
    }

    @Test
    public void testMessagePayload() throws Throwable
    {
        QueryHandler queryHandler = (QueryHandler) cqlQueryHandlerField.get(null);
        cqlQueryHandlerField.set(null, new TestQueryHandler());
        try
        {
            requireNetwork();

            Assert.assertSame(TestQueryHandler.class, ClientState.getCQLQueryHandler().getClass());

            SimpleClient client = new SimpleClient(nativeAddr.getHostAddress(), nativePort);
            try
            {
                client.connect(false);

                Map<String, ByteBuffer> reqMap;
                Map<String, ByteBuffer> respMap;

                QueryMessage queryMessage = new QueryMessage(
                                                            "CREATE TABLE " + KEYSPACE + ".atable (pk int PRIMARY KEY, v text)",
                                                            QueryOptions.DEFAULT
                );
                PrepareMessage prepareMessage = new PrepareMessage("SELECT * FROM " + KEYSPACE + ".atable");

                reqMap = Collections.singletonMap("foo", bytes(42));
                responsePayload = respMap = Collections.singletonMap("bar", bytes(42));
                queryMessage.setCustomPayload(reqMap);
                Message.Response queryResponse = client.execute(queryMessage);
                payloadEquals(reqMap, requestPayload);
                payloadEquals(respMap, queryResponse.getCustomPayload());

                reqMap = Collections.singletonMap("foo", bytes(43));
                responsePayload = respMap = Collections.singletonMap("bar", bytes(43));
                prepareMessage.setCustomPayload(reqMap);
                ResultMessage.Prepared prepareResponse = (ResultMessage.Prepared) client.execute(prepareMessage);
                payloadEquals(reqMap, requestPayload);
                payloadEquals(respMap, prepareResponse.getCustomPayload());

                ExecuteMessage executeMessage = new ExecuteMessage(prepareResponse.statementId, QueryOptions.DEFAULT);
                reqMap = Collections.singletonMap("foo", bytes(44));
                responsePayload = respMap = Collections.singletonMap("bar", bytes(44));
                executeMessage.setCustomPayload(reqMap);
                Message.Response executeResponse = client.execute(executeMessage);
                payloadEquals(reqMap, requestPayload);
                payloadEquals(respMap, executeResponse.getCustomPayload());

                BatchMessage batchMessage = new BatchMessage(BatchStatement.Type.UNLOGGED,
                                                             Collections.<Object>singletonList("INSERT INTO " + KEYSPACE + ".atable (pk,v) VALUES (1, 'foo')"),
                                                             Collections.singletonList(Collections.<ByteBuffer>emptyList()),
                                                             QueryOptions.DEFAULT);
                reqMap = Collections.singletonMap("foo", bytes(45));
                responsePayload = respMap = Collections.singletonMap("bar", bytes(45));
                batchMessage.setCustomPayload(reqMap);
                Message.Response batchResponse = client.execute(batchMessage);
                payloadEquals(reqMap, requestPayload);
                payloadEquals(respMap, batchResponse.getCustomPayload());
            }
            finally
            {
                client.close();
            }
        }
        finally
        {
            cqlQueryHandlerField.set(null, queryHandler);
        }
    }

    @Test
    public void testMessagePayloadVersion3() throws Throwable
    {
        QueryHandler queryHandler = (QueryHandler) cqlQueryHandlerField.get(null);
        cqlQueryHandlerField.set(null, new TestQueryHandler());
        try
        {
            requireNetwork();

            Assert.assertSame(TestQueryHandler.class, ClientState.getCQLQueryHandler().getClass());

            SimpleClient client = new SimpleClient(nativeAddr.getHostAddress(), nativePort, ProtocolVersion.V3);
            try
            {
                client.connect(false);

                Map<String, ByteBuffer> reqMap;

                QueryMessage queryMessage = new QueryMessage(
                                                            "CREATE TABLE " + KEYSPACE + ".atable (pk int PRIMARY KEY, v text)",
                                                            QueryOptions.DEFAULT
                );
                PrepareMessage prepareMessage = new PrepareMessage("SELECT * FROM " + KEYSPACE + ".atable");

                reqMap = Collections.singletonMap("foo", bytes(42));
                responsePayload = Collections.singletonMap("bar", bytes(42));
                queryMessage.setCustomPayload(reqMap);
                try
                {
                    client.execute(queryMessage);
                    Assert.fail();
                }
                catch (RuntimeException e)
                {
                    Assert.assertTrue(e.getCause() instanceof ProtocolException);
                }
                queryMessage.setCustomPayload(null);
                client.execute(queryMessage);

                reqMap = Collections.singletonMap("foo", bytes(43));
                responsePayload = Collections.singletonMap("bar", bytes(43));
                prepareMessage.setCustomPayload(reqMap);
                try
                {
                    client.execute(prepareMessage);
                    Assert.fail();
                }
                catch (RuntimeException e)
                {
                    Assert.assertTrue(e.getCause() instanceof ProtocolException);
                }
                prepareMessage.setCustomPayload(null);
                ResultMessage.Prepared prepareResponse = (ResultMessage.Prepared) client.execute(prepareMessage);

                ExecuteMessage executeMessage = new ExecuteMessage(prepareResponse.statementId, QueryOptions.DEFAULT);
                reqMap = Collections.singletonMap("foo", bytes(44));
                responsePayload = Collections.singletonMap("bar", bytes(44));
                executeMessage.setCustomPayload(reqMap);
                try
                {
                    client.execute(executeMessage);
                    Assert.fail();
                }
                catch (RuntimeException e)
                {
                    Assert.assertTrue(e.getCause() instanceof ProtocolException);
                }

                BatchMessage batchMessage = new BatchMessage(BatchStatement.Type.UNLOGGED,
                                                             Collections.<Object>singletonList("INSERT INTO " + KEYSPACE + ".atable (pk,v) VALUES (1, 'foo')"),
                                                             Collections.singletonList(Collections.<ByteBuffer>emptyList()),
                                                             QueryOptions.DEFAULT);
                reqMap = Collections.singletonMap("foo", bytes(45));
                responsePayload = Collections.singletonMap("bar", bytes(45));
                batchMessage.setCustomPayload(reqMap);
                try
                {
                    client.execute(batchMessage);
                    Assert.fail();
                }
                catch (RuntimeException e)
                {
                    Assert.assertTrue(e.getCause() instanceof ProtocolException);
                }
            }
            finally
            {
                client.close();
            }
        }
        finally
        {
            cqlQueryHandlerField.set(null, queryHandler);
        }
    }

    private static void payloadEquals(Map<String, ByteBuffer> map1, Map<String, ByteBuffer> map2)
    {
        Assert.assertNotNull(map1);
        Assert.assertNotNull(map2);
        Assert.assertEquals(map1.keySet(), map2.keySet());
        for (Map.Entry<String, ByteBuffer> e : map1.entrySet())
            Assert.assertEquals(e.getValue(), map2.get(e.getKey()));
    }

    public static class TestQueryHandler implements QueryHandler
    {
        public ParsedStatement.Prepared getPrepared(MD5Digest id)
        {
            return QueryProcessor.instance.getPrepared(id);
        }

<<<<<<< HEAD
        public ParsedStatement.Prepared getPreparedForThrift(Integer id)
        {
            return QueryProcessor.instance.getPreparedForThrift(id);
        }

        public Single<ResultMessage.Prepared> prepare(String query,
                                                      QueryState state,
                                                      Map<String, ByteBuffer> customPayload)
        throws RequestValidationException
=======
        public ResultMessage.Prepared prepare(String query,
                                              QueryState state,
                                              Map<String, ByteBuffer> customPayload)
                                                      throws RequestValidationException
>>>>>>> 75a88c59
        {
            if (customPayload != null)
                requestPayload = customPayload;
            Single<ResultMessage.Prepared> result = QueryProcessor.instance.prepare(query, state, customPayload);
            if (customPayload != null)
            {
                result.map(prepared -> {
                    prepared.setCustomPayload(responsePayload);
                    return prepared;
                });
                responsePayload = null;
            }
            return result;
        }

        public Single<ResultMessage> process(String query,
                                             QueryState state,
                                             QueryOptions options,
                                             Map<String, ByteBuffer> customPayload,
                                             long queryStartNanoTime)
        throws RequestExecutionException, RequestValidationException
        {
            if (customPayload != null)
                requestPayload = customPayload;

            return QueryProcessor.instance.process(query, state, options, customPayload, queryStartNanoTime)
                                          .map(result -> {
                                              if (customPayload != null)
                                              {
                                                  result.setCustomPayload(responsePayload);
                                                  responsePayload = null;
                                              }
                                              return result;
                                          });

        }

        public Single<ResultMessage> processBatch(BatchStatement statement,
                                                  QueryState state,
                                                  BatchQueryOptions options,
                                                  Map<String, ByteBuffer> customPayload,
                                                  long queryStartNanoTime)
                throws RequestExecutionException, RequestValidationException
        {
            if (customPayload != null)
                requestPayload = customPayload;

            return QueryProcessor.instance.processBatch(statement, state, options, customPayload, queryStartNanoTime)
                                          .map( result -> {
                                              if (customPayload != null)
                                              {
                                                  result.setCustomPayload(responsePayload);
                                                  responsePayload = null;
                                              }
                                              return result;
                                          });
        }

        public Single<ResultMessage> processPrepared(CQLStatement statement,
                                                     QueryState state,
                                                     QueryOptions options,
                                                     Map<String, ByteBuffer> customPayload,
                                                     long queryStartNanoTime)
        throws RequestExecutionException, RequestValidationException
        {
            if (customPayload != null)
                requestPayload = customPayload;

            return QueryProcessor.instance.processPrepared(statement, state, options, customPayload, queryStartNanoTime)
                                          .map(result -> {
                                              if (customPayload != null)
                                              {
                                                  result.setCustomPayload(responsePayload);
                                                  responsePayload = null;
                                              }
                                              return result;
                                          });
        }
    }
}<|MERGE_RESOLUTION|>--- conflicted
+++ resolved
@@ -295,22 +295,10 @@
             return QueryProcessor.instance.getPrepared(id);
         }
 
-<<<<<<< HEAD
-        public ParsedStatement.Prepared getPreparedForThrift(Integer id)
-        {
-            return QueryProcessor.instance.getPreparedForThrift(id);
-        }
-
         public Single<ResultMessage.Prepared> prepare(String query,
                                                       QueryState state,
                                                       Map<String, ByteBuffer> customPayload)
         throws RequestValidationException
-=======
-        public ResultMessage.Prepared prepare(String query,
-                                              QueryState state,
-                                              Map<String, ByteBuffer> customPayload)
-                                                      throws RequestValidationException
->>>>>>> 75a88c59
         {
             if (customPayload != null)
                 requestPayload = customPayload;
