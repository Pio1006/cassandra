--- conflicted
+++ resolved
@@ -33,24 +33,14 @@
 
 import com.google.common.collect.Iterables;
 
-<<<<<<< HEAD
 import com.codahale.metrics.Snapshot;
 import org.apache.cassandra.concurrent.NettyRxScheduler;
-=======
->>>>>>> 602a7aa0
 import org.apache.cassandra.metrics.Timer;
 
 import org.apache.cassandra.config.DatabaseDescriptor;
 import org.apache.cassandra.db.monitoring.ApproximateTime;
-<<<<<<< HEAD
-import org.apache.cassandra.io.util.DataInputPlus.DataInputStreamPlus;
-import org.apache.cassandra.io.util.DataOutputStreamPlus;
-import org.apache.cassandra.io.util.WrappedDataOutputStreamPlus;
 
 import org.junit.AfterClass;
-=======
-import org.caffinitas.ohc.histo.EstimatedHistogram;
->>>>>>> 602a7aa0
 import org.junit.Before;
 import org.junit.BeforeClass;
 import org.junit.Test;
@@ -75,19 +65,17 @@
         DatabaseDescriptor.setBackPressureStrategy(new MockBackPressureStrategy(Collections.emptyMap()));
         DatabaseDescriptor.setBroadcastAddress(InetAddress.getByName("127.0.0.1"));
 
-<<<<<<< HEAD
         defaultMetricsHistogramUpdateInterval = DatabaseDescriptor.getMetricsHistogramUpdateTimeMillis();
         DatabaseDescriptor.setMetricsHistogramUpdateTimeMillis(0); // this guarantees metrics histograms are updated on read
+
+        withBackPressure = Verbs.WRITES.WRITE;
+        withoutBackPressure = Verbs.GOSSIP.ACK; // one-way message, so can't suppor back-pressure;
     }
 
     @AfterClass
     public static void afterClass()
     {
         DatabaseDescriptor.setMetricsHistogramUpdateTimeMillis(defaultMetricsHistogramUpdateInterval);
-=======
-        withBackPressure = Verbs.WRITES.WRITE;
-        withoutBackPressure = Verbs.GOSSIP.ACK; // one-way message, so can't suppor back-pressure;
->>>>>>> 602a7aa0
     }
 
     private static int metricScopeId = 0;
@@ -111,13 +99,8 @@
 
         List<String> logs = messagingService.getDroppedMessagesLogs();
         assertEquals(1, logs.size());
-<<<<<<< HEAD
-        assertEquals("READ messages were dropped in last 5000 ms: 2500 internal and 2500 cross node. Mean internal dropped latency: 2468 ms and Mean cross-node dropped latency: 2469 ms", logs.get(0));
-        assertEquals(5000, (int) messagingService.getDroppedMessages().get(verb.toString()));
-=======
-        assertEquals("READS.READ messages were dropped in last 5000 ms: 2500 internal and 2500 cross node. Mean internal dropped latency: 2730 ms and Mean cross-node dropped latency: 2731 ms", logs.get(0));
+        assertEquals("READS.READ messages were dropped in last 5000 ms: 2500 internal and 2500 cross node. Mean internal dropped latency: 2468 ms and Mean cross-node dropped latency: 2469 ms", logs.get(0));
         assertEquals(5000, (int) messagingService.getDroppedMessages().get(def.toString()));
->>>>>>> 602a7aa0
 
         logs = messagingService.getDroppedMessagesLogs();
         assertEquals(0, logs.size());
@@ -126,13 +109,8 @@
             messagingService.incrementDroppedMessages(def, i, i % 2 == 0);
 
         logs = messagingService.getDroppedMessagesLogs();
-<<<<<<< HEAD
-        assertEquals("READ messages were dropped in last 5000 ms: 1250 internal and 1250 cross node. Mean internal dropped latency: 2057 ms and Mean cross-node dropped latency: 2057 ms", logs.get(0));
-        assertEquals(7500, (int) messagingService.getDroppedMessages().get(verb.toString()));
-=======
-        assertEquals("READS.READ messages were dropped in last 5000 ms: 1250 internal and 1250 cross node. Mean internal dropped latency: 2277 ms and Mean cross-node dropped latency: 2278 ms", logs.get(0));
+        assertEquals("READS.READ messages were dropped in last 5000 ms: 1250 internal and 1250 cross node. Mean internal dropped latency: 2057 ms and Mean cross-node dropped latency: 2057 ms", logs.get(0));
         assertEquals(7500, (int) messagingService.getDroppedMessages().get(def.toString()));
->>>>>>> 602a7aa0
     }
 
     @Test
