--- conflicted
+++ resolved
@@ -552,22 +552,14 @@
 
     private static void assertMarkedAsBuilt(String indexName)
     {
-<<<<<<< HEAD
-        List<String> indexes = TPCUtils.blockingGet(SystemKeyspace.getBuiltIndexes(KEYSPACE));
-=======
-        List<String> indexes = SystemKeyspace.getBuiltIndexes(KEYSPACE, Collections.singleton(indexName));
->>>>>>> a01019d2
+        List<String> indexes = TPCUtils.blockingGet(SystemKeyspace.getBuiltIndexes(KEYSPACE, Collections.singleton(indexName)));
         assertEquals(1, indexes.size());
         assertEquals(indexName, indexes.get(0));
     }
 
     private static void assertNotMarkedAsBuilt(String indexName)
     {
-<<<<<<< HEAD
-        List<String> indexes = TPCUtils.blockingGet(SystemKeyspace.getBuiltIndexes(KEYSPACE));
-=======
-        List<String> indexes = SystemKeyspace.getBuiltIndexes(KEYSPACE, Collections.singleton(indexName));
->>>>>>> a01019d2
+        List<String> indexes = TPCUtils.blockingGet(SystemKeyspace.getBuiltIndexes(KEYSPACE, Collections.singleton(indexName)));
         assertTrue(indexes.isEmpty());
     }
 
@@ -658,7 +650,7 @@
             failedBuildTrowable = null;
         }
 
-        public Callable<Void> getInitializationTask()
+        public Callable<?> getInitializationTask()
         {
             return () ->
             {
