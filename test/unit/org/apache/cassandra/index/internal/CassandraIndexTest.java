--- conflicted
+++ resolved
@@ -41,6 +41,7 @@
 import org.apache.cassandra.db.rows.UnfilteredRowIterator;
 import org.apache.cassandra.exceptions.InvalidRequestException;
 import org.apache.cassandra.schema.ColumnMetadata;
+import org.apache.cassandra.schema.SchemaConstants;
 import org.apache.cassandra.schema.TableMetadata;
 import org.apache.cassandra.utils.ByteBufferUtil;
 import org.apache.cassandra.utils.FBUtilities;
@@ -498,28 +499,17 @@
         createIndex(String.format("CREATE INDEX %s ON %%s(c)", indexName));
         waitForIndex(KEYSPACE, tableName, indexName);
         // check that there are no other rows in the built indexes table
-<<<<<<< HEAD
         List<String> indexes = TPCUtils.blockingGet(SystemKeyspace.getBuiltIndexes(KEYSPACE));
         assertEquals(1, indexes.size());
         assertEquals(indexName, indexes.get(0));
-=======
-        assertRows(execute(String.format("SELECT * FROM %s.\"%s\"", SchemaConstants.SYSTEM_KEYSPACE_NAME, SystemKeyspace.BUILT_INDEXES)),
-                   row(KEYSPACE, indexName, null));
->>>>>>> 07fbd8ee
 
         // rebuild the index and verify the built status table
         getCurrentColumnFamilyStore().rebuildSecondaryIndex(indexName);
         waitForIndex(KEYSPACE, tableName, indexName);
 
         // check that there are no other rows in the built indexes table
-<<<<<<< HEAD
-        indexes = TPCUtils.blockingGet(SystemKeyspace.getBuiltIndexes(KEYSPACE));
-        assertEquals(1, indexes.size());
-        assertEquals(indexName, indexes.get(0));
-=======
         assertRows(execute(String.format("SELECT * FROM %s.\"%s\"", SchemaConstants.SYSTEM_KEYSPACE_NAME, SystemKeyspace.BUILT_INDEXES)),
                    row(KEYSPACE, indexName, null ));
->>>>>>> 07fbd8ee
     }
 
 
