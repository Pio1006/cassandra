--- conflicted
+++ resolved
@@ -2437,14 +2437,8 @@
 
     private Set<String> executeCQLWithKeys(String rawStatement) throws Exception
     {
-<<<<<<< HEAD
-        SelectStatement statement = (SelectStatement) QueryProcessor.parseStatement(rawStatement).prepare().statement;
-        ResultMessage.Rows cqlRows = (ResultMessage.Rows) statement.executeInternal(QueryState.forInternalCalls(), QueryOptions.DEFAULT).blockingGet();
-
-=======
->>>>>>> 75a88c59
         Set<String> results = new TreeSet<>();
-        for (UntypedResultSet.Row row : QueryProcessor.executeOnceInternal(rawStatement))
+        for (UntypedResultSet.Row row : QueryProcessor.executeOnceInternal(rawStatement).blockingGet())
         {
             if (row.has("id"))
                 results.add(row.getString("id"));
