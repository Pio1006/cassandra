/*
 * Licensed to the Apache Software Foundation (ASF) under one
 * or more contributor license agreements.  See the NOTICE file
 * distributed with this work for additional information
 * regarding copyright ownership.  The ASF licenses this file
 * to you under the Apache License, Version 2.0 (the
 * "License"); you may not use this file except in compliance
 * with the License.  You may obtain a copy of the License at
 *
 *     http://www.apache.org/licenses/LICENSE-2.0
 *
 * Unless required by applicable law or agreed to in writing, software
 * distributed under the License is distributed on an "AS IS" BASIS,
 * WITHOUT WARRANTIES OR CONDITIONS OF ANY KIND, either express or implied.
 * See the License for the specific language governing permissions and
 * limitations under the License.
 */

package org.apache.cassandra.repair.messages;

import java.io.IOException;
import java.net.InetAddress;
import java.nio.ByteBuffer;
import java.util.ArrayList;
import java.util.List;
import java.util.UUID;

import com.google.common.collect.Lists;
import org.junit.AfterClass;
import org.junit.Assert;
import org.junit.BeforeClass;
import org.junit.Test;

import org.apache.cassandra.config.DatabaseDescriptor;
import org.apache.cassandra.dht.IPartitioner;
import org.apache.cassandra.dht.Murmur3Partitioner;
import org.apache.cassandra.dht.Murmur3Partitioner.LongToken;
import org.apache.cassandra.dht.Range;
import org.apache.cassandra.dht.Token;
import org.apache.cassandra.io.util.DataInputBuffer;
import org.apache.cassandra.io.util.DataInputPlus;
import org.apache.cassandra.io.util.DataOutputBufferFixed;
import org.apache.cassandra.io.util.DataOutputPlus;
import org.apache.cassandra.repair.NodePair;
import org.apache.cassandra.streaming.PreviewKind;
import org.apache.cassandra.repair.RepairJobDesc;
import org.apache.cassandra.repair.messages.RepairVerbs.RepairVersion;
import org.apache.cassandra.schema.TableId;
import org.apache.cassandra.service.StorageService;
import org.apache.cassandra.streaming.SessionSummary;
import org.apache.cassandra.streaming.StreamSummary;
import org.apache.cassandra.utils.MerkleTrees;
<<<<<<< HEAD
import org.apache.cassandra.utils.Serializer;
import org.apache.cassandra.utils.versioning.Version;
=======
import org.apache.cassandra.utils.UUIDGen;
>>>>>>> 2381be31

public class RepairMessageSerializationsTest
{
    private static final RepairVersion CURRENT_VERSION = Version.last(RepairVersion.class);
    private static final int GC_BEFORE = 1000000;

    private static IPartitioner originalPartitioner;

    @BeforeClass
    public static void before()
    {
        DatabaseDescriptor.daemonInitialization();
        originalPartitioner = StorageService.instance.setPartitionerUnsafe(Murmur3Partitioner.instance);
    }

    @AfterClass
    public static void after()
    {
        DatabaseDescriptor.setPartitionerUnsafe(originalPartitioner);
    }

    @Test
    public void validationRequestMessage() throws IOException
    {
        RepairJobDesc jobDesc = buildRepairJobDesc();
        ValidationRequest msg = new ValidationRequest(jobDesc, GC_BEFORE);
        ValidationRequest deserialized = serializeRoundTrip(msg, ValidationRequest.serializers.get(CURRENT_VERSION));
        Assert.assertEquals(jobDesc, deserialized.desc);
    }

    private RepairJobDesc buildRepairJobDesc()
    {
        List<Range<Token>> tokenRanges = buildTokenRanges();
        return new RepairJobDesc(UUID.randomUUID(), UUID.randomUUID(), "serializationsTestKeyspace", "repairMessages", tokenRanges);
    }

    private List<Range<Token>> buildTokenRanges()
    {
        List<Range<Token>> tokenRanges = new ArrayList<>(4);
        tokenRanges.add(new Range<>(new LongToken(1000), new LongToken(1001)));
        tokenRanges.add(new Range<>(new LongToken(2000), new LongToken(2001)));
        tokenRanges.add(new Range<>(new LongToken(3000), new LongToken(3001)));
        tokenRanges.add(new Range<>(new LongToken(4000), new LongToken(4001)));
        return tokenRanges;
    }

    private <T extends RepairMessage> T serializeRoundTrip(T msg, Serializer<T> serializer) throws IOException
    {
        long size = serializer.serializedSize(msg);

        ByteBuffer buf = ByteBuffer.allocate((int)size);
        DataOutputPlus out = new DataOutputBufferFixed(buf);
        serializer.serialize(msg, out);
        Assert.assertEquals(size, buf.position());

        buf.flip();
        DataInputPlus in = new DataInputBuffer(buf, false);
        T deserialized = serializer.deserialize(in);
        Assert.assertEquals(msg, deserialized);
        Assert.assertEquals(msg.hashCode(), deserialized.hashCode());
        return deserialized;
    }

    @Test
    public void validationCompleteMessage_NoMerkleTree() throws IOException
    {
        ValidationComplete deserialized = validationCompleteMessage(null);
        Assert.assertNull(deserialized.trees);
    }

    @Test
    public void validationCompleteMessage_WithMerkleTree() throws IOException
    {
        MerkleTrees trees = new MerkleTrees(Murmur3Partitioner.instance);
        trees.addMerkleTree(256, new Range<>(new LongToken(1000), new LongToken(1001)));
        ValidationComplete deserialized = validationCompleteMessage(trees);

        // a simple check to make sure we got some merkle trees back.
        Assert.assertEquals(trees.size(), deserialized.trees.size());
    }

    private ValidationComplete validationCompleteMessage(MerkleTrees trees) throws IOException
    {
        RepairJobDesc jobDesc = buildRepairJobDesc();
        ValidationComplete msg = trees == null ?
                                 new ValidationComplete(jobDesc) :
                                 new ValidationComplete(jobDesc, trees);
        ValidationComplete deserialized = serializeRoundTrip(msg, ValidationComplete.serializers.get(CURRENT_VERSION));
        return deserialized;
    }

    @Test
    public void syncRequestMessage() throws IOException
    {
        InetAddress initiator = InetAddress.getByName("127.0.0.1");
        InetAddress src = InetAddress.getByName("127.0.0.2");
        InetAddress dst = InetAddress.getByName("127.0.0.3");

<<<<<<< HEAD
        SyncRequest msg = new SyncRequest(buildRepairJobDesc(), initiator, src, dst, buildTokenRanges());
        serializeRoundTrip(msg, SyncRequest.serializers.get(CURRENT_VERSION));
=======
        SyncRequest msg = new SyncRequest(buildRepairJobDesc(), initiator, src, dst, buildTokenRanges(), PreviewKind.NONE);
        serializeRoundTrip(msg, SyncRequest.serializer);
>>>>>>> 2381be31
    }

    @Test
    public void syncCompleteMessage() throws IOException
    {
        InetAddress src = InetAddress.getByName("127.0.0.2");
        InetAddress dst = InetAddress.getByName("127.0.0.3");
<<<<<<< HEAD
        SyncComplete msg = new SyncComplete(buildRepairJobDesc(), new NodePair(src, dst), true);
        serializeRoundTrip(msg, SyncComplete.serializers.get(CURRENT_VERSION));
=======
        List<SessionSummary> summaries = new ArrayList<>();
        summaries.add(new SessionSummary(src, dst,
                                         Lists.newArrayList(new StreamSummary(TableId.fromUUID(UUIDGen.getTimeUUID()), 5, 100)),
                                         Lists.newArrayList(new StreamSummary(TableId.fromUUID(UUIDGen.getTimeUUID()), 500, 10))
        ));
        SyncComplete msg = new SyncComplete(buildRepairJobDesc(), new NodePair(src, dst), true, summaries);
        serializeRoundTrip(msg, SyncComplete.serializer);
>>>>>>> 2381be31
    }

    @Test
    public void prepareMessage() throws IOException
    {
        PrepareMessage msg = new PrepareMessage(UUID.randomUUID(), new ArrayList<TableId>() {{add(TableId.generate());}},
<<<<<<< HEAD
                                                buildTokenRanges(), true, 100000L, false);
        serializeRoundTrip(msg, PrepareMessage.serializers.get(CURRENT_VERSION));
=======
                                                buildTokenRanges(), true, 100000L, false,
                                                PreviewKind.NONE);
        serializeRoundTrip(msg, PrepareMessage.serializer);
>>>>>>> 2381be31
    }

    @Test
    public void snapshotMessage() throws IOException
    {
        SnapshotMessage msg = new SnapshotMessage(buildRepairJobDesc());
        serializeRoundTrip(msg, SnapshotMessage.serializers.get(CURRENT_VERSION));
    }

    @Test
    public void cleanupMessage() throws IOException
    {
        CleanupMessage msg = new CleanupMessage(UUID.randomUUID());
        serializeRoundTrip(msg, CleanupMessage.serializers.get(CURRENT_VERSION));
    }
}<|MERGE_RESOLUTION|>--- conflicted
+++ resolved
@@ -50,12 +50,9 @@
 import org.apache.cassandra.streaming.SessionSummary;
 import org.apache.cassandra.streaming.StreamSummary;
 import org.apache.cassandra.utils.MerkleTrees;
-<<<<<<< HEAD
 import org.apache.cassandra.utils.Serializer;
 import org.apache.cassandra.utils.versioning.Version;
-=======
 import org.apache.cassandra.utils.UUIDGen;
->>>>>>> 2381be31
 
 public class RepairMessageSerializationsTest
 {
@@ -154,13 +151,8 @@
         InetAddress src = InetAddress.getByName("127.0.0.2");
         InetAddress dst = InetAddress.getByName("127.0.0.3");
 
-<<<<<<< HEAD
-        SyncRequest msg = new SyncRequest(buildRepairJobDesc(), initiator, src, dst, buildTokenRanges());
+        SyncRequest msg = new SyncRequest(buildRepairJobDesc(), initiator, src, dst, buildTokenRanges(), PreviewKind.NONE);
         serializeRoundTrip(msg, SyncRequest.serializers.get(CURRENT_VERSION));
-=======
-        SyncRequest msg = new SyncRequest(buildRepairJobDesc(), initiator, src, dst, buildTokenRanges(), PreviewKind.NONE);
-        serializeRoundTrip(msg, SyncRequest.serializer);
->>>>>>> 2381be31
     }
 
     @Test
@@ -168,32 +160,22 @@
     {
         InetAddress src = InetAddress.getByName("127.0.0.2");
         InetAddress dst = InetAddress.getByName("127.0.0.3");
-<<<<<<< HEAD
-        SyncComplete msg = new SyncComplete(buildRepairJobDesc(), new NodePair(src, dst), true);
-        serializeRoundTrip(msg, SyncComplete.serializers.get(CURRENT_VERSION));
-=======
         List<SessionSummary> summaries = new ArrayList<>();
         summaries.add(new SessionSummary(src, dst,
                                          Lists.newArrayList(new StreamSummary(TableId.fromUUID(UUIDGen.getTimeUUID()), 5, 100)),
                                          Lists.newArrayList(new StreamSummary(TableId.fromUUID(UUIDGen.getTimeUUID()), 500, 10))
         ));
         SyncComplete msg = new SyncComplete(buildRepairJobDesc(), new NodePair(src, dst), true, summaries);
-        serializeRoundTrip(msg, SyncComplete.serializer);
->>>>>>> 2381be31
+        serializeRoundTrip(msg, SyncComplete.serializers.get(RepairVersion.OSS_40));
     }
 
     @Test
     public void prepareMessage() throws IOException
     {
         PrepareMessage msg = new PrepareMessage(UUID.randomUUID(), new ArrayList<TableId>() {{add(TableId.generate());}},
-<<<<<<< HEAD
-                                                buildTokenRanges(), true, 100000L, false);
-        serializeRoundTrip(msg, PrepareMessage.serializers.get(CURRENT_VERSION));
-=======
                                                 buildTokenRanges(), true, 100000L, false,
                                                 PreviewKind.NONE);
-        serializeRoundTrip(msg, PrepareMessage.serializer);
->>>>>>> 2381be31
+        serializeRoundTrip(msg, PrepareMessage.serializers.get(RepairVersion.OSS_40));
     }
 
     @Test
