/*
 * Licensed to the Apache Software Foundation (ASF) under one
 * or more contributor license agreements.  See the NOTICE file
 * distributed with this work for additional information
 * regarding copyright ownership.  The ASF licenses this file
 * to you under the Apache License, Version 2.0 (the
 * "License"); you may not use this file except in compliance
 * with the License.  You may obtain a copy of the License at
 *
 *     http://www.apache.org/licenses/LICENSE-2.0
 *
 * Unless required by applicable law or agreed to in writing, software
 * distributed under the License is distributed on an "AS IS" BASIS,
 * WITHOUT WARRANTIES OR CONDITIONS OF ANY KIND, either express or implied.
 * See the License for the specific language governing permissions and
 * limitations under the License.
 */

package org.apache.cassandra.repair;

import java.net.InetAddress;
import java.util.Arrays;
import java.util.Collections;
import java.util.HashMap;
import java.util.HashSet;
import java.util.List;
import java.util.Set;
import java.util.UUID;
import java.util.concurrent.Executor;

import com.google.common.util.concurrent.MoreExecutors;
import com.google.common.collect.Lists;
import org.junit.BeforeClass;
import org.junit.Test;
import org.apache.cassandra.SchemaLoader;
import org.apache.cassandra.config.DatabaseDescriptor;
import org.apache.cassandra.db.ColumnFamilyStore;
import org.apache.cassandra.db.Keyspace;
import org.apache.cassandra.dht.IPartitioner;
import org.apache.cassandra.dht.Murmur3Partitioner;
import org.apache.cassandra.dht.Range;
import org.apache.cassandra.dht.Token;
import org.apache.cassandra.schema.KeyspaceParams;
import org.apache.cassandra.schema.Schema;
import org.apache.cassandra.schema.TableId;
import org.apache.cassandra.service.ActiveRepairService;
import org.apache.cassandra.streaming.StreamPlan;
import org.apache.cassandra.streaming.PreviewKind;
import org.apache.cassandra.utils.FBUtilities;
import org.apache.cassandra.utils.MerkleTree;
import org.apache.cassandra.utils.MerkleTrees;
import org.apache.cassandra.utils.UUIDGen;

import static org.apache.cassandra.service.ActiveRepairService.UNREPAIRED_SSTABLE;
import static org.apache.cassandra.service.ActiveRepairService.NO_PENDING_REPAIR;

import static org.junit.Assert.assertEquals;
import static org.junit.Assert.assertFalse;
import static org.junit.Assert.assertTrue;

public class LocalSyncTaskTest extends AbstractRepairTest
{
    private static final IPartitioner partitioner = Murmur3Partitioner.instance;
    public static final String KEYSPACE1 = "DifferencerTest";
    public static final String CF_STANDARD = "Standard1";
    public static ColumnFamilyStore cfs;

    class TestSyncTask extends SyncTask
    {
        boolean finished = false;

        public TestSyncTask(RepairJobDesc desc, TreeResponse r1, TreeResponse r2, Executor taskExecutor, SyncTask next)
        {
            super(desc, r1, r2, taskExecutor, next, new HashMap<>());
        }

        protected void startSync(List<Range<Token>> leftDiff, List<Range<Token>> rightDiff)
        {
            finished = true;
        }
    }

    @BeforeClass
    public static void defineSchema() throws Exception
    {
        SchemaLoader.prepareServer();
        SchemaLoader.createKeyspace(KEYSPACE1,
                                    KeyspaceParams.simple(1),
                                    SchemaLoader.standardCFMD(KEYSPACE1, CF_STANDARD));

        TableId tid = Schema.instance.getTableMetadata(KEYSPACE1, CF_STANDARD).id;
        cfs = Schema.instance.getColumnFamilyStoreInstance(tid);
    }

    @Test
    public void testScheduleNext() throws Throwable
    {
        final InetAddress ep1 = InetAddress.getByName("127.0.0.1");
        final InetAddress ep2 = InetAddress.getByName("127.0.0.1");

        Range<Token> range = new Range<>(partitioner.getMinimumToken(), partitioner.getRandomToken());
        RepairJobDesc desc = new RepairJobDesc(UUID.randomUUID(), UUID.randomUUID(), KEYSPACE1, "Standard1", Arrays.asList(range));

        MerkleTrees tree1 = createInitialTree(desc);
        MerkleTrees tree2 = createInitialTree(desc);

        // Create task1 with no differences
        TreeResponse r1 = new TreeResponse(ep1, tree1);
        TreeResponse r2 = new TreeResponse(ep2, tree2);
        TestSyncTask task1 = new TestSyncTask(desc, r1, r2, null, null);

        // Create task2 with differences (next=task1)
        MerkleTrees tree3 = createInitialTree(desc);
        Token token = partitioner.midpoint(range.left, range.right);
        tree3.invalidate(token);
        MerkleTree.TreeRange changed = tree1.get(token);
        changed.hash("non-empty hash!".getBytes());
        Set<Range<Token>> interesting = new HashSet<>();
        interesting.add(changed);
        // difference the trees
        // note: we reuse the same endpoint which is bogus in theory but fine here
        r1 = new TreeResponse(InetAddress.getByName("127.0.0.1"), tree1);
        r2 = new TreeResponse(InetAddress.getByName("127.0.0.2"), tree3);
        TestSyncTask task2 = new TestSyncTask(desc, r1, r2, MoreExecutors.directExecutor(), task1);

        // Create task3 without differences (next=task2)
        TestSyncTask task3 = new TestSyncTask(desc, r1, r2, MoreExecutors.directExecutor(), task2);

        assertFalse(task1.finished);
        assertFalse(task2.finished);
        assertFalse(task3.finished);

        task3.run();

        assertTrue(task1.finished);
        assertTrue(task2.finished);
        assertTrue(task3.finished);
    }

    /**
     * When there is no difference between two, LocalSyncTask should return stats with 0 difference.
     */
    @Test
    public void testNoDifference() throws Throwable
    {
        final InetAddress ep1 = InetAddress.getByName("127.0.0.1");
        final InetAddress ep2 = InetAddress.getByName("127.0.0.1");

        Range<Token> range = new Range<>(partitioner.getMinimumToken(), partitioner.getRandomToken());
        RepairJobDesc desc = new RepairJobDesc(UUID.randomUUID(), UUID.randomUUID(), KEYSPACE1, "Standard1", Arrays.asList(range));

        MerkleTrees tree1 = createInitialTree(desc);

        MerkleTrees tree2 = createInitialTree(desc);

        // difference the trees
        // note: we reuse the same endpoint which is bogus in theory but fine here
        TreeResponse r1 = new TreeResponse(ep1, tree1);
        TreeResponse r2 = new TreeResponse(ep2, tree2);
<<<<<<< HEAD
        LocalSyncTask task = new LocalSyncTask(desc, r1, r2, null, false, null, null, new HashMap<>());
=======
        LocalSyncTask task = new LocalSyncTask(desc, r1, r2, NO_PENDING_REPAIR, false, PreviewKind.NONE);
>>>>>>> 2381be31
        task.run();

        assertEquals(0, task.get().numberOfDifferences);
    }

    @Test
    public void testDifference() throws Throwable
    {
        Range<Token> range = new Range<>(partitioner.getMinimumToken(), partitioner.getRandomToken());
        UUID parentRepairSession = UUID.randomUUID();
        Keyspace keyspace = Keyspace.open(KEYSPACE1);
        ColumnFamilyStore cfs = keyspace.getColumnFamilyStore("Standard1");

        ActiveRepairService.instance.registerParentRepairSession(parentRepairSession, FBUtilities.getBroadcastAddress(),
                                                                 Arrays.asList(cfs), Arrays.asList(range), false,
                                                                 ActiveRepairService.UNREPAIRED_SSTABLE, false,
                                                                 PreviewKind.NONE);

        RepairJobDesc desc = new RepairJobDesc(parentRepairSession, UUID.randomUUID(), KEYSPACE1, "Standard1", Arrays.asList(range));

        MerkleTrees tree1 = createInitialTree(desc);

        MerkleTrees tree2 = createInitialTree(desc);

        // change a range in one of the trees
        Token token = partitioner.midpoint(range.left, range.right);
        tree1.invalidate(token);
        MerkleTree.TreeRange changed = tree1.get(token);
        changed.hash("non-empty hash!".getBytes());

        Set<Range<Token>> interesting = new HashSet<>();
        interesting.add(changed);

        // difference the trees
        // note: we reuse the same endpoint which is bogus in theory but fine here
        TreeResponse r1 = new TreeResponse(InetAddress.getByName("127.0.0.1"), tree1);
        TreeResponse r2 = new TreeResponse(InetAddress.getByName("127.0.0.2"), tree2);
<<<<<<< HEAD
        LocalSyncTask task = new LocalSyncTask(desc, r1, r2, null, false, null, null, new HashMap<>());
=======
        LocalSyncTask task = new LocalSyncTask(desc, r1, r2, NO_PENDING_REPAIR, false, PreviewKind.NONE);
>>>>>>> 2381be31
        task.run();

        // ensure that the changed range was recorded
        assertEquals("Wrong differing ranges", interesting.size(), task.getCurrentStat().numberOfDifferences);
    }

    @Test
    public void fullRepairStreamPlan() throws Exception
    {
        UUID sessionID = registerSession(cfs, true, true);
        ActiveRepairService.ParentRepairSession prs = ActiveRepairService.instance.getParentRepairSession(sessionID);
        RepairJobDesc desc = new RepairJobDesc(sessionID, UUIDGen.getTimeUUID(), KEYSPACE1, CF_STANDARD, prs.getRanges());

        TreeResponse r1 = new TreeResponse(PARTICIPANT1, createInitialTree(desc, DatabaseDescriptor.getPartitioner()));
        TreeResponse r2 = new TreeResponse(PARTICIPANT2, createInitialTree(desc, DatabaseDescriptor.getPartitioner()));

<<<<<<< HEAD
        LocalSyncTask task = new LocalSyncTask(desc, r1, r2, NO_PENDING_REPAIR, false, null, null, new HashMap<>());
        StreamPlan plan = task.createStreamPlan(PARTICIPANT1, PARTICIPANT2, Lists.newArrayList(RANGE1), Lists.newArrayList(RANGE1));
=======
        LocalSyncTask task = new LocalSyncTask(desc, r1, r2, NO_PENDING_REPAIR, false, PreviewKind.NONE);
        StreamPlan plan = task.createStreamPlan(PARTICIPANT1, PARTICIPANT2, Lists.newArrayList(RANGE1));
>>>>>>> 2381be31

        assertEquals(NO_PENDING_REPAIR, plan.getPendingRepair());
        assertTrue(plan.getFlushBeforeTransfer());
    }

    @Test
    public void incrementalRepairStreamPlan() throws Exception
    {
        UUID sessionID = registerSession(cfs, true, true);
        ActiveRepairService.ParentRepairSession prs = ActiveRepairService.instance.getParentRepairSession(sessionID);
        RepairJobDesc desc = new RepairJobDesc(sessionID, UUIDGen.getTimeUUID(), KEYSPACE1, CF_STANDARD, prs.getRanges());

        TreeResponse r1 = new TreeResponse(PARTICIPANT1, createInitialTree(desc, DatabaseDescriptor.getPartitioner()));
        TreeResponse r2 = new TreeResponse(PARTICIPANT2, createInitialTree(desc, DatabaseDescriptor.getPartitioner()));

<<<<<<< HEAD
        LocalSyncTask task = new LocalSyncTask(desc, r1, r2, desc.parentSessionId, false, null, null, new HashMap<>());
        StreamPlan plan = task.createStreamPlan(PARTICIPANT1, PARTICIPANT2, Lists.newArrayList(RANGE1), Lists.newArrayList(RANGE1));
=======
        LocalSyncTask task = new LocalSyncTask(desc, r1, r2, desc.parentSessionId, false, PreviewKind.NONE);
        StreamPlan plan = task.createStreamPlan(PARTICIPANT1, PARTICIPANT2, Lists.newArrayList(RANGE1));
>>>>>>> 2381be31

        assertEquals(desc.parentSessionId, plan.getPendingRepair());
        assertFalse(plan.getFlushBeforeTransfer());
    }

    private MerkleTrees createInitialTree(RepairJobDesc desc, IPartitioner partitioner)
    {
        MerkleTrees tree = new MerkleTrees(partitioner);
        tree.addMerkleTrees((int) Math.pow(2, 15), desc.ranges);
        tree.init();
        for (MerkleTree.TreeRange r : tree.invalids())
        {
            r.ensureHashInitialised();
        }
        return tree;
    }

    private MerkleTrees createInitialTree(RepairJobDesc desc)
    {
        return createInitialTree(desc, partitioner);

    }
}<|MERGE_RESOLUTION|>--- conflicted
+++ resolved
@@ -71,7 +71,7 @@
 
         public TestSyncTask(RepairJobDesc desc, TreeResponse r1, TreeResponse r2, Executor taskExecutor, SyncTask next)
         {
-            super(desc, r1, r2, taskExecutor, next, new HashMap<>());
+            super(desc, r1, r2, taskExecutor, next, new HashMap<>(), PreviewKind.NONE);
         }
 
         protected void startSync(List<Range<Token>> leftDiff, List<Range<Token>> rightDiff)
@@ -157,11 +157,7 @@
         // note: we reuse the same endpoint which is bogus in theory but fine here
         TreeResponse r1 = new TreeResponse(ep1, tree1);
         TreeResponse r2 = new TreeResponse(ep2, tree2);
-<<<<<<< HEAD
-        LocalSyncTask task = new LocalSyncTask(desc, r1, r2, null, false, null, null, new HashMap<>());
-=======
-        LocalSyncTask task = new LocalSyncTask(desc, r1, r2, NO_PENDING_REPAIR, false, PreviewKind.NONE);
->>>>>>> 2381be31
+        LocalSyncTask task = new LocalSyncTask(desc, r1, r2, null, false, null, null, new HashMap<>(), PreviewKind.NONE);
         task.run();
 
         assertEquals(0, task.get().numberOfDifferences);
@@ -175,10 +171,9 @@
         Keyspace keyspace = Keyspace.open(KEYSPACE1);
         ColumnFamilyStore cfs = keyspace.getColumnFamilyStore("Standard1");
 
-        ActiveRepairService.instance.registerParentRepairSession(parentRepairSession, FBUtilities.getBroadcastAddress(),
+        ActiveRepairService.instance.registerParentRepairSession(parentRepairSession,  FBUtilities.getBroadcastAddress(),
                                                                  Arrays.asList(cfs), Arrays.asList(range), false,
-                                                                 ActiveRepairService.UNREPAIRED_SSTABLE, false,
-                                                                 PreviewKind.NONE);
+                                                                 ActiveRepairService.UNREPAIRED_SSTABLE, false, PreviewKind.NONE);
 
         RepairJobDesc desc = new RepairJobDesc(parentRepairSession, UUID.randomUUID(), KEYSPACE1, "Standard1", Arrays.asList(range));
 
@@ -199,11 +194,7 @@
         // note: we reuse the same endpoint which is bogus in theory but fine here
         TreeResponse r1 = new TreeResponse(InetAddress.getByName("127.0.0.1"), tree1);
         TreeResponse r2 = new TreeResponse(InetAddress.getByName("127.0.0.2"), tree2);
-<<<<<<< HEAD
-        LocalSyncTask task = new LocalSyncTask(desc, r1, r2, null, false, null, null, new HashMap<>());
-=======
-        LocalSyncTask task = new LocalSyncTask(desc, r1, r2, NO_PENDING_REPAIR, false, PreviewKind.NONE);
->>>>>>> 2381be31
+        LocalSyncTask task = new LocalSyncTask(desc, r1, r2, NO_PENDING_REPAIR, false, null, null, new HashMap<>(), PreviewKind.NONE);
         task.run();
 
         // ensure that the changed range was recorded
@@ -220,13 +211,8 @@
         TreeResponse r1 = new TreeResponse(PARTICIPANT1, createInitialTree(desc, DatabaseDescriptor.getPartitioner()));
         TreeResponse r2 = new TreeResponse(PARTICIPANT2, createInitialTree(desc, DatabaseDescriptor.getPartitioner()));
 
-<<<<<<< HEAD
-        LocalSyncTask task = new LocalSyncTask(desc, r1, r2, NO_PENDING_REPAIR, false, null, null, new HashMap<>());
+        LocalSyncTask task = new LocalSyncTask(desc, r1, r2, NO_PENDING_REPAIR, false, null, null, new HashMap<>(), PreviewKind.NONE);
         StreamPlan plan = task.createStreamPlan(PARTICIPANT1, PARTICIPANT2, Lists.newArrayList(RANGE1), Lists.newArrayList(RANGE1));
-=======
-        LocalSyncTask task = new LocalSyncTask(desc, r1, r2, NO_PENDING_REPAIR, false, PreviewKind.NONE);
-        StreamPlan plan = task.createStreamPlan(PARTICIPANT1, PARTICIPANT2, Lists.newArrayList(RANGE1));
->>>>>>> 2381be31
 
         assertEquals(NO_PENDING_REPAIR, plan.getPendingRepair());
         assertTrue(plan.getFlushBeforeTransfer());
@@ -242,13 +228,8 @@
         TreeResponse r1 = new TreeResponse(PARTICIPANT1, createInitialTree(desc, DatabaseDescriptor.getPartitioner()));
         TreeResponse r2 = new TreeResponse(PARTICIPANT2, createInitialTree(desc, DatabaseDescriptor.getPartitioner()));
 
-<<<<<<< HEAD
-        LocalSyncTask task = new LocalSyncTask(desc, r1, r2, desc.parentSessionId, false, null, null, new HashMap<>());
+        LocalSyncTask task = new LocalSyncTask(desc, r1, r2, desc.parentSessionId, false, null, null, new HashMap<>(), PreviewKind.NONE);
         StreamPlan plan = task.createStreamPlan(PARTICIPANT1, PARTICIPANT2, Lists.newArrayList(RANGE1), Lists.newArrayList(RANGE1));
-=======
-        LocalSyncTask task = new LocalSyncTask(desc, r1, r2, desc.parentSessionId, false, PreviewKind.NONE);
-        StreamPlan plan = task.createStreamPlan(PARTICIPANT1, PARTICIPANT2, Lists.newArrayList(RANGE1));
->>>>>>> 2381be31
 
         assertEquals(desc.parentSessionId, plan.getPendingRepair());
         assertFalse(plan.getFlushBeforeTransfer());
