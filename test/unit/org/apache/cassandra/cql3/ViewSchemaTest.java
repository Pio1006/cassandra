--- conflicted
+++ resolved
@@ -691,7 +691,6 @@
     }
 
     @Test
-<<<<<<< HEAD
     public void testCreateMVWithFilteringOnNonPkColumn() throws Throwable
     {
         // SEE CASSANDRA-13798, we cannot properly support non-pk base column filtering for mv without huge storage
@@ -704,7 +703,9 @@
                              "CREATE MATERIALIZED VIEW " + keyspace() + ".mv AS SELECT * FROM %s "
                                      + "WHERE b IS NOT NULL AND c IS NOT NULL AND a IS NOT NULL "
                                      + "AND d = 1 PRIMARY KEY (c, b, a)");
-=======
+    }
+
+    @Test
     public void testViewMetadataCQLNotIncludeAllColumn() throws Throwable
     {
         String createBase = "CREATE TABLE IF NOT EXISTS %s (" +
@@ -719,10 +720,10 @@
                 "CLUSTERING ORDER BY (ck1 ASC, ck2 DESC);";
 
         String createView = "CREATE MATERIALIZED VIEW IF NOT EXISTS %s AS SELECT pk1,pk2,ck1,ck2,reg1,reg2 FROM %%s "
-                + "WHERE pk2 IS NOT NULL AND pk1 IS NOT NULL AND ck2 IS NOT NULL AND ck1 IS NOT NULL PRIMARY KEY((pk2, pk1), ck2, ck1)";
+                + "WHERE pk2 = 1 AND pk1 IS NOT NULL AND ck2 IS NOT NULL AND ck1 IS NOT NULL PRIMARY KEY((pk2, pk1), ck2, ck1)";
 
         String expectedViewSnapshot = "CREATE MATERIALIZED VIEW IF NOT EXISTS %s.%s AS SELECT ck1, ck2, pk1, pk2, reg1, reg2 FROM %s.%s\n" +
-                "\tWHERE pk2 IS NOT NULL AND pk1 IS NOT NULL AND ck2 IS NOT NULL AND ck1 IS NOT NULL\n" +
+                "\tWHERE pk2 = 1 AND pk1 IS NOT NULL AND ck2 IS NOT NULL AND ck1 IS NOT NULL\n" +
                 "\tPRIMARY KEY ((pk2, pk1), ck2, ck1)\n" +
                 "\tWITH ID = %s\n" +
                 "\tAND CLUSTERING ORDER BY (ck2 DESC, ck1 ASC)";
@@ -747,10 +748,10 @@
                 "CLUSTERING ORDER BY (ck1 ASC, ck2 DESC);";
 
         String createView = "CREATE MATERIALIZED VIEW IF NOT EXISTS %s AS SELECT * FROM %%s "
-                + "WHERE pk2 IS NOT NULL AND pk1 IS NOT NULL AND ck2 IS NOT NULL AND ck1 IS NOT NULL PRIMARY KEY((pk2, pk1), ck2, ck1)";
+                + "WHERE pk2 = 1 AND pk1 IS NOT NULL AND ck2 IS NOT NULL AND ck1 IS NOT NULL PRIMARY KEY((pk2, pk1), ck2, ck1)";
 
         String expectedViewSnapshot = "CREATE MATERIALIZED VIEW IF NOT EXISTS %s.%s AS SELECT * FROM %s.%s\n" +
-                "\tWHERE pk2 IS NOT NULL AND pk1 IS NOT NULL AND ck2 IS NOT NULL AND ck1 IS NOT NULL\n" +
+                "\tWHERE pk2 = 1 AND pk1 IS NOT NULL AND ck2 IS NOT NULL AND ck1 IS NOT NULL\n" +
                 "\tPRIMARY KEY ((pk2, pk1), ck2, ck1)\n" +
                 "\tWITH ID = %s\n" +
                 "\tAND CLUSTERING ORDER BY (ck2 DESC, ck1 ASC)";
@@ -779,6 +780,5 @@
                                                                        keyspace(),
                                                                        base,
                                                                        mv.metadata.cfId)));
->>>>>>> 74c89a18
     }
 }