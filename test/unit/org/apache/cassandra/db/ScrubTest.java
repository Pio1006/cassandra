--- conflicted
+++ resolved
@@ -642,11 +642,7 @@
     {
         SerializationHeader header = new SerializationHeader(true, metadata.get(), metadata.get().regularAndStaticColumns(), EncodingStats.NO_STATS);
         MetadataCollector collector = new MetadataCollector(metadata.get().comparator).sstableLevel(0);
-<<<<<<< HEAD
-        return new TestMultiWriter(new TestWriter(descriptor, keyCount, 0, metadata, collector, header, txn), txn);
-=======
         return new TestMultiWriter(new TestWriter(descriptor, keyCount, 0, null, metadata, collector, header, txn), txn);
->>>>>>> bd14400a
     }
 
     private static class TestMultiWriter extends SimpleSSTableMultiWriter
@@ -662,17 +658,10 @@
      */
     private static class TestWriter extends BigTableWriter
     {
-<<<<<<< HEAD
-        TestWriter(Descriptor descriptor, long keyCount, long repairedAt, TableMetadataRef metadata,
-                   MetadataCollector collector, SerializationHeader header, LifecycleTransaction txn)
-        {
-            super(descriptor, keyCount, repairedAt, metadata, collector, header, Collections.emptySet(), txn);
-=======
         TestWriter(Descriptor descriptor, long keyCount, long repairedAt, UUID pendingRepair, TableMetadataRef metadata,
                    MetadataCollector collector, SerializationHeader header, LifecycleTransaction txn)
         {
             super(descriptor, keyCount, repairedAt, pendingRepair, metadata, collector, header, Collections.emptySet(), txn);
->>>>>>> bd14400a
         }
 
         @Override
