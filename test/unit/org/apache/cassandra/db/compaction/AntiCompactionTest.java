/*
 * Licensed to the Apache Software Foundation (ASF) under one
 * or more contributor license agreements.  See the NOTICE file
 * distributed with this work for additional information
 * regarding copyright ownership.  The ASF licenses this file
 * to you under the Apache License, Version 2.0 (the
 * "License"); you may not use this file except in compliance
 * with the License.  You may obtain a copy of the License at
 *
 *     http://www.apache.org/licenses/LICENSE-2.0
 *
 * Unless required by applicable law or agreed to in writing, software
 * distributed under the License is distributed on an "AS IS" BASIS,
 * WITHOUT WARRANTIES OR CONDITIONS OF ANY KIND, either express or implied.
 * See the License for the specific language governing permissions and
 * limitations under the License.
 */
package org.apache.cassandra.db.compaction;

import java.io.File;
import java.io.IOException;
import java.util.Arrays;
import java.util.Collection;
import java.util.List;
import java.util.Set;
import java.util.UUID;

import com.google.common.collect.ImmutableSet;
import com.google.common.collect.Iterables;
import org.junit.BeforeClass;
import org.junit.After;
import org.junit.Ignore;
import org.junit.Test;

import org.apache.cassandra.schema.TableMetadata;
import org.apache.cassandra.db.*;
import org.apache.cassandra.db.lifecycle.LifecycleTransaction;
import org.apache.cassandra.db.rows.EncodingStats;
import org.apache.cassandra.db.lifecycle.SSTableSet;
import org.apache.cassandra.db.rows.UnfilteredRowIterator;
import org.apache.cassandra.dht.ByteOrderedPartitioner.BytesToken;
import org.apache.cassandra.dht.Range;
import org.apache.cassandra.dht.Token;
import org.apache.cassandra.exceptions.ConfigurationException;
import org.apache.cassandra.io.sstable.*;
import org.apache.cassandra.io.sstable.format.SSTableReader;
import org.apache.cassandra.schema.KeyspaceParams;
import org.apache.cassandra.service.ActiveRepairService;
import org.apache.cassandra.SchemaLoader;
import org.apache.cassandra.utils.ByteBufferUtil;
import org.apache.cassandra.utils.UUIDGen;
import org.apache.cassandra.utils.concurrent.Refs;
import org.apache.cassandra.UpdateBuilder;

import static org.apache.cassandra.service.ActiveRepairService.UNREPAIRED_SSTABLE;
import static org.hamcrest.CoreMatchers.is;
import static org.junit.Assert.assertEquals;
import static org.junit.Assert.assertFalse;
import static org.junit.Assert.assertNotNull;
import static org.junit.Assert.assertThat;
import static org.junit.Assert.assertTrue;

import static org.apache.cassandra.service.ActiveRepairService.NO_PENDING_REPAIR;


public class AntiCompactionTest
{
    private static final String KEYSPACE1 = "AntiCompactionTest";
    private static final String CF = "AntiCompactionTest";
    private static TableMetadata metadata;

    @BeforeClass
    public static void defineSchema() throws ConfigurationException
    {
        SchemaLoader.prepareServer();
        metadata = SchemaLoader.standardCFMD(KEYSPACE1, CF).build();
        SchemaLoader.createKeyspace(KEYSPACE1, KeyspaceParams.simple(1), metadata);
    }

    @After
    public void truncateCF()
    {
        Keyspace keyspace = Keyspace.open(KEYSPACE1);
        ColumnFamilyStore store = keyspace.getColumnFamilyStore(CF);
        store.truncateBlocking();
    }

    private void antiCompactOne(long repairedAt, UUID pendingRepair) throws Exception
    {
        assert repairedAt != UNREPAIRED_SSTABLE || pendingRepair != null;

        ColumnFamilyStore store = prepareColumnFamilyStore();
        Collection<SSTableReader> sstables = getUnrepairedSSTables(store);
        assertEquals(store.getLiveSSTables().size(), sstables.size());
        Range<Token> range = new Range<Token>(new BytesToken("0".getBytes()), new BytesToken("4".getBytes()));
        List<Range<Token>> ranges = Arrays.asList(range);

        int repairedKeys = 0;
        int pendingKeys = 0;
        int nonRepairedKeys = 0;
        try (LifecycleTransaction txn = store.getTracker().tryModify(sstables, OperationType.ANTICOMPACTION);
             Refs<SSTableReader> refs = Refs.ref(sstables))
        {
            if (txn == null)
                throw new IllegalStateException();
            UUID parentRepairSession = UUID.randomUUID();
            CompactionManager.instance.performAnticompaction(store, ranges, refs, txn, repairedAt, pendingRepair, parentRepairSession);
        }

        assertEquals(2, store.getLiveSSTables().size());
        for (SSTableReader sstable : store.getLiveSSTables())
        {
            try (ISSTableScanner scanner = sstable.getScanner())
            {
                while (scanner.hasNext())
                {
                    UnfilteredRowIterator row = scanner.next();
                    if (sstable.isRepaired() || sstable.isPendingRepair())
                    {
                        assertTrue(range.contains(row.partitionKey().getToken()));
                        repairedKeys += sstable.isRepaired() ? 1 : 0;
                        pendingKeys += sstable.isPendingRepair() ? 1 : 0;
                    }
                    else
                    {
                        assertFalse(range.contains(row.partitionKey().getToken()));
                        nonRepairedKeys++;
                    }
                }
            }
        }
        for (SSTableReader sstable : store.getLiveSSTables())
        {
            assertFalse(sstable.isMarkedCompacted());
            assertEquals(1, sstable.selfRef().globalCount());
        }
        assertEquals(0, store.getTracker().getCompacting().size());
        assertEquals(repairedKeys, repairedAt != UNREPAIRED_SSTABLE ? 4 : 0);
        assertEquals(pendingKeys, pendingRepair != NO_PENDING_REPAIR ? 4 : 0);
        assertEquals(nonRepairedKeys, 6);
    }

    @Test
    public void antiCompactOneRepairedAt() throws Exception
    {
        antiCompactOne(1000, NO_PENDING_REPAIR);
    }

    @Test
    public void antiCompactOnePendingRepair() throws Exception
    {
        antiCompactOne(UNREPAIRED_SSTABLE, UUIDGen.getTimeUUID());
    }

    @Ignore
    @Test
    public void antiCompactionSizeTest() throws InterruptedException, IOException
    {
        Keyspace keyspace = Keyspace.open(KEYSPACE1);
        ColumnFamilyStore cfs = keyspace.getColumnFamilyStore(CF);
        cfs.disableAutoCompaction();
        SSTableReader s = writeFile(cfs, 1000);
        cfs.addSSTable(s);
        long origSize = s.bytesOnDisk();
        Range<Token> range = new Range<Token>(new BytesToken(ByteBufferUtil.bytes(0)), new BytesToken(ByteBufferUtil.bytes(500)));
        Collection<SSTableReader> sstables = cfs.getLiveSSTables();
        UUID parentRepairSession = UUID.randomUUID();
        try (LifecycleTransaction txn = cfs.getTracker().tryModify(sstables, OperationType.ANTICOMPACTION);
             Refs<SSTableReader> refs = Refs.ref(sstables))
        {
            CompactionManager.instance.performAnticompaction(cfs, Arrays.asList(range), refs, txn, 12345, NO_PENDING_REPAIR, parentRepairSession);
        }
        long sum = 0;
        long rows = 0;
        for (SSTableReader x : cfs.getLiveSSTables())
        {
            sum += x.bytesOnDisk();
            rows += x.getTotalRows();
        }
        assertEquals(sum, cfs.metric.liveDiskSpaceUsed.getCount());
        assertEquals(rows, 1000 * (1000 * 5));//See writeFile for how this number is derived
        assertEquals(origSize, cfs.metric.liveDiskSpaceUsed.getCount(), 16000000);
    }

    private SSTableReader writeFile(ColumnFamilyStore cfs, int count)
    {
        File dir = cfs.getDirectories().getDirectoryForNewSSTables();
        Descriptor desc = cfs.newSSTableDescriptor(dir);

<<<<<<< HEAD
        try (SSTableTxnWriter writer = SSTableTxnWriter.create(cfs, desc, 0, 0, new SerializationHeader(true, cfs.metadata(), cfs.metadata().regularAndStaticColumns(), EncodingStats.NO_STATS)))
=======
        try (SSTableTxnWriter writer = SSTableTxnWriter.create(cfs, desc, 0, 0, NO_PENDING_REPAIR, new SerializationHeader(true, cfs.metadata(), cfs.metadata().regularAndStaticColumns(), EncodingStats.NO_STATS)))
>>>>>>> bd14400a
        {
            for (int i = 0; i < count; i++)
            {
                UpdateBuilder builder = UpdateBuilder.create(metadata, ByteBufferUtil.bytes(i));
                for (int j = 0; j < count * 5; j++)
                    builder.newRow("c" + j).add("val", "value1");
                writer.append(builder.build().unfilteredIterator());

            }
            Collection<SSTableReader> sstables = writer.finish(true);
            assertNotNull(sstables);
            assertEquals(1, sstables.size());
            return sstables.iterator().next();
        }
    }

    public void generateSStable(ColumnFamilyStore store, String Suffix)
    {
        for (int i = 0; i < 10; i++)
        {
            String localSuffix = Integer.toString(i);
            new RowUpdateBuilder(metadata, System.currentTimeMillis(), localSuffix + "-" + Suffix)
                    .clustering("c")
                    .add("val", "val" + localSuffix)
                    .build()
                    .applyUnsafe();
        }
        store.forceBlockingFlush();
    }

    @Test
    public void antiCompactTenSTC() throws InterruptedException, IOException
    {
        antiCompactTen("SizeTieredCompactionStrategy");
    }

    @Test
    public void antiCompactTenLC() throws InterruptedException, IOException
    {
        antiCompactTen("LeveledCompactionStrategy");
    }

    public void antiCompactTen(String compactionStrategy) throws InterruptedException, IOException
    {
        Keyspace keyspace = Keyspace.open(KEYSPACE1);
        ColumnFamilyStore store = keyspace.getColumnFamilyStore(CF);
        store.disableAutoCompaction();

        for (int table = 0; table < 10; table++)
        {
            generateSStable(store,Integer.toString(table));
        }
        Collection<SSTableReader> sstables = getUnrepairedSSTables(store);
        assertEquals(store.getLiveSSTables().size(), sstables.size());

        Range<Token> range = new Range<Token>(new BytesToken("0".getBytes()), new BytesToken("4".getBytes()));
        List<Range<Token>> ranges = Arrays.asList(range);

        long repairedAt = 1000;
        UUID parentRepairSession = UUID.randomUUID();
        try (LifecycleTransaction txn = store.getTracker().tryModify(sstables, OperationType.ANTICOMPACTION);
             Refs<SSTableReader> refs = Refs.ref(sstables))
        {
            CompactionManager.instance.performAnticompaction(store, ranges, refs, txn, repairedAt, NO_PENDING_REPAIR, parentRepairSession);
        }
        /*
        Anticompaction will be anti-compacting 10 SSTables but will be doing this two at a time
        so there will be no net change in the number of sstables
         */
        assertEquals(10, store.getLiveSSTables().size());
        int repairedKeys = 0;
        int nonRepairedKeys = 0;
        for (SSTableReader sstable : store.getLiveSSTables())
        {
            try (ISSTableScanner scanner = sstable.getScanner())
            {
                while (scanner.hasNext())
                {
                    try (UnfilteredRowIterator row = scanner.next())
                    {
                        if (sstable.isRepaired())
                        {
                            assertTrue(range.contains(row.partitionKey().getToken()));
                            assertEquals(repairedAt, sstable.getSSTableMetadata().repairedAt);
                            repairedKeys++;
                        }
                        else
                        {
                            assertFalse(range.contains(row.partitionKey().getToken()));
                            assertEquals(ActiveRepairService.UNREPAIRED_SSTABLE, sstable.getSSTableMetadata().repairedAt);
                            nonRepairedKeys++;
                        }
                    }
                }
            }
        }
        assertEquals(repairedKeys, 40);
        assertEquals(nonRepairedKeys, 60);
    }

    private void shouldMutate(long repairedAt, UUID pendingRepair) throws InterruptedException, IOException
    {
        ColumnFamilyStore store = prepareColumnFamilyStore();
        Collection<SSTableReader> sstables = getUnrepairedSSTables(store);
        assertEquals(store.getLiveSSTables().size(), sstables.size());
        Range<Token> range = new Range<Token>(new BytesToken("0".getBytes()), new BytesToken("9999".getBytes()));
        List<Range<Token>> ranges = Arrays.asList(range);
        UUID parentRepairSession = UUID.randomUUID();

        try (LifecycleTransaction txn = store.getTracker().tryModify(sstables, OperationType.ANTICOMPACTION);
             Refs<SSTableReader> refs = Refs.ref(sstables))
        {
            CompactionManager.instance.performAnticompaction(store, ranges, refs, txn, repairedAt, pendingRepair, parentRepairSession);
        }

        assertThat(store.getLiveSSTables().size(), is(1));
        assertThat(Iterables.get(store.getLiveSSTables(), 0).isRepaired(), is(repairedAt != UNREPAIRED_SSTABLE));
        assertThat(Iterables.get(store.getLiveSSTables(), 0).isPendingRepair(), is(pendingRepair != NO_PENDING_REPAIR));
        assertThat(Iterables.get(store.getLiveSSTables(), 0).selfRef().globalCount(), is(1));
        assertThat(store.getTracker().getCompacting().size(), is(0));
    }

    @Test
    public void shouldMutateRepairedAt() throws InterruptedException, IOException
    {
        shouldMutate(1, NO_PENDING_REPAIR);
    }

    @Test
    public void shouldMutatePendingRepair() throws InterruptedException, IOException
    {
        shouldMutate(UNREPAIRED_SSTABLE, UUIDGen.getTimeUUID());
    }

    @Test
    public void shouldSkipAntiCompactionForNonIntersectingRange() throws InterruptedException, IOException
    {
        Keyspace keyspace = Keyspace.open(KEYSPACE1);
        ColumnFamilyStore store = keyspace.getColumnFamilyStore(CF);
        store.disableAutoCompaction();

        for (int table = 0; table < 10; table++)
        {
            generateSStable(store,Integer.toString(table));
        }
        Collection<SSTableReader> sstables = getUnrepairedSSTables(store);
        assertEquals(store.getLiveSSTables().size(), sstables.size());

        Range<Token> range = new Range<Token>(new BytesToken("-1".getBytes()), new BytesToken("-10".getBytes()));
        List<Range<Token>> ranges = Arrays.asList(range);
        UUID parentRepairSession = UUID.randomUUID();

        try (LifecycleTransaction txn = store.getTracker().tryModify(sstables, OperationType.ANTICOMPACTION);
             Refs<SSTableReader> refs = Refs.ref(sstables))
        {
            CompactionManager.instance.performAnticompaction(store, ranges, refs, txn, 1, NO_PENDING_REPAIR, parentRepairSession);
        }

        assertThat(store.getLiveSSTables().size(), is(10));
        assertThat(Iterables.get(store.getLiveSSTables(), 0).isRepaired(), is(false));
    }

    private ColumnFamilyStore prepareColumnFamilyStore()
    {
        Keyspace keyspace = Keyspace.open(KEYSPACE1);
        ColumnFamilyStore store = keyspace.getColumnFamilyStore(CF);
        store.disableAutoCompaction();
        for (int i = 0; i < 10; i++)
        {
            new RowUpdateBuilder(metadata, System.currentTimeMillis(), Integer.toString(i))
                .clustering("c")
                .add("val", "val")
                .build()
                .applyUnsafe();
        }
        store.forceBlockingFlush();
        return store;
    }

    @After
    public void truncateCfs()
    {
        Keyspace keyspace = Keyspace.open(KEYSPACE1);
        ColumnFamilyStore store = keyspace.getColumnFamilyStore(CF);
        store.truncateBlocking();
    }

    private static Set<SSTableReader> getUnrepairedSSTables(ColumnFamilyStore cfs)
    {
        return ImmutableSet.copyOf(cfs.getTracker().getView().sstables(SSTableSet.LIVE, (s) -> !s.isRepaired()));
    }

}<|MERGE_RESOLUTION|>--- conflicted
+++ resolved
@@ -187,11 +187,7 @@
         File dir = cfs.getDirectories().getDirectoryForNewSSTables();
         Descriptor desc = cfs.newSSTableDescriptor(dir);
 
-<<<<<<< HEAD
-        try (SSTableTxnWriter writer = SSTableTxnWriter.create(cfs, desc, 0, 0, new SerializationHeader(true, cfs.metadata(), cfs.metadata().regularAndStaticColumns(), EncodingStats.NO_STATS)))
-=======
         try (SSTableTxnWriter writer = SSTableTxnWriter.create(cfs, desc, 0, 0, NO_PENDING_REPAIR, new SerializationHeader(true, cfs.metadata(), cfs.metadata().regularAndStaticColumns(), EncodingStats.NO_STATS)))
->>>>>>> bd14400a
         {
             for (int i = 0; i < count; i++)
             {
