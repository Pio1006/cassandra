--- conflicted
+++ resolved
@@ -238,27 +238,13 @@
         ByteBuffer value = ByteBuffer.wrap(new byte[100]);
 
         // create 2 sstables
-<<<<<<< HEAD
-        DecoratedKey key = Util.dk(String.valueOf("expired"));
-        new RowUpdateBuilder(cfs.metadata(), System.currentTimeMillis(), 1, key.getKey())
-            .clustering("column")
-            .add("val", value).build().applyUnsafe();
-=======
         makeUpdate(cfs, System.currentTimeMillis(), 1, Util.dk("expired"), value);
->>>>>>> 732d4079
 
         cfs.forceBlockingFlush();
         SSTableReader expiredSSTable = cfs.getLiveSSTables().iterator().next();
         Thread.sleep(10);
 
-<<<<<<< HEAD
-        key = Util.dk(String.valueOf("nonexpired"));
-        new RowUpdateBuilder(cfs.metadata(), System.currentTimeMillis(), key.getKey())
-            .clustering("column")
-            .add("val", value).build().applyUnsafe();
-=======
         makeUpdate(cfs, System.currentTimeMillis(), -1, Util.dk("nonexpired"), value);
->>>>>>> 732d4079
 
         cfs.forceBlockingFlush();
         assertEquals(cfs.getLiveSSTables().size(), 2);
@@ -383,9 +369,9 @@
         RowUpdateBuilder builder;
 
         if (ttl > 0)
-            builder = new RowUpdateBuilder(cfs.metadata, timestamp, ttl, key.getKey());
+            builder = new RowUpdateBuilder(cfs.metadata(), timestamp, ttl, key.getKey());
         else
-            builder = new RowUpdateBuilder(cfs.metadata, timestamp, key.getKey());
+            builder = new RowUpdateBuilder(cfs.metadata(), timestamp, key.getKey());
 
         builder.clustering("column")
                .add("val", value).build().applyUnsafe();
