/*
 *
 * Licensed to the Apache Software Foundation (ASF) under one
 * or more contributor license agreements.  See the NOTICE file
 * distributed with this work for additional information
 * regarding copyright ownership.  The ASF licenses this file
 * to you under the Apache License, Version 2.0 (the
 * "License"); you may not use this file except in compliance
 * with the License.  You may obtain a copy of the License at
 *
 *   http://www.apache.org/licenses/LICENSE-2.0
 *
 * Unless required by applicable law or agreed to in writing,
 * software distributed under the License is distributed on an
 * "AS IS" BASIS, WITHOUT WARRANTIES OR CONDITIONS OF ANY
 * KIND, either express or implied.  See the License for the
 * specific language governing permissions and limitations
 * under the License.
 *
 */
package org.apache.cassandra.db.commitlog;

import java.nio.ByteBuffer;
import java.util.ArrayList;
import java.util.Random;
import java.util.concurrent.Semaphore;
<<<<<<< HEAD
import javax.naming.ConfigurationException;
=======

import com.google.common.collect.ImmutableMap;
import org.junit.Assert;
import org.junit.Test;
import org.junit.runner.RunWith;
>>>>>>> 0d813fe8

import com.google.common.collect.ImmutableMap;
import org.junit.Assert;
import org.junit.BeforeClass;
import org.junit.Test;
import org.junit.runner.RunWith;

import org.apache.cassandra.SchemaLoader;
import org.apache.cassandra.Util;
import org.apache.cassandra.config.Config.CommitLogSync;
import org.apache.cassandra.config.DatabaseDescriptor;
import org.apache.cassandra.config.ParameterizedClass;
import org.apache.cassandra.db.ColumnFamilyStore;
import org.apache.cassandra.db.Keyspace;
import org.apache.cassandra.db.Mutation;
import org.apache.cassandra.db.RowUpdateBuilder;
import org.apache.cassandra.db.compaction.CompactionManager;
import org.apache.cassandra.db.marshal.AsciiType;
import org.apache.cassandra.db.marshal.BytesType;
import org.apache.cassandra.schema.KeyspaceParams;
import org.jboss.byteman.contrib.bmunit.BMRule;
import org.jboss.byteman.contrib.bmunit.BMRules;
import org.jboss.byteman.contrib.bmunit.BMUnitRunner;

@RunWith(BMUnitRunner.class)
public class CommitLogSegmentManagerTest
{
    //Block commit log service from syncing
<<<<<<< HEAD
    @SuppressWarnings("unused")
    private static final Semaphore allowSync = new Semaphore(0);
=======
    private static final Semaphore allowSync = new Semaphore(1);
>>>>>>> 0d813fe8

    private static final String KEYSPACE1 = "CommitLogTest";
    private static final String STANDARD1 = "Standard1";
    private static final String STANDARD2 = "Standard2";

    private final static byte[] entropy = new byte[1024 * 256];
<<<<<<< HEAD
    @BeforeClass
    public static void defineSchema()
=======

    @Test
    @BMRules(rules = {@BMRule(name = "Acquire Semaphore before sync",
                              targetClass = "AbstractCommitLogService$1",
                              targetMethod = "run",
                              targetLocation = "AT INVOKE org.apache.cassandra.db.commitlog.CommitLog.sync",
                              action = "org.apache.cassandra.db.commitlog.CommitLogSegmentManagerTest.allowSync.acquire()"),
                      @BMRule(name = "Release Semaphore after sync",
                              targetClass = "AbstractCommitLogService$1",
                              targetMethod = "run",
                              targetLocation = "AFTER INVOKE org.apache.cassandra.db.commitlog.CommitLog.sync",
                              action = "org.apache.cassandra.db.commitlog.CommitLogSegmentManagerTest.allowSync.release()")})
    public void testCompressedCommitLogBackpressure() throws Throwable
>>>>>>> 0d813fe8
    {
        // Perform all initialization before making CommitLog.Sync blocking
        // Doing the initialization within the method guarantee that Byteman has performed its injections when we start
        new Random().nextBytes(entropy);
        DatabaseDescriptor.daemonInitialization();
        DatabaseDescriptor.setCommitLogCompression(new ParameterizedClass("LZ4Compressor", ImmutableMap.of()));
        DatabaseDescriptor.setCommitLogSegmentSize(1);
        DatabaseDescriptor.setCommitLogSync(CommitLogSync.periodic);
        DatabaseDescriptor.setCommitLogSyncPeriod(10 * 1000);
        DatabaseDescriptor.setCommitLogMaxCompressionBuffersPerPool(3);
        SchemaLoader.prepareServer();
        SchemaLoader.createKeyspace(KEYSPACE1,
                                    KeyspaceParams.simple(1),
                                    SchemaLoader.standardCFMD(KEYSPACE1, STANDARD1, 0, AsciiType.instance, BytesType.instance),
                                    SchemaLoader.standardCFMD(KEYSPACE1, STANDARD2, 0, AsciiType.instance, BytesType.instance));

        CompactionManager.instance.disableAutoCompaction();

        ColumnFamilyStore cfs1 = Keyspace.open(KEYSPACE1).getColumnFamilyStore(STANDARD1);

        final Mutation m = new RowUpdateBuilder(cfs1.metadata, 0, "k").clustering("bytes")
                                                                      .add("val", ByteBuffer.wrap(entropy))
                                                                      .build();

        Thread dummyThread = new Thread(() -> {
            for (int i = 0; i < 20; i++)
                CommitLog.instance.add(m);
        });

<<<<<<< HEAD
        AbstractCommitLogSegmentManager clsm = CommitLog.instance.segmentManager;

        // Protect against delay, but still break out as fast as possible
        long start = System.currentTimeMillis();
        while (System.currentTimeMillis() - start < 5000)
=======
        try
>>>>>>> 0d813fe8
        {
            // Makes sure any call to CommitLog.sync is blocking
            allowSync.acquire();

            dummyThread.start();

            AbstractCommitLogSegmentManager clsm = CommitLog.instance.segmentManager;

            Util.spinAssertEquals(3, () -> clsm.getActiveSegments().size(), 5);

            Thread.sleep(1000);

<<<<<<< HEAD
        // Should only be able to create 3 segments not 7 because it blocks waiting for truncation that never comes
        Assert.assertEquals(3, clsm.getActiveSegments().size());

        // Discard the currently active segments so allocation can continue.
        // Take snapshot of the list, otherwise this will also discard newly allocated segments.
        new ArrayList<>(clsm.getActiveSegments()).forEach( clsm::archiveAndDiscard );

        // The allocated count should reach the limit again.
        Util.spinAssertEquals(3, () -> clsm.getActiveSegments().size(), 5);
=======
            // Should only be able to create 3 segments not 7 because it blocks waiting for truncation that never comes
            Assert.assertEquals(3, clsm.getActiveSegments().size());

            // Discard the currently active segments so allocation can continue.
            // Take snapshot of the list, otherwise this will also discard newly allocated segments.
            new ArrayList<>(clsm.getActiveSegments()).forEach( clsm::archiveAndDiscard );

            // The allocated count should reach the limit again.
            Util.spinAssertEquals(3, () -> clsm.getActiveSegments().size(), 5);
        }
        finally
        {
            // Allow the CommitLog.sync to perform normally.
            allowSync.release();
        }
        try
        {
            // Wait for the dummy thread to die
            dummyThread.join();
        }
        catch (InterruptedException e)
        {
            Thread.currentThread().interrupt();
        }
>>>>>>> 0d813fe8
    }
}<|MERGE_RESOLUTION|>--- conflicted
+++ resolved
@@ -24,19 +24,9 @@
 import java.util.ArrayList;
 import java.util.Random;
 import java.util.concurrent.Semaphore;
-<<<<<<< HEAD
-import javax.naming.ConfigurationException;
-=======
 
 import com.google.common.collect.ImmutableMap;
 import org.junit.Assert;
-import org.junit.Test;
-import org.junit.runner.RunWith;
->>>>>>> 0d813fe8
-
-import com.google.common.collect.ImmutableMap;
-import org.junit.Assert;
-import org.junit.BeforeClass;
 import org.junit.Test;
 import org.junit.runner.RunWith;
 
@@ -61,22 +51,13 @@
 public class CommitLogSegmentManagerTest
 {
     //Block commit log service from syncing
-<<<<<<< HEAD
-    @SuppressWarnings("unused")
-    private static final Semaphore allowSync = new Semaphore(0);
-=======
     private static final Semaphore allowSync = new Semaphore(1);
->>>>>>> 0d813fe8
 
     private static final String KEYSPACE1 = "CommitLogTest";
     private static final String STANDARD1 = "Standard1";
     private static final String STANDARD2 = "Standard2";
 
     private final static byte[] entropy = new byte[1024 * 256];
-<<<<<<< HEAD
-    @BeforeClass
-    public static void defineSchema()
-=======
 
     @Test
     @BMRules(rules = {@BMRule(name = "Acquire Semaphore before sync",
@@ -90,7 +71,6 @@
                               targetLocation = "AFTER INVOKE org.apache.cassandra.db.commitlog.CommitLog.sync",
                               action = "org.apache.cassandra.db.commitlog.CommitLogSegmentManagerTest.allowSync.release()")})
     public void testCompressedCommitLogBackpressure() throws Throwable
->>>>>>> 0d813fe8
     {
         // Perform all initialization before making CommitLog.Sync blocking
         // Doing the initialization within the method guarantee that Byteman has performed its injections when we start
@@ -120,15 +100,7 @@
                 CommitLog.instance.add(m);
         });
 
-<<<<<<< HEAD
-        AbstractCommitLogSegmentManager clsm = CommitLog.instance.segmentManager;
-
-        // Protect against delay, but still break out as fast as possible
-        long start = System.currentTimeMillis();
-        while (System.currentTimeMillis() - start < 5000)
-=======
         try
->>>>>>> 0d813fe8
         {
             // Makes sure any call to CommitLog.sync is blocking
             allowSync.acquire();
@@ -141,17 +113,6 @@
 
             Thread.sleep(1000);
 
-<<<<<<< HEAD
-        // Should only be able to create 3 segments not 7 because it blocks waiting for truncation that never comes
-        Assert.assertEquals(3, clsm.getActiveSegments().size());
-
-        // Discard the currently active segments so allocation can continue.
-        // Take snapshot of the list, otherwise this will also discard newly allocated segments.
-        new ArrayList<>(clsm.getActiveSegments()).forEach( clsm::archiveAndDiscard );
-
-        // The allocated count should reach the limit again.
-        Util.spinAssertEquals(3, () -> clsm.getActiveSegments().size(), 5);
-=======
             // Should only be able to create 3 segments not 7 because it blocks waiting for truncation that never comes
             Assert.assertEquals(3, clsm.getActiveSegments().size());
 
@@ -176,6 +137,5 @@
         {
             Thread.currentThread().interrupt();
         }
->>>>>>> 0d813fe8
     }
 }