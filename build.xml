<?xml version="1.0" encoding="UTF-8" standalone="no"?>
<!--
 ~ Licensed to the Apache Software Foundation (ASF) under one
 ~ or more contributor license agreements.  See the NOTICE file
 ~ distributed with this work for additional information
 ~ regarding copyright ownership.  The ASF licenses this file
 ~ to you under the Apache License, Version 2.0 (the
 ~ "License"); you may not use this file except in compliance
 ~ with the License.  You may obtain a copy of the License at
 ~
 ~    http://www.apache.org/licenses/LICENSE-2.0
 ~
 ~ Unless required by applicable law or agreed to in writing,
 ~ software distributed under the License is distributed on an
 ~ "AS IS" BASIS, WITHOUT WARRANTIES OR CONDITIONS OF ANY
 ~ KIND, either express or implied.  See the License for the
 ~ specific language governing permissions and limitations
 ~ under the License.
 -->
<project basedir="." default="jar" name="apache-cassandra"
         xmlns:artifact="antlib:org.apache.maven.artifact.ant">
    <property environment="env"/>
    <property file="build.properties" />
    <property file="build.properties.default" />
    <property name="debuglevel" value="source,lines,vars"/>

    <!-- default version and SCM information -->
    <property name="base.version" value="4.0"/>
    <property name="scm.connection" value="scm:git://git.apache.org/cassandra.git"/>
    <property name="scm.developerConnection" value="scm:git://git.apache.org/cassandra.git"/>
    <property name="scm.url" value="http://git-wip-us.apache.org/repos/asf?p=cassandra.git;a=tree"/>

    <!-- directory details -->
    <property name="basedir" value="."/>
    <property name="build.src" value="${basedir}/src"/>
    <property name="build.src.java" value="${basedir}/src/java"/>
    <property name="build.src.antlr" value="${basedir}/src/antlr"/>
    <property name="build.src.jdkoverride" value="${basedir}/src/jdkoverride" />
    <property name="build.src.resources" value="${basedir}/src/resources"/>
    <property name="build.src.gen-java" value="${basedir}/src/gen-java"/>
    <property name="build.lib" value="${basedir}/lib"/>
    <property name="build.dir" value="${basedir}/build"/>
    <property name="build.dir.lib" value="${basedir}/build/lib"/>
    <property name="build.test.dir" value="${build.dir}/test"/>
    <property name="build.classes" value="${build.dir}/classes"/>
    <property name="build.classes.main" value="${build.classes}/main" />
    <property name="javadoc.dir" value="${build.dir}/javadoc"/>
    <property name="javadoc.jars.dir" value="${build.dir}/javadocs"/>
    <property name="interface.dir" value="${basedir}/interface"/>
    <property name="test.dir" value="${basedir}/test"/>
    <property name="test.resources" value="${test.dir}/resources"/>
    <property name="test.lib" value="${build.dir}/test/lib"/>
    <property name="test.classes" value="${build.dir}/test/classes"/>
    <property name="test.conf" value="${test.dir}/conf"/>
    <property name="test.data" value="${test.dir}/data"/>
    <property name="test.name" value="*Test"/>
    <property name="test.classlistfile" value="testlist.txt"/>
    <property name="benchmark.name" value=""/>
    <property name="test.methods" value=""/>
    <property name="test.runners" value="1"/>
    <property name="test.unit.src" value="${test.dir}/unit"/>
    <property name="test.long.src" value="${test.dir}/long"/>
    <property name="test.burn.src" value="${test.dir}/burn"/>
    <property name="test.microbench.src" value="${test.dir}/microbench"/>
    <property name="dist.dir" value="${build.dir}/dist"/>
    <property name="tmp.dir" value="${java.io.tmpdir}"/>

    <property name="doc.dir" value="${basedir}/doc"/>

    <property name="source.version" value="1.8"/>
    <property name="target.version" value="1.8"/>

    <condition property="version" value="${base.version}">
      <isset property="release"/>
    </condition>
    <property name="version" value="${base.version}-SNAPSHOT"/>
    <property name="version.properties.dir"
              value="${build.src.resources}/org/apache/cassandra/config/" />
    <property name="final.name" value="${ant.project.name}-${version}"/>

    <!-- details of what version of Maven ANT Tasks to fetch -->
    <property name="maven-ant-tasks.version" value="2.1.3" />
    <property name="maven-ant-tasks.local" value="${user.home}/.m2/repository/org/apache/maven/maven-ant-tasks"/>
    <property name="maven-ant-tasks.url"
              value="http://repo2.maven.org/maven2/org/apache/maven/maven-ant-tasks" />
    <!-- details of how and which Maven repository we publish to -->
    <property name="maven.version" value="3.0.3" />
    <condition property="maven-repository-url" value="https://repository.apache.org/service/local/staging/deploy/maven2">
      <isset property="release"/>
    </condition>
    <condition property="maven-repository-id" value="apache.releases.https">
      <isset property="release"/>
    </condition>
    <property name="maven-repository-url" value="https://repository.apache.org/content/repositories/snapshots"/>
    <property name="maven-repository-id" value="apache.snapshots.https"/>

    <property name="test.timeout" value="240000" />
    <property name="test.long.timeout" value="600000" />
    <property name="test.burn.timeout" value="600000" />

    <!-- default for cql tests. Can be override by -Dcassandra.test.use_prepared=false -->
    <property name="cassandra.test.use_prepared" value="true" />

    <!-- skip flushing schema tables during tests -->
    <property name="cassandra.test.flush_local_schema_changes" value="false" />

    <!-- http://www.eclemma.org/jacoco/ -->
    <property name="jacoco.export.dir" value="${build.dir}/jacoco/" />
    <property name="jacoco.partials.dir" value="${jacoco.export.dir}/partials" />
    <property name="jacoco.partialexecfile" value="${jacoco.partials.dir}/partial.exec" />
    <property name="jacoco.finalexecfile" value="${jacoco.export.dir}/jacoco.exec" />
    <property name="jacoco.version" value="0.7.5.201505241946"/>

    <property name="byteman.version" value="3.0.3"/>

    <property name="ecj.version" value="4.4.2"/>

    <condition property="maven-ant-tasks.jar.exists">
      <available file="${build.dir}/maven-ant-tasks-${maven-ant-tasks.version}.jar" />
    </condition>

    <condition property="maven-ant-tasks.jar.local">
      <available file="${maven-ant-tasks.local}/${maven-ant-tasks.version}/maven-ant-tasks-${maven-ant-tasks.version}.jar" />
    </condition>

    <condition property="is.source.artifact">
      <available file="${build.src.java}" type="dir" />
    </condition>

    <tstamp>
      <format property="YEAR" pattern="yyyy"/>
    </tstamp>

    <!-- Check if all tests are being run or just one. If it's all tests don't spam the console with test output.
         If it's an individual test print the output from the test under the assumption someone is debugging the test
         and wants to know what is going on without having to context switch to the log file that is generated.
         Debug level output still needs to be retrieved from the log file.  -->
    <script language="javascript">
        if (project.getProperty("cassandra.keepBriefBrief") == null)
        {
            if (project.getProperty("test.name").equals("*Test"))
                project.setProperty("cassandra.keepBriefBrief", "true");
            else
                project.setProperty("cassandra.keepBriefBrief", "false");
        }
    </script>

    <!--
         Add all the dependencies.
    -->
    <path id="maven-ant-tasks.classpath" path="${build.dir}/maven-ant-tasks-${maven-ant-tasks.version}.jar" />
    <path id="cassandra.classpath">
        <pathelement location="${build.classes.main}" />
        <fileset dir="${build.lib}">
            <include name="**/*.jar" />
            <exclude name="**/*-sources.jar"/>
            <exclude name="**/ant-*.jar"/>
        </fileset>
        <fileset dir="${build.dir.lib}">
            <include name="**/*.jar" />
            <exclude name="**/*-sources.jar"/>
            <exclude name="**/ant-*.jar"/>
        </fileset>
    </path>

  <macrodef name="create-javadoc">
    <attribute name="destdir"/>
    <element name="filesets"/>
    <sequential>
      <javadoc destdir="@{destdir}" author="true" version="true" use="true"
        windowtitle="${ant.project.name} API" classpathref="cassandra.classpath"
        bottom="Copyright &amp;copy; ${YEAR} The Apache Software Foundation"
        useexternalfile="yes"
        maxmemory="256m">
        <filesets/>
      </javadoc>
    </sequential>
  </macrodef>

    <!--
        Setup the output directories.
    -->
    <target name="init">
        <fail unless="is.source.artifact"
            message="Not a source artifact, stopping here." />
        <mkdir dir="${build.classes.main}"/>
        <mkdir dir="${test.lib}"/>
        <mkdir dir="${test.classes}"/>
        <mkdir dir="${stress.test.classes}"/>
        <mkdir dir="${build.src.gen-java}"/>
        <mkdir dir="${build.dir.lib}"/>
        <mkdir dir="${jacoco.export.dir}"/>
        <mkdir dir="${jacoco.partials.dir}"/>
    </target>

    <target name="clean" description="Remove all locally created artifacts">
        <delete dir="${build.test.dir}" />
        <delete dir="${build.classes}" />
        <delete dir="${build.src.gen-java}" />
        <delete dir="${version.properties.dir}" />
        <delete dir="${jacoco.export.dir}" />
        <delete dir="${jacoco.partials.dir}"/>
    </target>
    <target depends="clean" name="cleanall"/>

    <target name="realclean" depends="clean" description="Remove the entire build directory and all downloaded artifacts">
        <delete dir="${build.dir}" />
    </target>

    <!--
       This generates the CQL grammar files from Cql.g
    -->
    <target name="check-gen-cql3-grammar">
        <uptodate property="cql3current"
                targetfile="${build.src.gen-java}/org/apache/cassandra/cql3/Cql.tokens">
            <srcfiles dir="${build.src.antlr}">
                <include name="*.g"/>
            </srcfiles>
        </uptodate>
    </target>

    <target name="gen-cql3-grammar" depends="check-gen-cql3-grammar" unless="cql3current">
      <echo>Building Grammar ${build.src.antlr}/Cql.g  ...</echo>
      <java classname="org.antlr.Tool"
            classpath="${build.dir.lib}/jars/antlr-3.5.2.jar;${build.lib}/antlr-runtime-3.5.2.jar;${build.lib}/ST4-4.0.8.jar"
            fork="true"
            failonerror="true">
         <jvmarg value="-Xmx512M" />
         <arg value="-Xconversiontimeout" />
         <arg value="10000" />
         <arg value="${build.src.antlr}/Cql.g" />
         <arg value="-fo" />
         <arg value="${build.src.gen-java}/org/apache/cassandra/cql3/" />
         <arg value="-Xmaxinlinedfastates"/>
         <arg value="10"/> <!-- default is 60 -->
      </java>
    </target>

    <target name="generate-cql-html" depends="maven-ant-tasks-init" description="Generate HTML from textile source">
        <artifact:dependencies pathId="wikitext.classpath">
            <remoteRepository refid="central"/>
            <dependency groupId="com.datastax.wikitext" artifactId="wikitext-core-ant" version="1.3"/>
            <dependency groupId="org.fusesource.wikitext" artifactId="textile-core" version="1.3"/>
        </artifact:dependencies>
        <taskdef classpathref="wikitext.classpath" resource="wikitexttasks.properties" />
        <wikitext-to-html markupLanguage="Textile">
            <fileset dir="${basedir}">
                <include name="doc/cql3/*.textile"/>
            </fileset>
        </wikitext-to-html>
    </target>

    <target name="gen-doc" depends="maven-ant-tasks-init" description="Generate documentation">
        <exec executable="make" osfamily="unix" dir="${doc.dir}">
            <arg value="html"/>
        </exec>
        <exec executable="cmd" osfamily="dos" dir="${doc.dir}">
            <arg value="/c"/>
            <arg value="make.bat"/>
            <arg value="html"/>
        </exec>
    </target>

    <!--
        Generates Java sources for tokenization support from jflex
        grammar files
    -->
    <target name="generate-jflex-java" description="Generate Java from jflex grammar">
        <taskdef classname="jflex.anttask.JFlexTask" classpath="${build.lib}/jflex-1.6.0.jar" name="jflex" />
        <jflex file="${build.src.java}/org/apache/cassandra/index/sasi/analyzer/StandardTokenizerImpl.jflex" destdir="${build.src.gen-java}/" />
    </target>

    <!--
       Fetch Maven Ant Tasks and Cassandra's dependencies
       These targets are intentionally free of dependencies so that they
       can be run stand-alone from a binary release artifact.
    -->
    <target name="maven-ant-tasks-localrepo" unless="maven-ant-tasks.jar.exists" if="maven-ant-tasks.jar.local"
            depends="init" description="Fetch Maven ANT Tasks from Maven Local Repository">
      <copy file="${maven-ant-tasks.local}/${maven-ant-tasks.version}/maven-ant-tasks-${maven-ant-tasks.version}.jar"
           tofile="${build.dir}/maven-ant-tasks-${maven-ant-tasks.version}.jar"/>
      <property name="maven-ant-tasks.jar.exists" value="true"/>
    </target>

    <target name="maven-ant-tasks-download" depends="init,maven-ant-tasks-localrepo" unless="maven-ant-tasks.jar.exists"
            description="Fetch Maven ANT Tasks from Maven Central Repositroy">
      <echo>Downloading Maven ANT Tasks...</echo>
      <get src="${maven-ant-tasks.url}/${maven-ant-tasks.version}/maven-ant-tasks-${maven-ant-tasks.version}.jar"
           dest="${build.dir}/maven-ant-tasks-${maven-ant-tasks.version}.jar" usetimestamp="true" />
      <copy file="${build.dir}/maven-ant-tasks-${maven-ant-tasks.version}.jar"
            tofile="${maven-ant-tasks.local}/${maven-ant-tasks.version}/maven-ant-tasks-${maven-ant-tasks.version}.jar"/>
    </target>

    <target name="maven-ant-tasks-init" depends="init,maven-ant-tasks-download" unless="maven-ant-tasks.initialized"
            description="Initialize Maven ANT Tasks">
      <typedef uri="antlib:org.apache.maven.artifact.ant" classpathref="maven-ant-tasks.classpath" />

      <!-- define the remote repositories we use -->
      <artifact:remoteRepository id="central"   url="${artifact.remoteRepository.central}"/>
      <artifact:remoteRepository id="apache"    url="${artifact.remoteRepository.apache}"/>

      <macrodef name="install">
        <attribute name="pomFile"/>
        <attribute name="file"/>
        <attribute name="classifier" default=""/>
        <attribute name="packaging" default="jar"/>
        <sequential>
          <artifact:mvn mavenVersion="${maven.version}" fork="true" failonerror="true">
            <arg value="org.apache.maven.plugins:maven-install-plugin:2.3.1:install-file" />
            <arg value="-DpomFile=@{pomFile}" />
            <arg value="-Dfile=@{file}" />
            <arg value="-Dclassifier=@{classifier}" />
            <arg value="-Dpackaging=@{packaging}" />
          </artifact:mvn>
        </sequential>
      </macrodef>

      <macrodef name="deploy">
        <attribute name="pomFile"/>
        <attribute name="file"/>
        <attribute name="classifier" default=""/>
        <attribute name="packaging" default="jar"/>
        <sequential>
          <artifact:mvn mavenVersion="${maven.version}" fork="true" failonerror="true">
            <jvmarg value="-Xmx512m"/>
            <arg value="org.apache.maven.plugins:maven-gpg-plugin:1.4:sign-and-deploy-file" />
            <arg value="-DretryFailedDeploymentCount=5" />
            <arg value="-Durl=${maven-repository-url}" />
            <arg value="-DrepositoryId=${maven-repository-id}" />
            <arg value="-DpomFile=@{pomFile}" />
            <arg value="-Dfile=@{file}" />
            <arg value="-Dclassifier=@{classifier}" />
            <arg value="-Dpackaging=@{packaging}" />
            <arg value="-Papache-release" />
          </artifact:mvn>
        </sequential>
      </macrodef>

      <property name="maven-ant-tasks.initialized" value="true"/>
    </target>

    <!-- this task defines the dependencies that will be fetched by Maven ANT Tasks
         the dependencies are re-used for publishing artifacts to Maven Central
         in order to keep everything consistent -->
    <target name="maven-declare-dependencies" depends="maven-ant-tasks-init"
            description="Define dependencies and dependency versions">
      <!-- The parent pom defines the versions of all dependencies -->
      <artifact:pom id="parent-pom"
                    groupId="org.apache.cassandra"
                    artifactId="cassandra-parent"
                    packaging="pom"
                    version="${version}"
                    url="http://cassandra.apache.org"
                    name="Apache Cassandra"
                    inceptionYear="2009"
                    description="The Apache Cassandra Project develops a highly scalable second-generation distributed database, bringing together Dynamo's fully distributed design and Bigtable's ColumnFamily-based data model.">
        <license name="The Apache Software License, Version 2.0" url="http://www.apache.org/licenses/LICENSE-2.0.txt"/>
        <scm connection="${scm.connection}" developerConnection="${scm.developerConnection}" url="${scm.url}"/>
        <dependencyManagement>
          <dependency groupId="org.xerial.snappy" artifactId="snappy-java" version="1.1.1.7"/>
          <dependency groupId="net.jpountz.lz4" artifactId="lz4" version="1.3.0"/>
          <dependency groupId="com.ning" artifactId="compress-lzf" version="0.8.4"/>
          <dependency groupId="com.google.guava" artifactId="guava" version="18.0">
            <exclusion groupId="com.google.code.findbugs" artifactId="jsr305"/>
          </dependency>
          <dependency groupId="com.google.guava" artifactId="guava-testlib" version="19.0">
            <exclusion groupId="com.google.code.findbugs" artifactId="jsr305"/>
          </dependency>
          <dependency groupId="com.google.code.findbugs" artifactId="jsr305" version="2.0.3" />
          <dependency groupId="org.hdrhistogram" artifactId="HdrHistogram" version="2.1.9"/>
          <dependency groupId="commons-cli" artifactId="commons-cli" version="1.1"/>
          <dependency groupId="commons-codec" artifactId="commons-codec" version="1.9"/>
          <dependency groupId="org.apache.commons" artifactId="commons-lang3" version="3.1"/>
          <dependency groupId="org.apache.commons" artifactId="commons-math3" version="3.2"/>
          <dependency groupId="org.antlr" artifactId="antlr" version="3.5.2">
            <exclusion groupId="org.antlr" artifactId="stringtemplate"/>
          </dependency>
          <dependency groupId="org.antlr" artifactId="antlr-runtime" version="3.5.2">
            <exclusion groupId="org.antlr" artifactId="stringtemplate"/>
          </dependency>
          <dependency groupId="org.slf4j" artifactId="slf4j-api" version="1.7.7"/>
          <dependency groupId="org.slf4j" artifactId="log4j-over-slf4j" version="1.7.7"/>
          <dependency groupId="org.slf4j" artifactId="jcl-over-slf4j" version="1.7.7" />
          <dependency groupId="ch.qos.logback" artifactId="logback-core" version="1.1.3"/>
          <dependency groupId="ch.qos.logback" artifactId="logback-classic" version="1.1.3"/>
          <dependency groupId="org.codehaus.jackson" artifactId="jackson-core-asl" version="1.9.2"/>
          <dependency groupId="org.codehaus.jackson" artifactId="jackson-mapper-asl" version="1.9.2"/>
          <dependency groupId="com.googlecode.json-simple" artifactId="json-simple" version="1.1"/>
          <dependency groupId="com.boundary" artifactId="high-scale-lib" version="1.0.6"/>
          <dependency groupId="com.github.jbellis" artifactId="jamm" version="0.3.0"/>

          <dependency groupId="org.yaml" artifactId="snakeyaml" version="1.11">
            <exclusion groupId="org.springframework" artifactId="spring"/>
            <exclusion groupId="org.apache.velocity" artifactId="velocity"/>
          </dependency>
          <dependency groupId="junit" artifactId="junit" version="4.12" />
          <dependency groupId="org.apache.rat" artifactId="apache-rat" version="0.10">
             <exclusion groupId="commons-lang" artifactId="commons-lang"/>
          </dependency>
          <dependency groupId="org.apache.hadoop" artifactId="hadoop-core" version="1.0.3">
            <exclusion groupId="org.mortbay.jetty" artifactId="servlet-api"/>
            <exclusion groupId="commons-logging" artifactId="commons-logging"/>
            <exclusion groupId="org.eclipse.jdt" artifactId="core"/>
            <exclusion groupId="ant" artifactId="ant"/>
            <exclusion groupId="junit" artifactId="junit"/>
          </dependency>
          <dependency groupId="org.apache.hadoop" artifactId="hadoop-minicluster" version="1.0.3">
            <exclusion groupId="asm" artifactId="asm"/> <!-- this is the outdated version 3.1 -->
          </dependency>
          <dependency groupId="net.java.dev.jna" artifactId="jna" version="4.0.0"/>

          <dependency groupId="org.jacoco" artifactId="org.jacoco.agent" version="${jacoco.version}"/>
          <dependency groupId="org.jacoco" artifactId="org.jacoco.ant" version="${jacoco.version}"/>

          <dependency groupId="org.jboss.byteman" artifactId="byteman-install" version="${byteman.version}"/>
          <dependency groupId="org.jboss.byteman" artifactId="byteman" version="${byteman.version}"/>
          <dependency groupId="org.jboss.byteman" artifactId="byteman-submit" version="${byteman.version}"/>
          <dependency groupId="org.jboss.byteman" artifactId="byteman-bmunit" version="${byteman.version}"/>

          <dependency groupId="org.openjdk.jmh" artifactId="jmh-core" version="1.17.3"/>
          <dependency groupId="org.openjdk.jmh" artifactId="jmh-generator-annprocess" version="1.17.3"/>

          <dependency groupId="org.apache.cassandra" artifactId="cassandra-all" version="${version}" />
          <dependency groupId="io.dropwizard.metrics" artifactId="metrics-core" version="3.1.0" />
          <dependency groupId="io.dropwizard.metrics" artifactId="metrics-jvm" version="3.1.0" />
          <dependency groupId="com.addthis.metrics" artifactId="reporter-config3" version="3.0.3" />
          <dependency groupId="org.mindrot" artifactId="jbcrypt" version="0.3m" />
          <dependency groupId="io.airlift" artifactId="airline" version="0.6" />
          <dependency groupId="io.netty" artifactId="netty-all" version="4.0.44.Final" />
          <dependency groupId="com.clearspring.analytics" artifactId="stream" version="2.5.2" />
          <dependency groupId="com.datastax.cassandra" artifactId="cassandra-driver-core" version="3.0.1" classifier="shaded">
            <exclusion groupId="io.netty" artifactId="netty-buffer"/>
            <exclusion groupId="io.netty" artifactId="netty-codec"/>
            <exclusion groupId="io.netty" artifactId="netty-handler"/>
            <exclusion groupId="io.netty" artifactId="netty-transport"/>
          </dependency>
          <dependency groupId="org.eclipse.jdt.core.compiler" artifactId="ecj" version="4.4.2" />
          <dependency groupId="org.caffinitas.ohc" artifactId="ohc-core" version="0.4.4" />
          <dependency groupId="org.caffinitas.ohc" artifactId="ohc-core-j8" version="0.4.4" />
          <dependency groupId="net.ju-n.compile-command-annotations" artifactId="compile-command-annotations" version="1.2.0" />
          <dependency groupId="org.fusesource" artifactId="sigar" version="1.6.4">
              <exclusion groupId="log4j" artifactId="log4j"/>
          </dependency>
          <dependency groupId="joda-time" artifactId="joda-time" version="2.4" />
          <dependency groupId="com.carrotsearch" artifactId="hppc" version="0.5.4" />
          <dependency groupId="de.jflex" artifactId="jflex" version="1.6.0" />
          <dependency groupId="com.github.rholder" artifactId="snowball-stemmer" version="1.3.0.581.1" />
          <dependency groupId="com.googlecode.concurrent-trees" artifactId="concurrent-trees" version="2.4.0" />
          <dependency groupId="com.github.ben-manes.caffeine" artifactId="caffeine" version="2.3.5" />
          <dependency groupId="org.jctools" artifactId="jctools-core" version="2.0"/>
          <dependency groupId="io.reactivex.rxjava2" artifactId="rxjava" version="2.0.4"/>
          <dependency groupId="org.apache.ant" artifactId="ant-junit" version="1.9.4" />
        </dependencyManagement>
        <developer id="adelapena" name="Andres de la Peña"/>
        <developer id="alakshman" name="Avinash Lakshman"/>
        <developer id="aleksey" name="Aleksey Yeschenko"/>
        <developer id="amorton" name="Aaron Morton"/>
        <developer id="aweisberg" name="Ariel Weisberg"/>
        <developer id="bdeggleston" name="Blake Eggleston"/>
        <developer id="benedict" name="Benedict Elliott Smith"/>
        <developer id="benjamin" name="Benjamin Lerer"/>
        <developer id="blambov" name="Branimir Lambov"/>
        <developer id="brandonwilliams" name="Brandon Williams"/>
        <developer id="carl" name="Carl Yeksigian"/>
        <developer id="dbrosius" name="David Brosiusd"/>
        <developer id="dikang" name="Dikang Gu"/>
        <developer id="eevans" name="Eric Evans"/>
        <developer id="gdusbabek" name="Gary Dusbabek"/>
        <developer id="goffinet" name="Chris Goffinet"/>
        <developer id="ifesdjeen" name="Alex Petrov"/>
        <developer id="jaakko" name="Laine Jaakko Olavi"/>
        <developer id="jake" name="T Jake Luciani"/>
        <developer id="jasonbrown" name="Jason Brown"/>
        <developer id="jbellis" name="Jonathan Ellis"/>
        <developer id="jfarrell" name="Jake Farrell"/>
        <developer id="jjirsa" name="Jeff Jirsa"/>
        <developer id="jkni" name="Joel Knighton"/>
        <developer id="jmckenzie" name="Josh McKenzie"/>
        <developer id="johan" name="Johan Oskarsson"/>
        <developer id="junrao" name="Jun Rao"/>
        <developer id="kohlisankalp" name="Sankalp Kohli"/>
        <developer id="marcuse" name="Marcus Eriksson"/>
        <developer id="mck" name="Michael Semb Wever"/>
        <developer id="mishail" name="Mikhail Stepura"/>
        <developer id="mshuler" name="Michael Shuler"/>
        <developer id="paulo" name="Paulo Motta"/>
        <developer id="pmalik" name="Prashant Malik"/>
        <developer id="rstupp" name="Robert Stupp"/>
        <developer id="scode" name="Peter Schuller"/>
        <developer id="beobal" name="Sam Tunnicliffe"/>
        <developer id="slebresne" name="Sylvain Lebresne"/>
        <developer id="stefania" name="Stefania Alborghetti"/>
        <developer id="tylerhobbs" name="Tyler Hobbs"/>
        <developer id="vijay" name="Vijay Parthasarathy"/>
        <developer id="xedin" name="Pavel Yaskevich"/>
        <developer id="yukim" name="Yuki Morishita"/>
        <developer id="zznate" name="Nate McCall"/>
      </artifact:pom>

      <!-- each dependency set then defines the subset of the dependencies for that dependency set -->
      <artifact:pom id="build-deps-pom"
                    artifactId="cassandra-build-deps">
        <parent groupId="org.apache.cassandra"
                artifactId="cassandra-parent"
                version="${version}"/>
        <dependency groupId="org.xerial.snappy" artifactId="snappy-java"/>
        <dependency groupId="net.jpountz.lz4" artifactId="lz4"/>
        <dependency groupId="com.ning" artifactId="compress-lzf"/>
        <dependency groupId="com.google.guava" artifactId="guava"/>
        <dependency groupId="com.google.guava" artifactId="guava-testlib" scope="test"/>
        <dependency groupId="com.google.code.findbugs" artifactId="jsr305" scope="test"/>
        <dependency groupId="org.hdrhistogram" artifactId="HdrHistogram"/>
        <dependency groupId="commons-cli" artifactId="commons-cli"/>
        <dependency groupId="commons-codec" artifactId="commons-codec"/>
        <dependency groupId="org.apache.commons" artifactId="commons-lang3"/>
        <dependency groupId="org.apache.commons" artifactId="commons-math3"/>
        <dependency groupId="org.antlr" artifactId="antlr">
          <exclusion groupId="org.antlr" artifactId="stringtemplate"/>
        </dependency>
        <dependency groupId="org.antlr" artifactId="antlr-runtime">
          <exclusion groupId="org.antlr" artifactId="stringtemplate"/>
        </dependency>
        <dependency groupId="org.slf4j" artifactId="slf4j-api"/>
        <dependency groupId="org.slf4j" artifactId="log4j-over-slf4j"/>
        <dependency groupId="org.slf4j" artifactId="jcl-over-slf4j"/>
        <dependency groupId="ch.qos.logback" artifactId="logback-core"/>
        <dependency groupId="ch.qos.logback" artifactId="logback-classic"/>
        <dependency groupId="org.codehaus.jackson" artifactId="jackson-core-asl"/>
        <dependency groupId="org.codehaus.jackson" artifactId="jackson-mapper-asl"/>
        <dependency groupId="com.googlecode.json-simple" artifactId="json-simple"/>
        <dependency groupId="com.boundary" artifactId="high-scale-lib"/>
        <dependency groupId="com.github.jbellis" artifactId="jamm"/>

        <dependency groupId="org.yaml" artifactId="snakeyaml">
          <exclusion groupId="org.springframework" artifactId="spring"/>
          <exclusion groupId="org.apache.velocity" artifactId="velocity"/>
        </dependency>
        <dependency groupId="junit" artifactId="junit" scope="test"/>
        <dependency groupId="org.apache.ant" artifactId="ant-junit" scope="test"/>
        <dependency groupId="com.google.guava" artifactId="guava-testlib" scope="test"/>
        <dependency groupId="org.apache.rat" artifactId="apache-rat">
         <exclusion groupId="commons-lang" artifactId="commons-lang"/>
        </dependency>
        <dependency groupId="org.apache.hadoop" artifactId="hadoop-core">
          <exclusion groupId="org.mortbay.jetty" artifactId="servlet-api"/>
          <exclusion groupId="commons-logging" artifactId="commons-logging"/>
          <exclusion groupId="org.eclipse.jdt" artifactId="core"/>
          <exclusion groupId="ant" artifactId="ant"/>
          <exclusion groupId="junit" artifactId="junit"/>
        </dependency>
        <dependency groupId="org.apache.hadoop" artifactId="hadoop-minicluster">
          <exclusion groupId="asm" artifactId="asm"/> <!-- this is the outdated version 3.1 -->
        </dependency>
        <dependency groupId="net.java.dev.jna" artifactId="jna"/>

        <dependency groupId="org.jacoco" artifactId="org.jacoco.agent" scope="test"/>
        <dependency groupId="org.jacoco" artifactId="org.jacoco.ant" scope="test"/>

        <dependency groupId="org.jboss.byteman" artifactId="byteman-install" scope="test"/>
        <dependency groupId="org.jboss.byteman" artifactId="byteman" scope="test"/>
        <dependency groupId="org.jboss.byteman" artifactId="byteman-submit" scope="test"/>
        <dependency groupId="org.jboss.byteman" artifactId="byteman-bmunit" scope="test"/>

        <dependency groupId="org.openjdk.jmh" artifactId="jmh-core" scope="test"/>
        <dependency groupId="org.openjdk.jmh" artifactId="jmh-generator-annprocess" scope="test"/>

        <dependency groupId="io.dropwizard.metrics" artifactId="metrics-core"/>
        <dependency groupId="io.dropwizard.metrics" artifactId="metrics-jvm"/>
        <dependency groupId="com.addthis.metrics" artifactId="reporter-config3"/>
        <dependency groupId="org.mindrot" artifactId="jbcrypt"/>
        <dependency groupId="io.airlift" artifactId="airline"/>
        <dependency groupId="io.netty" artifactId="netty-all"/>
        <dependency groupId="com.clearspring.analytics" artifactId="stream"/>
        <dependency groupId="com.datastax.cassandra" artifactId="cassandra-driver-core" classifier="shaded">
          <exclusion groupId="io.netty" artifactId="netty-buffer"/>
          <exclusion groupId="io.netty" artifactId="netty-codec"/>
          <exclusion groupId="io.netty" artifactId="netty-handler"/>
          <exclusion groupId="io.netty" artifactId="netty-transport"/>
        </dependency>
        <dependency groupId="org.eclipse.jdt.core.compiler" artifactId="ecj"/>
        <dependency groupId="org.caffinitas.ohc" artifactId="ohc-core"/>
        <dependency groupId="org.caffinitas.ohc" artifactId="ohc-core-j8"/>
        <dependency groupId="net.ju-n.compile-command-annotations" artifactId="compile-command-annotations"/>
        <dependency groupId="org.fusesource" artifactId="sigar">
          <exclusion groupId="log4j" artifactId="log4j"/>
        </dependency>
        <dependency groupId="joda-time" artifactId="joda-time"/>
        <dependency groupId="com.carrotsearch" artifactId="hppc"/>
        <dependency groupId="de.jflex" artifactId="jflex">
          <exclusion groupId="org.apache.ant" artifactId="ant-launcher"/>
        </dependency>
        <dependency groupId="com.github.rholder" artifactId="snowball-stemmer"/>
        <dependency groupId="com.googlecode.concurrent-trees" artifactId="concurrent-trees"/>
        <dependency groupId="com.github.ben-manes.caffeine" artifactId="caffeine"/>
        <dependency groupId="org.jctools" artifactId="jctools-core"/>
      </artifact:pom>
      <!-- this build-deps-pom-sources "artifact" is the same as build-deps-pom but only with those
           artifacts that have "-source.jar" files -->
      <artifact:pom id="build-deps-pom-sources"
                    artifactId="cassandra-build-deps">
        <parent groupId="org.apache.cassandra"
                artifactId="cassandra-parent"
                version="${version}"/>
        <dependency groupId="org.xerial.snappy" artifactId="snappy-java"/>
        <dependency groupId="net.jpountz.lz4" artifactId="lz4"/>
        <dependency groupId="com.ning" artifactId="compress-lzf"/>
        <dependency groupId="com.google.guava" artifactId="guava"/>
        <dependency groupId="com.google.guava" artifactId="guava-testlib" scope="test"/>
        <dependency groupId="com.google.code.findbugs" artifactId="jsr305" scope="test"/>
        <dependency groupId="org.hdrhistogram" artifactId="HdrHistogram"/>
        <dependency groupId="commons-cli" artifactId="commons-cli"/>
        <dependency groupId="commons-codec" artifactId="commons-codec"/>
        <dependency groupId="org.apache.commons" artifactId="commons-lang3"/>
        <dependency groupId="org.apache.commons" artifactId="commons-math3"/>
        <!-- sources for particular version don't exist
        <dependency groupId="org.antlr" artifactId="antlr">
          <exclusion groupId="org.antlr" artifactId="stringtemplate"/>
        </dependency>
        <dependency groupId="org.antlr" artifactId="antlr-runtime">
          <exclusion groupId="org.antlr" artifactId="stringtemplate"/>
        </dependency>-->
        <dependency groupId="org.slf4j" artifactId="slf4j-api"/>
        <dependency groupId="org.slf4j" artifactId="log4j-over-slf4j"/>
        <dependency groupId="org.slf4j" artifactId="jcl-over-slf4j"/>
        <dependency groupId="ch.qos.logback" artifactId="logback-core"/>
        <dependency groupId="ch.qos.logback" artifactId="logback-classic"/>
        <dependency groupId="org.codehaus.jackson" artifactId="jackson-core-asl"/>
        <dependency groupId="org.codehaus.jackson" artifactId="jackson-mapper-asl"/>
        <dependency groupId="com.googlecode.json-simple" artifactId="json-simple"/>
        <dependency groupId="com.boundary" artifactId="high-scale-lib"/>
        <dependency groupId="com.github.jbellis" artifactId="jamm"/>

        <dependency groupId="org.yaml" artifactId="snakeyaml">
          <exclusion groupId="org.springframework" artifactId="spring"/>
          <exclusion groupId="org.apache.velocity" artifactId="velocity"/>
        </dependency>
        <dependency groupId="junit" artifactId="junit" scope="test"/>
        <dependency groupId="org.apache.ant" artifactId="ant-junit" scope="test"/>
        <dependency groupId="com.google.guava" artifactId="guava-testlib" scope="test"/>
        <!-- sources for particular version don't exist
        <dependency groupId="org.apache.rat" artifactId="apache-rat">
         <exclusion groupId="commons-lang" artifactId="commons-lang"/>
        </dependency>-->
        <!-- sources for particular version don't exist
        <dependency groupId="org.apache.hadoop" artifactId="hadoop-core">
          <exclusion groupId="org.mortbay.jetty" artifactId="servlet-api"/>
          <exclusion groupId="commons-logging" artifactId="commons-logging"/>
          <exclusion groupId="org.eclipse.jdt" artifactId="core"/>
          <exclusion groupId="ant" artifactId="ant"/>
          <exclusion groupId="junit" artifactId="junit"/>
        </dependency>-->
        <!-- sources for particular version don't exist
        <dependency groupId="org.apache.hadoop" artifactId="hadoop-minicluster">
          <exclusion groupId="asm" artifactId="asm"/>  this is the outdated version 3.1
        </dependency>-->
        <dependency groupId="net.java.dev.jna" artifactId="jna"/>

        <dependency groupId="org.jacoco" artifactId="org.jacoco.agent" scope="test"/>
        <dependency groupId="org.jacoco" artifactId="org.jacoco.ant" scope="test"/>

        <dependency groupId="org.jboss.byteman" artifactId="byteman-install" scope="test"/>
        <dependency groupId="org.jboss.byteman" artifactId="byteman" scope="test"/>
        <dependency groupId="org.jboss.byteman" artifactId="byteman-submit" scope="test"/>
        <dependency groupId="org.jboss.byteman" artifactId="byteman-bmunit" scope="test"/>

        <dependency groupId="org.openjdk.jmh" artifactId="jmh-core" scope="test"/>
        <dependency groupId="org.openjdk.jmh" artifactId="jmh-generator-annprocess" scope="test"/>

        <dependency groupId="io.dropwizard.metrics" artifactId="metrics-core"/>
        <dependency groupId="io.dropwizard.metrics" artifactId="metrics-jvm"/>
        <dependency groupId="com.addthis.metrics" artifactId="reporter-config3"/>
        <dependency groupId="org.mindrot" artifactId="jbcrypt"/>
        <dependency groupId="io.airlift" artifactId="airline"/>
        <dependency groupId="io.netty" artifactId="netty-all"/>
        <dependency groupId="com.clearspring.analytics" artifactId="stream"/>
        <dependency groupId="com.datastax.cassandra" artifactId="cassandra-driver-core" classifier="shaded">
          <exclusion groupId="io.netty" artifactId="netty-buffer"/>
          <exclusion groupId="io.netty" artifactId="netty-codec"/>
          <exclusion groupId="io.netty" artifactId="netty-handler"/>
          <exclusion groupId="io.netty" artifactId="netty-transport"/>
        </dependency>
        <dependency groupId="org.eclipse.jdt.core.compiler" artifactId="ecj"/>
        <dependency groupId="org.caffinitas.ohc" artifactId="ohc-core"/>
        <dependency groupId="org.caffinitas.ohc" artifactId="ohc-core-j8"/>
        <dependency groupId="net.ju-n.compile-command-annotations" artifactId="compile-command-annotations"/>
        <dependency groupId="org.fusesource" artifactId="sigar">
          <exclusion groupId="log4j" artifactId="log4j"/>
        </dependency>
        <dependency groupId="joda-time" artifactId="joda-time"/>
        <dependency groupId="com.carrotsearch" artifactId="hppc"/>
        <dependency groupId="de.jflex" artifactId="jflex">
          <exclusion groupId="org.apache.ant" artifactId="ant-launcher"/>
        </dependency>
        <dependency groupId="com.github.rholder" artifactId="snowball-stemmer"/>
        <dependency groupId="com.googlecode.concurrent-trees" artifactId="concurrent-trees"/>
        <dependency groupId="com.github.ben-manes.caffeine" artifactId="caffeine"/>
        <dependency groupId="org.jctools" artifactId="jctools-core"/>
      </artifact:pom>

      <artifact:pom id="coverage-deps-pom"
                    artifactId="cassandra-coverage-deps">
        <parent groupId="org.apache.cassandra"
                artifactId="cassandra-parent"
                version="${version}"/>
        <dependency groupId="org.jacoco" artifactId="org.jacoco.agent"/>
        <dependency groupId="org.jacoco" artifactId="org.jacoco.ant" />
        <dependency groupId="org.jboss.byteman" artifactId="byteman-install"/>
        <dependency groupId="org.jboss.byteman" artifactId="byteman"/>
        <dependency groupId="org.jboss.byteman" artifactId="byteman-submit"/>
        <dependency groupId="org.jboss.byteman" artifactId="byteman-bmunit"/>
      </artifact:pom>

      <artifact:pom id="test-deps-pom"
                    artifactId="cassandra-test-deps">
        <parent groupId="org.apache.cassandra"
                artifactId="cassandra-parent"
                version="${version}"/>
        <dependency groupId="joda-time" artifactId="joda-time"/>
      </artifact:pom>

      <!-- now the pom's for artifacts being deployed to Maven Central -->

      <artifact:pom id="all-pom"
                    artifactId="cassandra-all"
                    url="http://cassandra.apache.org"
                    name="Apache Cassandra">
        <parent groupId="org.apache.cassandra"
                artifactId="cassandra-parent"
                version="${version}"/>
        <scm connection="${scm.connection}" developerConnection="${scm.developerConnection}" url="${scm.url}"/>
        <dependency groupId="org.xerial.snappy" artifactId="snappy-java"/>
        <dependency groupId="net.jpountz.lz4" artifactId="lz4"/>
        <dependency groupId="com.ning" artifactId="compress-lzf"/>
        <dependency groupId="com.google.guava" artifactId="guava"/>
        <dependency groupId="commons-cli" artifactId="commons-cli"/>
        <dependency groupId="commons-codec" artifactId="commons-codec"/>
        <dependency groupId="org.apache.commons" artifactId="commons-lang3"/>
        <dependency groupId="org.apache.commons" artifactId="commons-math3"/>
        <dependency groupId="org.antlr" artifactId="antlr"/>
        <dependency groupId="org.antlr" artifactId="antlr-runtime"/>
        <dependency groupId="org.slf4j" artifactId="slf4j-api"/>
        <dependency groupId="org.slf4j" artifactId="log4j-over-slf4j"/>
        <dependency groupId="org.slf4j" artifactId="jcl-over-slf4j"/>
        <dependency groupId="org.codehaus.jackson" artifactId="jackson-core-asl"/>
        <dependency groupId="org.codehaus.jackson" artifactId="jackson-mapper-asl"/>
        <dependency groupId="com.googlecode.json-simple" artifactId="json-simple"/>
        <dependency groupId="com.boundary" artifactId="high-scale-lib"/>
        <dependency groupId="org.yaml" artifactId="snakeyaml"/>
        <dependency groupId="org.mindrot" artifactId="jbcrypt"/>
        <dependency groupId="io.dropwizard.metrics" artifactId="metrics-core"/>
        <dependency groupId="io.dropwizard.metrics" artifactId="metrics-jvm"/>
        <dependency groupId="com.addthis.metrics" artifactId="reporter-config3"/>
        <dependency groupId="com.clearspring.analytics" artifactId="stream"/>

        <dependency groupId="ch.qos.logback" artifactId="logback-core"/>
        <dependency groupId="ch.qos.logback" artifactId="logback-classic"/>

        <!-- don't need hadoop classes to run, but if you use the hadoop stuff -->
        <dependency groupId="org.apache.hadoop" artifactId="hadoop-core" optional="true"/>
        <dependency groupId="org.apache.hadoop" artifactId="hadoop-minicluster" optional="true"/>

        <!-- don't need the Java Driver to run, but if you use the hadoop stuff or UDFs -->
        <dependency groupId="com.google.code.findbugs" artifactId="jsr305"/>
        <dependency groupId="com.datastax.cassandra" artifactId="cassandra-driver-core" classifier="shaded" optional="true">
          <exclusion groupId="io.netty" artifactId="netty-buffer"/>
          <exclusion groupId="io.netty" artifactId="netty-codec"/>
          <exclusion groupId="io.netty" artifactId="netty-handler"/>
          <exclusion groupId="io.netty" artifactId="netty-transport"/>
        </dependency>

        <!-- don't need jna to run, but nice to have -->
        <dependency groupId="net.java.dev.jna" artifactId="jna"/>

        <!-- don't need jamm unless running a server in which case it needs to be a -javagent to be used anyway -->
        <dependency groupId="com.github.jbellis" artifactId="jamm"/>

        <dependency groupId="io.netty" artifactId="netty-all"/>
        <dependency groupId="joda-time" artifactId="joda-time"/>
        <dependency groupId="org.fusesource" artifactId="sigar"/>
        <dependency groupId="org.eclipse.jdt.core.compiler" artifactId="ecj"/>
        <dependency groupId="org.caffinitas.ohc" artifactId="ohc-core"/>
        <dependency groupId="org.caffinitas.ohc" artifactId="ohc-core-j8"/>
        <dependency groupId="de.jflex" artifactId="jflex">
          <exclusion groupId="org.apache.ant" artifactId="ant-launcher"/>
        </dependency>
        <dependency groupId="com.github.rholder" artifactId="snowball-stemmer"/>
        <dependency groupId="com.googlecode.concurrent-trees" artifactId="concurrent-trees"/>
        <dependency groupId="com.github.ben-manes.caffeine" artifactId="caffeine" />
        <dependency groupId="org.jctools" artifactId="jctools-core"/>
        <dependency groupId="io.reactivex.rxjava2" artifactId="rxjava"/>
      </artifact:pom>
      <artifact:pom id="dist-pom"
                    artifactId="apache-cassandra"
                    packaging="pom"
                    url="http://cassandra.apache.org"
                    name="Apache Cassandra">
        <parent groupId="org.apache.cassandra"
                artifactId="cassandra-parent"
                version="${version}"/>
        <scm connection="${scm.connection}" developerConnection="${scm.developerConnection}" url="${scm.url}"/>
      </artifact:pom>
    </target>

    <target name="maven-ant-tasks-retrieve-build" depends="maven-declare-dependencies" unless="without.maven">
      <!-- retrieve artifacts -->
      <artifact:dependencies pomRefId="build-deps-pom"
                             filesetId="build-dependency-jars"
<<<<<<< HEAD
                             sourcesFilesetId="build-dependency-sources-jars"
=======
>>>>>>> d2d95fc2
                             cacheDependencyRefs="true"
                             dependencyRefsBuildFile="${build.dir}/build-dependencies.xml">
          <remoteRepository refid="central"/>
      </artifact:dependencies>
      <copy todir="${build.dir.lib}/jars">
          <fileset refid="build-dependency-jars"/>
          <mapper type="flatten"/>
      </copy>
      <!-- code coverage tools -->
      <artifact:dependencies pomRefId="coverage-deps-pom"
                             filesetId="coverage-dependency-jars">
          <remoteRepository refid="central"/>
      </artifact:dependencies>
      <copy todir="${build.dir.lib}/jars">
          <fileset refid="coverage-dependency-jars"/>
          <mapper type="flatten"/>
      </copy>
      <!-- jacoco agent jar comes wrapped in a jar -->
      <unzip src="${build.dir.lib}/jars/org.jacoco.agent-${jacoco.version}.jar" dest="${build.dir.lib}/jars">
        <patternset>
            <include name="*.jar"/>
        </patternset>
        <mapper type="flatten"/>
      </unzip>
    </target>

    <target name="maven-ant-tasks-retrieve-sources" depends="maven-ant-tasks-retrieve-build" unless="without.sources">
      <!-- retrieve -source.jar artifacts using the reference-pom with the artifacts that have these -->
      <artifact:dependencies pomRefId="build-deps-pom-sources"
                             sourcesFilesetId="build-dependency-sources"
                             cacheDependencyRefs="true"
                             dependencyRefsBuildFile="${build.dir}/build-dependencies-sources.xml">
          <remoteRepository refid="central"/>
      </artifact:dependencies>
      <copy todir="${build.dir.lib}/sources">
          <fileset refid="build-dependency-sources"/>
          <mapper type="flatten"/>
      </copy>
    </target>

    <target name="maven-ant-tasks-retrieve-test" depends="maven-ant-tasks-init">
      <artifact:dependencies pomRefId="test-deps-pom"
                             filesetId="test-dependency-jars"
                             sourcesFilesetId="test-dependency-sources"
                             cacheDependencyRefs="true"
                             dependencyRefsBuildFile="${build.dir}/test-dependencies.xml">
        <remoteRepository refid="central"/>
      </artifact:dependencies>
      <copy todir="${test.lib}/jars">
        <fileset refid="test-dependency-jars"/>
        <mapper type="flatten"/>
      </copy>
      <copy todir="${test.lib}/sources">
        <fileset refid="test-dependency-sources"/>
        <mapper type="flatten"/>
      </copy>
    </target>

    <target name="echo-base-version">
        <echo message="${base.version}" />
    </target>

    <!-- create properties file with C version -->
    <target name="createVersionPropFile">
      <taskdef name="propertyfile" classname="org.apache.tools.ant.taskdefs.optional.PropertyFile"/>
      <mkdir dir="${version.properties.dir}"/>
      <propertyfile file="${version.properties.dir}/version.properties">
        <entry key="CassandraVersion" value="${version}"/>
      </propertyfile>
    </target>

    <target name="test-run" depends="build"
            description="Run in test mode.  Not for production use!">
      <java classname="org.apache.cassandra.service.CassandraDaemon" fork="true">
        <classpath>
          <path refid="cassandra.classpath"/>
          <pathelement location="${test.conf}"/>
        </classpath>
        <jvmarg value="-Dstorage-config=${test.conf}"/>
        <jvmarg value="-javaagent:${basedir}/lib/jamm-0.3.0.jar" />
        <jvmarg value="-ea"/>
      </java>
    </target>

    <!--
        The build target builds all the .class files
    -->
    <target name="build"
        depends="maven-ant-tasks-retrieve-build,maven-ant-tasks-retrieve-sources,build-project" description="Compile Cassandra classes"/>
    <target name="codecoverage" depends="jacoco-run,jacoco-report" description="Create code coverage report"/>

    <target depends="init,gen-cql3-grammar,generate-cql-html,generate-jflex-java"
            name="build-project">
        <echo message="${ant.project.name}: ${ant.file}"/>
        <!-- Order matters! -->
        <javac fork="true"
               debug="true" debuglevel="${debuglevel}" encoding="utf-8"
               destdir="${build.classes.main}" includeantruntime="false" source="${source.version}" target="${target.version}"
               memorymaximumsize="512M">
            <src path="${build.src.java}"/>
            <src path="${build.src.gen-java}"/>
            <compilerarg value="-XDignore.symbol.file"/>
            <compilerarg value="-Xbootclasspath/p:${build.src.jdkoverride}"/>
            <classpath refid="cassandra.classpath"/>
        </javac>
        <antcall target="createVersionPropFile"/>
        <copy todir="${build.classes.main}">
            <fileset dir="${build.src.resources}" />
        </copy>
	<copy todir="${basedir}/conf" file="${build.classes.main}/META-INF/hotspot_compiler"/>
    </target>

    <!-- Stress build file -->
    <property name="stress.build.src" value="${basedir}/tools/stress/src" />
    <property name="stress.test.src" value="${basedir}/tools/stress/test/unit" />
    <property name="stress.build.classes" value="${build.classes}/stress" />
    <property name="stress.test.classes" value="${build.dir}/test/stress-classes" />
	<property name="stress.manifest" value="${stress.build.classes}/MANIFEST.MF" />
    <path id="cassandra.classes">
        <pathelement location="${basedir}/build/classes/main" />
    </path>

    <target name="stress-build-test" depends="stress-build" description="Compile stress tests">
        <javac debug="true" debuglevel="${debuglevel}" destdir="${stress.test.classes}"
               includeantruntime="false"
               source="${source.version}"
               target="${target.version}"
               encoding="utf-8">
            <classpath>
                <path refid="cassandra.classpath"/>
                <pathelement location="${stress.build.classes}" />
            </classpath>
            <src path="${stress.test.src}"/>
        </javac>
    </target>

    <target name="stress-build" depends="build" description="build stress tool">
    	<mkdir dir="${stress.build.classes}" />
        <javac compiler="modern" debug="true" debuglevel="${debuglevel}" encoding="utf-8" destdir="${stress.build.classes}" includeantruntime="true" source="${source.version}" target="${target.version}">
            <src path="${stress.build.src}" />
            <classpath>
                <path refid="cassandra.classes" />
                <path>
                    <fileset dir="${build.lib}">
                        <include name="**/*.jar" />
                    </fileset>
                </path>
            </classpath>
        </javac>
        <copy todir="${stress.build.classes}">
            <fileset dir="${stress.build.src}/resources" />
        </copy>
    </target>

    <target name="stress-test" depends="stress-build-test, build-test" description="Runs stress tests">
        <testmacro inputdir="${stress.test.src}"
                       timeout="${test.timeout}">
        </testmacro>
    </target>

	<target name="_write-poms" depends="maven-declare-dependencies">
	    <artifact:writepom pomRefId="parent-pom" file="${build.dir}/${final.name}-parent.pom"/>
	    <artifact:writepom pomRefId="all-pom" file="${build.dir}/${final.name}.pom"/>
	</target>

	<target name="write-poms" unless="without.maven">
	    <antcall target="_write-poms" />
	</target>

    <!--
        The jar target makes cassandra.jar output.
    -->
    <target name="jar"
            depends="build, build-test, stress-build, write-poms"
            description="Assemble Cassandra JAR files">
      <mkdir dir="${build.classes.main}/META-INF" />
      <copy file="LICENSE.txt"
            tofile="${build.classes.main}/META-INF/LICENSE.txt"/>
      <copy file="NOTICE.txt"
            tofile="${build.classes.main}/META-INF/NOTICE.txt"/>

      <!-- Main Jar -->
      <jar jarfile="${build.dir}/${final.name}.jar">
        <fileset dir="${build.classes.main}">
        </fileset>
        <manifest>
        <!-- <section name="org/apache/cassandra/infrastructure"> -->
          <attribute name="Implementation-Title" value="Cassandra"/>
          <attribute name="Implementation-Version" value="${version}"/>
          <attribute name="Implementation-Vendor" value="Apache"/>
          <attribute name="Premain-Class"
                     value="org.apache.cassandra.infrastructure.continuations.CAgent"/>
        <!-- </section> -->
        </manifest>
      </jar>

      <!-- Stress jar -->
      <manifest file="${stress.manifest}">
        <attribute name="Built-By" value="Pavel Yaskevich"/>
        <attribute name="Main-Class" value="org.apache.cassandra.stress.Stress"/>
      </manifest>
      <mkdir dir="${stress.build.classes}/META-INF" />
      <mkdir dir="${build.dir}/tools/lib/" />
      <jar destfile="${build.dir}/tools/lib/stress.jar" manifest="${stress.manifest}">
        <fileset dir="${stress.build.classes}"/>
      </jar>
    </target>

    <!--
        The javadoc-jar target makes cassandra-javadoc.jar output required for publishing to Maven central repository.
    -->
    <target name="javadoc-jar" description="Assemble Cassandra JavaDoc JAR file">
      <mkdir dir="${javadoc.jars.dir}"/>
      <create-javadoc destdir="${javadoc.jars.dir}/main">
        <filesets>
          <fileset dir="${build.src.java}" defaultexcludes="yes">
            <include name="org/apache/**/*.java"/>
          </fileset>
          <fileset dir="${build.src.gen-java}" defaultexcludes="yes">
            <include name="org/apache/**/*.java"/>
          </fileset>
        </filesets>
      </create-javadoc>
      <jar jarfile="${build.dir}/${final.name}-javadoc.jar"
           basedir="${javadoc.jars.dir}/main"/>

      <!-- javadoc task always rebuilds so might as well remove the generated docs to prevent
           being pulled into the distribution by accident -->
      <delete quiet="true" dir="${javadoc.jars.dir}"/>
    </target>

    <!--
        The sources-jar target makes cassandra-sources.jar output required for publishing to Maven central repository.
    -->
    <target name="sources-jar" depends="init" description="Assemble Cassandra Sources JAR file">
      <jar jarfile="${build.dir}/${final.name}-sources.jar">
        <fileset dir="${build.src.java}" defaultexcludes="yes">
          <include name="org/apache/**/*.java"/>
        </fileset>
        <fileset dir="${build.src.gen-java}" defaultexcludes="yes">
          <include name="org/apache/**/*.java"/>
        </fileset>
      </jar>
    </target>

    <!-- creates release tarballs -->
    <target name="artifacts" depends="jar,javadoc,gen-doc"
            description="Create Cassandra release artifacts">
      <mkdir dir="${dist.dir}"/>
      <!-- fix the control linefeed so that builds on windows works on linux -->
      <fixcrlf srcdir="bin" includes="**/*" excludes="**/*.bat, **/*.ps1" eol="lf" eof="remove" />
      <fixcrlf srcdir="conf" includes="**/*" excludes="**/*.bat, **/*.ps1" eol="lf" eof="remove" />
      <fixcrlf srcdir="tools/bin" includes="**/*" excludes="**/*.bat, **/*.ps1" eol="lf" eof="remove" />
      <copy todir="${dist.dir}/lib">
        <fileset dir="${build.lib}"/>
        <fileset dir="${build.dir}">
          <include name="${final.name}.jar" />
        </fileset>
      </copy>
      <copy todir="${dist.dir}/javadoc">
        <fileset dir="${javadoc.dir}"/>
      </copy>
      <copy todir="${dist.dir}/doc">
        <fileset dir="doc">
          <include name="cql3/CQL.html" />
          <include name="cql3/CQL.css" />
          <include name="SASI.md" />
        </fileset>
      </copy>
      <copy todir="${dist.dir}/doc/html">
        <fileset dir="doc" />
        <globmapper from="build/html/*" to="*"/>
      </copy>
      <copy todir="${dist.dir}/bin">
        <fileset dir="bin"/>
      </copy>
      <copy todir="${dist.dir}/conf">
        <fileset dir="conf"/>
      </copy>
      <copy todir="${dist.dir}/pylib">
        <fileset dir="pylib">
          <include name="**" />
          <exclude name="**/*.pyc" />
        </fileset>
      </copy>
      <copy todir="${dist.dir}/">
        <fileset dir="${basedir}">
          <include name="*.txt" />
        </fileset>
      </copy>
      <copy todir="${dist.dir}/tools/bin">
        <fileset dir="${basedir}/tools/bin"/>
      </copy>
      <copy todir="${dist.dir}/tools/">
        <fileset dir="${basedir}/tools/">
            <include name="*.yaml"/>
	</fileset>
      </copy>
      <copy todir="${dist.dir}/tools/lib">
        <fileset dir="${build.dir}/tools/lib/">
            <include name="*.jar" />
        </fileset>
      </copy>
      <artifact:writepom pomRefId="dist-pom"
            file="${build.dir}/${final.name}-dist.pom"/>
      <tar compression="gzip" longfile="gnu"
        destfile="${build.dir}/${final.name}-bin.tar.gz">

        <!-- Everything but bin/ (default mode) -->
        <tarfileset dir="${dist.dir}" prefix="${final.name}">
          <include name="**"/>
          <exclude name="bin/*" />
        </tarfileset>
        <!-- Shell includes in bin/ (default mode) -->
        <tarfileset dir="${dist.dir}" prefix="${final.name}">
          <include name="bin/*.in.sh" />
        </tarfileset>
        <!-- Executable scripts in bin/ -->
        <tarfileset dir="${dist.dir}" prefix="${final.name}" mode="755">
          <include name="bin/*"/>
          <include name="tools/bin/*"/>
          <not>
                <filename name="bin/*.in.sh" />
          </not>
        </tarfileset>
      </tar>

      <tar compression="gzip" longfile="gnu"
           destfile="${build.dir}/${final.name}-src.tar.gz">

        <tarfileset dir="${basedir}"
                    prefix="${final.name}-src">
          <include name="**"/>
          <exclude name="build/**" />
          <exclude name="src/gen-java/**" />
          <exclude name=".git/**" />
          <exclude name="bin/*" /> <!-- handled separately below -->
          <!-- exclude Eclipse files -->
          <exclude name=".project" />
          <exclude name=".classpath" />
          <exclude name=".settings/**" />
          <exclude name=".externalToolBuilders/**" />
        </tarfileset>

        <!-- Shell includes and batch files in bin/ -->
        <tarfileset dir="${basedir}" prefix="${final.name}-src">
          <include name="bin/*.in.sh" />
          <include name="bin/*.bat" />
        </tarfileset>
        <!-- Everything else (assumed to be scripts), is executable -->
        <tarfileset dir="${basedir}" prefix="${final.name}-src" mode="755">
          <include name="bin/*"/>
          <exclude name="bin/*.in.sh" />
          <exclude name="bin/*.bat" />
        </tarfileset>
      </tar>
    </target>

    <target name="release" depends="eclipse-warnings,artifacts,rat-init"
            description="Create and QC release artifacts">
      <checksum forceOverwrite="yes" todir="${build.dir}" fileext=".md5"
                algorithm="MD5">
        <fileset dir="${build.dir}">
          <include name="*.tar.gz" />
        </fileset>
      </checksum>
      <checksum forceOverwrite="yes" todir="${build.dir}" fileext=".sha"
                algorithm="SHA">
        <fileset dir="${build.dir}">
          <include name="*.tar.gz" />
        </fileset>
      </checksum>

      <rat:report xmlns:rat="antlib:org.apache.rat.anttasks"
                  reportFile="${build.dir}/${final.name}-bin.rat.txt">
        <tarfileset>
          <gzipresource>
            <file file="${build.dir}/${final.name}-bin.tar.gz" />
          </gzipresource>
        </tarfileset>
      </rat:report>

      <rat:report xmlns:rat="antlib:org.apache.rat.anttasks"
                  reportFile="${build.dir}/${final.name}-src.rat.txt">
        <tarfileset>
          <gzipresource>
            <file file="${build.dir}/${final.name}-src.tar.gz" />
          </gzipresource>
        </tarfileset>
      </rat:report>
    </target>

  <target name="build-jmh" depends="build-test" description="Create JMH uber jar">
      <jar jarfile="${build.test.dir}/deps.jar">
          <zipgroupfileset dir="${build.dir.lib}/jars">
              <include name="*jmh*.jar"/>
              <include name="jopt*.jar"/>
              <include name="commons*.jar"/>
          </zipgroupfileset>
          <zipgroupfileset dir="${build.lib}" includes="*.jar"/>
      </jar>
      <jar jarfile="${build.test.dir}/benchmarks.jar">
          <manifest>
              <attribute name="Main-Class" value="org.openjdk.jmh.Main"/>
          </manifest>
          <zipfileset src="${build.test.dir}/deps.jar" excludes="META-INF/*.SF" />
          <fileset dir="${build.classes.main}"/>
          <fileset dir="${test.classes}"/>
      </jar>
  </target>

    <!-- use https://github.com/krummas/jstackjunit to get thread dumps when unit tests time out -->
  <taskdef name="junit" classname="org.krummas.junit.JStackJUnitTask" classpath="lib/jstackjunit-0.0.1.jar"/>

  <target name="build-test" depends="build" description="Compile test classes">
    <javac
     compiler="modern"
     debug="true"
     debuglevel="${debuglevel}"
     destdir="${test.classes}"
     includeantruntime="true"
     source="${source.version}"
     target="${target.version}"
     encoding="utf-8">
     <classpath>
        <path refid="cassandra.classpath"/>
     </classpath>
     <compilerarg value="-XDignore.symbol.file"/>
     <src path="${test.unit.src}"/>
     <src path="${test.long.src}"/>
     <src path="${test.burn.src}"/>
     <src path="${test.microbench.src}"/>
    </javac>

    <!-- Non-java resources needed by the test suite -->
    <copy todir="${test.classes}">
      <fileset dir="${test.resources}"/>
    </copy>
  </target>

  <!-- Defines how to run a set of tests. If you change the defaults for attributes
       you should also update them in testmacro.,
       The two are split because the helper doesn't generate
       a junit report or fail on errors, since this is called in parallel to run tests
       when we choose to run tests in parallel -->
  <macrodef name="testmacrohelper">
    <attribute name="inputdir" />
    <attribute name="timeout" default="${test.timeout}" />
    <attribute name="forkmode" default="perTest"/>
    <element name="optjvmargs" implicit="true" optional="true" />
    <attribute name="filter" default="**/${test.name}.java"/>
    <attribute name="exclude" default="" />
    <attribute name="filelist" default="" />
    <attribute name="poffset" default="0"/>
    <attribute name="testtag" default=""/>
    <attribute name="usejacoco" default="no"/>

    <sequential>
      <condition property="additionalagent"
                 value="-javaagent:${build.dir.lib}/jars/jacocoagent.jar=destfile=${jacoco.partialexecfile}"
                 else="">
        <istrue value="${usejacoco}"/>
      </condition>
      <mkdir dir="${build.test.dir}/cassandra"/>
      <mkdir dir="${build.test.dir}/output"/>
      <mkdir dir="${build.test.dir}/output/@{testtag}"/>
      <junit fork="on" forkmode="@{forkmode}" failureproperty="testfailed" maxmemory="1024m" timeout="@{timeout}">
        <formatter classname="org.apache.cassandra.CassandraXMLJUnitResultFormatter" extension=".xml" usefile="true"/>
        <formatter classname="org.apache.cassandra.CassandraBriefJUnitResultFormatter" usefile="false"/>
        <jvmarg value="-Dstorage-config=${test.conf}"/>
        <jvmarg value="-Djava.awt.headless=true"/>
        <!-- Cassandra 3.0+ needs <jvmarg line="... ${additionalagent}" /> here! (not value=) -->
        <jvmarg line="-javaagent:${basedir}/lib/jamm-0.3.0.jar ${additionalagent}" />
        <jvmarg value="-ea"/>
        <jvmarg value="-Dcassandra.debugrefcount=true"/>
        <jvmarg value="-Xss256k"/>
        <jvmarg value="-Dcassandra.memtable_row_overhead_computation_step=100"/>
        <jvmarg value="-Dcassandra.test.use_prepared=${cassandra.test.use_prepared}"/>
        <jvmarg value="-Dcassandra.test.offsetseed=@{poffset}"/>
        <jvmarg value="-Dcassandra.test.sstableformatdevelopment=true"/>
        <!-- The first time SecureRandom initializes can be slow if it blocks on /dev/random -->
        <jvmarg value="-Djava.security.egd=file:/dev/urandom" />
        <jvmarg value="-Dcassandra.testtag=@{testtag}"/>
        <jvmarg value="-Dcassandra.keepBriefBrief=${cassandra.keepBriefBrief}" />
	<optjvmargs/>
        <classpath>
          <pathelement path="${java.class.path}"/>
          <pathelement location="${stress.build.classes}"/>
          <path refid="cassandra.classpath" />
          <pathelement location="${test.classes}"/>
          <pathelement location="${stress.test.classes}"/>
          <pathelement location="${test.conf}"/>
          <fileset dir="${test.lib}">
            <include name="**/*.jar" />
          </fileset>
        </classpath>
        <batchtest todir="${build.test.dir}/output/@{testtag}">
            <fileset dir="@{inputdir}" includes="@{filter}" excludes="@{exclude}"/>
            <filelist dir="@{inputdir}" files="@{filelist}"/>
        </batchtest>
      </junit>

      <condition property="fileSep" value=";">
        <os family="windows"/>
      </condition>
      <condition property="fileSep" else=":">
        <isset property="fileSep"/>
      </condition>
      <fail unless="fileSep">Failed to set File Separator. This shouldn't happen.</fail>

      <delete quiet="true" failonerror="false" dir="${build.test.dir}/cassandra/commitlog${fileSep}@{poffset}"/>
      <delete quiet="true" failonerror="false" dir="${build.test.dir}/cassandra/cdc_raw${fileSep}@{poffset}"/>
      <delete quiet="true" failonerror="false" dir="${build.test.dir}/cassandra/data${fileSep}@{poffset}"/>
      <delete quiet="true" failonerror="false" dir="${build.test.dir}/cassandra/saved_caches${fileSep}@{poffset}"/>
      <delete quiet="true" failonerror="false" dir="${build.test.dir}/cassandra/hints${fileSep}@{poffset}"/>
    </sequential>
  </macrodef>

  <target name="testold" depends="build-test" description="Execute unit tests">
    <testmacro inputdir="${test.unit.src}" timeout="${test.timeout}">
      <jvmarg value="-Dlegacy-sstable-root=${test.data}/legacy-sstables"/>
      <jvmarg value="-Dinvalid-legacy-sstable-root=${test.data}/invalid-legacy-sstables"/>
      <jvmarg value="-Dmigration-sstable-root=${test.data}/migration-sstables"/>
      <jvmarg value="-Dcassandra.ring_delay_ms=1000"/>
      <jvmarg value="-Dcassandra.tolerate_sstable_size=true"/>
      <jvmarg value="-Djava.io.tmpdir=${tmp.dir}"/>
      <jvmarg value="-Dcassandra.skip_sync=true" />
    </testmacro>
    <fileset dir="${test.unit.src}" />
  </target>

  <!-- Will not generate a junit report or fail on error since it is called in parallel for test-compression
       That is taken care of by testparallel -->
  <macrodef name="testlist">
    <attribute name="test.file.list"/>
    <attribute name="testlist.offset"/>
    <sequential>
      <testmacrohelper inputdir="${test.unit.src}" filelist="@{test.file.list}" poffset="@{testlist.offset}" exclude="**/*.java" timeout="${test.timeout}">
        <jvmarg value="-Dlegacy-sstable-root=${test.data}/legacy-sstables"/>
        <jvmarg value="-Dinvalid-legacy-sstable-root=${test.data}/invalid-legacy-sstables"/>
        <jvmarg value="-Dmigration-sstable-root=${test.data}/migration-sstables"/>
        <jvmarg value="-Dcassandra.ring_delay_ms=1000"/>
        <jvmarg value="-Dcassandra.tolerate_sstable_size=true"/>
        <jvmarg value="-Dcassandra.config.loader=org.apache.cassandra.OffsetAwareConfigurationLoader"/>
        <jvmarg value="-Dcassandra.skip_sync=true" />
      </testmacrohelper>
    </sequential>
  </macrodef>

  <!-- Will not generate a junit report or fail on error since it is called in parallel for test-compression
       That is taken care of by testparallel -->
  <macrodef name="testlist-compression">
    <attribute name="test.file.list" />
    <attribute name="testlist.offset" />
    <sequential>
      <property name="compressed_yaml" value="${build.test.dir}/cassandra.compressed.yaml"/>
      <testmacrohelper inputdir="${test.unit.src}" filelist="@{test.file.list}" poffset="@{testlist.offset}"
                       exclude="**/*.java" timeout="${test.timeout}" testtag="compression">
        <jvmarg value="-Dlegacy-sstable-root=${test.data}/legacy-sstables"/>
        <jvmarg value="-Dinvalid-legacy-sstable-root=${test.data}/invalid-legacy-sstables"/>
        <jvmarg value="-Dmigration-sstable-root=${test.data}/migration-sstables"/>
        <jvmarg value="-Dcassandra.test.compression=true"/>
        <jvmarg value="-Dcassandra.ring_delay_ms=1000"/>
        <jvmarg value="-Dcassandra.tolerate_sstable_size=true"/>
        <jvmarg value="-Dcassandra.config=file:///${compressed_yaml}"/>
        <jvmarg value="-Dcassandra.skip_sync=true" />
        <jvmarg value="-Dcassandra.config.loader=org.apache.cassandra.OffsetAwareConfigurationLoader"/>
      </testmacrohelper>
    </sequential>
  </macrodef>

  <macrodef name="testlist-cdc">
    <attribute name="test.file.list" />
    <attribute name="testlist.offset" />
    <sequential>
      <property name="cdc_yaml" value="${build.test.dir}/cassandra.cdc.yaml"/>
      <testmacrohelper inputdir="${test.unit.src}" filelist="@{test.file.list}" poffset="@{testlist.offset}"
                       exclude="**/*.java" timeout="${test.timeout}" testtag="cdc">
        <jvmarg value="-Dlegacy-sstable-root=${test.data}/legacy-sstables"/>
        <jvmarg value="-Dinvalid-legacy-sstable-root=${test.data}/invalid-legacy-sstables"/>
        <jvmarg value="-Dmigration-sstable-root=${test.data}/migration-sstables"/>
        <jvmarg value="-Dcassandra.ring_delay_ms=1000"/>
        <jvmarg value="-Dcassandra.tolerate_sstable_size=true"/>
        <jvmarg value="-Dcassandra.config=file:///${cdc_yaml}"/>
        <jvmarg value="-Dcassandra.skip_sync=true" />
        <jvmarg value="-Dcassandra.config.loader=org.apache.cassandra.OffsetAwareConfigurationLoader"/>
      </testmacrohelper>
    </sequential>
  </macrodef>

  <!--
    Run named ant task with jacoco, such as "ant jacoco-run -Dtaskname=test"
    the target run must enable the jacoco agent if usejacoco is 'yes' -->
  <target name="jacoco-run" description="run named task with jacoco instrumentation">
    <condition property="runtask" value="${taskname}" else="test">
      <isset property="taskname"/>
    </condition>
    <antcall target="${runtask}">
      <param name="usejacoco" value="yes"/>
    </antcall>
  </target>

  <!-- Use this with an FQDN for test class, and a csv list of methods like this:
    ant testsome -Dtest.name=org.apache.cassandra.service.StorageServiceServerTest -Dtest.methods=testRegularMode,testGetAllRangesEmpty
  -->
  <target name="testsome" depends="build-test" description="Execute specific unit tests" >
    <testmacro inputdir="${test.unit.src}" timeout="${test.timeout}">
      <test name="${test.name}" methods="${test.methods}"/>
      <jvmarg value="-Dlegacy-sstable-root=${test.data}/legacy-sstables"/>
      <jvmarg value="-Dinvalid-legacy-sstable-root=${test.data}/invalid-legacy-sstables"/>
      <jvmarg value="-Dmigration-sstable-root=${test.data}/migration-sstables"/>
      <jvmarg value="-Dcassandra.ring_delay_ms=1000"/>
      <jvmarg value="-Dcassandra.tolerate_sstable_size=true"/>
      <jvmarg value="-Dcassandra.skip_sync=true" />
    </testmacro>
  </target>

  <target name="test-compression" depends="build-test" description="Execute unit tests with sstable compression enabled">
    <property name="compressed_yaml" value="${build.test.dir}/cassandra.compressed.yaml"/>
    <concat destfile="${compressed_yaml}">
      <fileset file="${test.conf}/cassandra.yaml"/>
      <fileset file="${test.conf}/commitlog_compression.yaml"/>
    </concat>
    <path id="all-test-classes-path">
      <fileset dir="${test.unit.src}" includes="**/${test.name}.java" />
    </path>
    <property name="all-test-classes" refid="all-test-classes-path"/>
    <testparallel testdelegate="testlist-compression" />
  </target>

  <target name="test-cdc" depends="build-test" description="Execute unit tests with change-data-capture enabled">
    <property name="cdc_yaml" value="${build.test.dir}/cassandra.cdc.yaml"/>
    <concat destfile="${cdc_yaml}">
      <fileset file="${test.conf}/cassandra.yaml"/>
      <fileset file="${test.conf}/cdc.yaml"/>
    </concat>
    <path id="all-test-classes-path">
      <fileset dir="${test.unit.src}" includes="**/${test.name}.java" />
    </path>
    <property name="all-test-classes" refid="all-test-classes-path"/>
    <testparallel testdelegate="testlist-cdc" />
  </target>

  <target name="msg-ser-gen-test" depends="build-test" description="Generates message serializations">
    <testmacro inputdir="${test.unit.src}"
        timeout="${test.timeout}" filter="**/SerializationsTest.java">
      <jvmarg value="-Dcassandra.test-serialization-writes=True"/>
    </testmacro>
  </target>

  <target name="msg-ser-test" depends="build-test" description="Tests message serializations">
      <testmacro inputdir="${test.unit.src}" timeout="${test.timeout}"
               filter="**/SerializationsTest.java"/>
  </target>

  <target name="msg-ser-test-7" depends="build-test" description="Generates message serializations">
    <testmacro inputdir="${test.unit.src}"
        timeout="${test.timeout}" filter="**/SerializationsTest.java">
      <jvmarg value="-Dcassandra.version=0.7"/>
    </testmacro>
  </target>

  <target name="msg-ser-test-10" depends="build-test" description="Tests message serializations on 1.0 messages">
    <testmacro inputdir="${test.unit.src}"
        timeout="${test.timeout}" filter="**/SerializationsTest.java">
      <jvmarg value="-Dcassandra.version=1.0"/>
    </testmacro>
  </target>

  <target name="test-burn" depends="build-test" description="Execute functional tests">
    <testmacro inputdir="${test.burn.src}"
               timeout="${test.burn.timeout}">
    </testmacro>
  </target>

  <target name="long-test" depends="build-test" description="Execute functional tests">
    <testmacro inputdir="${test.long.src}"
               timeout="${test.long.timeout}">
      <jvmarg value="-Dcassandra.ring_delay_ms=1000"/>
      <jvmarg value="-Dcassandra.tolerate_sstable_size=true"/>
    </testmacro>
  </target>

  <target name="cql-test" depends="build-test" description="Execute CQL tests">
    <sequential>
      <echo message="running CQL tests"/>
      <mkdir dir="${build.test.dir}/cassandra"/>
      <mkdir dir="${build.test.dir}/output"/>
      <junit fork="on" forkmode="once" failureproperty="testfailed" maxmemory="1024m" timeout="${test.timeout}">
        <formatter type="brief" usefile="false"/>
        <jvmarg value="-Dstorage-config=${test.conf}"/>
        <jvmarg value="-Djava.awt.headless=true"/>
        <jvmarg value="-javaagent:${basedir}/lib/jamm-0.3.0.jar" />
        <jvmarg value="-ea"/>
        <jvmarg value="-Xss256k"/>
        <jvmarg value="-Dcassandra.memtable_row_overhead_computation_step=100"/>
        <jvmarg value="-Dcassandra.test.use_prepared=${cassandra.test.use_prepared}"/>
        <jvmarg value="-Dcassandra.skip_sync=true" />
        <classpath>
          <path refid="cassandra.classpath" />
          <pathelement location="${test.classes}"/>
          <pathelement location="${test.conf}"/>
          <fileset dir="${test.lib}">
            <include name="**/*.jar" />
          </fileset>
        </classpath>
        <batchtest todir="${build.test.dir}/output">
            <fileset dir="${test.unit.src}" includes="**/cql3/*Test.java">
                <contains text="CQLTester" casesensitive="yes"/>
            </fileset>
        </batchtest>
      </junit>
      <fail message="Some CQL test(s) failed.">
        <condition>
            <and>
            <isset property="testfailed"/>
            <not>
              <isset property="ant.test.failure.ignore"/>
            </not>
          </and>
        </condition>
      </fail>
    </sequential>
  </target>

  <target name="cql-test-some" depends="build-test" description="Execute specific CQL tests" >
    <sequential>
      <echo message="running ${test.methods} tests from ${test.name}"/>
      <mkdir dir="${build.test.dir}/cassandra"/>
      <mkdir dir="${build.test.dir}/output"/>
      <junit fork="on" forkmode="once" failureproperty="testfailed" maxmemory="1024m" timeout="${test.timeout}">
        <formatter type="brief" usefile="false"/>
        <jvmarg value="-Dstorage-config=${test.conf}"/>
        <jvmarg value="-Djava.awt.headless=true"/>
        <jvmarg value="-javaagent:${basedir}/lib/jamm-0.3.0.jar" />
        <jvmarg value="-ea"/>
        <jvmarg value="-Xss256k"/>
        <jvmarg value="-Dcassandra.test.use_prepared=${cassandra.test.use_prepared}"/>
        <jvmarg value="-Dcassandra.memtable_row_overhead_computation_step=100"/>
        <jvmarg value="-Dcassandra.skip_sync=true" />
        <classpath>
          <path refid="cassandra.classpath" />
          <pathelement location="${test.classes}"/>
          <pathelement location="${test.conf}"/>
          <fileset dir="${test.lib}">
            <include name="**/*.jar" />
          </fileset>
        </classpath>
        <test name="org.apache.cassandra.cql3.${test.name}" methods="${test.methods}" todir="${build.test.dir}/output"/>
      </junit>
    </sequential>
  </target>

  <target name="test-all"
          depends="eclipse-warnings,test,long-test,test-compression,stress-test"
          description="Run all tests except for those under test-burn" />

  <!-- Use JaCoCo ant extension without needing externally saved lib -->
  <target name="jacoco-init" depends="maven-ant-tasks-init">
    <artifact:dependencies pathId="jacocoant.classpath">
      <remoteRepository refid="central"/>
      <dependency groupId="org.jacoco" artifactId="org.jacoco.ant" version="${jacoco.version}" />
    </artifact:dependencies>
    <typedef uri="antlib:org.jacoco.ant" classpathref="jacocoant.classpath"/>
  </target>

  <target name="jacoco-merge" depends="jacoco-init">
    <jacoco:merge destfile="${jacoco.finalexecfile}" xmlns:jacoco="antlib:org.jacoco.ant">
        <fileset dir="${jacoco.export.dir}" includes="*.exec,**/*.exec"/>
    </jacoco:merge>
  </target>

  <target name="jacoco-report" depends="jacoco-merge">
    <jacoco:report xmlns:jacoco="antlib:org.jacoco.ant">
      <executiondata>
        <file file="${jacoco.finalexecfile}" />
      </executiondata>
      <structure name="JaCoCo Cassandara Coverage Report">
        <classfiles>
          <fileset dir="${build.classes.main}">
            <include name="**/*.class"/>
          </fileset>
        </classfiles>
        <sourcefiles encoding="UTF-8">
          <dirset dir="${build.src}">
            <include name="java"/>
            <include name="gen-java"/>
          </dirset>
        </sourcefiles>
      </structure>
      <!-- to produce reports in different formats. -->
      <html destdir="${jacoco.export.dir}" />
      <csv destfile="${jacoco.export.dir}/report.csv" />
      <xml destfile="${jacoco.export.dir}/report.xml" />
    </jacoco:report>
  </target>

  <target name="jacoco-cleanup" description="Destroy JaCoCo exec data and reports">
    <delete file="${jacoco.partialexecfile}"/>
    <delete dir="${jacoco.export.dir}"/>
  </target>

  <!--
    License audit tool
  -->
  <target name="rat-init" depends="maven-ant-tasks-init">
    <artifact:dependencies pathId="rat.classpath">
      <remoteRepository refid="central"/>
      <dependency groupId="org.apache.rat" artifactId="apache-rat-tasks" version="0.6" />
    </artifact:dependencies>
    <typedef uri="antlib:org.apache.rat.anttasks" classpathref="rat.classpath"/>
  </target>

  <target name="rat-check" depends="rat-init">
    <rat:report xmlns:rat="antlib:org.apache.rat.anttasks"
                reportFile="${build.dir}/rat-report.log">
      <fileset dir="."  excludesfile=".rat-excludes" />
    </rat:report>
    <condition property="rat.passed">
      <isfileselected file="${build.dir}/rat-report.log">
        <containsregexp expression="^0 Unknown Licenses"/>
      </isfileselected>
    </condition>
    <fail unless="rat.passed">Unknown licenses: See build/rat-report.log.</fail>
  </target>

  <target name="rat-write" depends="rat-init">
    <echo>RAT: invoking addLicense to write missing headers</echo>
    <java classname="org.apache.rat.Report" fork="true"
          output="${build.dir}/rat-report.log">
      <classpath refid="rat.classpath" />
      <arg value="-a" />
      <arg value="--force" />
      <arg value="." />
    </java>
  </target>

  <target name="javadoc" depends="init" description="Create javadoc" unless="no-javadoc">
    <create-javadoc destdir="${javadoc.dir}">
      <filesets>
        <fileset dir="${build.src.java}" defaultexcludes="yes">
          <include name="org/apache/**/*.java"/>
        </fileset>
      </filesets>
    </create-javadoc>
   </target>

  <!-- Run tests not in parallel and reports errors and generates a junit report after -->
  <macrodef name="testmacro">
    <attribute name="inputdir" />
    <attribute name="timeout" default="${test.timeout}" />
    <attribute name="forkmode" default="perTest"/>
    <element name="optjvmargs" implicit="true" optional="true" />
    <attribute name="filter" default="**/${test.name}.java"/>
    <attribute name="exclude" default="" />
    <attribute name="filelist" default="" />
    <attribute name="poffset" default="0"/>
    <attribute name="testtag" default=""/>

    <sequential>
      <testmacrohelper inputdir="@{inputdir}" timeout="@{timeout}"
                       forkmode="@{forkmode}" filter="@{filter}"
                       exclude="@{exclude}" filelist="@{filelist}" poffset="@{poffset}"
                       testtag="@{testtag}" >
          <optjvmargs/>
      </testmacrohelper>
      <junitreport todir="${build.test.dir}">
        <fileset dir="${build.test.dir}/output">
          <include name="**/TEST-*.xml"/>
        </fileset>
        <report format="frames" todir="${build.test.dir}/junitreport"/>
      </junitreport>
      <fail message="Some test(s) failed.">
        <condition>
            <and>
            <isset property="testfailed"/>
            <not>
              <isset property="ant.test.failure.ignore"/>
            </not>
          </and>
        </condition>
      </fail>
    </sequential>
  </macrodef>

  <!-- Run tests in parallel and report errors after and generate a junit report -->
  <macrodef name="testparallel">
    <attribute name="testdelegate"/>
    <sequential>
      <testparallelhelper testdelegate="@{testdelegate}"/>
      <junitreport todir="${build.test.dir}">
        <fileset dir="${build.test.dir}/output">
          <include name="**/TEST-*.xml"/>
        </fileset>
        <report format="frames" todir="${build.test.dir}/junitreport"/>
      </junitreport>
      <fail message="Some test(s) failed.">
        <condition>
            <and>
            <isset property="testfailed"/>
            <not>
              <isset property="ant.test.failure.ignore"/>
            </not>
          </and>
        </condition>
      </fail>
    </sequential>
  </macrodef>

  <!-- Run multiple junit tasks in parallel, but don't track errors or generate a report after
       If a test fails the testfailed property will be set. All the tests are run using te testdelegate
       macro that is specified as an attribute and they will be run concurrently in this ant process -->
  <scriptdef name="testparallelhelper" language="javascript">
    <attribute name="testdelegate"/>
    <![CDATA[
        var Integer = java.lang.Integer;
        sep = project.getProperty("path.separator");
        all = project.getProperty("all-test-classes").split(sep);
        dir = project.getProperty("test.unit.src");

        numRunners = parseInt(project.getProperty("test.runners"));

        var p = project.createTask('parallel');
        p.setThreadCount(numRunners);

        for (i = 0; i < all.length; i++) {

            if (all[i] == undefined) continue;

            task = project.createTask( attributes.get("testdelegate") );

            task.setDynamicAttribute( "test.file.list", "" + all[i]);

            task.setDynamicAttribute( "testlist.offset", "" + i );

            p.addTask(task);
        }

        p.perform();
    ]]>
  </scriptdef>

  <target name="test" depends="build-test" description="Parallel Test Runner">
    <path id="all-test-classes-path">
      <fileset dir="${test.unit.src}" includes="**/${test.name}.java" />
    </path>
    <property name="all-test-classes" refid="all-test-classes-path"/>
    <testparallel testdelegate="testlist"/>
  </target>

  <!-- run a list of tests as provided in -Dtest.classlistfile (or default of 'testnames.txt')
  The class list file should be one test class per line, with the path starting after test/unit
  e.g. org/apache/cassandra/hints/HintMessageTest.java -->
  <target name="testclasslist" depends="build-test" description="Parallel-run tests given in file -Dtest.classlistfile (one-class-per-line, e.g. org/apache/cassandra/db/SomeTest.java)">
    <path id="all-test-classes-path">
      <fileset dir="${test.unit.src}" includesfile="${test.classlistfile}"/>
    </path>
    <property name="all-test-classes" refid="all-test-classes-path"/>
    <testparallel testdelegate="testlist"/>
  </target>

  <!-- run microbenchmarks suite -->
  <target name="microbench" depends="build-jmh">
      <java classname="org.openjdk.jmh.Main"
            fork="true"
            failonerror="true">
          <classpath>
              <path refid="cassandra.classpath" />
              <pathelement location="${test.classes}"/>
              <pathelement location="${test.conf}"/>
              <fileset dir="${test.lib}">
                  <include name="**/*.jar" />
              </fileset>
          </classpath>
          <!--<arg value="-lprof"/>-->
          <arg value="-prof"/>
          <arg value="gc"/>
          <!--<arg value="-prof"/>-->
          <!--<arg value="hs_gc"/>-->
          <!--<arg value="-prof"/>-->
          <!--<arg value="hs_rt"/>-->
          <!--<arg value="-prof"/>-->
          <!--<arg value="perfasm"/>-->
          <arg value=".*microbench.*${benchmark.name}"/>
      </java>
  </target>

  <!-- Generate IDEA project description files -->
  <target name="generate-idea-files" depends="build-test" description="Generate IDEA files">
    <mkdir dir=".idea"/>
    <mkdir dir=".idea/libraries"/>
    <copy todir=".idea">
        <fileset dir="ide/idea"/>
    </copy>
    <copy tofile="${eclipse.project.name}.iml" file="ide/idea-iml-file.xml"/>
    <echo file=".idea/.name">Apache Cassandra ${eclipse.project.name}</echo>
    <echo file=".idea/modules.xml"><![CDATA[<?xml version="1.0" encoding="UTF-8"?>
<project version="4">
  <component name="ProjectModuleManager">
    <modules>
      <module fileurl="file://$PROJECT_DIR$/]]>${eclipse.project.name}<![CDATA[.iml" filepath="$PROJECT_DIR$/]]>${eclipse.project.name}<![CDATA[.iml" />
    </modules>
  </component>
</project>]]></echo>
  </target>

  <!-- Generate Eclipse project description files -->
  <target name="generate-eclipse-files" depends="build-test" description="Generate eclipse files">
    <echo file=".project"><![CDATA[<?xml version="1.0" encoding="UTF-8"?>
<projectDescription>
  <name>${eclipse.project.name}</name>
  <comment></comment>
  <projects>
  </projects>
  <buildSpec>
    <buildCommand>
      <name>org.eclipse.jdt.core.javabuilder</name>
    </buildCommand>
  </buildSpec>
  <natures>
    <nature>org.eclipse.jdt.core.javanature</nature>
  </natures>
</projectDescription>]]>
    </echo>
	<echo file=".classpath"><![CDATA[<?xml version="1.0" encoding="UTF-8"?>
<classpath>
  <classpathentry kind="src" path="src/java"/>
  <classpathentry kind="src" path="src/resources"/>
  <classpathentry kind="src" path="src/gen-java"/>
  <classpathentry kind="src" path="conf" including="hotspot_compiler"/>
  <classpathentry kind="src" output="build/test/classes" path="test/unit"/>
  <classpathentry kind="src" output="build/test/classes" path="test/long"/>
  <classpathentry kind="src" output="build/test/classes" path="test/resources" />
  <classpathentry kind="src" path="tools/stress/src"/>
  <classpathentry kind="src" output="build/test/stress-classes" path="tools/stress/test/unit" />
  <classpathentry kind="con" path="org.eclipse.jdt.launching.JRE_CONTAINER"/>
  <classpathentry kind="output" path="build/classes/eclipse"/>
  <classpathentry kind="lib" path="test/conf"/>
  <classpathentry kind="lib" path="${java.home}/../lib/tools.jar"/>
]]>
	</echo>
  	<path id="eclipse-project-libs-path">
  	 <fileset dir="lib">
  	    <include name="**/*.jar" />
     </fileset>
 	 <fileset dir="build/lib/jars">
  	    <include name="**/*.jar" />
  	 </fileset>
  	</path>
  	<property name="eclipse-project-libs" refid="eclipse-project-libs-path"/>
  	<script language="javascript" classpathref="cassandra.classpath"> <![CDATA[
  		var File = java.io.File;
  		var FilenameUtils = Packages.org.apache.commons.io.FilenameUtils;
  		jars = project.getProperty("eclipse-project-libs").split(project.getProperty("path.separator"));

  		cp = "";
  	    for (i=0; i< jars.length; i++) {
  	       srcjar = FilenameUtils.getBaseName(jars[i]) + '-sources.jar';
  		   srcdir = FilenameUtils.concat(project.getProperty("build.dir.lib"), 'sources');
  		   srcfile = new File(FilenameUtils.concat(srcdir, srcjar));

  		   cp += ' <classpathentry kind="lib" path="' + jars[i] + '"';
  		   if (srcfile.exists()) {
  		      cp += ' sourcepath="' + srcfile.getAbsolutePath() + '"';
  		   }
  		   cp += '/>\n';
  		}

  		cp += '</classpath>';

  		echo = project.createTask("echo");
  	    echo.setMessage(cp);
  		echo.setFile(new File(".classpath"));
  		echo.setAppend(true);
  	    echo.perform();
  	]]> </script>
    <mkdir dir=".settings" />
  </target>

  <pathconvert property="eclipse.project.name">
    <path path="${basedir}" />
    <regexpmapper from="^.*/([^/]+)$$" to="\1" handledirsep="yes" />
  </pathconvert>

  <!-- Clean Eclipse project description files -->
  <target name="clean-eclipse-files">
    <delete file=".project" />
    <delete file=".classpath" />
    <delete dir=".settings" />
  	<delete dir=".externalToolBuilders" />
  	<delete dir="build/eclipse-classes" />
  </target>


  <target name="eclipse-warnings" depends="build" description="Run eclipse compiler code analysis">
        <property name="ecj.log.dir" value="${build.dir}/ecj" />
        <property name="ecj.warnings.file" value="${ecj.log.dir}/eclipse_compiler_checks.txt"/>
        <mkdir  dir="${ecj.log.dir}" />

        <property name="ecj.properties" value="${basedir}/eclipse_compiler.properties" />

        <echo message="Running Eclipse Code Analysis.  Output logged to ${ecj.warnings.file}" />

	<java
	    jar="${build.dir.lib}/jars/ecj-${ecj.version}.jar"
            fork="true"
	    failonerror="true"
            maxmemory="512m">
            <arg value="-source"/>
	    <arg value="${source.version}" />
	    <arg value="-target"/>
	    <arg value="${target.version}" />
	    <arg value="-d" />
            <arg value="none" />
	    <arg value="-proc:none" />
            <arg value="-log" />
            <arg value="${ecj.warnings.file}" />
            <arg value="-properties" />
            <arg value="${ecj.properties}" />
            <arg value="-cp" />
            <arg value="${toString:cassandra.classpath}" />
            <arg value="${build.src.java}" />
        </java>
  </target>


  <!-- Publish artifacts to Maven repositories -->
  <target name="mvn-install"
          depends="maven-declare-dependencies,artifacts,jar,sources-jar,javadoc-jar"
          description="Installs the artifacts in the Maven Local Repository">

    <!-- the parent -->
    <install pomFile="${build.dir}/${final.name}-parent.pom"
             file="${build.dir}/${final.name}-parent.pom"
             packaging="pom"/>

    <!-- the distribution -->
    <install pomFile="${build.dir}/${final.name}-dist.pom"
             file="${build.dir}/${final.name}-dist.pom"
             packaging="pom"/>
    <install pomFile="${build.dir}/${final.name}-dist.pom"
             file="${build.dir}/${final.name}-bin.tar.gz"
             packaging="tar.gz"
             classifier="bin"/>
    <install pomFile="${build.dir}/${final.name}-dist.pom"
             file="${build.dir}/${final.name}-src.tar.gz"
             packaging="tar.gz"
             classifier="src"/>

    <!-- the cassandra-all jar -->
    <install pomFile="${build.dir}/${final.name}.pom"
             file="${build.dir}/${final.name}.jar"/>
    <install pomFile="${build.dir}/${final.name}.pom"
             file="${build.dir}/${final.name}-sources.jar"
             classifier="sources"/>
    <install pomFile="${build.dir}/${final.name}.pom"
             file="${build.dir}/${final.name}-javadoc.jar"
             classifier="javadoc"/>
  </target>

  <target name="publish"
          depends="mvn-install"
          if="release"
          description="Publishes the artifacts to the Maven repository">

    <!-- the parent -->
    <deploy pomFile="${build.dir}/${final.name}-parent.pom"
            file="${build.dir}/${final.name}-parent.pom"
            packaging="pom"/>

    <!-- the distribution -->
    <deploy pomFile="${build.dir}/${final.name}-dist.pom"
            file="${build.dir}/${final.name}-dist.pom"
            packaging="pom"/>
    <deploy pomFile="${build.dir}/${final.name}-dist.pom"
            file="${build.dir}/${final.name}-bin.tar.gz"
            packaging="tar.gz"
            classifier="bin"/>
    <deploy pomFile="${build.dir}/${final.name}-dist.pom"
            file="${build.dir}/${final.name}-src.tar.gz"
            packaging="tar.gz"
            classifier="src"/>

    <!-- the cassandra-all jar -->
    <deploy pomFile="${build.dir}/${final.name}.pom"
            file="${build.dir}/${final.name}.jar"/>
    <deploy pomFile="${build.dir}/${final.name}.pom"
            file="${build.dir}/${final.name}-sources.jar"
            classifier="sources"/>
    <deploy pomFile="${build.dir}/${final.name}.pom"
            file="${build.dir}/${final.name}-javadoc.jar"
            classifier="javadoc"/>
  </target>
</project><|MERGE_RESOLUTION|>--- conflicted
+++ resolved
@@ -805,10 +805,6 @@
       <!-- retrieve artifacts -->
       <artifact:dependencies pomRefId="build-deps-pom"
                              filesetId="build-dependency-jars"
-<<<<<<< HEAD
-                             sourcesFilesetId="build-dependency-sources-jars"
-=======
->>>>>>> d2d95fc2
                              cacheDependencyRefs="true"
                              dependencyRefsBuildFile="${build.dir}/build-dependencies.xml">
           <remoteRepository refid="central"/>
