--- conflicted
+++ resolved
@@ -437,14 +437,9 @@
           <dependency groupId="de.jflex" artifactId="jflex" version="1.6.0" />
           <dependency groupId="com.github.rholder" artifactId="snowball-stemmer" version="1.3.0.581.1" />
           <dependency groupId="com.googlecode.concurrent-trees" artifactId="concurrent-trees" version="2.4.0" />
-<<<<<<< HEAD
-	  <dependency groupId="com.github.ben-manes.caffeine" artifactId="caffeine" version="2.2.6" />
+	  <dependency groupId="com.github.ben-manes.caffeine" artifactId="caffeine" version="2.3.5" />
 	  <dependency groupId="org.jctools" artifactId="jctools-core" version="2.0"/>
           <dependency groupId="io.reactivex.rxjava2" artifactId="rxjava" version="2.0.2"/>
-=======
-	  <dependency groupId="com.github.ben-manes.caffeine" artifactId="caffeine" version="2.3.5" />
-	  <dependency groupId="org.jctools" artifactId="jctools-core" version="1.2.1"/>
->>>>>>> 75a88c59
         </dependencyManagement>
         <developer id="alakshman" name="Avinash Lakshman"/>
         <developer id="aleksey" name="Aleksey Yeschenko"/>
@@ -607,8 +602,8 @@
         <dependency groupId="org.fusesource" artifactId="sigar"/>
         <dependency groupId="org.eclipse.jdt.core.compiler" artifactId="ecj"/>
         <dependency groupId="org.caffinitas.ohc" artifactId="ohc-core"/>
-	<dependency groupId="com.github.ben-manes.caffeine" artifactId="caffeine" />
-	<dependency groupId="org.jctools" artifactId="jctools-core"/>
+	    <dependency groupId="com.github.ben-manes.caffeine" artifactId="caffeine" />
+	    <dependency groupId="org.jctools" artifactId="jctools-core"/>
         <dependency groupId="io.reactivex.rxjava2" artifactId="rxjava"/>
       </artifact:pom>
       <artifact:pom id="dist-pom"
