--- conflicted
+++ resolved
@@ -513,7 +513,6 @@
         <parent groupId="org.apache.cassandra"
                 artifactId="cassandra-parent"
                 version="${version}"/>
-<<<<<<< HEAD
         <dependency groupId="org.xerial.snappy" artifactId="snappy-java"/>
         <dependency groupId="net.jpountz.lz4" artifactId="lz4"/>
         <dependency groupId="com.ning" artifactId="compress-lzf"/>
@@ -547,6 +546,7 @@
           <exclusion groupId="org.apache.velocity" artifactId="velocity"/>
         </dependency>
         <dependency groupId="junit" artifactId="junit" scope="test"/>
+        <dependency groupId="org.psjava" artifactId="psjava" version="0.1.19" />
         <dependency groupId="org.apache.ant" artifactId="ant-junit" scope="test"/>
         <dependency groupId="com.google.guava" artifactId="guava-testlib" scope="test"/>
         <dependency groupId="org.apache.rat" artifactId="apache-rat">
@@ -582,15 +582,6 @@
         <dependency groupId="io.airlift" artifactId="airline"/>
         <dependency groupId="io.netty" artifactId="netty-all"/>
         <dependency groupId="com.clearspring.analytics" artifactId="stream"/>
-=======
-        <dependency groupId="junit" artifactId="junit"/>
-        <dependency groupId="org.psjava" artifactId="psjava" version="0.1.19" />
-        <dependency groupId="org.apache.rat" artifactId="apache-rat"/>
-        <dependency groupId="org.apache.hadoop" artifactId="hadoop-core"/>
-      	<dependency groupId="org.apache.hadoop" artifactId="hadoop-minicluster"/>
-      	<dependency groupId="com.google.code.findbugs" artifactId="jsr305"/>
-        <dependency groupId="org.antlr" artifactId="antlr"/>
->>>>>>> c7b77eb6
         <dependency groupId="com.datastax.cassandra" artifactId="cassandra-driver-core" classifier="shaded">
           <exclusion groupId="io.netty" artifactId="netty-buffer"/>
           <exclusion groupId="io.netty" artifactId="netty-codec"/>
