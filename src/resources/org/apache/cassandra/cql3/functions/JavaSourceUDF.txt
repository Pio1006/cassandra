--- conflicted
+++ resolved
@@ -5,10 +5,7 @@
 
 import org.apache.cassandra.cql3.functions.JavaUDF;
 import org.apache.cassandra.cql3.functions.UDFContext;
-<<<<<<< HEAD
-=======
 import org.apache.cassandra.transport.ProtocolVersion;
->>>>>>> e0adc166
 
 import com.datastax.driver.core.TypeCodec;
 import com.datastax.driver.core.TupleValue;
@@ -29,11 +26,7 @@
         return super.decompose(protocolVersion, result);
     }
 
-<<<<<<< HEAD
-    protected Object executeAggregateImpl(int protocolVersion, Object firstParam, List<ByteBuffer> params)
-=======
     protected Object executeAggregateImpl(ProtocolVersion protocolVersion, Object firstParam, List<ByteBuffer> params)
->>>>>>> e0adc166
     {
         #return_type# result = #execute_internal_name#(
 #arguments_aggregate#
