--- conflicted
+++ resolved
@@ -856,11 +856,7 @@
                .add("final_func", aggregate.finalFunction() != null ? aggregate.finalFunction().name().name : null)
                .add("initcond", aggregate.initialCondition() != null
                                 // must use the frozen state type here, as 'null' for unfrozen collections may mean 'empty'
-<<<<<<< HEAD
-                                ? aggregate.stateType().freeze().asCQL3Type().toCQLLiteral(aggregate.initialCondition(), Server.CURRENT_VERSION)
-=======
                                 ? aggregate.stateType().freeze().asCQL3Type().toCQLLiteral(aggregate.initialCondition(), ProtocolVersion.CURRENT)
->>>>>>> e0adc166
                                 : null);
     }
 
