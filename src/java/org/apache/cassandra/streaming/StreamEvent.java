--- conflicted
+++ resolved
@@ -52,12 +52,8 @@
         public final boolean success;
         public final int sessionIndex;
         public final Set<StreamRequest> requests;
-<<<<<<< HEAD
-        public final String description;
+        public final StreamOperation streamOperation;
         public final Map<String, Set<Range<Token>>> transferredRangesPerKeyspace;
-=======
-        public final StreamOperation streamOperation;
->>>>>>> dd4e8267
 
         public SessionCompleteEvent(StreamSession session)
         {
@@ -66,12 +62,8 @@
             this.success = session.isSuccess();
             this.sessionIndex = session.sessionIndex();
             this.requests = ImmutableSet.copyOf(session.requests);
-<<<<<<< HEAD
-            this.description = session.description();
+            this.streamOperation = session.streamOperation();
             this.transferredRangesPerKeyspace = Collections.unmodifiableMap(session.transferredRangesPerKeyspace);
-=======
-            this.streamOperation = session.streamOperation();
->>>>>>> dd4e8267
         }
     }
 
