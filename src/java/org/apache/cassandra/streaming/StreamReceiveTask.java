--- conflicted
+++ resolved
@@ -192,26 +192,16 @@
                             try (ISSTableScanner scanner = reader.getScanner();
                                     CloseableIterator<UnfilteredRowIterator> throttledPartitions = ThrottledUnfilteredIterator.throttle(scanner, MAX_ROWS_PER_BATCH))
                             {
-<<<<<<< HEAD
-                                while (scanner.hasNext())
+                                while (throttledPartitions.hasNext())
                                 {
-                                    try (UnfilteredRowIterator rowIterator = scanner.next())
-                                    {
-                                        Mutation m = new Mutation(PartitionUpdate.fromIterator(rowIterator, ColumnFilter.all(cfs.metadata)));
-
-                                        // MV *can* be applied unsafe if there's no CDC on the CFS as we flush below
-                                        // before transaction is done.
-                                        //
-                                        // If the CFS has CDC, however, these updates need to be written to the CommitLog
-                                        // so they get archived into the cdc_raw folder
-                                        ks.apply(m, hasCDC, true, false);
-                                    }
-=======
-                                while (throttledPartitions.hasNext())
-                                { 
-                                    // MV *can* be applied unsafe as we flush below before transaction is done.
-                                    ks.apply(new Mutation(PartitionUpdate.fromIterator(throttledPartitions.next())), false, true, false); 
->>>>>>> d332cc6d
+                                    Mutation m = new Mutation(PartitionUpdate.fromIterator(throttledPartitions.next(), ColumnFilter.all(cfs.metadata)));
+
+                                    // MV *can* be applied unsafe if there's no CDC on the CFS as we flush below
+                                    // before transaction is done.
+                                    //
+                                    // If the CFS has CDC, however, these updates need to be written to the CommitLog
+                                    // so they get archived into the cdc_raw folder
+                                    ks.apply(m, hasCDC, true, false);
                                 }
                             }
                         }
