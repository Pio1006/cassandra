--- conflicted
+++ resolved
@@ -167,12 +167,8 @@
                     return;
                 }
                 cfs = Keyspace.open(kscf.left).getColumnFamilyStore(kscf.right);
-<<<<<<< HEAD
-                hasViews = !Iterables.isEmpty(View.findAll(kscf.left, kscf.right));
+                hasViews = cfs.hasViews();
                 hasCDC = cfs.metadata.params.cdc;
-=======
-                hasViews = cfs.hasViews();
->>>>>>> 9fa82c85
 
                 Collection<SSTableReader> readers = task.sstables;
 
