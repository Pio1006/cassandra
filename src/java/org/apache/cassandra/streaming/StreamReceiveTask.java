/*
 * Licensed to the Apache Software Foundation (ASF) under one
 * or more contributor license agreements.  See the NOTICE file
 * distributed with this work for additional information
 * regarding copyright ownership.  The ASF licenses this file
 * to you under the Apache License, Version 2.0 (the
 * "License"); you may not use this file except in compliance
 * with the License.  You may obtain a copy of the License at
 *
 *     http://www.apache.org/licenses/LICENSE-2.0
 *
 * Unless required by applicable law or agreed to in writing, software
 * distributed under the License is distributed on an "AS IS" BASIS,
 * WITHOUT WARRANTIES OR CONDITIONS OF ANY KIND, either express or implied.
 * See the License for the specific language governing permissions and
 * limitations under the License.
 */
package org.apache.cassandra.streaming;

import java.util.ArrayList;
import java.util.Collection;
import java.util.List;
import java.util.Set;
import java.util.concurrent.ExecutorService;
import java.util.concurrent.Executors;

import com.google.common.collect.Iterables;
import org.slf4j.Logger;
import org.slf4j.LoggerFactory;

import io.reactivex.Completable;
import org.apache.cassandra.concurrent.NamedThreadFactory;
import org.apache.cassandra.db.ColumnFamilyStore;
import org.apache.cassandra.db.Keyspace;
import org.apache.cassandra.db.Mutation;
import org.apache.cassandra.db.commitlog.CommitLog;
import org.apache.cassandra.db.compaction.OperationType;
import org.apache.cassandra.db.filter.ColumnFilter;
import org.apache.cassandra.db.lifecycle.LifecycleTransaction;
import org.apache.cassandra.db.partitions.PartitionUpdate;
import org.apache.cassandra.db.rows.UnfilteredRowIterator;
import org.apache.cassandra.db.view.View;
import org.apache.cassandra.dht.Bounds;
import org.apache.cassandra.dht.Token;
import org.apache.cassandra.io.sstable.ISSTableScanner;
import org.apache.cassandra.io.sstable.SSTableMultiWriter;
import org.apache.cassandra.io.sstable.format.SSTableReader;
import org.apache.cassandra.schema.TableId;
import org.apache.cassandra.schema.TableMetadata;
import org.apache.cassandra.utils.JVMStabilityInspector;
import org.apache.cassandra.utils.Throwables;
import org.apache.cassandra.utils.WrappedBoolean;
import org.apache.cassandra.utils.concurrent.Refs;

/**
 * Task that manages receiving files for the session for certain ColumnFamily.
 */
public class StreamReceiveTask extends StreamTask
{
    private static final Logger logger = LoggerFactory.getLogger(StreamReceiveTask.class);

    private static final ExecutorService executor = Executors.newCachedThreadPool(new NamedThreadFactory("StreamReceiveTask"));

    // number of files to receive
    private final int totalFiles;
    // total size of files to receive
    private final long totalSize;

    // Transaction tracking new files received
    private final LifecycleTransaction txn;

    // true if task is done (either completed or aborted)
    private volatile boolean done = false;

    //  holds references to SSTables received
    protected Collection<SSTableReader> sstables;

    private int remoteSSTablesReceived = 0;

    public StreamReceiveTask(StreamSession session, TableId tableId, int totalFiles, long totalSize)
    {
        super(session, tableId);
        this.totalFiles = totalFiles;
        this.totalSize = totalSize;
        // this is an "offline" transaction, as we currently manually expose the sstables once done;
        // this should be revisited at a later date, so that LifecycleTransaction manages all sstable state changes
        this.txn = LifecycleTransaction.offline(OperationType.STREAM);
        this.sstables = new ArrayList<>(totalFiles);
    }

    /**
     * Process received file.
     *
     * @param sstable SSTable file received.
     */
    public synchronized void received(SSTableMultiWriter sstable)
    {
        if (done)
        {
            logger.warn("[{}] Received sstable {} on already finished stream received task. Aborting sstable.", session.planId(),
                        sstable.getFilename());
            Throwables.maybeFail(sstable.abort(null));
            return;
        }

        remoteSSTablesReceived++;
        assert tableId.equals(sstable.getTableId());

        Collection<SSTableReader> finished = null;
        try
        {
            finished = sstable.finish(true);
        }
        catch (Throwable t)
        {
            Throwables.maybeFail(sstable.abort(t));
        }
        txn.update(finished, false);
        sstables.addAll(finished);

        if (remoteSSTablesReceived == totalFiles)
        {
            done = true;
            executor.submit(new OnCompletionRunnable(this));
        }
    }

    public int getTotalNumberOfFiles()
    {
        return totalFiles;
    }

    public long getTotalSize()
    {
        return totalSize;
    }

    public synchronized LifecycleTransaction getTransaction()
    {
        if (done)
            throw new RuntimeException(String.format("Stream receive task %s of cf %s already finished.", session.planId(), tableId));
        return txn;
    }

    private static class OnCompletionRunnable implements Runnable
    {
        private final StreamReceiveTask task;

        public OnCompletionRunnable(StreamReceiveTask task)
        {
            this.task = task;
        }

        /*
         * We have a special path for views and for CDC.
         *
         * For views, since the view requires cleaning up any pre-existing state, we must put all partitions
         * through the same write path as normal mutations. This also ensures any 2is are also updated.
         *
         * For CDC-enabled tables, we want to ensure that the mutations are run through the CommitLog so they
         * can be archived by the CDC process on discard.
         */
        private boolean requiresWritePath(ColumnFamilyStore cfs) {
            return hasCDC(cfs) || (task.session.streamOperation().requiresViewBuild() && hasViews(cfs));
        }

        private boolean hasViews(ColumnFamilyStore cfs)
        {
            return !Iterables.isEmpty(View.findAll(cfs.metadata.keyspace, cfs.getTableName()));
        }

        private boolean hasCDC(ColumnFamilyStore cfs)
        {
            return cfs.metadata().params.cdc;
        }

        Mutation createMutation(ColumnFamilyStore cfs, UnfilteredRowIterator rowIterator)
        {
            return new Mutation(PartitionUpdate.fromIterator(rowIterator, ColumnFilter.all(cfs.metadata())));
        }

        private void sendThroughWritePath(ColumnFamilyStore cfs, Collection<SSTableReader> readers) {
            boolean hasCdc = hasCDC(cfs);
            for (SSTableReader reader : readers)
            {
                Keyspace ks = Keyspace.open(reader.getKeyspaceName());
                try (ISSTableScanner scanner = reader.getScanner())
                {
                    while (scanner.hasNext())
                    {
                        try (UnfilteredRowIterator rowIterator = scanner.next())
                        {
                            // MV *can* be applied unsafe if there's no CDC on the CFS as we flush
                            // before transaction is done.
                            //
                            // If the CFS has CDC, however, these updates need to be written to the CommitLog
                            // so they get archived into the cdc_raw folder
                            ks.apply(createMutation(cfs, rowIterator), hasCdc, true, false);
                        }
                    }
                }
            }
        }

        public void run()
        {
<<<<<<< HEAD
            WrappedBoolean hasViews = new WrappedBoolean(false);
            WrappedBoolean hasCDC = new WrappedBoolean(false);
=======
>>>>>>> db893e33
            ColumnFamilyStore cfs = null;
            boolean requiresWritePath = false;
            try
            {
                cfs = ColumnFamilyStore.getIfExists(task.tableId);
                if (cfs == null)
                {
                    // schema was dropped during streaming
                    task.sstables.clear();
                    task.abortTransaction();
                    task.session.taskCompleted(task);
                    return;
                }
<<<<<<< HEAD

                hasViews.set(!Iterables.isEmpty(View.findAll(cfs.metadata.keyspace, cfs.getTableName())));
                hasCDC.set(cfs.metadata().params.cdc);
=======
>>>>>>> db893e33

                requiresWritePath = requiresWritePath(cfs);
                Collection<SSTableReader> readers = task.sstables;

                try (Refs<SSTableReader> refs = Refs.ref(readers))
                {
<<<<<<< HEAD
                    /*
                     * We have a special path for views and for CDC.
                     *
                     * For views, since the view requires cleaning up any pre-existing state, we must put all partitions
                     * through the same write path as normal mutations. This also ensures any 2is are also updated.
                     *
                     * For CDC-enabled tables, we want to ensure that the mutations are run through the CommitLog so they
                     * can be archived by the CDC process on discard.
                     */
                    if (hasViews.get() || hasCDC.get())
                    {
                        final TableMetadata metadata = cfs.metadata();
                        List<Completable> writes = new ArrayList<>();
                        for (SSTableReader reader : readers)
                        {
                            Keyspace ks = Keyspace.open(reader.getKeyspaceName());
                            try (ISSTableScanner scanner = reader.getScanner())
                            {
                                while (scanner.hasNext())
                                {
                                    try (UnfilteredRowIterator rowIterator = scanner.next())
                                    {
                                        Mutation m = new Mutation(PartitionUpdate.fromIterator(rowIterator, ColumnFilter.all(metadata)));

                                        // MV *can* be applied unsafe if there's no CDC on the CFS as we flush below
                                        // before transaction is done.
                                        //
                                        // If the CFS has CDC, however, these updates need to be written to the CommitLog
                                        // so they get archived into the cdc_raw folder
                                        writes.add(ks.apply(m, hasCDC.get(), true, false));
                                    }
                                }
                            }
                        }

                        Completable.merge(writes).blockingAwait();
=======
                    if (requiresWritePath)
                    {
                        sendThroughWritePath(cfs, readers);
>>>>>>> db893e33
                    }
                    else
                    {
                        task.finishTransaction();

                        // add sstables and build secondary indexes
                        cfs.addSSTables(readers);
                        cfs.indexManager.buildAllIndexesBlocking(readers);

                        //invalidate row and counter cache
                        if (cfs.isRowCacheEnabled() || cfs.metadata().isCounter())
                        {
                            List<Bounds<Token>> boundsToInvalidate = new ArrayList<>(readers.size());
                            readers.forEach(sstable -> boundsToInvalidate.add(new Bounds<Token>(sstable.first.getToken(), sstable.last.getToken())));
                            Set<Bounds<Token>> nonOverlappingBounds = Bounds.getNonOverlappingBounds(boundsToInvalidate);

                            if (cfs.isRowCacheEnabled())
                            {
                                int invalidatedKeys = cfs.invalidateRowCache(nonOverlappingBounds);
                                if (invalidatedKeys > 0)
                                    logger.debug("[Stream #{}] Invalidated {} row cache entries on table {}.{} after stream " +
                                                 "receive task completed.", task.session.planId(), invalidatedKeys,
                                                 cfs.keyspace.getName(), cfs.getTableName());
                            }

                            if (cfs.metadata().isCounter())
                            {
                                int invalidatedKeys = cfs.invalidateCounterCache(nonOverlappingBounds);
                                if (invalidatedKeys > 0)
                                    logger.debug("[Stream #{}] Invalidated {} counter cache entries on table {}.{} after stream " +
                                                 "receive task completed.", task.session.planId(), invalidatedKeys,
                                                 cfs.keyspace.getName(), cfs.getTableName());
                            }
                        }
                    }
                }
                task.session.taskCompleted(task);
            }
            catch (Throwable t)
            {
                JVMStabilityInspector.inspectThrowable(t);
                task.session.onError(t);
            }
            finally
            {
                // We don't keep the streamed sstables since we've applied them manually so we abort the txn and delete
                // the streamed sstables.
<<<<<<< HEAD
                if (hasViews.get() || hasCDC.get())
=======
                if (requiresWritePath)
>>>>>>> db893e33
                {
                    if (cfs != null)
                        cfs.forceBlockingFlush();
                    task.abortTransaction();
                }
            }
        }
    }

    /**
     * Abort this task.
     * If the task already received all files and
     * {@link org.apache.cassandra.streaming.StreamReceiveTask.OnCompletionRunnable} task is submitted,
     * then task cannot be aborted.
     */
    public synchronized void abort()
    {
        if (done)
            return;

        done = true;
        abortTransaction();
        sstables.clear();
    }

    private synchronized void abortTransaction()
    {
        txn.abort();
    }

    private synchronized void finishTransaction()
    {
        txn.finish();
    }
}<|MERGE_RESOLUTION|>--- conflicted
+++ resolved
@@ -181,6 +181,7 @@
 
         private void sendThroughWritePath(ColumnFamilyStore cfs, Collection<SSTableReader> readers) {
             boolean hasCdc = hasCDC(cfs);
+            List<Completable> writes = new ArrayList<>();
             for (SSTableReader reader : readers)
             {
                 Keyspace ks = Keyspace.open(reader.getKeyspaceName());
@@ -195,20 +196,17 @@
                             //
                             // If the CFS has CDC, however, these updates need to be written to the CommitLog
                             // so they get archived into the cdc_raw folder
-                            ks.apply(createMutation(cfs, rowIterator), hasCdc, true, false);
+                            writes.add(ks.apply(createMutation(cfs, rowIterator), hasCdc, true, false));
                         }
                     }
                 }
+                Completable.merge(writes).blockingAwait();
             }
+
         }
 
         public void run()
         {
-<<<<<<< HEAD
-            WrappedBoolean hasViews = new WrappedBoolean(false);
-            WrappedBoolean hasCDC = new WrappedBoolean(false);
-=======
->>>>>>> db893e33
             ColumnFamilyStore cfs = null;
             boolean requiresWritePath = false;
             try
@@ -222,60 +220,15 @@
                     task.session.taskCompleted(task);
                     return;
                 }
-<<<<<<< HEAD
-
-                hasViews.set(!Iterables.isEmpty(View.findAll(cfs.metadata.keyspace, cfs.getTableName())));
-                hasCDC.set(cfs.metadata().params.cdc);
-=======
->>>>>>> db893e33
 
                 requiresWritePath = requiresWritePath(cfs);
                 Collection<SSTableReader> readers = task.sstables;
 
                 try (Refs<SSTableReader> refs = Refs.ref(readers))
                 {
-<<<<<<< HEAD
-                    /*
-                     * We have a special path for views and for CDC.
-                     *
-                     * For views, since the view requires cleaning up any pre-existing state, we must put all partitions
-                     * through the same write path as normal mutations. This also ensures any 2is are also updated.
-                     *
-                     * For CDC-enabled tables, we want to ensure that the mutations are run through the CommitLog so they
-                     * can be archived by the CDC process on discard.
-                     */
-                    if (hasViews.get() || hasCDC.get())
-                    {
-                        final TableMetadata metadata = cfs.metadata();
-                        List<Completable> writes = new ArrayList<>();
-                        for (SSTableReader reader : readers)
-                        {
-                            Keyspace ks = Keyspace.open(reader.getKeyspaceName());
-                            try (ISSTableScanner scanner = reader.getScanner())
-                            {
-                                while (scanner.hasNext())
-                                {
-                                    try (UnfilteredRowIterator rowIterator = scanner.next())
-                                    {
-                                        Mutation m = new Mutation(PartitionUpdate.fromIterator(rowIterator, ColumnFilter.all(metadata)));
-
-                                        // MV *can* be applied unsafe if there's no CDC on the CFS as we flush below
-                                        // before transaction is done.
-                                        //
-                                        // If the CFS has CDC, however, these updates need to be written to the CommitLog
-                                        // so they get archived into the cdc_raw folder
-                                        writes.add(ks.apply(m, hasCDC.get(), true, false));
-                                    }
-                                }
-                            }
-                        }
-
-                        Completable.merge(writes).blockingAwait();
-=======
                     if (requiresWritePath)
                     {
                         sendThroughWritePath(cfs, readers);
->>>>>>> db893e33
                     }
                     else
                     {
@@ -323,11 +276,7 @@
             {
                 // We don't keep the streamed sstables since we've applied them manually so we abort the txn and delete
                 // the streamed sstables.
-<<<<<<< HEAD
-                if (hasViews.get() || hasCDC.get())
-=======
                 if (requiresWritePath)
->>>>>>> db893e33
                 {
                     if (cfs != null)
                         cfs.forceBlockingFlush();
