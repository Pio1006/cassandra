--- conflicted
+++ resolved
@@ -29,13 +29,7 @@
 import org.slf4j.LoggerFactory;
 
 import io.reactivex.Completable;
-import io.reactivex.Single;
 import org.apache.cassandra.concurrent.NamedThreadFactory;
-<<<<<<< HEAD
-import org.apache.cassandra.config.CFMetaData;
-import org.apache.cassandra.config.Schema;
-=======
->>>>>>> ec536dc0
 import org.apache.cassandra.db.ColumnFamilyStore;
 import org.apache.cassandra.db.Keyspace;
 import org.apache.cassandra.db.Mutation;
@@ -43,7 +37,6 @@
 import org.apache.cassandra.db.filter.ColumnFilter;
 import org.apache.cassandra.db.lifecycle.LifecycleTransaction;
 import org.apache.cassandra.db.partitions.PartitionUpdate;
-import org.apache.cassandra.db.rows.UnfilteredRowIterator;
 import org.apache.cassandra.db.view.View;
 import org.apache.cassandra.dht.Bounds;
 import org.apache.cassandra.dht.Token;
@@ -51,9 +44,9 @@
 import org.apache.cassandra.io.sstable.SSTableMultiWriter;
 import org.apache.cassandra.io.sstable.format.SSTableReader;
 import org.apache.cassandra.schema.TableId;
+import org.apache.cassandra.schema.TableMetadata;
 import org.apache.cassandra.utils.JVMStabilityInspector;
 import org.apache.cassandra.utils.Throwables;
-import org.apache.cassandra.utils.Wrapped;
 import org.apache.cassandra.utils.WrappedBoolean;
 import org.apache.cassandra.utils.concurrent.Refs;
 
@@ -172,15 +165,9 @@
                     task.session.taskCompleted(task);
                     return;
                 }
-<<<<<<< HEAD
-                cfs = Keyspace.open(kscf.left).getColumnFamilyStore(kscf.right);
-                hasViews.set(!Iterables.isEmpty(View.findAll(kscf.left, kscf.right)));
-                hasCDC.set(cfs.metadata.params.cdc);
-                CFMetaData metadata = cfs.metadata;
-=======
-                hasViews = !Iterables.isEmpty(View.findAll(cfs.metadata.keyspace, cfs.getTableName()));
-                hasCDC = cfs.metadata().params.cdc;
->>>>>>> ec536dc0
+
+                hasViews.set(!Iterables.isEmpty(View.findAll(cfs.metadata.keyspace, cfs.getTableName())));
+                hasCDC.set(cfs.metadata().params.cdc);
 
                 Collection<SSTableReader> readers = task.sstables;
 
@@ -197,6 +184,7 @@
                      */
                     if (hasViews.get() || hasCDC.get())
                     {
+                        final TableMetadata metadata = cfs.metadata();
                         List<Completable> writes = new ArrayList<>();
                         for (SSTableReader reader : readers)
                         {
@@ -207,11 +195,7 @@
                                 {
                                     Completable mutation = scanner.next().flatMapCompletable(i ->
                                     {
-<<<<<<< HEAD
                                         Mutation m = new Mutation(PartitionUpdate.fromIterator(i, ColumnFilter.all(metadata)));
-=======
-                                        Mutation m = new Mutation(PartitionUpdate.fromIterator(rowIterator, ColumnFilter.all(cfs.metadata())));
->>>>>>> ec536dc0
 
                                         // MV *can* be applied unsafe if there's no CDC on the CFS as we flush below
                                         // before transaction is done.
