--- conflicted
+++ resolved
@@ -308,12 +308,8 @@
      * @param keyspace Transfer keyspace
      * @param ranges Transfer ranges
      * @param columnFamilies Transfer ColumnFamilies
-<<<<<<< HEAD
      * @param flushTables flush tables - only if this session is allowed to flush (see {@link this#canFlush})
      * @param repairedAt the time the repair started.
-=======
-     * @param flushTables flush tables?
->>>>>>> 9308159b
      */
     public synchronized void addTransferRanges(String keyspace, Collection<Range<Token>> ranges, Collection<String> columnFamilies, boolean flushTables)
     {
@@ -616,11 +612,7 @@
         // prepare tasks
         state(State.PREPARING);
         for (StreamRequest request : requests)
-<<<<<<< HEAD
-            addTransferRanges(request.keyspace, request.ranges, request.columnFamilies, true, request.repairedAt);
-=======
-            addTransferRanges(request.keyspace, request.ranges, request.columnFamilies, true); // always flush on stream request
->>>>>>> 9308159b
+            addTransferRanges(request.keyspace, request.ranges, request.columnFamilies, true);
         for (StreamSummary summary : summaries)
             prepareReceiving(summary);
 
