/*
 * Licensed to the Apache Software Foundation (ASF) under one
 * or more contributor license agreements.  See the NOTICE file
 * distributed with this work for additional information
 * regarding copyright ownership.  The ASF licenses this file
 * to you under the Apache License, Version 2.0 (the
 * "License"); you may not use this file except in compliance
 * with the License.  You may obtain a copy of the License at
 *
 *     http://www.apache.org/licenses/LICENSE-2.0
 *
 * Unless required by applicable law or agreed to in writing, software
 * distributed under the License is distributed on an "AS IS" BASIS,
 * WITHOUT WARRANTIES OR CONDITIONS OF ANY KIND, either express or implied.
 * See the License for the specific language governing permissions and
 * limitations under the License.
 */
package org.apache.cassandra.config;

import java.io.File;
import java.io.IOException;
import java.lang.reflect.Constructor;
import java.net.*;
import java.nio.file.FileStore;
import java.nio.file.NoSuchFileException;
import java.nio.file.Path;
import java.nio.file.Paths;
import java.util.*;

import com.google.common.annotations.VisibleForTesting;
import com.google.common.collect.ImmutableSet;
import com.google.common.primitives.Ints;
import com.google.common.primitives.Longs;
<<<<<<< HEAD
import org.apache.commons.lang3.StringUtils;
=======

>>>>>>> b768844c
import org.slf4j.Logger;
import org.slf4j.LoggerFactory;

import org.apache.cassandra.auth.*;
import org.apache.cassandra.config.Config.CommitLogSync;
import org.apache.cassandra.config.Config.RequestSchedulerId;
import org.apache.cassandra.dht.IPartitioner;
import org.apache.cassandra.exceptions.ConfigurationException;
import org.apache.cassandra.io.FSWriteError;
import org.apache.cassandra.io.util.*;
import org.apache.cassandra.locator.*;
import org.apache.cassandra.net.BackPressureStrategy;
import org.apache.cassandra.net.RateBasedBackPressure;
import org.apache.cassandra.scheduler.IRequestScheduler;
import org.apache.cassandra.scheduler.NoScheduler;
import org.apache.cassandra.security.EncryptionContext;
import org.apache.cassandra.service.CacheService.CacheType;
import org.apache.cassandra.thrift.ThriftServer.ThriftServerType;
import org.apache.cassandra.utils.FBUtilities;

import static org.apache.cassandra.io.util.FileUtils.ONE_GB;

public class DatabaseDescriptor
{
    private static final Logger logger = LoggerFactory.getLogger(DatabaseDescriptor.class);

    /**
     * Tokens are serialized in a Gossip VersionedValue String.  VV are restricted to 64KB
     * when we send them over the wire, which works out to about 1700 tokens.
     */
    private static final int MAX_NUM_TOKENS = 1536;

    private static IEndpointSnitch snitch;
    private static InetAddress listenAddress; // leave null so we can fall through to getLocalHost
    private static InetAddress broadcastAddress;
    private static InetAddress rpcAddress;
    private static InetAddress broadcastRpcAddress;
    private static SeedProvider seedProvider;
    private static IInternodeAuthenticator internodeAuthenticator;

    /* Hashing strategy Random or OPHF */
    private static IPartitioner partitioner;
    private static String paritionerName;

    private static Config.DiskAccessMode indexAccessMode;

<<<<<<< HEAD
    private static IAuthenticator authenticator;
    private static IAuthorizer authorizer;
=======
    private static Config conf;

    private static SSTableFormat.Type sstable_format = SSTableFormat.Type.BIG;

    private static IAuthenticator authenticator = new AllowAllAuthenticator();
    private static IAuthorizer authorizer = new AllowAllAuthorizer();
>>>>>>> b768844c
    // Don't initialize the role manager until applying config. The options supported by CassandraRoleManager
    // depend on the configured IAuthenticator, so defer creating it until that's been set.
    private static IRoleManager roleManager;

    private static IRequestScheduler requestScheduler;
    private static RequestSchedulerId requestSchedulerId;
    private static RequestSchedulerOptions requestSchedulerOptions;

    private static long preparedStatementsCacheSizeInMB;
    private static long thriftPreparedStatementsCacheSizeInMB;

    private static long keyCacheSizeInMB;
    private static long counterCacheSizeInMB;
    private static long indexSummaryCapacityInMB;

    private static String localDC;
    private static Comparator<InetAddress> localComparator;
<<<<<<< HEAD
    private static EncryptionContext encryptionContext;
=======
    private static boolean hasLoggedConfig;
>>>>>>> b768844c

    private static BackPressureStrategy backPressureStrategy;
    private static DiskOptimizationStrategy diskOptimizationStrategy;

    private static boolean clientInitialized;
    private static boolean toolInitialized;
    private static boolean daemonInitialized;

    private static final int searchConcurrencyFactor = Integer.parseInt(System.getProperty(Config.PROPERTY_PREFIX + "search_concurrency_factor", "1"));

    private static final boolean disableSTCSInL0 = Boolean.getBoolean(Config.PROPERTY_PREFIX + "disable_stcs_in_l0");
    private static final boolean unsafeSystem = Boolean.getBoolean(Config.PROPERTY_PREFIX + "unsafesystem");

    public static void daemonInitialization() throws ConfigurationException
    {
        if (toolInitialized)
            throw new AssertionError("toolInitialization() already called");
        if (clientInitialized)
            throw new AssertionError("clientInitialization() already called");

        // Some unit tests require this :(
        if (daemonInitialized)
            return;
        daemonInitialized = true;

        setConfig(loadConfig());
        applyAll();
        AuthConfig.applyAuth();
    }

    /**
     * Equivalent to {@link #toolInitialization(boolean) toolInitialization(true)}.
     */
    public static void toolInitialization()
    {
        toolInitialization(true);
    }

    /**
     * Initializes this class as a tool, which means that the configuration is loaded
     * using {@link #loadConfig()} and all non-daemon configuration parts will be setup.
     *
     * @param failIfDaemonOrClient if {@code true} and a call to {@link #daemonInitialization()} or
     *                             {@link #clientInitialization()} has been performed before, an
     *                             {@link AssertionError} will be thrown.
     */
    public static void toolInitialization(boolean failIfDaemonOrClient)
    {
        if (!failIfDaemonOrClient && (daemonInitialized || clientInitialized))
        {
            return;
        }
        else
        {
            if (daemonInitialized)
                throw new AssertionError("daemonInitialization() already called");
            if (clientInitialized)
                throw new AssertionError("clientInitialization() already called");
        }

        if (toolInitialized)
            return;
        toolInitialized = true;

        setConfig(loadConfig());

        applySimpleConfig();

        applyPartitioner();

        applySnitch();

        applyEncryptionContext();
    }

    /**
     * Equivalent to {@link #clientInitialization(boolean) clientInitialization(true)}.
     */
    public static void clientInitialization()
    {
        clientInitialization(true);
    }

    /**
     * Initializes this class as a client, which means that just an empty configuration will
     * be used.
     *
     * @param failIfDaemonOrTool if {@code true} and a call to {@link #daemonInitialization()} or
     *                           {@link #toolInitialization()} has been performed before, an
     *                           {@link AssertionError} will be thrown.
     */
    public static void clientInitialization(boolean failIfDaemonOrTool)
    {
        if (!failIfDaemonOrTool && (daemonInitialized || toolInitialized))
        {
            return;
        }
        else
        {
            if (daemonInitialized)
                throw new AssertionError("daemonInitialization() already called");
            if (toolInitialized)
                throw new AssertionError("toolInitialization() already called");
        }

        if (clientInitialized)
            return;
        clientInitialized = true;

        Config.setClientMode(true);
        conf = new Config();
        diskOptimizationStrategy = new SpinningDiskOptimizationStrategy();
    }

    public static boolean isClientInitialized()
    {
        return clientInitialized;
    }

    public static boolean isToolInitialized()
    {
        return toolInitialized;
    }

    public static boolean isClientOrToolInitialized()
    {
        return clientInitialized || toolInitialized;
    }

    public static boolean isDaemonInitialized()
    {
        return daemonInitialized;
    }

    public static Config getRawConfig()
    {
        return conf;
    }

    @VisibleForTesting
    public static Config loadConfig() throws ConfigurationException
    {
        String loaderClass = System.getProperty("cassandra.config.loader");
        ConfigurationLoader loader = loaderClass == null
                                   ? new YamlConfigurationLoader()
                                   : FBUtilities.<ConfigurationLoader>construct(loaderClass, "configuration loading");
        Config config = loader.loadConfig();

        if (!hasLoggedConfig)
        {
            hasLoggedConfig = true;
            Config.log(config);
        }

        return config;
    }

    private static InetAddress getNetworkInterfaceAddress(String intf, String configName, boolean preferIPv6) throws ConfigurationException
    {
        try
        {
            NetworkInterface ni = NetworkInterface.getByName(intf);
            if (ni == null)
                throw new ConfigurationException("Configured " + configName + " \"" + intf + "\" could not be found", false);
            Enumeration<InetAddress> addrs = ni.getInetAddresses();
            if (!addrs.hasMoreElements())
                throw new ConfigurationException("Configured " + configName + " \"" + intf + "\" was found, but had no addresses", false);

            /*
             * Try to return the first address of the preferred type, otherwise return the first address
             */
            InetAddress retval = null;
            while (addrs.hasMoreElements())
            {
                InetAddress temp = addrs.nextElement();
                if (preferIPv6 && temp instanceof Inet6Address) return temp;
                if (!preferIPv6 && temp instanceof Inet4Address) return temp;
                if (retval == null) retval = temp;
            }
            return retval;
        }
        catch (SocketException e)
        {
            throw new ConfigurationException("Configured " + configName + " \"" + intf + "\" caused an exception", e);
        }
    }

    @VisibleForTesting
    public static void setConfig(Config config)
    {
        conf = config;
    }

    private static void applyAll() throws ConfigurationException
    {
        applySimpleConfig();

        applyPartitioner();

        applyAddressConfig();

        applyThriftHSHA();

        applySnitch();

        applyRequestScheduler();

        applyInitialTokens();

        applySeedProvider();

        applyEncryptionContext();
    }

    private static void applySimpleConfig()
    {

        if (conf.commitlog_sync == null)
        {
            throw new ConfigurationException("Missing required directive CommitLogSync", false);
        }

        if (conf.commitlog_sync == Config.CommitLogSync.batch)
        {
            if (Double.isNaN(conf.commitlog_sync_batch_window_in_ms) || conf.commitlog_sync_batch_window_in_ms <= 0d)
            {
                throw new ConfigurationException("Missing value for commitlog_sync_batch_window_in_ms: positive double value expected.", false);
            }
            else if (conf.commitlog_sync_period_in_ms != 0)
            {
                throw new ConfigurationException("Batch sync specified, but commitlog_sync_period_in_ms found. Only specify commitlog_sync_batch_window_in_ms when using batch sync", false);
            }
            logger.debug("Syncing log with a batch window of {}", conf.commitlog_sync_batch_window_in_ms);
        }
        else
        {
            if (conf.commitlog_sync_period_in_ms <= 0)
            {
                throw new ConfigurationException("Missing value for commitlog_sync_period_in_ms: positive integer expected", false);
            }
            else if (!Double.isNaN(conf.commitlog_sync_batch_window_in_ms))
            {
                throw new ConfigurationException("commitlog_sync_period_in_ms specified, but commitlog_sync_batch_window_in_ms found.  Only specify commitlog_sync_period_in_ms when using periodic sync.", false);
            }
            logger.debug("Syncing log with a period of {}", conf.commitlog_sync_period_in_ms);
        }

        /* evaluate the DiskAccessMode Config directive, which also affects indexAccessMode selection */
        if (conf.disk_access_mode == Config.DiskAccessMode.auto)
        {
            conf.disk_access_mode = hasLargeAddressSpace() ? Config.DiskAccessMode.mmap : Config.DiskAccessMode.standard;
            indexAccessMode = conf.disk_access_mode;
            logger.info("DiskAccessMode 'auto' determined to be {}, indexAccessMode is {}", conf.disk_access_mode, indexAccessMode);
        }
        else if (conf.disk_access_mode == Config.DiskAccessMode.mmap_index_only)
        {
            conf.disk_access_mode = Config.DiskAccessMode.standard;
            indexAccessMode = Config.DiskAccessMode.mmap;
            logger.info("DiskAccessMode is {}, indexAccessMode is {}", conf.disk_access_mode, indexAccessMode);
        }
        else
        {
            indexAccessMode = conf.disk_access_mode;
            logger.info("DiskAccessMode is {}, indexAccessMode is {}", conf.disk_access_mode, indexAccessMode);
        }

        if (conf.gc_warn_threshold_in_ms < 0)
        {
            throw new ConfigurationException("gc_warn_threshold_in_ms must be a positive integer");
        }

        /* phi convict threshold for FailureDetector */
        if (conf.phi_convict_threshold < 5 || conf.phi_convict_threshold > 16)
        {
            throw new ConfigurationException("phi_convict_threshold must be between 5 and 16, but was " + conf.phi_convict_threshold, false);
        }

        /* Thread per pool */
        if (conf.concurrent_reads < 2)
        {
            throw new ConfigurationException("concurrent_reads must be at least 2, but was " + conf.concurrent_reads, false);
        }

        if (conf.concurrent_writes < 2 && System.getProperty("cassandra.test.fail_mv_locks_count", "").isEmpty())
        {
            throw new ConfigurationException("concurrent_writes must be at least 2, but was " + conf.concurrent_writes, false);
        }

        if (conf.concurrent_counter_writes < 2)
            throw new ConfigurationException("concurrent_counter_writes must be at least 2, but was " + conf.concurrent_counter_writes, false);

        if (conf.concurrent_replicates != null)
            logger.warn("concurrent_replicates has been deprecated and should be removed from cassandra.yaml");

        if (conf.file_cache_size_in_mb == null)
            conf.file_cache_size_in_mb = Math.min(512, (int) (Runtime.getRuntime().maxMemory() / (4 * 1048576)));

        // round down for SSDs and round up for spinning disks
        if (conf.file_cache_round_up == null)
            conf.file_cache_round_up = conf.disk_optimization_strategy == Config.DiskOptimizationStrategy.spinning;

        if (conf.memtable_offheap_space_in_mb == null)
            conf.memtable_offheap_space_in_mb = (int) (Runtime.getRuntime().maxMemory() / (4 * 1048576));
        if (conf.memtable_offheap_space_in_mb < 0)
            throw new ConfigurationException("memtable_offheap_space_in_mb must be positive, but was " + conf.memtable_offheap_space_in_mb, false);
        // for the moment, we default to twice as much on-heap space as off-heap, as heap overhead is very large
        if (conf.memtable_heap_space_in_mb == null)
            conf.memtable_heap_space_in_mb = (int) (Runtime.getRuntime().maxMemory() / (4 * 1048576));
        if (conf.memtable_heap_space_in_mb <= 0)
            throw new ConfigurationException("memtable_heap_space_in_mb must be positive, but was " + conf.memtable_heap_space_in_mb, false);
        logger.info("Global memtable on-heap threshold is enabled at {}MB", conf.memtable_heap_space_in_mb);
        if (conf.memtable_offheap_space_in_mb == 0)
            logger.info("Global memtable off-heap threshold is disabled, HeapAllocator will be used instead");
        else
            logger.info("Global memtable off-heap threshold is enabled at {}MB", conf.memtable_offheap_space_in_mb);

        if (conf.thrift_framed_transport_size_in_mb <= 0)
            throw new ConfigurationException("thrift_framed_transport_size_in_mb must be positive, but was " + conf.thrift_framed_transport_size_in_mb, false);

        if (conf.native_transport_max_frame_size_in_mb <= 0)
            throw new ConfigurationException("native_transport_max_frame_size_in_mb must be positive, but was " + conf.native_transport_max_frame_size_in_mb, false);
        else if (conf.native_transport_max_frame_size_in_mb >= 2048)
            throw new ConfigurationException("native_transport_max_frame_size_in_mb must be smaller than 2048, but was "
                    + conf.native_transport_max_frame_size_in_mb, false);

        // if data dirs, commitlog dir, or saved caches dir are set in cassandra.yaml, use that.  Otherwise,
        // use -Dcassandra.storagedir (set in cassandra-env.sh) as the parent dir for data/, commitlog/, and saved_caches/
        if (conf.commitlog_directory == null)
        {
            conf.commitlog_directory = storagedirFor("commitlog");
        }

        if (conf.hints_directory == null)
        {
            conf.hints_directory = storagedirFor("hints");
        }

        if (conf.cdc_raw_directory == null)
        {
            conf.cdc_raw_directory = storagedirFor("cdc_raw");
        }

        if (conf.commitlog_total_space_in_mb == null)
        {
            int preferredSize = 8192;
            int minSize = 0;
            try
            {
                // use 1/4 of available space.  See discussion on #10013 and #10199
                minSize = Ints.saturatedCast((guessFileStore(conf.commitlog_directory).getTotalSpace() / 1048576) / 4);
            }
            catch (IOException e)
            {
                logger.debug("Error checking disk space", e);
                throw new ConfigurationException(String.format("Unable to check disk space available to %s. Perhaps the Cassandra user does not have the necessary permissions",
                                                               conf.commitlog_directory), e);
            }
            if (minSize < preferredSize)
            {
                logger.warn("Small commitlog volume detected at {}; setting commitlog_total_space_in_mb to {}.  You can override this in cassandra.yaml",
                            conf.commitlog_directory, minSize);
                conf.commitlog_total_space_in_mb = minSize;
            }
            else
            {
                conf.commitlog_total_space_in_mb = preferredSize;
            }
        }

        if (conf.cdc_total_space_in_mb == 0)
        {
            int preferredSize = 4096;
            int minSize = 0;
            try
            {
                // use 1/8th of available space.  See discussion on #10013 and #10199 on the CL, taking half that for CDC
                minSize = Ints.saturatedCast((guessFileStore(conf.cdc_raw_directory).getTotalSpace() / 1048576) / 8);
            }
            catch (IOException e)
            {
                logger.debug("Error checking disk space", e);
                throw new ConfigurationException(String.format("Unable to check disk space available to %s. Perhaps the Cassandra user does not have the necessary permissions",
                                                               conf.cdc_raw_directory), e);
            }
            if (minSize < preferredSize)
            {
                logger.warn("Small cdc volume detected at {}; setting cdc_total_space_in_mb to {}.  You can override this in cassandra.yaml",
                            conf.cdc_raw_directory, minSize);
                conf.cdc_total_space_in_mb = minSize;
            }
            else
            {
                conf.cdc_total_space_in_mb = preferredSize;
            }
        }

        if (conf.cdc_enabled)
        {
            logger.info("cdc_enabled is true. Starting casssandra node with Change-Data-Capture enabled.");
        }

        if (conf.saved_caches_directory == null)
        {
            conf.saved_caches_directory = storagedirFor("saved_caches");
        }
        if (conf.data_file_directories == null || conf.data_file_directories.length == 0)
        {
            conf.data_file_directories = new String[]{ storagedir("data_file_directories") + File.separator + "data" };
        }

        long dataFreeBytes = 0;
        /* data file and commit log directories. they get created later, when they're needed. */
        for (String datadir : conf.data_file_directories)
        {
            if (datadir == null)
                throw new ConfigurationException("data_file_directories must not contain empty entry", false);
            if (datadir.equals(conf.commitlog_directory))
                throw new ConfigurationException("commitlog_directory must not be the same as any data_file_directories", false);
            if (datadir.equals(conf.hints_directory))
                throw new ConfigurationException("hints_directory must not be the same as any data_file_directories", false);
            if (datadir.equals(conf.saved_caches_directory))
                throw new ConfigurationException("saved_caches_directory must not be the same as any data_file_directories", false);

            try
            {
                dataFreeBytes = saturatedSum(dataFreeBytes, guessFileStore(datadir).getUnallocatedSpace());
            }
            catch (IOException e)
            {
                logger.debug("Error checking disk space", e);
                throw new ConfigurationException(String.format("Unable to check disk space available to %s. Perhaps the Cassandra user does not have the necessary permissions",
                                                               datadir), e);
            }
        }
        if (dataFreeBytes < 64 * ONE_GB) // 64 GB
            logger.warn("Only {} free across all data volumes. Consider adding more capacity to your cluster or removing obsolete snapshots",
                        FBUtilities.prettyPrintMemory(dataFreeBytes));

        if (conf.commitlog_directory.equals(conf.saved_caches_directory))
            throw new ConfigurationException("saved_caches_directory must not be the same as the commitlog_directory", false);
        if (conf.commitlog_directory.equals(conf.hints_directory))
            throw new ConfigurationException("hints_directory must not be the same as the commitlog_directory", false);
        if (conf.hints_directory.equals(conf.saved_caches_directory))
            throw new ConfigurationException("saved_caches_directory must not be the same as the hints_directory", false);

        if (conf.memtable_flush_writers == 0)
        {
            conf.memtable_flush_writers = conf.data_file_directories.length == 1 ? 2 : 1;
        }

        if (conf.memtable_flush_writers < 1)
            throw new ConfigurationException("memtable_flush_writers must be at least 1, but was " + conf.memtable_flush_writers, false);

        if (conf.memtable_cleanup_threshold == null)
        {
            conf.memtable_cleanup_threshold = (float) (1.0 / (1 + conf.memtable_flush_writers));
        }
        else
        {
            logger.warn("memtable_cleanup_threshold has been deprecated and should be removed from cassandra.yaml");
        }

        if (conf.memtable_cleanup_threshold < 0.01f)
            throw new ConfigurationException("memtable_cleanup_threshold must be >= 0.01, but was " + conf.memtable_cleanup_threshold, false);
        if (conf.memtable_cleanup_threshold > 0.99f)
            throw new ConfigurationException("memtable_cleanup_threshold must be <= 0.99, but was " + conf.memtable_cleanup_threshold, false);
        if (conf.memtable_cleanup_threshold < 0.1f)
            logger.warn("memtable_cleanup_threshold is set very low [{}], which may cause performance degradation", conf.memtable_cleanup_threshold);

        if (conf.concurrent_compactors == null)
            conf.concurrent_compactors = Math.min(8, Math.max(2, Math.min(FBUtilities.getAvailableProcessors(), conf.data_file_directories.length)));

        if (conf.concurrent_compactors <= 0)
            throw new ConfigurationException("concurrent_compactors should be strictly greater than 0, but was " + conf.concurrent_compactors, false);

        if (conf.sstable_preemptive_open_interval_in_mb > 0 && conf.sstable_preemptive_open_interval_in_mb < 4)
        {
            logger.warn("Setting sstable_preemptive_open_interval_in_mb to a very low value ({}) will increase GC pressure " +
                        "significantly during compactions, and will likely have an adverse effect on performance.",
                        conf.sstable_preemptive_open_interval_in_mb);
        }

        if (conf.num_tokens > MAX_NUM_TOKENS)
            throw new ConfigurationException(String.format("A maximum number of %d tokens per node is supported", MAX_NUM_TOKENS), false);

        try
        {
            // if prepared_statements_cache_size_mb option was set to "auto" then size of the cache should be "max(1/256 of Heap (in MB), 10MB)"
            preparedStatementsCacheSizeInMB = (conf.prepared_statements_cache_size_mb == null)
                                              ? Math.max(10, (int) (Runtime.getRuntime().maxMemory() / 1024 / 1024 / 256))
                                              : conf.prepared_statements_cache_size_mb;

            if (preparedStatementsCacheSizeInMB <= 0)
                throw new NumberFormatException(); // to escape duplicating error message
        }
        catch (NumberFormatException e)
        {
            throw new ConfigurationException("prepared_statements_cache_size_mb option was set incorrectly to '"
                                             + conf.prepared_statements_cache_size_mb + "', supported values are <integer> >= 0.", false);
        }

        try
        {
            // if thrift_prepared_statements_cache_size_mb option was set to "auto" then size of the cache should be "max(1/256 of Heap (in MB), 10MB)"
            thriftPreparedStatementsCacheSizeInMB = (conf.thrift_prepared_statements_cache_size_mb == null)
                                                    ? Math.max(10, (int) (Runtime.getRuntime().maxMemory() / 1024 / 1024 / 256))
                                                    : conf.thrift_prepared_statements_cache_size_mb;

            if (thriftPreparedStatementsCacheSizeInMB <= 0)
                throw new NumberFormatException(); // to escape duplicating error message
        }
        catch (NumberFormatException e)
        {
            throw new ConfigurationException("thrift_prepared_statements_cache_size_mb option was set incorrectly to '"
                                             + conf.thrift_prepared_statements_cache_size_mb + "', supported values are <integer> >= 0.", false);
        }

        try
        {
            // if key_cache_size_in_mb option was set to "auto" then size of the cache should be "min(5% of Heap (in MB), 100MB)
            keyCacheSizeInMB = (conf.key_cache_size_in_mb == null)
                               ? Math.min(Math.max(1, (int) (Runtime.getRuntime().totalMemory() * 0.05 / 1024 / 1024)), 100)
                               : conf.key_cache_size_in_mb;

            if (keyCacheSizeInMB < 0)
                throw new NumberFormatException(); // to escape duplicating error message
        }
        catch (NumberFormatException e)
        {
            throw new ConfigurationException("key_cache_size_in_mb option was set incorrectly to '"
                                             + conf.key_cache_size_in_mb + "', supported values are <integer> >= 0.", false);
        }

        try
        {
            // if counter_cache_size_in_mb option was set to "auto" then size of the cache should be "min(2.5% of Heap (in MB), 50MB)
            counterCacheSizeInMB = (conf.counter_cache_size_in_mb == null)
                                   ? Math.min(Math.max(1, (int) (Runtime.getRuntime().totalMemory() * 0.025 / 1024 / 1024)), 50)
                                   : conf.counter_cache_size_in_mb;

            if (counterCacheSizeInMB < 0)
                throw new NumberFormatException(); // to escape duplicating error message
        }
        catch (NumberFormatException e)
        {
            throw new ConfigurationException("counter_cache_size_in_mb option was set incorrectly to '"
                                             + conf.counter_cache_size_in_mb + "', supported values are <integer> >= 0.", false);
        }

        // if set to empty/"auto" then use 5% of Heap size
        indexSummaryCapacityInMB = (conf.index_summary_capacity_in_mb == null)
                                   ? Math.max(1, (int) (Runtime.getRuntime().totalMemory() * 0.05 / 1024 / 1024))
                                   : conf.index_summary_capacity_in_mb;

        if (indexSummaryCapacityInMB < 0)
            throw new ConfigurationException("index_summary_capacity_in_mb option was set incorrectly to '"
                                             + conf.index_summary_capacity_in_mb + "', it should be a non-negative integer.", false);

        if (conf.index_interval != null)
            logger.warn("index_interval has been deprecated and should be removed from cassandra.yaml");

        if(conf.encryption_options != null)
        {
            logger.warn("Please rename encryption_options as server_encryption_options in the yaml");
            //operate under the assumption that server_encryption_options is not set in yaml rather than both
            conf.server_encryption_options = conf.encryption_options;
        }

        if (conf.user_defined_function_fail_timeout < 0)
            throw new ConfigurationException("user_defined_function_fail_timeout must not be negative", false);
        if (conf.user_defined_function_warn_timeout < 0)
            throw new ConfigurationException("user_defined_function_warn_timeout must not be negative", false);

        if (conf.user_defined_function_fail_timeout < conf.user_defined_function_warn_timeout)
            throw new ConfigurationException("user_defined_function_warn_timeout must less than user_defined_function_fail_timeout", false);

        if (conf.commitlog_segment_size_in_mb <= 0)
            throw new ConfigurationException("commitlog_segment_size_in_mb must be positive, but was "
                    + conf.commitlog_segment_size_in_mb, false);
        else if (conf.commitlog_segment_size_in_mb >= 2048)
            throw new ConfigurationException("commitlog_segment_size_in_mb must be smaller than 2048, but was "
                    + conf.commitlog_segment_size_in_mb, false);

        if (conf.max_mutation_size_in_kb == null)
            conf.max_mutation_size_in_kb = conf.commitlog_segment_size_in_mb * 1024 / 2;
        else if (conf.commitlog_segment_size_in_mb * 1024 < 2 * conf.max_mutation_size_in_kb)
            throw new ConfigurationException("commitlog_segment_size_in_mb must be at least twice the size of max_mutation_size_in_kb / 1024", false);

        // native transport encryption options
        if (conf.native_transport_port_ssl != null
            && conf.native_transport_port_ssl != conf.native_transport_port
            && !conf.client_encryption_options.enabled)
        {
            throw new ConfigurationException("Encryption must be enabled in client_encryption_options for native_transport_port_ssl", false);
        }

        if (conf.max_value_size_in_mb <= 0)
            throw new ConfigurationException("max_value_size_in_mb must be positive", false);
        else if (conf.max_value_size_in_mb >= 2048)
            throw new ConfigurationException("max_value_size_in_mb must be smaller than 2048, but was "
                    + conf.max_value_size_in_mb, false);

        switch (conf.disk_optimization_strategy)
        {
            case ssd:
                diskOptimizationStrategy = new SsdDiskOptimizationStrategy(conf.disk_optimization_page_cross_chance);
                break;
            case spinning:
                diskOptimizationStrategy = new SpinningDiskOptimizationStrategy();
                break;
        }

        try
        {
            ParameterizedClass strategy = conf.back_pressure_strategy != null ? conf.back_pressure_strategy : RateBasedBackPressure.withDefaultParams();
            Class<?> clazz = Class.forName(strategy.class_name);
            if (!BackPressureStrategy.class.isAssignableFrom(clazz))
                throw new ConfigurationException(strategy + " is not an instance of " + BackPressureStrategy.class.getCanonicalName(), false);

            Constructor<?> ctor = clazz.getConstructor(Map.class);
            BackPressureStrategy instance = (BackPressureStrategy) ctor.newInstance(strategy.parameters);
            logger.info("Back-pressure is {} with strategy {}.", backPressureEnabled() ? "enabled" : "disabled", conf.back_pressure_strategy);
            backPressureStrategy = instance;
        }
        catch (ConfigurationException ex)
        {
            throw ex;
        }
        catch (Exception ex)
        {
            throw new ConfigurationException("Error configuring back-pressure strategy: " + conf.back_pressure_strategy, ex);
        }

        if (conf.otc_coalescing_enough_coalesced_messages > 128)
            throw new ConfigurationException("otc_coalescing_enough_coalesced_messages must be smaller than 128", false);

        if (conf.otc_coalescing_enough_coalesced_messages <= 0)
            throw new ConfigurationException("otc_coalescing_enough_coalesced_messages must be positive", false);
    }

    private static String storagedirFor(String type)
    {
        return storagedir(type + "_directory") + File.separator + type;
    }

    private static String storagedir(String errMsgType)
    {
        String storagedir = System.getProperty(Config.PROPERTY_PREFIX + "storagedir", null);
        if (storagedir == null)
            throw new ConfigurationException(errMsgType + " is missing and -Dcassandra.storagedir is not set", false);
        return storagedir;
    }

    public static void applyAddressConfig() throws ConfigurationException
    {
        applyAddressConfig(conf);
    }

    public static void applyAddressConfig(Config config) throws ConfigurationException
    {
        listenAddress = null;
        rpcAddress = null;
        broadcastAddress = null;
        broadcastRpcAddress = null;

        /* Local IP, hostname or interface to bind services to */
        if (config.listen_address != null && config.listen_interface != null)
        {
            throw new ConfigurationException("Set listen_address OR listen_interface, not both", false);
        }
        else if (config.listen_address != null)
        {
            try
            {
                listenAddress = InetAddress.getByName(config.listen_address);
            }
            catch (UnknownHostException e)
            {
                throw new ConfigurationException("Unknown listen_address '" + config.listen_address + "'", false);
            }

            if (listenAddress.isAnyLocalAddress())
                throw new ConfigurationException("listen_address cannot be a wildcard address (" + config.listen_address + ")!", false);
        }
        else if (config.listen_interface != null)
        {
            listenAddress = getNetworkInterfaceAddress(config.listen_interface, "listen_interface", config.listen_interface_prefer_ipv6);
        }

        /* Gossip Address to broadcast */
        if (config.broadcast_address != null)
        {
            try
            {
                broadcastAddress = InetAddress.getByName(config.broadcast_address);
            }
            catch (UnknownHostException e)
            {
                throw new ConfigurationException("Unknown broadcast_address '" + config.broadcast_address + "'", false);
            }

            if (broadcastAddress.isAnyLocalAddress())
                throw new ConfigurationException("broadcast_address cannot be a wildcard address (" + config.broadcast_address + ")!", false);
        }

        /* Local IP, hostname or interface to bind RPC server to */
        if (config.rpc_address != null && config.rpc_interface != null)
        {
            throw new ConfigurationException("Set rpc_address OR rpc_interface, not both", false);
        }
        else if (config.rpc_address != null)
        {
            try
            {
                rpcAddress = InetAddress.getByName(config.rpc_address);
            }
            catch (UnknownHostException e)
            {
                throw new ConfigurationException("Unknown host in rpc_address " + config.rpc_address, false);
            }
        }
        else if (config.rpc_interface != null)
        {
            rpcAddress = getNetworkInterfaceAddress(config.rpc_interface, "rpc_interface", config.rpc_interface_prefer_ipv6);
        }
        else
        {
            rpcAddress = FBUtilities.getLocalAddress();
        }

        /* RPC address to broadcast */
        if (config.broadcast_rpc_address != null)
        {
            try
            {
                broadcastRpcAddress = InetAddress.getByName(config.broadcast_rpc_address);
            }
            catch (UnknownHostException e)
            {
                throw new ConfigurationException("Unknown broadcast_rpc_address '" + config.broadcast_rpc_address + "'", false);
            }

            if (broadcastRpcAddress.isAnyLocalAddress())
                throw new ConfigurationException("broadcast_rpc_address cannot be a wildcard address (" + config.broadcast_rpc_address + ")!", false);
        }
        else
        {
            if (rpcAddress.isAnyLocalAddress())
                throw new ConfigurationException("If rpc_address is set to a wildcard address (" + config.rpc_address + "), then " +
                                                 "you must set broadcast_rpc_address to a value other than " + config.rpc_address, false);
        }
    }

    public static void applyThriftHSHA()
    {
        // fail early instead of OOMing (see CASSANDRA-8116)
        if (ThriftServerType.HSHA.equals(conf.rpc_server_type) && conf.rpc_max_threads == Integer.MAX_VALUE)
            throw new ConfigurationException("The hsha rpc_server_type is not compatible with an rpc_max_threads " +
                                             "setting of 'unlimited'.  Please see the comments in cassandra.yaml " +
                                             "for rpc_server_type and rpc_max_threads.",
                                             false);
        if (ThriftServerType.HSHA.equals(conf.rpc_server_type) && conf.rpc_max_threads > (FBUtilities.getAvailableProcessors() * 2 + 1024))
            logger.warn("rpc_max_threads setting of {} may be too high for the hsha server and cause unnecessary thread contention, reducing performance", conf.rpc_max_threads);
    }

    public static void applyEncryptionContext()
    {
        // always attempt to load the cipher factory, as we could be in the situation where the user has disabled encryption,
        // but has existing commitlogs and sstables on disk that are still encrypted (and still need to be read)
        encryptionContext = new EncryptionContext(conf.transparent_data_encryption_options);
    }

    public static void applySeedProvider()
    {
        // load the seeds for node contact points
        if (conf.seed_provider == null)
        {
            throw new ConfigurationException("seeds configuration is missing; a minimum of one seed is required.", false);
        }
        try
        {
            Class<?> seedProviderClass = Class.forName(conf.seed_provider.class_name);
            seedProvider = (SeedProvider)seedProviderClass.getConstructor(Map.class).newInstance(conf.seed_provider.parameters);
        }
        // there are about 5 checked exceptions that could be thrown here.
        catch (Exception e)
        {
            throw new ConfigurationException(e.getMessage() + "\nFatal configuration error; unable to start server.  See log for stacktrace.", true);
        }
        if (seedProvider.getSeeds().size() == 0)
            throw new ConfigurationException("The seed provider lists no seeds.", false);
    }

    public static void applyInitialTokens()
    {
        if (conf.initial_token != null)
        {
            Collection<String> tokens = tokensFromString(conf.initial_token);
            if (tokens.size() != conf.num_tokens)
                throw new ConfigurationException("The number of initial tokens (by initial_token) specified is different from num_tokens value", false);

            for (String token : tokens)
                partitioner.getTokenFactory().validate(token);
        }
    }

    // Maybe safe for clients + tools
    public static void applyRequestScheduler()
    {
        /* Request Scheduler setup */
        requestSchedulerOptions = conf.request_scheduler_options;
        if (conf.request_scheduler != null)
        {
            try
            {
                if (requestSchedulerOptions == null)
                {
                    requestSchedulerOptions = new RequestSchedulerOptions();
                }
                Class<?> cls = Class.forName(conf.request_scheduler);
                requestScheduler = (IRequestScheduler) cls.getConstructor(RequestSchedulerOptions.class).newInstance(requestSchedulerOptions);
            }
            catch (ClassNotFoundException e)
            {
                throw new ConfigurationException("Invalid Request Scheduler class " + conf.request_scheduler, false);
            }
            catch (Exception e)
            {
                throw new ConfigurationException("Unable to instantiate request scheduler", e);
            }
        }
        else
        {
            requestScheduler = new NoScheduler();
        }

        if (conf.request_scheduler_id == RequestSchedulerId.keyspace)
        {
            requestSchedulerId = conf.request_scheduler_id;
        }
        else
        {
            // Default to Keyspace
            requestSchedulerId = RequestSchedulerId.keyspace;
        }
    }

    // definitely not safe for tools + clients - implicitly instantiates StorageService
    public static void applySnitch()
    {
        /* end point snitch */
        if (conf.endpoint_snitch == null)
        {
            throw new ConfigurationException("Missing endpoint_snitch directive", false);
        }
        snitch = createEndpointSnitch(conf.dynamic_snitch, conf.endpoint_snitch);
        EndpointSnitchInfo.create();

        localDC = snitch.getDatacenter(FBUtilities.getBroadcastAddress());
        localComparator = new Comparator<InetAddress>()
        {
            public int compare(InetAddress endpoint1, InetAddress endpoint2)
            {
                boolean local1 = localDC.equals(snitch.getDatacenter(endpoint1));
                boolean local2 = localDC.equals(snitch.getDatacenter(endpoint2));
                if (local1 && !local2)
                    return -1;
                if (local2 && !local1)
                    return 1;
                return 0;
            }
        };

        if (conf.cross_dc_rtt_in_ms < 0)
        {
            throw new ConfigurationException("cross_dc_rtt_in_ms must be non-negative, use 0 to disable or positive value to enable.",
                                             false);
        }
    }

    // definitely not safe for tools + clients - implicitly instantiates schema
    public static void applyPartitioner()
    {
        /* Hashing strategy */
        if (conf.partitioner == null)
        {
            throw new ConfigurationException("Missing directive: partitioner", false);
        }
        try
        {
            partitioner = FBUtilities.newPartitioner(System.getProperty(Config.PROPERTY_PREFIX + "partitioner", conf.partitioner));
        }
        catch (Exception e)
        {
            throw new ConfigurationException("Invalid partitioner class " + conf.partitioner, false);
        }

        paritionerName = partitioner.getClass().getCanonicalName();
    }

    /**
     * Computes the sum of the 2 specified positive values returning {@code Long.MAX_VALUE} if the sum overflow.
     *
     * @param left the left operand
     * @param right the right operand
     * @return the sum of the 2 specified positive values of {@code Long.MAX_VALUE} if the sum overflow.
     */
    private static long saturatedSum(long left, long right)
    {
        assert left >= 0 && right >= 0;
        long sum = left + right;
        return sum < 0 ? Long.MAX_VALUE : sum;
    }

    private static FileStore guessFileStore(String dir) throws IOException
    {
        Path path = Paths.get(dir);
        while (true)
        {
            try
            {
                return FileUtils.getFileStore(path);
            }
            catch (IOException e)
            {
                if (e instanceof NoSuchFileException)
                    path = path.getParent();
                else
                    throw e;
            }
        }
    }

    public static IEndpointSnitch createEndpointSnitch(boolean dynamic, String snitchClassName) throws ConfigurationException
    {
        if (!snitchClassName.contains("."))
            snitchClassName = "org.apache.cassandra.locator." + snitchClassName;
        IEndpointSnitch snitch = FBUtilities.construct(snitchClassName, "snitch");
        return dynamic ? new DynamicEndpointSnitch(snitch) : snitch;
    }

    public static IAuthenticator getAuthenticator()
    {
        return authenticator;
    }

    public static void setAuthenticator(IAuthenticator authenticator)
    {
        DatabaseDescriptor.authenticator = authenticator;
    }

    public static IAuthorizer getAuthorizer()
    {
        return authorizer;
    }

    public static void setAuthorizer(IAuthorizer authorizer)
    {
        DatabaseDescriptor.authorizer = authorizer;
    }

    public static IRoleManager getRoleManager()
    {
        return roleManager;
    }

    public static void setRoleManager(IRoleManager roleManager)
    {
        DatabaseDescriptor.roleManager = roleManager;
    }

    public static int getPermissionsValidity()
    {
        return conf.permissions_validity_in_ms;
    }

    public static void setPermissionsValidity(int timeout)
    {
        conf.permissions_validity_in_ms = timeout;
    }

    public static int getPermissionsUpdateInterval()
    {
        return conf.permissions_update_interval_in_ms == -1
             ? conf.permissions_validity_in_ms
             : conf.permissions_update_interval_in_ms;
    }

    public static void setPermissionsUpdateInterval(int updateInterval)
    {
        conf.permissions_update_interval_in_ms = updateInterval;
    }

    public static int getPermissionsCacheMaxEntries()
    {
        return conf.permissions_cache_max_entries;
    }

    public static int setPermissionsCacheMaxEntries(int maxEntries)
    {
        return conf.permissions_cache_max_entries = maxEntries;
    }

    public static int getRolesValidity()
    {
        return conf.roles_validity_in_ms;
    }

    public static void setRolesValidity(int validity)
    {
        conf.roles_validity_in_ms = validity;
    }

    public static int getRolesUpdateInterval()
    {
        return conf.roles_update_interval_in_ms == -1
             ? conf.roles_validity_in_ms
             : conf.roles_update_interval_in_ms;
    }

    public static void setRolesUpdateInterval(int interval)
    {
        conf.roles_update_interval_in_ms = interval;
    }

    public static int getRolesCacheMaxEntries()
    {
        return conf.roles_cache_max_entries;
    }

    public static int setRolesCacheMaxEntries(int maxEntries)
    {
        return conf.roles_cache_max_entries = maxEntries;
    }

    public static int getCredentialsValidity()
    {
        return conf.credentials_validity_in_ms;
    }

    public static void setCredentialsValidity(int timeout)
    {
        conf.credentials_validity_in_ms = timeout;
    }

    public static int getCredentialsUpdateInterval()
    {
        return conf.credentials_update_interval_in_ms == -1
               ? conf.credentials_validity_in_ms
               : conf.credentials_update_interval_in_ms;
    }

    public static void setCredentialsUpdateInterval(int updateInterval)
    {
        conf.credentials_update_interval_in_ms = updateInterval;
    }

    public static int getCredentialsCacheMaxEntries()
    {
        return conf.credentials_cache_max_entries;
    }

    public static int setCredentialsCacheMaxEntries(int maxEntries)
    {
        return conf.credentials_cache_max_entries = maxEntries;
    }

    public static int getThriftFramedTransportSize()
    {
        return conf.thrift_framed_transport_size_in_mb * 1024 * 1024;
    }

    public static int getMaxValueSize()
    {
        return conf.max_value_size_in_mb * 1024 * 1024;
    }

    public static void setMaxValueSize(int maxValueSizeInBytes)
    {
        conf.max_value_size_in_mb = maxValueSizeInBytes / 1024 / 1024;
    }

    /**
     * Creates all storage-related directories.
     */
    public static void createAllDirectories()
    {
        try
        {
            if (conf.data_file_directories.length == 0)
                throw new ConfigurationException("At least one DataFileDirectory must be specified", false);

            for (String dataFileDirectory : conf.data_file_directories)
                FileUtils.createDirectory(dataFileDirectory);

            if (conf.commitlog_directory == null)
                throw new ConfigurationException("commitlog_directory must be specified", false);
            FileUtils.createDirectory(conf.commitlog_directory);

            if (conf.hints_directory == null)
                throw new ConfigurationException("hints_directory must be specified", false);
            FileUtils.createDirectory(conf.hints_directory);

            if (conf.saved_caches_directory == null)
                throw new ConfigurationException("saved_caches_directory must be specified", false);
            FileUtils.createDirectory(conf.saved_caches_directory);

            if (conf.cdc_enabled)
            {
                if (conf.cdc_raw_directory == null)
                    throw new ConfigurationException("cdc_raw_directory must be specified", false);
                FileUtils.createDirectory(conf.cdc_raw_directory);
            }
        }
        catch (ConfigurationException e)
        {
            throw new IllegalArgumentException("Bad configuration; unable to start server: "+e.getMessage());
        }
        catch (FSWriteError e)
        {
            throw new IllegalStateException(e.getCause().getMessage() + "; unable to start server");
        }
    }

    public static IPartitioner getPartitioner()
    {
        return partitioner;
    }

    public static String getPartitionerName()
    {
        return paritionerName;
    }

    /* For tests ONLY, don't use otherwise or all hell will break loose. Tests should restore value at the end. */
    public static IPartitioner setPartitionerUnsafe(IPartitioner newPartitioner)
    {
        IPartitioner old = partitioner;
        partitioner = newPartitioner;
        return old;
    }

    public static IEndpointSnitch getEndpointSnitch()
    {
        return snitch;
    }
    public static void setEndpointSnitch(IEndpointSnitch eps)
    {
        snitch = eps;
    }

    public static IRequestScheduler getRequestScheduler()
    {
        return requestScheduler;
    }

    public static RequestSchedulerOptions getRequestSchedulerOptions()
    {
        return requestSchedulerOptions;
    }

    public static RequestSchedulerId getRequestSchedulerId()
    {
        return requestSchedulerId;
    }

    public static int getColumnIndexSize()
    {
        return conf.column_index_size_in_kb * 1024;
    }

    @VisibleForTesting
    public static void setColumnIndexSize(int val)
    {
        conf.column_index_size_in_kb = val;
    }

    public static int getColumnIndexCacheSize()
    {
        return conf.column_index_cache_size_in_kb * 1024;
    }

    @VisibleForTesting
    public static void setColumnIndexCacheSize(int val)
    {
        conf.column_index_cache_size_in_kb = val;
    }

    public static int getBatchSizeWarnThreshold()
    {
        return conf.batch_size_warn_threshold_in_kb * 1024;
    }

    public static long getBatchSizeFailThreshold()
    {
        return conf.batch_size_fail_threshold_in_kb * 1024L;
    }

    public static int getBatchSizeFailThresholdInKB()
    {
        return conf.batch_size_fail_threshold_in_kb;
    }

    public static int getUnloggedBatchAcrossPartitionsWarnThreshold()
    {
        return conf.unlogged_batch_across_partitions_warn_threshold;
    }

    public static void setBatchSizeWarnThresholdInKB(int threshold)
    {
        conf.batch_size_warn_threshold_in_kb = threshold;
    }

    public static void setBatchSizeFailThresholdInKB(int threshold)
    {
        conf.batch_size_fail_threshold_in_kb = threshold;
    }

    public static Collection<String> getInitialTokens()
    {
        return tokensFromString(System.getProperty(Config.PROPERTY_PREFIX + "initial_token", conf.initial_token));
    }

    public static String getAllocateTokensForKeyspace()
    {
        return System.getProperty(Config.PROPERTY_PREFIX + "allocate_tokens_for_keyspace", conf.allocate_tokens_for_keyspace);
    }

    public static Integer getAllocateTokensForLocalReplicationFactor()
    {
        String propValue = System.getProperty(Config.PROPERTY_PREFIX + "allocate_tokens_for_local_replication_factor");
        if (propValue != null)
            return Integer.parseInt(propValue);
        return conf.allocate_tokens_for_local_replication_factor;
    }

    public static Collection<String> tokensFromString(String tokenString)
    {
        List<String> tokens = new ArrayList<String>();
        if (tokenString != null)
            for (String token : StringUtils.split(tokenString, ','))
                tokens.add(token.trim());
        return tokens;
    }

    public static int getNumTokens()
    {
        return conf.num_tokens;
    }

    public static InetAddress getReplaceAddress()
    {
        try
        {
            if (System.getProperty(Config.PROPERTY_PREFIX + "replace_address", null) != null)
                return InetAddress.getByName(System.getProperty(Config.PROPERTY_PREFIX + "replace_address", null));
            else if (System.getProperty(Config.PROPERTY_PREFIX + "replace_address_first_boot", null) != null)
                return InetAddress.getByName(System.getProperty(Config.PROPERTY_PREFIX + "replace_address_first_boot", null));
            return null;
        }
        catch (UnknownHostException e)
        {
            throw new RuntimeException("Replacement host name could not be resolved or scope_id was specified for a global IPv6 address", e);
        }
    }

    public static Collection<String> getReplaceTokens()
    {
        return tokensFromString(System.getProperty(Config.PROPERTY_PREFIX + "replace_token", null));
    }

    public static UUID getReplaceNode()
    {
        try
        {
            return UUID.fromString(System.getProperty(Config.PROPERTY_PREFIX + "replace_node", null));
        } catch (NullPointerException e)
        {
            return null;
        }
    }

    public static String getClusterName()
    {
        return conf.cluster_name;
    }

    public static int getStoragePort()
    {
        return Integer.parseInt(System.getProperty(Config.PROPERTY_PREFIX + "storage_port", Integer.toString(conf.storage_port)));
    }

    public static int getSSLStoragePort()
    {
        return Integer.parseInt(System.getProperty(Config.PROPERTY_PREFIX + "ssl_storage_port", Integer.toString(conf.ssl_storage_port)));
    }

    public static int getRpcPort()
    {
        return Integer.parseInt(System.getProperty(Config.PROPERTY_PREFIX + "rpc_port", Integer.toString(conf.rpc_port)));
    }

    public static int getRpcListenBacklog()
    {
        return conf.rpc_listen_backlog;
    }

    public static long getRpcTimeout()
    {
        return conf.request_timeout_in_ms;
    }

    public static void setRpcTimeout(long timeOutInMillis)
    {
        conf.request_timeout_in_ms = timeOutInMillis;
    }

    public static long getReadRpcTimeout()
    {
        return conf.read_request_timeout_in_ms;
    }

    public static void setReadRpcTimeout(long timeOutInMillis)
    {
        conf.read_request_timeout_in_ms = timeOutInMillis;
    }

    public static long getRangeRpcTimeout()
    {
        return conf.range_request_timeout_in_ms;
    }

    public static void setRangeRpcTimeout(long timeOutInMillis)
    {
        conf.range_request_timeout_in_ms = timeOutInMillis;
    }

    public static long getWriteRpcTimeout()
    {
        return conf.write_request_timeout_in_ms;
    }

    public static void setWriteRpcTimeout(long timeOutInMillis)
    {
        conf.write_request_timeout_in_ms = timeOutInMillis;
    }

    public static long getCrossDCRttLatency()
    {
        return conf.cross_dc_rtt_in_ms;
    }

    public static void setCrossDCRttLatency(long timeOutInMillis)
    {
        conf.cross_dc_rtt_in_ms = timeOutInMillis;
    }

    public static long getCounterWriteRpcTimeout()
    {
        return conf.counter_write_request_timeout_in_ms;
    }

    public static void setCounterWriteRpcTimeout(long timeOutInMillis)
    {
        conf.counter_write_request_timeout_in_ms = timeOutInMillis;
    }

    public static long getCasContentionTimeout()
    {
        return conf.cas_contention_timeout_in_ms;
    }

    public static void setCasContentionTimeout(long timeOutInMillis)
    {
        conf.cas_contention_timeout_in_ms = timeOutInMillis;
    }

    public static long getTruncateRpcTimeout()
    {
        return conf.truncate_request_timeout_in_ms;
    }

    public static void setTruncateRpcTimeout(long timeOutInMillis)
    {
        conf.truncate_request_timeout_in_ms = timeOutInMillis;
    }

    public static boolean hasCrossNodeTimeout()
    {
        return conf.cross_node_timeout;
    }

    public static long getSlowQueryTimeout()
    {
        return conf.slow_query_log_timeout_in_ms;
    }

    /**
     * @return the minimum configured {read, write, range, truncate, misc} timeout
     */
    public static long getMinRpcTimeout()
    {
        return Longs.min(getRpcTimeout(),
                         getReadRpcTimeout(),
                         getRangeRpcTimeout(),
                         getWriteRpcTimeout(),
                         getCounterWriteRpcTimeout(),
                         getTruncateRpcTimeout());
    }

    public static double getPhiConvictThreshold()
    {
        return conf.phi_convict_threshold;
    }

    public static void setPhiConvictThreshold(double phiConvictThreshold)
    {
        conf.phi_convict_threshold = phiConvictThreshold;
    }

    public static int getConcurrentReaders()
    {
        return conf.concurrent_reads;
    }

    public static int getContinuousPagingThreads()
    {
        return conf.continuous_paging.max_threads;
    }

    public static int getConcurrentWriters()
    {
        return conf.concurrent_writes;
    }

    public static int getConcurrentCounterWriters()
    {
        return conf.concurrent_counter_writes;
    }

    public static int getConcurrentViewWriters()
    {
        return conf.concurrent_materialized_view_writes;
    }

    public static int getFlushWriters()
    {
            return conf.memtable_flush_writers;
    }

    public static int getConcurrentCompactors()
    {
        return conf.concurrent_compactors;
    }

    public static void setConcurrentCompactors(int value)
    {
        conf.concurrent_compactors = value;
    }

    public static int getCompactionThroughputMbPerSec()
    {
        return conf.compaction_throughput_mb_per_sec;
    }

    public static void setCompactionThroughputMbPerSec(int value)
    {
        conf.compaction_throughput_mb_per_sec = value;
    }

    public static long getCompactionLargePartitionWarningThreshold() { return conf.compaction_large_partition_warning_threshold_mb * 1024L * 1024L; }

    public static long getMinFreeSpacePerDriveInBytes()
    {
        return conf.min_free_space_per_drive_in_mb * 1024L * 1024L;
    }

    public static boolean getDisableSTCSInL0()
    {
        return disableSTCSInL0;
    }

    public static int getStreamThroughputOutboundMegabitsPerSec()
    {
        return conf.stream_throughput_outbound_megabits_per_sec;
    }

    public static void setStreamThroughputOutboundMegabitsPerSec(int value)
    {
        conf.stream_throughput_outbound_megabits_per_sec = value;
    }

    public static int getInterDCStreamThroughputOutboundMegabitsPerSec()
    {
        return conf.inter_dc_stream_throughput_outbound_megabits_per_sec;
    }

    public static void setInterDCStreamThroughputOutboundMegabitsPerSec(int value)
    {
        conf.inter_dc_stream_throughput_outbound_megabits_per_sec = value;
    }

    public static String[] getAllDataFileLocations()
    {
        return conf.data_file_directories;
    }

    public static String getCommitLogLocation()
    {
        return conf.commitlog_directory;
    }

    @VisibleForTesting
    public static void setCommitLogLocation(String value)
    {
        conf.commitlog_directory = value;
    }

    public static ParameterizedClass getCommitLogCompression()
    {
        return conf.commitlog_compression;
    }

    public static void setCommitLogCompression(ParameterizedClass compressor)
    {
        conf.commitlog_compression = compressor;
    }

   /**
    * Maximum number of buffers in the compression pool. The default value is 3, it should not be set lower than that
    * (one segment in compression, one written to, one in reserve); delays in compression may cause the log to use
    * more, depending on how soon the sync policy stops all writing threads.
    */
    public static int getCommitLogMaxCompressionBuffersInPool()
    {
        return conf.commitlog_max_compression_buffers_in_pool;
    }

    public static void setCommitLogMaxCompressionBuffersPerPool(int buffers)
    {
        conf.commitlog_max_compression_buffers_in_pool = buffers;
    }

    public static int getMaxMutationSize()
    {
        return conf.max_mutation_size_in_kb * 1024;
    }

    public static int getTombstoneWarnThreshold()
    {
        return conf.tombstone_warn_threshold;
    }

    public static void setTombstoneWarnThreshold(int threshold)
    {
        conf.tombstone_warn_threshold = threshold;
    }

    public static int getTombstoneFailureThreshold()
    {
        return conf.tombstone_failure_threshold;
    }

    public static void setTombstoneFailureThreshold(int threshold)
    {
        conf.tombstone_failure_threshold = threshold;
    }

    /**
     * size of commitlog segments to allocate
     */
    public static int getCommitLogSegmentSize()
    {
        return conf.commitlog_segment_size_in_mb * 1024 * 1024;
    }

    public static void setCommitLogSegmentSize(int sizeMegabytes)
    {
        conf.commitlog_segment_size_in_mb = sizeMegabytes;
    }

    public static String getSavedCachesLocation()
    {
        return conf.saved_caches_directory;
    }

    public static Set<InetAddress> getSeeds()
    {
        return ImmutableSet.<InetAddress>builder().addAll(seedProvider.getSeeds()).build();
    }

    public static InetAddress getListenAddress()
    {
        return listenAddress;
    }

    public static InetAddress getBroadcastAddress()
    {
        return broadcastAddress;
    }

    public static boolean shouldListenOnBroadcastAddress()
    {
        return conf.listen_on_broadcast_address;
    }

    public static IInternodeAuthenticator getInternodeAuthenticator()
    {
        return internodeAuthenticator;
    }

    public static void setInternodeAuthenticator(IInternodeAuthenticator internodeAuthenticator)
    {
        DatabaseDescriptor.internodeAuthenticator = internodeAuthenticator;
    }

    public static void setBroadcastAddress(InetAddress broadcastAdd)
    {
        broadcastAddress = broadcastAdd;
    }

    public static boolean startRpc()
    {
        return conf.start_rpc;
    }

    public static InetAddress getRpcAddress()
    {
        return rpcAddress;
    }

    public static void setBroadcastRpcAddress(InetAddress broadcastRPCAddr)
    {
        broadcastRpcAddress = broadcastRPCAddr;
    }

    /**
     * May be null, please use {@link FBUtilities#getBroadcastRpcAddress()} instead.
     */
    public static InetAddress getBroadcastRpcAddress()
    {
        return broadcastRpcAddress;
    }

    public static String getRpcServerType()
    {
        return conf.rpc_server_type;
    }

    public static boolean getRpcKeepAlive()
    {
        return conf.rpc_keepalive;
    }

    public static Integer getRpcMinThreads()
    {
        return conf.rpc_min_threads;
    }

    public static Integer getRpcMaxThreads()
    {
        return conf.rpc_max_threads;
    }

    public static Integer getRpcSendBufferSize()
    {
        return conf.rpc_send_buff_size_in_bytes;
    }

    public static Integer getRpcRecvBufferSize()
    {
        return conf.rpc_recv_buff_size_in_bytes;
    }

    public static int getInternodeSendBufferSize()
    {
        return conf.internode_send_buff_size_in_bytes;
    }

    public static int getInternodeRecvBufferSize()
    {
        return conf.internode_recv_buff_size_in_bytes;
    }

    public static boolean startNativeTransport()
    {
        return conf.start_native_transport;
    }

    public static int getNativeTransportPort()
    {
        return Integer.parseInt(System.getProperty(Config.PROPERTY_PREFIX + "native_transport_port", Integer.toString(conf.native_transport_port)));
    }

    @VisibleForTesting
    public static void setNativeTransportPort(int port)
    {
        conf.native_transport_port = port;
    }

    public static int getNativeTransportPortSSL()
    {
        return conf.native_transport_port_ssl == null ? getNativeTransportPort() : conf.native_transport_port_ssl;
    }

    @VisibleForTesting
    public static void setNativeTransportPortSSL(Integer port)
    {
        conf.native_transport_port_ssl = port;
    }

    public static int getNativeTransportMaxThreads()
    {
        return conf.native_transport_max_threads;
    }

    public static int getNativeTransportMaxFrameSize()
    {
        return conf.native_transport_max_frame_size_in_mb * 1024 * 1024;
    }

    @VisibleForTesting
    public static int setNativeTransportMaxFrameSizeInMb(int size)
    {
        int ret = conf.native_transport_max_frame_size_in_mb;
        conf.native_transport_max_frame_size_in_mb = size;
        return ret;
    }

    public static long getNativeTransportMaxConcurrentConnections()
    {
        return conf.native_transport_max_concurrent_connections;
    }

    public static void setNativeTransportMaxConcurrentConnections(long nativeTransportMaxConcurrentConnections)
    {
        conf.native_transport_max_concurrent_connections = nativeTransportMaxConcurrentConnections;
    }

    public static long getNativeTransportMaxConcurrentConnectionsPerIp()
    {
        return conf.native_transport_max_concurrent_connections_per_ip;
    }

    public static void setNativeTransportMaxConcurrentConnectionsPerIp(long native_transport_max_concurrent_connections_per_ip)
    {
        conf.native_transport_max_concurrent_connections_per_ip = native_transport_max_concurrent_connections_per_ip;
    }

    public static double getCommitLogSyncBatchWindow()
    {
        return conf.commitlog_sync_batch_window_in_ms;
    }

    public static void setCommitLogSyncBatchWindow(double windowMillis)
    {
        conf.commitlog_sync_batch_window_in_ms = windowMillis;
    }

    public static int getCommitLogSyncPeriod()
    {
        return conf.commitlog_sync_period_in_ms;
    }

    public static void setCommitLogSyncPeriod(int periodMillis)
    {
        conf.commitlog_sync_period_in_ms = periodMillis;
    }

    public static Config.CommitLogSync getCommitLogSync()
    {
        return conf.commitlog_sync;
    }

    public static void setCommitLogSync(CommitLogSync sync)
    {
        conf.commitlog_sync = sync;
    }

    public static Config.DiskAccessMode getDiskAccessMode()
    {
        return conf.disk_access_mode;
    }

    // Do not use outside unit tests.
    @VisibleForTesting
    public static void setDiskAccessMode(Config.DiskAccessMode mode)
    {
        conf.disk_access_mode = mode;
    }

    public static Config.DiskAccessMode getIndexAccessMode()
    {
        return indexAccessMode;
    }

    // Do not use outside unit tests.
    @VisibleForTesting
    public static void setIndexAccessMode(Config.DiskAccessMode mode)
    {
        indexAccessMode = mode;
    }

    public static void setDiskFailurePolicy(Config.DiskFailurePolicy policy)
    {
        conf.disk_failure_policy = policy;
    }

    public static Config.DiskFailurePolicy getDiskFailurePolicy()
    {
        return conf.disk_failure_policy;
    }

    public static void setCommitFailurePolicy(Config.CommitFailurePolicy policy)
    {
        conf.commit_failure_policy = policy;
    }

    public static Config.CommitFailurePolicy getCommitFailurePolicy()
    {
        return conf.commit_failure_policy;
    }

    public static boolean isSnapshotBeforeCompaction()
    {
        return conf.snapshot_before_compaction;
    }

    public static boolean isAutoSnapshot()
    {
        return conf.auto_snapshot;
    }

    @VisibleForTesting
    public static void setAutoSnapshot(boolean autoSnapshot)
    {
        conf.auto_snapshot = autoSnapshot;
    }
    @VisibleForTesting
    public static boolean getAutoSnapshot()
    {
        return conf.auto_snapshot;
    }

    public static boolean isAutoBootstrap()
    {
        return Boolean.parseBoolean(System.getProperty(Config.PROPERTY_PREFIX + "auto_bootstrap", Boolean.toString(conf.auto_bootstrap)));
    }

    public static void setHintedHandoffEnabled(boolean hintedHandoffEnabled)
    {
        conf.hinted_handoff_enabled = hintedHandoffEnabled;
    }

    public static boolean hintedHandoffEnabled()
    {
        return conf.hinted_handoff_enabled;
    }

    public static Set<String> hintedHandoffDisabledDCs()
    {
        return conf.hinted_handoff_disabled_datacenters;
    }

    public static void enableHintsForDC(String dc)
    {
        conf.hinted_handoff_disabled_datacenters.remove(dc);
    }

    public static void disableHintsForDC(String dc)
    {
        conf.hinted_handoff_disabled_datacenters.add(dc);
    }

    public static void setMaxHintWindow(int ms)
    {
        conf.max_hint_window_in_ms = ms;
    }

    public static int getMaxHintWindow()
    {
        return conf.max_hint_window_in_ms;
    }

    public static File getHintsDirectory()
    {
        return new File(conf.hints_directory);
    }

    public static File getSerializedCachePath(CacheType cacheType, String version, String extension)
    {
        String name = cacheType.toString()
                + (version == null ? "" : "-" + version + "." + extension);
        return new File(conf.saved_caches_directory, name);
    }

    public static int getDynamicUpdateInterval()
    {
        return conf.dynamic_snitch_update_interval_in_ms;
    }
    public static void setDynamicUpdateInterval(int dynamicUpdateInterval)
    {
        conf.dynamic_snitch_update_interval_in_ms = dynamicUpdateInterval;
    }

    public static int getDynamicResetInterval()
    {
        return conf.dynamic_snitch_reset_interval_in_ms;
    }
    public static void setDynamicResetInterval(int dynamicResetInterval)
    {
        conf.dynamic_snitch_reset_interval_in_ms = dynamicResetInterval;
    }

    public static double getDynamicBadnessThreshold()
    {
        return conf.dynamic_snitch_badness_threshold;
    }

    public static void setDynamicBadnessThreshold(double dynamicBadnessThreshold)
    {
        conf.dynamic_snitch_badness_threshold = dynamicBadnessThreshold;
    }

    public static EncryptionOptions.ServerEncryptionOptions getServerEncryptionOptions()
    {
        return conf.server_encryption_options;
    }

    public static EncryptionOptions.ClientEncryptionOptions getClientEncryptionOptions()
    {
        return conf.client_encryption_options;
    }

    public static int getHintedHandoffThrottleInKB()
    {
        return conf.hinted_handoff_throttle_in_kb;
    }

    public static int getBatchlogReplayThrottleInKB()
    {
        return conf.batchlog_replay_throttle_in_kb;
    }

    public static void setHintedHandoffThrottleInKB(int throttleInKB)
    {
        conf.hinted_handoff_throttle_in_kb = throttleInKB;
    }

    public static int getMaxHintsDeliveryThreads()
    {
        return conf.max_hints_delivery_threads;
    }

    public static int getHintsFlushPeriodInMS()
    {
        return conf.hints_flush_period_in_ms;
    }

    public static long getMaxHintsFileSize()
    {
        return conf.max_hints_file_size_in_mb * 1024L * 1024L;
    }

    public static ParameterizedClass getHintsCompression()
    {
        return conf.hints_compression;
    }

    public static void setHintsCompression(ParameterizedClass parameterizedClass)
    {
        conf.hints_compression = parameterizedClass;
    }

    public static boolean isIncrementalBackupsEnabled()
    {
        return conf.incremental_backups;
    }

    public static void setIncrementalBackupsEnabled(boolean value)
    {
        conf.incremental_backups = value;
    }

    public static int getFileCacheSizeInMB()
    {
        if (conf.file_cache_size_in_mb == null)
        {
            // In client mode the value is not set.
            assert DatabaseDescriptor.isClientInitialized();
            return 0;
        }

        return conf.file_cache_size_in_mb;
    }

    public static boolean getFileCacheRoundUp()
    {
        if (conf.file_cache_round_up == null)
        {
            // In client mode the value is not set.
            assert DatabaseDescriptor.isClientInitialized();
            return false;
        }

        return conf.file_cache_round_up;
    }

    public static boolean getBufferPoolUseHeapIfExhausted()
    {
        return conf.buffer_pool_use_heap_if_exhausted;
    }

    public static DiskOptimizationStrategy getDiskOptimizationStrategy()
    {
        return diskOptimizationStrategy;
    }

    public static double getDiskOptimizationEstimatePercentile()
    {
        return conf.disk_optimization_estimate_percentile;
    }

    public static long getTotalCommitlogSpaceInMB()
    {
        return conf.commitlog_total_space_in_mb;
    }

    public static int getSSTablePreempiveOpenIntervalInMB()
    {
        return FBUtilities.isWindows ? -1 : conf.sstable_preemptive_open_interval_in_mb;
    }
    public static void setSSTablePreempiveOpenIntervalInMB(int mb)
    {
        conf.sstable_preemptive_open_interval_in_mb = mb;
    }

    public static boolean getTrickleFsync()
    {
        return conf.trickle_fsync;
    }

    public static int getTrickleFsyncIntervalInKb()
    {
        return conf.trickle_fsync_interval_in_kb;
    }

    public static long getKeyCacheSizeInMB()
    {
        return keyCacheSizeInMB;
    }

    public static long getIndexSummaryCapacityInMB()
    {
        return indexSummaryCapacityInMB;
    }

    public static int getKeyCacheSavePeriod()
    {
        return conf.key_cache_save_period;
    }

    public static void setKeyCacheSavePeriod(int keyCacheSavePeriod)
    {
        conf.key_cache_save_period = keyCacheSavePeriod;
    }

    public static int getKeyCacheKeysToSave()
    {
        return conf.key_cache_keys_to_save;
    }

    public static void setKeyCacheKeysToSave(int keyCacheKeysToSave)
    {
        conf.key_cache_keys_to_save = keyCacheKeysToSave;
    }

    public static String getRowCacheClassName()
    {
        return conf.row_cache_class_name;
    }

    public static long getRowCacheSizeInMB()
    {
        return conf.row_cache_size_in_mb;
    }

    @VisibleForTesting
    public static void setRowCacheSizeInMB(long val)
    {
        conf.row_cache_size_in_mb = val;
    }

    public static int getRowCacheSavePeriod()
    {
        return conf.row_cache_save_period;
    }

    public static void setRowCacheSavePeriod(int rowCacheSavePeriod)
    {
        conf.row_cache_save_period = rowCacheSavePeriod;
    }

    public static int getRowCacheKeysToSave()
    {
        return conf.row_cache_keys_to_save;
    }

    public static long getCounterCacheSizeInMB()
    {
        return counterCacheSizeInMB;
    }

    public static void setRowCacheKeysToSave(int rowCacheKeysToSave)
    {
        conf.row_cache_keys_to_save = rowCacheKeysToSave;
    }

    public static int getCounterCacheSavePeriod()
    {
        return conf.counter_cache_save_period;
    }

    public static void setCounterCacheSavePeriod(int counterCacheSavePeriod)
    {
        conf.counter_cache_save_period = counterCacheSavePeriod;
    }

    public static int getCounterCacheKeysToSave()
    {
        return conf.counter_cache_keys_to_save;
    }

    public static void setCounterCacheKeysToSave(int counterCacheKeysToSave)
    {
        conf.counter_cache_keys_to_save = counterCacheKeysToSave;
    }

    public static void setStreamingSocketTimeout(int value)
    {
        conf.streaming_socket_timeout_in_ms = value;
    }

    /**
     * @deprecated use {@link this#getStreamingKeepAlivePeriod()} instead
     * @return streaming_socket_timeout_in_ms property
     */
    @Deprecated
    public static int getStreamingSocketTimeout()
    {
        return conf.streaming_socket_timeout_in_ms;
    }

    public static int getStreamingKeepAlivePeriod()
    {
        return conf.streaming_keep_alive_period_in_secs;
    }

    public static String getLocalDataCenter()
    {
        return localDC;
    }

    public static Comparator<InetAddress> getLocalComparator()
    {
        return localComparator;
    }

    public static Config.InternodeCompression internodeCompression()
    {
        return conf.internode_compression;
    }

    public static boolean getInterDCTcpNoDelay()
    {
        return conf.inter_dc_tcp_nodelay;
    }

    public static long getMemtableHeapSpaceInMb()
    {
        return conf.memtable_heap_space_in_mb;
    }

    public static long getMemtableOffheapSpaceInMb()
    {
        return conf.memtable_offheap_space_in_mb;
    }

    public static Config.MemtableAllocationType getMemtableAllocationType()
    {
        return conf.memtable_allocation_type;
    }

    public static Float getMemtableCleanupThreshold()
    {
        return conf.memtable_cleanup_threshold;
    }

    public static int getIndexSummaryResizeIntervalInMinutes()
    {
        return conf.index_summary_resize_interval_in_minutes;
    }

    public static boolean hasLargeAddressSpace()
    {
        // currently we just check if it's a 64bit arch, but any we only really care if the address space is large
        String datamodel = System.getProperty("sun.arch.data.model");
        if (datamodel != null)
        {
            switch (datamodel)
            {
                case "64": return true;
                case "32": return false;
            }
        }
        String arch = System.getProperty("os.arch");
        return arch.contains("64") || arch.contains("sparcv9");
    }

    public static int getTracetypeRepairTTL()
    {
        return conf.tracetype_repair_ttl;
    }

    public static int getTracetypeQueryTTL()
    {
        return conf.tracetype_query_ttl;
    }

    public static String getOtcCoalescingStrategy()
    {
        return conf.otc_coalescing_strategy;
    }

    public static int getOtcCoalescingWindow()
    {
        return conf.otc_coalescing_window_us;
    }

    public static int getOtcCoalescingEnoughCoalescedMessages()
    {
        return conf.otc_coalescing_enough_coalesced_messages;
    }

    public static void setOtcCoalescingEnoughCoalescedMessages(int otc_coalescing_enough_coalesced_messages)
    {
        conf.otc_coalescing_enough_coalesced_messages = otc_coalescing_enough_coalesced_messages;
    }

    public static int getOtcBacklogExpirationInterval()
    {
        return conf.otc_backlog_expiration_interval_ms;
    }

    public static void setOtcBacklogExpirationInterval(int intervalInMillis)
    {
        conf.otc_backlog_expiration_interval_ms = intervalInMillis;
    }

    public static int getWindowsTimerInterval()
    {
        return conf.windows_timer_interval;
    }

    public static long getPreparedStatementsCacheSizeMB()
    {
        return preparedStatementsCacheSizeInMB;
    }

    public static long getThriftPreparedStatementsCacheSizeMB()
    {
        return thriftPreparedStatementsCacheSizeInMB;
    }

    public static boolean enableUserDefinedFunctions()
    {
        return conf.enable_user_defined_functions;
    }

    public static boolean enableScriptedUserDefinedFunctions()
    {
        return conf.enable_scripted_user_defined_functions;
    }

    public static void enableScriptedUserDefinedFunctions(boolean enableScriptedUserDefinedFunctions)
    {
        conf.enable_scripted_user_defined_functions = enableScriptedUserDefinedFunctions;
    }

    public static boolean enableUserDefinedFunctionsThreads()
    {
        return conf.enable_user_defined_functions_threads;
    }

    public static long getUserDefinedFunctionWarnTimeout()
    {
        return conf.user_defined_function_warn_timeout;
    }

    public static void setUserDefinedFunctionWarnTimeout(long userDefinedFunctionWarnTimeout)
    {
        conf.user_defined_function_warn_timeout = userDefinedFunctionWarnTimeout;
    }

    public static long getUserDefinedFunctionFailTimeout()
    {
        return conf.user_defined_function_fail_timeout;
    }

    public static void setUserDefinedFunctionFailTimeout(long userDefinedFunctionFailTimeout)
    {
        conf.user_defined_function_fail_timeout = userDefinedFunctionFailTimeout;
    }

    public static Config.UserFunctionTimeoutPolicy getUserFunctionTimeoutPolicy()
    {
        return conf.user_function_timeout_policy;
    }

    public static void setUserFunctionTimeoutPolicy(Config.UserFunctionTimeoutPolicy userFunctionTimeoutPolicy)
    {
        conf.user_function_timeout_policy = userFunctionTimeoutPolicy;
    }

    public static long getGCLogThreshold()
    {
        return conf.gc_log_threshold_in_ms;
    }

    public static EncryptionContext getEncryptionContext()
    {
        return encryptionContext;
    }

    public static long getGCWarnThreshold()
    {
        return conf.gc_warn_threshold_in_ms;
    }

    public static boolean isCDCEnabled()
    {
        return conf.cdc_enabled;
    }

    public static String getCDCLogLocation()
    {
        return conf.cdc_raw_directory;
    }

    public static int getCDCSpaceInMB()
    {
        return conf.cdc_total_space_in_mb;
    }

    @VisibleForTesting
    public static void setCDCSpaceInMB(int input)
    {
        conf.cdc_total_space_in_mb = input;
    }

    public static int getCDCDiskCheckInterval()
    {
        return conf.cdc_free_space_check_interval_ms;
    }

    @VisibleForTesting
    public static void setEncryptionContext(EncryptionContext ec)
    {
        encryptionContext = ec;
    }

    public static int searchConcurrencyFactor()
    {
        return searchConcurrencyFactor;
    }

    public static boolean isUnsafeSystem()
    {
        return unsafeSystem;
    }

    public static void setBackPressureEnabled(boolean backPressureEnabled)
    {
        conf.back_pressure_enabled = backPressureEnabled;
    }

    public static boolean backPressureEnabled()
    {
        return conf.back_pressure_enabled;
    }

    @VisibleForTesting
    public static void setBackPressureStrategy(BackPressureStrategy strategy)
    {
        backPressureStrategy = strategy;
    }

    public static BackPressureStrategy getBackPressureStrategy()
    {
        return backPressureStrategy;
    }

    public static ContinuousPagingConfig getContinuousPaging()
    {
        return conf.continuous_paging;
    }
}<|MERGE_RESOLUTION|>--- conflicted
+++ resolved
@@ -21,21 +21,14 @@
 import java.io.IOException;
 import java.lang.reflect.Constructor;
 import java.net.*;
-import java.nio.file.FileStore;
-import java.nio.file.NoSuchFileException;
-import java.nio.file.Path;
-import java.nio.file.Paths;
+import java.nio.file.*;
 import java.util.*;
 
 import com.google.common.annotations.VisibleForTesting;
 import com.google.common.collect.ImmutableSet;
 import com.google.common.primitives.Ints;
 import com.google.common.primitives.Longs;
-<<<<<<< HEAD
 import org.apache.commons.lang3.StringUtils;
-=======
-
->>>>>>> b768844c
 import org.slf4j.Logger;
 import org.slf4j.LoggerFactory;
 
@@ -68,6 +61,8 @@
      */
     private static final int MAX_NUM_TOKENS = 1536;
 
+    private static boolean hasLoggedConfig;
+
     private static IEndpointSnitch snitch;
     private static InetAddress listenAddress; // leave null so we can fall through to getLocalHost
     private static InetAddress broadcastAddress;
@@ -82,17 +77,10 @@
 
     private static Config.DiskAccessMode indexAccessMode;
 
-<<<<<<< HEAD
-    private static IAuthenticator authenticator;
-    private static IAuthorizer authorizer;
-=======
     private static Config conf;
-
-    private static SSTableFormat.Type sstable_format = SSTableFormat.Type.BIG;
 
     private static IAuthenticator authenticator = new AllowAllAuthenticator();
     private static IAuthorizer authorizer = new AllowAllAuthorizer();
->>>>>>> b768844c
     // Don't initialize the role manager until applying config. The options supported by CassandraRoleManager
     // depend on the configured IAuthenticator, so defer creating it until that's been set.
     private static IRoleManager roleManager;
@@ -110,11 +98,7 @@
 
     private static String localDC;
     private static Comparator<InetAddress> localComparator;
-<<<<<<< HEAD
     private static EncryptionContext encryptionContext;
-=======
-    private static boolean hasLoggedConfig;
->>>>>>> b768844c
 
     private static BackPressureStrategy backPressureStrategy;
     private static DiskOptimizationStrategy diskOptimizationStrategy;
