/*
 * Licensed to the Apache Software Foundation (ASF) under one
 * or more contributor license agreements.  See the NOTICE file
 * distributed with this work for additional information
 * regarding copyright ownership.  The ASF licenses this file
 * to you under the Apache License, Version 2.0 (the
 * "License"); you may not use this file except in compliance
 * with the License.  You may obtain a copy of the License at
 *
 *     http://www.apache.org/licenses/LICENSE-2.0
 *
 * Unless required by applicable law or agreed to in writing, software
 * distributed under the License is distributed on an "AS IS" BASIS,
 * WITHOUT WARRANTIES OR CONDITIONS OF ANY KIND, either express or implied.
 * See the License for the specific language governing permissions and
 * limitations under the License.
 */
package org.apache.cassandra.config;

import java.io.File;
import java.io.IOException;
import java.lang.reflect.Constructor;
import java.net.*;
import java.nio.file.*;
import java.util.*;

import com.google.common.annotations.VisibleForTesting;
import com.google.common.collect.ImmutableSet;
import com.google.common.primitives.Ints;
import com.google.common.primitives.Longs;
import org.apache.commons.lang3.StringUtils;
import org.slf4j.Logger;
import org.slf4j.LoggerFactory;

import org.apache.cassandra.auth.*;
import org.apache.cassandra.config.Config.CommitLogSync;
import org.apache.cassandra.config.Config.RequestSchedulerId;
import org.apache.cassandra.dht.IPartitioner;
import org.apache.cassandra.exceptions.ConfigurationException;
import org.apache.cassandra.io.FSWriteError;
import org.apache.cassandra.io.util.*;
import org.apache.cassandra.locator.*;
import org.apache.cassandra.net.BackPressureStrategy;
import org.apache.cassandra.net.RateBasedBackPressure;
import org.apache.cassandra.scheduler.IRequestScheduler;
import org.apache.cassandra.scheduler.NoScheduler;
import org.apache.cassandra.security.EncryptionContext;
import org.apache.cassandra.service.CacheService.CacheType;
import org.apache.cassandra.thrift.ThriftServer.ThriftServerType;
import org.apache.cassandra.utils.FBUtilities;

import static org.apache.cassandra.io.util.FileUtils.ONE_GB;

public class DatabaseDescriptor
{
    private static final Logger logger = LoggerFactory.getLogger(DatabaseDescriptor.class);

    /**
     * Tokens are serialized in a Gossip VersionedValue String.  VV are restricted to 64KB
     * when we send them over the wire, which works out to about 1700 tokens.
     */
    private static final int MAX_NUM_TOKENS = 1536;

    private static Config conf;

    private static IEndpointSnitch snitch;
    private static InetAddress listenAddress; // leave null so we can fall through to getLocalHost
    private static InetAddress broadcastAddress;
    private static InetAddress rpcAddress;
    private static InetAddress broadcastRpcAddress;
    private static SeedProvider seedProvider;
    private static IInternodeAuthenticator internodeAuthenticator;

    /* Hashing strategy Random or OPHF */
    private static IPartitioner partitioner;
    private static String paritionerName;

    private static Config.DiskAccessMode indexAccessMode;

    private static IAuthenticator authenticator;
    private static IAuthorizer authorizer;
    // Don't initialize the role manager until applying config. The options supported by CassandraRoleManager
    // depend on the configured IAuthenticator, so defer creating it until that's been set.
    private static IRoleManager roleManager;

    private static IRequestScheduler requestScheduler;
    private static RequestSchedulerId requestSchedulerId;
    private static RequestSchedulerOptions requestSchedulerOptions;

    private static long preparedStatementsCacheSizeInMB;
    private static long thriftPreparedStatementsCacheSizeInMB;

    private static long keyCacheSizeInMB;
    private static long counterCacheSizeInMB;
    private static long indexSummaryCapacityInMB;

    private static String localDC;
    private static Comparator<InetAddress> localComparator;
    private static EncryptionContext encryptionContext;
    private static boolean hasLoggedConfig;

    private static BackPressureStrategy backPressureStrategy;
    private static DiskOptimizationStrategy diskOptimizationStrategy;

    private static boolean clientInitialized;
    private static boolean toolInitialized;
    private static boolean daemonInitialized;

    private static final int searchConcurrencyFactor = Integer.parseInt(System.getProperty(Config.PROPERTY_PREFIX + "search_concurrency_factor", "1"));

    private static final boolean disableSTCSInL0 = Boolean.getBoolean(Config.PROPERTY_PREFIX + "disable_stcs_in_l0");
    private static final boolean unsafeSystem = Boolean.getBoolean(Config.PROPERTY_PREFIX + "unsafesystem");

    public static void daemonInitialization() throws ConfigurationException
    {
        if (toolInitialized)
            throw new AssertionError("toolInitialization() already called");
        if (clientInitialized)
            throw new AssertionError("clientInitialization() already called");

        // Some unit tests require this :(
        if (daemonInitialized)
            return;
        daemonInitialized = true;

        setConfig(loadConfig());
        applyAll();
        AuthConfig.applyAuth();
    }

    /**
     * Equivalent to {@link #toolInitialization(boolean) toolInitialization(true)}.
     */
    public static void toolInitialization()
    {
        toolInitialization(true);
    }

    /**
     * Initializes this class as a tool, which means that the configuration is loaded
     * using {@link #loadConfig()} and all non-daemon configuration parts will be setup.
     *
     * @param failIfDaemonOrClient if {@code true} and a call to {@link #daemonInitialization()} or
     *                             {@link #clientInitialization()} has been performed before, an
     *                             {@link AssertionError} will be thrown.
     */
    public static void toolInitialization(boolean failIfDaemonOrClient)
    {
        if (!failIfDaemonOrClient && (daemonInitialized || clientInitialized))
        {
            return;
        }
        else
        {
            if (daemonInitialized)
                throw new AssertionError("daemonInitialization() already called");
            if (clientInitialized)
                throw new AssertionError("clientInitialization() already called");
        }

        if (toolInitialized)
            return;
        toolInitialized = true;

        setConfig(loadConfig());

        applySimpleConfig();

        applyPartitioner();

        applySnitch();

        applyEncryptionContext();
    }

    /**
     * Equivalent to {@link #clientInitialization(boolean) clientInitialization(true)}.
     */
    public static void clientInitialization()
    {
        clientInitialization(true);
    }

    /**
     * Initializes this class as a client, which means that just an empty configuration will
     * be used.
     *
     * @param failIfDaemonOrTool if {@code true} and a call to {@link #daemonInitialization()} or
     *                           {@link #toolInitialization()} has been performed before, an
     *                           {@link AssertionError} will be thrown.
     */
    public static void clientInitialization(boolean failIfDaemonOrTool)
    {
        if (!failIfDaemonOrTool && (daemonInitialized || toolInitialized))
        {
            return;
        }
        else
        {
            if (daemonInitialized)
                throw new AssertionError("daemonInitialization() already called");
            if (toolInitialized)
                throw new AssertionError("toolInitialization() already called");
        }

        if (clientInitialized)
            return;
        clientInitialized = true;

        Config.setClientMode(true);
        conf = new Config();
        diskOptimizationStrategy = new SpinningDiskOptimizationStrategy();
    }

    public static boolean isClientInitialized()
    {
        return clientInitialized;
    }

    public static boolean isToolInitialized()
    {
        return toolInitialized;
    }

    public static boolean isClientOrToolInitialized()
    {
        return clientInitialized || toolInitialized;
    }

    public static boolean isDaemonInitialized()
    {
        return daemonInitialized;
    }

    public static Config getRawConfig()
    {
        return conf;
    }

    @VisibleForTesting
    public static Config loadConfig() throws ConfigurationException
    {
        String loaderClass = System.getProperty(Config.PROPERTY_PREFIX + "config.loader");
        ConfigurationLoader loader = loaderClass == null
                                   ? new YamlConfigurationLoader()
                                   : FBUtilities.<ConfigurationLoader>construct(loaderClass, "configuration loading");
        Config config = loader.loadConfig();

        if (!hasLoggedConfig)
        {
            hasLoggedConfig = true;
            Config.log(config);
        }

        return config;
    }

    private static InetAddress getNetworkInterfaceAddress(String intf, String configName, boolean preferIPv6) throws ConfigurationException
    {
        try
        {
            NetworkInterface ni = NetworkInterface.getByName(intf);
            if (ni == null)
                throw new ConfigurationException("Configured " + configName + " \"" + intf + "\" could not be found", false);
            Enumeration<InetAddress> addrs = ni.getInetAddresses();
            if (!addrs.hasMoreElements())
                throw new ConfigurationException("Configured " + configName + " \"" + intf + "\" was found, but had no addresses", false);

            /*
             * Try to return the first address of the preferred type, otherwise return the first address
             */
            InetAddress retval = null;
            while (addrs.hasMoreElements())
            {
                InetAddress temp = addrs.nextElement();
                if (preferIPv6 && temp instanceof Inet6Address) return temp;
                if (!preferIPv6 && temp instanceof Inet4Address) return temp;
                if (retval == null) retval = temp;
            }
            return retval;
        }
        catch (SocketException e)
        {
            throw new ConfigurationException("Configured " + configName + " \"" + intf + "\" caused an exception", e);
        }
    }

    @VisibleForTesting
    public static void setConfig(Config config)
    {
        conf = config;
    }

    private static void applyAll() throws ConfigurationException
    {
        applySimpleConfig();

        applyPartitioner();

        applyAddressConfig();

        applyThriftHSHA();

        applySnitch();

        applyRequestScheduler();

        applyInitialTokens();

        applySeedProvider();

        applyEncryptionContext();
    }

    private static void applySimpleConfig()
    {

        if (conf.commitlog_sync == null)
        {
            throw new ConfigurationException("Missing required directive CommitLogSync", false);
        }

        if (conf.commitlog_sync == Config.CommitLogSync.batch)
        {
            if (Double.isNaN(conf.commitlog_sync_batch_window_in_ms) || conf.commitlog_sync_batch_window_in_ms <= 0d)
            {
                throw new ConfigurationException("Missing value for commitlog_sync_batch_window_in_ms: positive double value expected.", false);
            }
            else if (conf.commitlog_sync_period_in_ms != 0)
            {
                throw new ConfigurationException("Batch sync specified, but commitlog_sync_period_in_ms found. Only specify commitlog_sync_batch_window_in_ms when using batch sync", false);
            }
            logger.debug("Syncing log with a batch window of {}", conf.commitlog_sync_batch_window_in_ms);
        }
        else
        {
            if (conf.commitlog_sync_period_in_ms <= 0)
            {
                throw new ConfigurationException("Missing value for commitlog_sync_period_in_ms: positive integer expected", false);
            }
            else if (!Double.isNaN(conf.commitlog_sync_batch_window_in_ms))
            {
                throw new ConfigurationException("commitlog_sync_period_in_ms specified, but commitlog_sync_batch_window_in_ms found.  Only specify commitlog_sync_period_in_ms when using periodic sync.", false);
            }
            logger.debug("Syncing log with a period of {}", conf.commitlog_sync_period_in_ms);
        }

        /* evaluate the DiskAccessMode Config directive, which also affects indexAccessMode selection */
        if (conf.disk_access_mode == Config.DiskAccessMode.auto)
        {
            conf.disk_access_mode = hasLargeAddressSpace() ? Config.DiskAccessMode.mmap : Config.DiskAccessMode.standard;
            indexAccessMode = conf.disk_access_mode;
            logger.info("DiskAccessMode 'auto' determined to be {}, indexAccessMode is {}", conf.disk_access_mode, indexAccessMode);
        }
        else if (conf.disk_access_mode == Config.DiskAccessMode.mmap_index_only)
        {
            conf.disk_access_mode = Config.DiskAccessMode.standard;
            indexAccessMode = Config.DiskAccessMode.mmap;
            logger.info("DiskAccessMode is {}, indexAccessMode is {}", conf.disk_access_mode, indexAccessMode);
        }
        else
        {
            indexAccessMode = conf.disk_access_mode;
            logger.info("DiskAccessMode is {}, indexAccessMode is {}", conf.disk_access_mode, indexAccessMode);
        }

        if (conf.gc_warn_threshold_in_ms < 0)
        {
            throw new ConfigurationException("gc_warn_threshold_in_ms must be a positive integer");
        }

        /* phi convict threshold for FailureDetector */
        if (conf.phi_convict_threshold < 5 || conf.phi_convict_threshold > 16)
        {
            throw new ConfigurationException("phi_convict_threshold must be between 5 and 16, but was " + conf.phi_convict_threshold, false);
        }

        /* Thread per pool */
        if (conf.concurrent_reads < 2)
        {
            throw new ConfigurationException("concurrent_reads must be at least 2, but was " + conf.concurrent_reads, false);
        }

        if (conf.concurrent_writes < 2 && System.getProperty("cassandra.test.fail_mv_locks_count", "").isEmpty())
        {
            throw new ConfigurationException("concurrent_writes must be at least 2, but was " + conf.concurrent_writes, false);
        }

        if (conf.concurrent_counter_writes < 2)
            throw new ConfigurationException("concurrent_counter_writes must be at least 2, but was " + conf.concurrent_counter_writes, false);

        if (conf.concurrent_replicates != null)
            logger.warn("concurrent_replicates has been deprecated and should be removed from cassandra.yaml");

        if (conf.file_cache_size_in_mb == null)
            conf.file_cache_size_in_mb = Math.min(512, (int) (Runtime.getRuntime().maxMemory() / (4 * 1048576)));

        // round down for SSDs and round up for spinning disks
        if (conf.file_cache_round_up == null)
            conf.file_cache_round_up = conf.disk_optimization_strategy == Config.DiskOptimizationStrategy.spinning;

        if (conf.memtable_offheap_space_in_mb == null)
            conf.memtable_offheap_space_in_mb = (int) (Runtime.getRuntime().maxMemory() / (4 * 1048576));
        if (conf.memtable_offheap_space_in_mb < 0)
            throw new ConfigurationException("memtable_offheap_space_in_mb must be positive, but was " + conf.memtable_offheap_space_in_mb, false);
        // for the moment, we default to twice as much on-heap space as off-heap, as heap overhead is very large
        if (conf.memtable_heap_space_in_mb == null)
            conf.memtable_heap_space_in_mb = (int) (Runtime.getRuntime().maxMemory() / (4 * 1048576));
        if (conf.memtable_heap_space_in_mb <= 0)
            throw new ConfigurationException("memtable_heap_space_in_mb must be positive, but was " + conf.memtable_heap_space_in_mb, false);
        logger.info("Global memtable on-heap threshold is enabled at {}MB", conf.memtable_heap_space_in_mb);
        if (conf.memtable_offheap_space_in_mb == 0)
            logger.info("Global memtable off-heap threshold is disabled, HeapAllocator will be used instead");
        else
            logger.info("Global memtable off-heap threshold is enabled at {}MB", conf.memtable_offheap_space_in_mb);

        if (conf.thrift_framed_transport_size_in_mb <= 0)
            throw new ConfigurationException("thrift_framed_transport_size_in_mb must be positive, but was " + conf.thrift_framed_transport_size_in_mb, false);

        if (conf.native_transport_max_frame_size_in_mb <= 0)
            throw new ConfigurationException("native_transport_max_frame_size_in_mb must be positive, but was " + conf.native_transport_max_frame_size_in_mb, false);
        else if (conf.native_transport_max_frame_size_in_mb >= 2048)
            throw new ConfigurationException("native_transport_max_frame_size_in_mb must be smaller than 2048, but was "
                    + conf.native_transport_max_frame_size_in_mb, false);

        // if data dirs, commitlog dir, or saved caches dir are set in cassandra.yaml, use that.  Otherwise,
        // use -Dcassandra.storagedir (set in cassandra-env.sh) as the parent dir for data/, commitlog/, and saved_caches/
        if (conf.commitlog_directory == null)
        {
            conf.commitlog_directory = storagedirFor("commitlog");
        }

        if (conf.hints_directory == null)
        {
            conf.hints_directory = storagedirFor("hints");
        }

        if (conf.cdc_raw_directory == null)
        {
            conf.cdc_raw_directory = storagedirFor("cdc_raw");
        }

        if (conf.commitlog_total_space_in_mb == null)
        {
            int preferredSize = 8192;
            int minSize = 0;
            try
            {
                // use 1/4 of available space.  See discussion on #10013 and #10199
                minSize = Ints.saturatedCast((guessFileStore(conf.commitlog_directory).getTotalSpace() / 1048576) / 4);
            }
            catch (IOException e)
            {
                logger.debug("Error checking disk space", e);
                throw new ConfigurationException(String.format("Unable to check disk space available to %s. Perhaps the Cassandra user does not have the necessary permissions",
                                                               conf.commitlog_directory), e);
            }
            if (minSize < preferredSize)
            {
                logger.warn("Small commitlog volume detected at {}; setting commitlog_total_space_in_mb to {}.  You can override this in cassandra.yaml",
                            conf.commitlog_directory, minSize);
                conf.commitlog_total_space_in_mb = minSize;
            }
            else
            {
                conf.commitlog_total_space_in_mb = preferredSize;
            }
        }

        if (conf.cdc_total_space_in_mb == 0)
        {
            int preferredSize = 4096;
            int minSize = 0;
            try
            {
                // use 1/8th of available space.  See discussion on #10013 and #10199 on the CL, taking half that for CDC
                minSize = Ints.saturatedCast((guessFileStore(conf.cdc_raw_directory).getTotalSpace() / 1048576) / 8);
            }
            catch (IOException e)
            {
                logger.debug("Error checking disk space", e);
                throw new ConfigurationException(String.format("Unable to check disk space available to %s. Perhaps the Cassandra user does not have the necessary permissions",
                                                               conf.cdc_raw_directory), e);
            }
            if (minSize < preferredSize)
            {
                logger.warn("Small cdc volume detected at {}; setting cdc_total_space_in_mb to {}.  You can override this in cassandra.yaml",
                            conf.cdc_raw_directory, minSize);
                conf.cdc_total_space_in_mb = minSize;
            }
            else
            {
                conf.cdc_total_space_in_mb = preferredSize;
            }
        }

        if (conf.cdc_enabled)
        {
            logger.info("cdc_enabled is true. Starting casssandra node with Change-Data-Capture enabled.");
        }

        if (conf.saved_caches_directory == null)
        {
            conf.saved_caches_directory = storagedirFor("saved_caches");
        }
        if (conf.data_file_directories == null || conf.data_file_directories.length == 0)
        {
            conf.data_file_directories = new String[]{ storagedir("data_file_directories") + File.separator + "data" };
        }

        long dataFreeBytes = 0;
        /* data file and commit log directories. they get created later, when they're needed. */
        for (String datadir : conf.data_file_directories)
        {
            if (datadir == null)
                throw new ConfigurationException("data_file_directories must not contain empty entry", false);
            if (datadir.equals(conf.commitlog_directory))
                throw new ConfigurationException("commitlog_directory must not be the same as any data_file_directories", false);
            if (datadir.equals(conf.hints_directory))
                throw new ConfigurationException("hints_directory must not be the same as any data_file_directories", false);
            if (datadir.equals(conf.saved_caches_directory))
                throw new ConfigurationException("saved_caches_directory must not be the same as any data_file_directories", false);

            try
            {
                dataFreeBytes = saturatedSum(dataFreeBytes, guessFileStore(datadir).getUnallocatedSpace());
            }
            catch (IOException e)
            {
                logger.debug("Error checking disk space", e);
                throw new ConfigurationException(String.format("Unable to check disk space available to %s. Perhaps the Cassandra user does not have the necessary permissions",
                                                               datadir), e);
            }
        }
        if (dataFreeBytes < 64 * ONE_GB) // 64 GB
            logger.warn("Only {} free across all data volumes. Consider adding more capacity to your cluster or removing obsolete snapshots",
                        FBUtilities.prettyPrintMemory(dataFreeBytes));

        if (conf.commitlog_directory.equals(conf.saved_caches_directory))
            throw new ConfigurationException("saved_caches_directory must not be the same as the commitlog_directory", false);
        if (conf.commitlog_directory.equals(conf.hints_directory))
            throw new ConfigurationException("hints_directory must not be the same as the commitlog_directory", false);
        if (conf.hints_directory.equals(conf.saved_caches_directory))
            throw new ConfigurationException("saved_caches_directory must not be the same as the hints_directory", false);

        if (conf.memtable_flush_writers == 0)
        {
            conf.memtable_flush_writers = conf.data_file_directories.length == 1 ? 2 : 1;
        }

        if (conf.memtable_flush_writers < 1)
            throw new ConfigurationException("memtable_flush_writers must be at least 1, but was " + conf.memtable_flush_writers, false);

        if (conf.memtable_cleanup_threshold == null)
        {
            conf.memtable_cleanup_threshold = (float) (1.0 / (1 + conf.memtable_flush_writers));
        }
        else
        {
            logger.warn("memtable_cleanup_threshold has been deprecated and should be removed from cassandra.yaml");
        }

        if (conf.memtable_cleanup_threshold < 0.01f)
            throw new ConfigurationException("memtable_cleanup_threshold must be >= 0.01, but was " + conf.memtable_cleanup_threshold, false);
        if (conf.memtable_cleanup_threshold > 0.99f)
            throw new ConfigurationException("memtable_cleanup_threshold must be <= 0.99, but was " + conf.memtable_cleanup_threshold, false);
        if (conf.memtable_cleanup_threshold < 0.1f)
            logger.warn("memtable_cleanup_threshold is set very low [{}], which may cause performance degradation", conf.memtable_cleanup_threshold);

        if (conf.concurrent_compactors == null)
            conf.concurrent_compactors = Math.min(8, Math.max(2, Math.min(FBUtilities.getAvailableProcessors(), conf.data_file_directories.length)));

        if (conf.concurrent_compactors <= 0)
            throw new ConfigurationException("concurrent_compactors should be strictly greater than 0, but was " + conf.concurrent_compactors, false);

<<<<<<< HEAD
        if (conf.sstable_preemptive_open_interval_in_mb > 0 && conf.sstable_preemptive_open_interval_in_mb < 4)
        {
            logger.warn("Setting sstable_preemptive_open_interval_in_mb to a very low value ({}) will increase GC pressure " +
                        "significantly during compactions, and will likely have an adverse effect on performance.",
                        conf.sstable_preemptive_open_interval_in_mb);
        }

        if (conf.num_tokens > MAX_NUM_TOKENS)
=======
        if (conf.seed_gossip_probability < 0.01 || conf.seed_gossip_probability > 1.0)
            throw new ConfigurationException("seed_gossip_probability must be between 0.01 and 1.0", false);

        if (conf.num_tokens == null)
            conf.num_tokens = 1;
        else if (conf.num_tokens > MAX_NUM_TOKENS)
>>>>>>> afa35b9b
            throw new ConfigurationException(String.format("A maximum number of %d tokens per node is supported", MAX_NUM_TOKENS), false);

        try
        {
            // if prepared_statements_cache_size_mb option was set to "auto" then size of the cache should be "max(1/256 of Heap (in MB), 10MB)"
            preparedStatementsCacheSizeInMB = (conf.prepared_statements_cache_size_mb == null)
                                              ? Math.max(10, (int) (Runtime.getRuntime().maxMemory() / 1024 / 1024 / 256))
                                              : conf.prepared_statements_cache_size_mb;

            if (preparedStatementsCacheSizeInMB <= 0)
                throw new NumberFormatException(); // to escape duplicating error message
        }
        catch (NumberFormatException e)
        {
            throw new ConfigurationException("prepared_statements_cache_size_mb option was set incorrectly to '"
                                             + conf.prepared_statements_cache_size_mb + "', supported values are <integer> >= 0.", false);
        }

        try
        {
            // if thrift_prepared_statements_cache_size_mb option was set to "auto" then size of the cache should be "max(1/256 of Heap (in MB), 10MB)"
            thriftPreparedStatementsCacheSizeInMB = (conf.thrift_prepared_statements_cache_size_mb == null)
                                                    ? Math.max(10, (int) (Runtime.getRuntime().maxMemory() / 1024 / 1024 / 256))
                                                    : conf.thrift_prepared_statements_cache_size_mb;

            if (thriftPreparedStatementsCacheSizeInMB <= 0)
                throw new NumberFormatException(); // to escape duplicating error message
        }
        catch (NumberFormatException e)
        {
            throw new ConfigurationException("thrift_prepared_statements_cache_size_mb option was set incorrectly to '"
                                             + conf.thrift_prepared_statements_cache_size_mb + "', supported values are <integer> >= 0.", false);
        }

        try
        {
            // if key_cache_size_in_mb option was set to "auto" then size of the cache should be "min(5% of Heap (in MB), 100MB)
            keyCacheSizeInMB = (conf.key_cache_size_in_mb == null)
                               ? Math.min(Math.max(1, (int) (Runtime.getRuntime().totalMemory() * 0.05 / 1024 / 1024)), 100)
                               : conf.key_cache_size_in_mb;

            if (keyCacheSizeInMB < 0)
                throw new NumberFormatException(); // to escape duplicating error message
        }
        catch (NumberFormatException e)
        {
            throw new ConfigurationException("key_cache_size_in_mb option was set incorrectly to '"
                                             + conf.key_cache_size_in_mb + "', supported values are <integer> >= 0.", false);
        }

        try
        {
            // if counter_cache_size_in_mb option was set to "auto" then size of the cache should be "min(2.5% of Heap (in MB), 50MB)
            counterCacheSizeInMB = (conf.counter_cache_size_in_mb == null)
                                   ? Math.min(Math.max(1, (int) (Runtime.getRuntime().totalMemory() * 0.025 / 1024 / 1024)), 50)
                                   : conf.counter_cache_size_in_mb;

            if (counterCacheSizeInMB < 0)
                throw new NumberFormatException(); // to escape duplicating error message
        }
        catch (NumberFormatException e)
        {
            throw new ConfigurationException("counter_cache_size_in_mb option was set incorrectly to '"
                                             + conf.counter_cache_size_in_mb + "', supported values are <integer> >= 0.", false);
        }

        // if set to empty/"auto" then use 5% of Heap size
        indexSummaryCapacityInMB = (conf.index_summary_capacity_in_mb == null)
                                   ? Math.max(1, (int) (Runtime.getRuntime().totalMemory() * 0.05 / 1024 / 1024))
                                   : conf.index_summary_capacity_in_mb;

        if (indexSummaryCapacityInMB < 0)
            throw new ConfigurationException("index_summary_capacity_in_mb option was set incorrectly to '"
                                             + conf.index_summary_capacity_in_mb + "', it should be a non-negative integer.", false);

        if (conf.index_interval != null)
            logger.warn("index_interval has been deprecated and should be removed from cassandra.yaml");

        if(conf.encryption_options != null)
        {
            logger.warn("Please rename encryption_options as server_encryption_options in the yaml");
            //operate under the assumption that server_encryption_options is not set in yaml rather than both
            conf.server_encryption_options = conf.encryption_options;
        }

        if (conf.user_defined_function_fail_timeout < 0)
            throw new ConfigurationException("user_defined_function_fail_timeout must not be negative", false);
        if (conf.user_defined_function_warn_timeout < 0)
            throw new ConfigurationException("user_defined_function_warn_timeout must not be negative", false);

        if (conf.user_defined_function_fail_timeout < conf.user_defined_function_warn_timeout)
            throw new ConfigurationException("user_defined_function_warn_timeout must less than user_defined_function_fail_timeout", false);

        if (conf.commitlog_segment_size_in_mb <= 0)
            throw new ConfigurationException("commitlog_segment_size_in_mb must be positive, but was "
                    + conf.commitlog_segment_size_in_mb, false);
        else if (conf.commitlog_segment_size_in_mb >= 2048)
            throw new ConfigurationException("commitlog_segment_size_in_mb must be smaller than 2048, but was "
                    + conf.commitlog_segment_size_in_mb, false);

        if (conf.max_mutation_size_in_kb == null)
            conf.max_mutation_size_in_kb = conf.commitlog_segment_size_in_mb * 1024 / 2;
        else if (conf.commitlog_segment_size_in_mb * 1024 < 2 * conf.max_mutation_size_in_kb)
            throw new ConfigurationException("commitlog_segment_size_in_mb must be at least twice the size of max_mutation_size_in_kb / 1024", false);

        // native transport encryption options
        if (conf.native_transport_port_ssl != null
            && conf.native_transport_port_ssl != conf.native_transport_port
            && !conf.client_encryption_options.enabled)
        {
            throw new ConfigurationException("Encryption must be enabled in client_encryption_options for native_transport_port_ssl", false);
        }

        if (conf.max_value_size_in_mb <= 0)
            throw new ConfigurationException("max_value_size_in_mb must be positive", false);
        else if (conf.max_value_size_in_mb >= 2048)
            throw new ConfigurationException("max_value_size_in_mb must be smaller than 2048, but was "
                    + conf.max_value_size_in_mb, false);

        switch (conf.disk_optimization_strategy)
        {
            case ssd:
                diskOptimizationStrategy = new SsdDiskOptimizationStrategy(conf.disk_optimization_page_cross_chance);
                break;
            case spinning:
                diskOptimizationStrategy = new SpinningDiskOptimizationStrategy();
                break;
        }

        try
        {
            ParameterizedClass strategy = conf.back_pressure_strategy != null ? conf.back_pressure_strategy : RateBasedBackPressure.withDefaultParams();
            Class<?> clazz = Class.forName(strategy.class_name);
            if (!BackPressureStrategy.class.isAssignableFrom(clazz))
                throw new ConfigurationException(strategy + " is not an instance of " + BackPressureStrategy.class.getCanonicalName(), false);

            Constructor<?> ctor = clazz.getConstructor(Map.class);
            BackPressureStrategy instance = (BackPressureStrategy) ctor.newInstance(strategy.parameters);
            logger.info("Back-pressure is {} with strategy {}.", backPressureEnabled() ? "enabled" : "disabled", conf.back_pressure_strategy);
            backPressureStrategy = instance;
        }
        catch (ConfigurationException ex)
        {
            throw ex;
        }
        catch (Exception ex)
        {
            throw new ConfigurationException("Error configuring back-pressure strategy: " + conf.back_pressure_strategy, ex);
        }

        if (conf.otc_coalescing_enough_coalesced_messages > 128)
            throw new ConfigurationException("otc_coalescing_enough_coalesced_messages must be smaller than 128", false);

        if (conf.otc_coalescing_enough_coalesced_messages <= 0)
            throw new ConfigurationException("otc_coalescing_enough_coalesced_messages must be positive", false);
    }

    private static String storagedirFor(String type)
    {
        return storagedir(type + "_directory") + File.separator + type;
    }

    private static String storagedir(String errMsgType)
    {
        String storagedir = System.getProperty(Config.PROPERTY_PREFIX + "storagedir", null);
        if (storagedir == null)
            throw new ConfigurationException(errMsgType + " is missing and -Dcassandra.storagedir is not set", false);
        return storagedir;
    }

    public static void applyAddressConfig() throws ConfigurationException
    {
        applyAddressConfig(conf);
    }

    public static void applyAddressConfig(Config config) throws ConfigurationException
    {
        listenAddress = null;
        rpcAddress = null;
        broadcastAddress = null;
        broadcastRpcAddress = null;

        /* Local IP, hostname or interface to bind services to */
        if (config.listen_address != null && config.listen_interface != null)
        {
            throw new ConfigurationException("Set listen_address OR listen_interface, not both", false);
        }
        else if (config.listen_address != null)
        {
            try
            {
                listenAddress = InetAddress.getByName(config.listen_address);
            }
            catch (UnknownHostException e)
            {
                throw new ConfigurationException("Unknown listen_address '" + config.listen_address + "'", false);
            }

            if (listenAddress.isAnyLocalAddress())
                throw new ConfigurationException("listen_address cannot be a wildcard address (" + config.listen_address + ")!", false);
        }
        else if (config.listen_interface != null)
        {
            listenAddress = getNetworkInterfaceAddress(config.listen_interface, "listen_interface", config.listen_interface_prefer_ipv6);
        }

        /* Gossip Address to broadcast */
        if (config.broadcast_address != null)
        {
            try
            {
                broadcastAddress = InetAddress.getByName(config.broadcast_address);
            }
            catch (UnknownHostException e)
            {
                throw new ConfigurationException("Unknown broadcast_address '" + config.broadcast_address + "'", false);
            }

            if (broadcastAddress.isAnyLocalAddress())
                throw new ConfigurationException("broadcast_address cannot be a wildcard address (" + config.broadcast_address + ")!", false);
        }

        /* Local IP, hostname or interface to bind RPC server to */
        if (config.rpc_address != null && config.rpc_interface != null)
        {
            throw new ConfigurationException("Set rpc_address OR rpc_interface, not both", false);
        }
        else if (config.rpc_address != null)
        {
            try
            {
                rpcAddress = InetAddress.getByName(config.rpc_address);
            }
            catch (UnknownHostException e)
            {
                throw new ConfigurationException("Unknown host in rpc_address " + config.rpc_address, false);
            }
        }
        else if (config.rpc_interface != null)
        {
            rpcAddress = getNetworkInterfaceAddress(config.rpc_interface, "rpc_interface", config.rpc_interface_prefer_ipv6);
        }
        else
        {
            rpcAddress = FBUtilities.getLocalAddress();
        }

        /* RPC address to broadcast */
        if (config.broadcast_rpc_address != null)
        {
            try
            {
                broadcastRpcAddress = InetAddress.getByName(config.broadcast_rpc_address);
            }
            catch (UnknownHostException e)
            {
                throw new ConfigurationException("Unknown broadcast_rpc_address '" + config.broadcast_rpc_address + "'", false);
            }

            if (broadcastRpcAddress.isAnyLocalAddress())
                throw new ConfigurationException("broadcast_rpc_address cannot be a wildcard address (" + config.broadcast_rpc_address + ")!", false);
        }
        else
        {
            if (rpcAddress.isAnyLocalAddress())
                throw new ConfigurationException("If rpc_address is set to a wildcard address (" + config.rpc_address + "), then " +
                                                 "you must set broadcast_rpc_address to a value other than " + config.rpc_address, false);
        }
    }

    public static void applyThriftHSHA()
    {
        // fail early instead of OOMing (see CASSANDRA-8116)
        if (ThriftServerType.HSHA.equals(conf.rpc_server_type) && conf.rpc_max_threads == Integer.MAX_VALUE)
            throw new ConfigurationException("The hsha rpc_server_type is not compatible with an rpc_max_threads " +
                                             "setting of 'unlimited'.  Please see the comments in cassandra.yaml " +
                                             "for rpc_server_type and rpc_max_threads.",
                                             false);
        if (ThriftServerType.HSHA.equals(conf.rpc_server_type) && conf.rpc_max_threads > (FBUtilities.getAvailableProcessors() * 2 + 1024))
            logger.warn("rpc_max_threads setting of {} may be too high for the hsha server and cause unnecessary thread contention, reducing performance", conf.rpc_max_threads);
    }

    public static void applyEncryptionContext()
    {
        // always attempt to load the cipher factory, as we could be in the situation where the user has disabled encryption,
        // but has existing commitlogs and sstables on disk that are still encrypted (and still need to be read)
        encryptionContext = new EncryptionContext(conf.transparent_data_encryption_options);
    }

    public static void applySeedProvider()
    {
        // load the seeds for node contact points
        if (conf.seed_provider == null)
        {
            throw new ConfigurationException("seeds configuration is missing; a minimum of one seed is required.", false);
        }
        try
        {
            Class<?> seedProviderClass = Class.forName(conf.seed_provider.class_name);
            seedProvider = (SeedProvider)seedProviderClass.getConstructor(Map.class).newInstance(conf.seed_provider.parameters);
        }
        // there are about 5 checked exceptions that could be thrown here.
        catch (Exception e)
        {
            throw new ConfigurationException(e.getMessage() + "\nFatal configuration error; unable to start server.  See log for stacktrace.", true);
        }
        if (seedProvider.getSeeds().size() == 0)
            throw new ConfigurationException("The seed provider lists no seeds.", false);
    }

    public static void applyInitialTokens()
    {
        if (conf.initial_token != null)
        {
            Collection<String> tokens = tokensFromString(conf.initial_token);
            if (tokens.size() != conf.num_tokens)
                throw new ConfigurationException("The number of initial tokens (by initial_token) specified is different from num_tokens value", false);

            for (String token : tokens)
                partitioner.getTokenFactory().validate(token);
        }
    }

    // Maybe safe for clients + tools
    public static void applyRequestScheduler()
    {
        /* Request Scheduler setup */
        requestSchedulerOptions = conf.request_scheduler_options;
        if (conf.request_scheduler != null)
        {
            try
            {
                if (requestSchedulerOptions == null)
                {
                    requestSchedulerOptions = new RequestSchedulerOptions();
                }
                Class<?> cls = Class.forName(conf.request_scheduler);
                requestScheduler = (IRequestScheduler) cls.getConstructor(RequestSchedulerOptions.class).newInstance(requestSchedulerOptions);
            }
            catch (ClassNotFoundException e)
            {
                throw new ConfigurationException("Invalid Request Scheduler class " + conf.request_scheduler, false);
            }
            catch (Exception e)
            {
                throw new ConfigurationException("Unable to instantiate request scheduler", e);
            }
        }
        else
        {
            requestScheduler = new NoScheduler();
        }

        if (conf.request_scheduler_id == RequestSchedulerId.keyspace)
        {
            requestSchedulerId = conf.request_scheduler_id;
        }
        else
        {
            // Default to Keyspace
            requestSchedulerId = RequestSchedulerId.keyspace;
        }
    }

    // definitely not safe for tools + clients - implicitly instantiates StorageService
    public static void applySnitch()
    {
        /* end point snitch */
        if (conf.endpoint_snitch == null)
        {
            throw new ConfigurationException("Missing endpoint_snitch directive", false);
        }
        snitch = createEndpointSnitch(conf.dynamic_snitch, conf.endpoint_snitch);
        EndpointSnitchInfo.create();

        localDC = snitch.getDatacenter(FBUtilities.getBroadcastAddress());
        localComparator = new Comparator<InetAddress>()
        {
            public int compare(InetAddress endpoint1, InetAddress endpoint2)
            {
                boolean local1 = localDC.equals(snitch.getDatacenter(endpoint1));
                boolean local2 = localDC.equals(snitch.getDatacenter(endpoint2));
                if (local1 && !local2)
                    return -1;
                if (local2 && !local1)
                    return 1;
                return 0;
            }
        };

        if (conf.cross_dc_rtt_in_ms < 0)
        {
            throw new ConfigurationException("cross_dc_rtt_in_ms must be non-negative, use 0 to disable or positive value to enable.",
                                             false);
        }
    }

    // definitely not safe for tools + clients - implicitly instantiates schema
    public static void applyPartitioner()
    {
        /* Hashing strategy */
        if (conf.partitioner == null)
        {
            throw new ConfigurationException("Missing directive: partitioner", false);
        }
        try
        {
            partitioner = FBUtilities.newPartitioner(System.getProperty(Config.PROPERTY_PREFIX + "partitioner", conf.partitioner));
        }
        catch (Exception e)
        {
            throw new ConfigurationException("Invalid partitioner class " + conf.partitioner, false);
        }

        paritionerName = partitioner.getClass().getCanonicalName();
    }

    /**
     * Computes the sum of the 2 specified positive values returning {@code Long.MAX_VALUE} if the sum overflow.
     *
     * @param left the left operand
     * @param right the right operand
     * @return the sum of the 2 specified positive values of {@code Long.MAX_VALUE} if the sum overflow.
     */
    private static long saturatedSum(long left, long right)
    {
        assert left >= 0 && right >= 0;
        long sum = left + right;
        return sum < 0 ? Long.MAX_VALUE : sum;
    }

    private static FileStore guessFileStore(String dir) throws IOException
    {
        Path path = Paths.get(dir);
        while (true)
        {
            try
            {
                return FileUtils.getFileStore(path);
            }
            catch (IOException e)
            {
                if (e instanceof NoSuchFileException)
                    path = path.getParent();
                else
                    throw e;
            }
        }
    }

    public static IEndpointSnitch createEndpointSnitch(boolean dynamic, String snitchClassName) throws ConfigurationException
    {
        if (!snitchClassName.contains("."))
            snitchClassName = "org.apache.cassandra.locator." + snitchClassName;
        IEndpointSnitch snitch = FBUtilities.construct(snitchClassName, "snitch");
        return dynamic ? new DynamicEndpointSnitch(snitch) : snitch;
    }

    public static IAuthenticator getAuthenticator()
    {
        return authenticator;
    }

    public static void setAuthenticator(IAuthenticator authenticator)
    {
        DatabaseDescriptor.authenticator = authenticator;
    }

    public static IAuthorizer getAuthorizer()
    {
        return authorizer;
    }

    public static void setAuthorizer(IAuthorizer authorizer)
    {
        DatabaseDescriptor.authorizer = authorizer;
    }

    public static IRoleManager getRoleManager()
    {
        return roleManager;
    }

    public static void setRoleManager(IRoleManager roleManager)
    {
        DatabaseDescriptor.roleManager = roleManager;
    }

    public static int getPermissionsValidity()
    {
        return conf.permissions_validity_in_ms;
    }

    public static void setPermissionsValidity(int timeout)
    {
        conf.permissions_validity_in_ms = timeout;
    }

    public static int getPermissionsUpdateInterval()
    {
        return conf.permissions_update_interval_in_ms == -1
             ? conf.permissions_validity_in_ms
             : conf.permissions_update_interval_in_ms;
    }

    public static void setPermissionsUpdateInterval(int updateInterval)
    {
        conf.permissions_update_interval_in_ms = updateInterval;
    }

    public static int getPermissionsCacheMaxEntries()
    {
        return conf.permissions_cache_max_entries;
    }

    public static int setPermissionsCacheMaxEntries(int maxEntries)
    {
        return conf.permissions_cache_max_entries = maxEntries;
    }

    public static int getRolesValidity()
    {
        return conf.roles_validity_in_ms;
    }

    public static void setRolesValidity(int validity)
    {
        conf.roles_validity_in_ms = validity;
    }

    public static int getRolesUpdateInterval()
    {
        return conf.roles_update_interval_in_ms == -1
             ? conf.roles_validity_in_ms
             : conf.roles_update_interval_in_ms;
    }

    public static void setRolesUpdateInterval(int interval)
    {
        conf.roles_update_interval_in_ms = interval;
    }

    public static int getRolesCacheMaxEntries()
    {
        return conf.roles_cache_max_entries;
    }

    public static int setRolesCacheMaxEntries(int maxEntries)
    {
        return conf.roles_cache_max_entries = maxEntries;
    }

    public static int getCredentialsValidity()
    {
        return conf.credentials_validity_in_ms;
    }

    public static void setCredentialsValidity(int timeout)
    {
        conf.credentials_validity_in_ms = timeout;
    }

    public static int getCredentialsUpdateInterval()
    {
        return conf.credentials_update_interval_in_ms == -1
               ? conf.credentials_validity_in_ms
               : conf.credentials_update_interval_in_ms;
    }

    public static void setCredentialsUpdateInterval(int updateInterval)
    {
        conf.credentials_update_interval_in_ms = updateInterval;
    }

    public static int getCredentialsCacheMaxEntries()
    {
        return conf.credentials_cache_max_entries;
    }

    public static int setCredentialsCacheMaxEntries(int maxEntries)
    {
        return conf.credentials_cache_max_entries = maxEntries;
    }

    public static int getThriftFramedTransportSize()
    {
        return conf.thrift_framed_transport_size_in_mb * 1024 * 1024;
    }

    public static int getMaxValueSize()
    {
        return conf.max_value_size_in_mb * 1024 * 1024;
    }

    public static void setMaxValueSize(int maxValueSizeInBytes)
    {
        conf.max_value_size_in_mb = maxValueSizeInBytes / 1024 / 1024;
    }

    /**
     * Creates all storage-related directories.
     */
    public static void createAllDirectories()
    {
        try
        {
            if (conf.data_file_directories.length == 0)
                throw new ConfigurationException("At least one DataFileDirectory must be specified", false);

            for (String dataFileDirectory : conf.data_file_directories)
                FileUtils.createDirectory(dataFileDirectory);

            if (conf.commitlog_directory == null)
                throw new ConfigurationException("commitlog_directory must be specified", false);
            FileUtils.createDirectory(conf.commitlog_directory);

            if (conf.hints_directory == null)
                throw new ConfigurationException("hints_directory must be specified", false);
            FileUtils.createDirectory(conf.hints_directory);

            if (conf.saved_caches_directory == null)
                throw new ConfigurationException("saved_caches_directory must be specified", false);
            FileUtils.createDirectory(conf.saved_caches_directory);

            if (conf.cdc_enabled)
            {
                if (conf.cdc_raw_directory == null)
                    throw new ConfigurationException("cdc_raw_directory must be specified", false);
                FileUtils.createDirectory(conf.cdc_raw_directory);
            }
        }
        catch (ConfigurationException e)
        {
            throw new IllegalArgumentException("Bad configuration; unable to start server: "+e.getMessage());
        }
        catch (FSWriteError e)
        {
            throw new IllegalStateException(e.getCause().getMessage() + "; unable to start server");
        }
    }

    public static IPartitioner getPartitioner()
    {
        return partitioner;
    }

    public static String getPartitionerName()
    {
        return paritionerName;
    }

    /* For tests ONLY, don't use otherwise or all hell will break loose. Tests should restore value at the end. */
    public static IPartitioner setPartitionerUnsafe(IPartitioner newPartitioner)
    {
        IPartitioner old = partitioner;
        partitioner = newPartitioner;
        return old;
    }

    public static IEndpointSnitch getEndpointSnitch()
    {
        return snitch;
    }
    public static void setEndpointSnitch(IEndpointSnitch eps)
    {
        snitch = eps;
    }

    public static IRequestScheduler getRequestScheduler()
    {
        return requestScheduler;
    }

    public static RequestSchedulerOptions getRequestSchedulerOptions()
    {
        return requestSchedulerOptions;
    }

    public static RequestSchedulerId getRequestSchedulerId()
    {
        return requestSchedulerId;
    }

    public static int getColumnIndexSize()
    {
        return conf.column_index_size_in_kb * 1024;
    }

    @VisibleForTesting
    public static void setColumnIndexSize(int val)
    {
        conf.column_index_size_in_kb = val;
    }

    public static int getColumnIndexCacheSize()
    {
        return conf.column_index_cache_size_in_kb * 1024;
    }

    @VisibleForTesting
    public static void setColumnIndexCacheSize(int val)
    {
        conf.column_index_cache_size_in_kb = val;
    }

    public static int getBatchSizeWarnThreshold()
    {
        return conf.batch_size_warn_threshold_in_kb * 1024;
    }

    public static long getBatchSizeFailThreshold()
    {
        return conf.batch_size_fail_threshold_in_kb * 1024L;
    }

    public static int getBatchSizeFailThresholdInKB()
    {
        return conf.batch_size_fail_threshold_in_kb;
    }

    public static int getUnloggedBatchAcrossPartitionsWarnThreshold()
    {
        return conf.unlogged_batch_across_partitions_warn_threshold;
    }

    public static void setBatchSizeWarnThresholdInKB(int threshold)
    {
        conf.batch_size_warn_threshold_in_kb = threshold;
    }

    public static void setBatchSizeFailThresholdInKB(int threshold)
    {
        conf.batch_size_fail_threshold_in_kb = threshold;
    }

    public static Collection<String> getInitialTokens()
    {
        return tokensFromString(System.getProperty(Config.PROPERTY_PREFIX + "initial_token", conf.initial_token));
    }

    public static String getAllocateTokensForKeyspace()
    {
        return System.getProperty(Config.PROPERTY_PREFIX + "allocate_tokens_for_keyspace", conf.allocate_tokens_for_keyspace);
    }

    public static Integer getAllocateTokensForLocalReplicationFactor()
    {
        String propValue = System.getProperty(Config.PROPERTY_PREFIX + "allocate_tokens_for_local_replication_factor");
        if (propValue != null)
            return Integer.parseInt(propValue);
        return conf.allocate_tokens_for_local_replication_factor;
    }

    public static Collection<String> tokensFromString(String tokenString)
    {
        List<String> tokens = new ArrayList<String>();
        if (tokenString != null)
            for (String token : StringUtils.split(tokenString, ','))
                tokens.add(token.trim());
        return tokens;
    }

    public static int getNumTokens()
    {
        return conf.num_tokens;
    }

    public static InetAddress getReplaceAddress()
    {
        try
        {
            if (System.getProperty(Config.PROPERTY_PREFIX + "replace_address", null) != null)
                return InetAddress.getByName(System.getProperty(Config.PROPERTY_PREFIX + "replace_address", null));
            else if (System.getProperty(Config.PROPERTY_PREFIX + "replace_address_first_boot", null) != null)
                return InetAddress.getByName(System.getProperty(Config.PROPERTY_PREFIX + "replace_address_first_boot", null));
            return null;
        }
        catch (UnknownHostException e)
        {
            throw new RuntimeException("Replacement host name could not be resolved or scope_id was specified for a global IPv6 address", e);
        }
    }

    public static Collection<String> getReplaceTokens()
    {
        return tokensFromString(System.getProperty(Config.PROPERTY_PREFIX + "replace_token", null));
    }

    public static UUID getReplaceNode()
    {
        try
        {
            return UUID.fromString(System.getProperty(Config.PROPERTY_PREFIX + "replace_node", null));
        } catch (NullPointerException e)
        {
            return null;
        }
    }

    public static String getClusterName()
    {
        return conf.cluster_name;
    }

    public static int getStoragePort()
    {
        return Integer.parseInt(System.getProperty(Config.PROPERTY_PREFIX + "storage_port", Integer.toString(conf.storage_port)));
    }

    public static int getSSLStoragePort()
    {
        return Integer.parseInt(System.getProperty(Config.PROPERTY_PREFIX + "ssl_storage_port", Integer.toString(conf.ssl_storage_port)));
    }

    public static int getRpcPort()
    {
        return Integer.parseInt(System.getProperty(Config.PROPERTY_PREFIX + "rpc_port", Integer.toString(conf.rpc_port)));
    }

    public static int getRpcListenBacklog()
    {
        return conf.rpc_listen_backlog;
    }

    public static long getRpcTimeout()
    {
        return conf.request_timeout_in_ms;
    }

    public static void setRpcTimeout(long timeOutInMillis)
    {
        conf.request_timeout_in_ms = timeOutInMillis;
    }

    public static long getReadRpcTimeout()
    {
        return conf.read_request_timeout_in_ms;
    }

    public static void setReadRpcTimeout(long timeOutInMillis)
    {
        conf.read_request_timeout_in_ms = timeOutInMillis;
    }

    public static long getRangeRpcTimeout()
    {
        return conf.range_request_timeout_in_ms;
    }

    public static void setRangeRpcTimeout(long timeOutInMillis)
    {
        conf.range_request_timeout_in_ms = timeOutInMillis;
    }

    public static long getAggregatedQueryTimeout()
    {
        return conf.aggregated_request_timeout_in_ms;
    }

    public static void setAggregatedQueryTimeout(long timeOutInMillis)
    {
        conf.aggregated_request_timeout_in_ms = timeOutInMillis;
    }

    public static long getWriteRpcTimeout()
    {
        return conf.write_request_timeout_in_ms;
    }

    public static void setWriteRpcTimeout(long timeOutInMillis)
    {
        conf.write_request_timeout_in_ms = timeOutInMillis;
    }

    public static long getCrossDCRttLatency()
    {
        return conf.cross_dc_rtt_in_ms;
    }

    public static void setCrossDCRttLatency(long timeOutInMillis)
    {
        conf.cross_dc_rtt_in_ms = timeOutInMillis;
    }

    public static long getCounterWriteRpcTimeout()
    {
        return conf.counter_write_request_timeout_in_ms;
    }

    public static void setCounterWriteRpcTimeout(long timeOutInMillis)
    {
        conf.counter_write_request_timeout_in_ms = timeOutInMillis;
    }

    public static long getCasContentionTimeout()
    {
        return conf.cas_contention_timeout_in_ms;
    }

    public static void setCasContentionTimeout(long timeOutInMillis)
    {
        conf.cas_contention_timeout_in_ms = timeOutInMillis;
    }

    public static long getTruncateRpcTimeout()
    {
        return conf.truncate_request_timeout_in_ms;
    }

    public static void setTruncateRpcTimeout(long timeOutInMillis)
    {
        conf.truncate_request_timeout_in_ms = timeOutInMillis;
    }

    public static boolean hasCrossNodeTimeout()
    {
        return conf.cross_node_timeout;
    }

    public static long getSlowQueryTimeout()
    {
        return conf.slow_query_log_timeout_in_ms;
    }

    /**
     * @return the minimum configured {read, write, range, truncate, misc} timeout
     */
    public static long getMinRpcTimeout()
    {
        return Longs.min(getRpcTimeout(),
                         getReadRpcTimeout(),
                         getRangeRpcTimeout(),
                         getWriteRpcTimeout(),
                         getCounterWriteRpcTimeout(),
                         getTruncateRpcTimeout());
    }

    public static double getPhiConvictThreshold()
    {
        return conf.phi_convict_threshold;
    }

    public static void setPhiConvictThreshold(double phiConvictThreshold)
    {
        conf.phi_convict_threshold = phiConvictThreshold;
    }

    public static int getConcurrentReaders()
    {
        return conf.concurrent_reads;
    }

    public static int getContinuousPagingThreads()
    {
        return conf.continuous_paging.max_threads;
    }

    public static int getConcurrentWriters()
    {
        return conf.concurrent_writes;
    }

    public static int getConcurrentCounterWriters()
    {
        return conf.concurrent_counter_writes;
    }

    public static int getConcurrentViewWriters()
    {
        return conf.concurrent_materialized_view_writes;
    }

    public static int getFlushWriters()
    {
            return conf.memtable_flush_writers;
    }

    public static int getConcurrentCompactors()
    {
        return conf.concurrent_compactors;
    }

    public static void setConcurrentCompactors(int value)
    {
        conf.concurrent_compactors = value;
    }

    public static int getCompactionThroughputMbPerSec()
    {
        return conf.compaction_throughput_mb_per_sec;
    }

    public static void setCompactionThroughputMbPerSec(int value)
    {
        conf.compaction_throughput_mb_per_sec = value;
    }

    public static long getCompactionLargePartitionWarningThreshold() { return conf.compaction_large_partition_warning_threshold_mb * 1024L * 1024L; }

    public static long getMinFreeSpacePerDriveInBytes()
    {
        return conf.min_free_space_per_drive_in_mb * 1024L * 1024L;
    }

    public static boolean getDisableSTCSInL0()
    {
        return disableSTCSInL0;
    }

    public static int getStreamThroughputOutboundMegabitsPerSec()
    {
        return conf.stream_throughput_outbound_megabits_per_sec;
    }

    public static void setStreamThroughputOutboundMegabitsPerSec(int value)
    {
        conf.stream_throughput_outbound_megabits_per_sec = value;
    }

    public static int getInterDCStreamThroughputOutboundMegabitsPerSec()
    {
        return conf.inter_dc_stream_throughput_outbound_megabits_per_sec;
    }

    public static void setInterDCStreamThroughputOutboundMegabitsPerSec(int value)
    {
        conf.inter_dc_stream_throughput_outbound_megabits_per_sec = value;
    }

    public static String[] getAllDataFileLocations()
    {
        return conf.data_file_directories;
    }

    public static String getCommitLogLocation()
    {
        return conf.commitlog_directory;
    }

    @VisibleForTesting
    public static void setCommitLogLocation(String value)
    {
        conf.commitlog_directory = value;
    }

    public static ParameterizedClass getCommitLogCompression()
    {
        return conf.commitlog_compression;
    }

    public static void setCommitLogCompression(ParameterizedClass compressor)
    {
        conf.commitlog_compression = compressor;
    }

   /**
    * Maximum number of buffers in the compression pool. The default value is 3, it should not be set lower than that
    * (one segment in compression, one written to, one in reserve); delays in compression may cause the log to use
    * more, depending on how soon the sync policy stops all writing threads.
    */
    public static int getCommitLogMaxCompressionBuffersInPool()
    {
        return conf.commitlog_max_compression_buffers_in_pool;
    }

    public static void setCommitLogMaxCompressionBuffersPerPool(int buffers)
    {
        conf.commitlog_max_compression_buffers_in_pool = buffers;
    }

    public static int getMaxMutationSize()
    {
        return conf.max_mutation_size_in_kb * 1024;
    }

    public static int getTombstoneWarnThreshold()
    {
        return conf.tombstone_warn_threshold;
    }

    public static void setTombstoneWarnThreshold(int threshold)
    {
        conf.tombstone_warn_threshold = threshold;
    }

    public static int getTombstoneFailureThreshold()
    {
        return conf.tombstone_failure_threshold;
    }

    public static void setTombstoneFailureThreshold(int threshold)
    {
        conf.tombstone_failure_threshold = threshold;
    }

    /**
     * size of commitlog segments to allocate
     */
    public static int getCommitLogSegmentSize()
    {
        return conf.commitlog_segment_size_in_mb * 1024 * 1024;
    }

    public static void setCommitLogSegmentSize(int sizeMegabytes)
    {
        conf.commitlog_segment_size_in_mb = sizeMegabytes;
    }

    public static String getSavedCachesLocation()
    {
        return conf.saved_caches_directory;
    }

    public static Set<InetAddress> getSeeds()
    {
        return ImmutableSet.<InetAddress>builder().addAll(seedProvider.getSeeds()).build();
    }

    public static InetAddress getListenAddress()
    {
        return listenAddress;
    }

    public static InetAddress getBroadcastAddress()
    {
        return broadcastAddress;
    }

    public static boolean shouldListenOnBroadcastAddress()
    {
        return conf.listen_on_broadcast_address;
    }

    public static IInternodeAuthenticator getInternodeAuthenticator()
    {
        return internodeAuthenticator;
    }

    public static void setInternodeAuthenticator(IInternodeAuthenticator internodeAuthenticator)
    {
        DatabaseDescriptor.internodeAuthenticator = internodeAuthenticator;
    }

    public static void setBroadcastAddress(InetAddress broadcastAdd)
    {
        broadcastAddress = broadcastAdd;
    }

    public static boolean startRpc()
    {
        return conf.start_rpc;
    }

    public static InetAddress getRpcAddress()
    {
        return rpcAddress;
    }

    public static void setBroadcastRpcAddress(InetAddress broadcastRPCAddr)
    {
        broadcastRpcAddress = broadcastRPCAddr;
    }

    /**
     * May be null, please use {@link FBUtilities#getBroadcastRpcAddress()} instead.
     */
    public static InetAddress getBroadcastRpcAddress()
    {
        return broadcastRpcAddress;
    }

    public static String getRpcServerType()
    {
        return conf.rpc_server_type;
    }

    public static boolean getRpcKeepAlive()
    {
        return conf.rpc_keepalive;
    }

    public static Integer getRpcMinThreads()
    {
        return conf.rpc_min_threads;
    }

    public static Integer getRpcMaxThreads()
    {
        return conf.rpc_max_threads;
    }

    public static Integer getRpcSendBufferSize()
    {
        return conf.rpc_send_buff_size_in_bytes;
    }

    public static Integer getRpcRecvBufferSize()
    {
        return conf.rpc_recv_buff_size_in_bytes;
    }

    public static int getInternodeSendBufferSize()
    {
        return conf.internode_send_buff_size_in_bytes;
    }

    public static int getInternodeRecvBufferSize()
    {
        return conf.internode_recv_buff_size_in_bytes;
    }

    public static boolean startNativeTransport()
    {
        return conf.start_native_transport;
    }

    public static int getNativeTransportPort()
    {
        return Integer.parseInt(System.getProperty(Config.PROPERTY_PREFIX + "native_transport_port", Integer.toString(conf.native_transport_port)));
    }

    @VisibleForTesting
    public static void setNativeTransportPort(int port)
    {
        conf.native_transport_port = port;
    }

    public static int getNativeTransportPortSSL()
    {
        return conf.native_transport_port_ssl == null ? getNativeTransportPort() : conf.native_transport_port_ssl;
    }

    @VisibleForTesting
    public static void setNativeTransportPortSSL(Integer port)
    {
        conf.native_transport_port_ssl = port;
    }

    public static int getNativeTransportMaxThreads()
    {
        return conf.native_transport_max_threads;
    }

    public static int getNativeTransportMaxFrameSize()
    {
        return conf.native_transport_max_frame_size_in_mb * 1024 * 1024;
    }

    @VisibleForTesting
    public static int setNativeTransportMaxFrameSizeInMb(int size)
    {
        int ret = conf.native_transport_max_frame_size_in_mb;
        conf.native_transport_max_frame_size_in_mb = size;
        return ret;
    }

    public static long getNativeTransportMaxConcurrentConnections()
    {
        return conf.native_transport_max_concurrent_connections;
    }

    public static void setNativeTransportMaxConcurrentConnections(long nativeTransportMaxConcurrentConnections)
    {
        conf.native_transport_max_concurrent_connections = nativeTransportMaxConcurrentConnections;
    }

    public static long getNativeTransportMaxConcurrentConnectionsPerIp()
    {
        return conf.native_transport_max_concurrent_connections_per_ip;
    }

    public static void setNativeTransportMaxConcurrentConnectionsPerIp(long native_transport_max_concurrent_connections_per_ip)
    {
        conf.native_transport_max_concurrent_connections_per_ip = native_transport_max_concurrent_connections_per_ip;
    }

    public static double getCommitLogSyncBatchWindow()
    {
        return conf.commitlog_sync_batch_window_in_ms;
    }

    public static void setCommitLogSyncBatchWindow(double windowMillis)
    {
        conf.commitlog_sync_batch_window_in_ms = windowMillis;
    }

    public static int getCommitLogSyncPeriod()
    {
        return conf.commitlog_sync_period_in_ms;
    }

    public static void setCommitLogSyncPeriod(int periodMillis)
    {
        conf.commitlog_sync_period_in_ms = periodMillis;
    }

    public static Config.CommitLogSync getCommitLogSync()
    {
        return conf.commitlog_sync;
    }

    public static void setCommitLogSync(CommitLogSync sync)
    {
        conf.commitlog_sync = sync;
    }

    public static Config.DiskAccessMode getDiskAccessMode()
    {
        return conf.disk_access_mode;
    }

    // Do not use outside unit tests.
    @VisibleForTesting
    public static void setDiskAccessMode(Config.DiskAccessMode mode)
    {
        conf.disk_access_mode = mode;
    }

    public static Config.DiskAccessMode getIndexAccessMode()
    {
        return indexAccessMode;
    }

    // Do not use outside unit tests.
    @VisibleForTesting
    public static void setIndexAccessMode(Config.DiskAccessMode mode)
    {
        indexAccessMode = mode;
    }

    public static void setDiskFailurePolicy(Config.DiskFailurePolicy policy)
    {
        conf.disk_failure_policy = policy;
    }

    public static Config.DiskFailurePolicy getDiskFailurePolicy()
    {
        return conf.disk_failure_policy;
    }

    public static void setCommitFailurePolicy(Config.CommitFailurePolicy policy)
    {
        conf.commit_failure_policy = policy;
    }

    public static Config.CommitFailurePolicy getCommitFailurePolicy()
    {
        return conf.commit_failure_policy;
    }

    public static boolean isSnapshotBeforeCompaction()
    {
        return conf.snapshot_before_compaction;
    }

    public static boolean isAutoSnapshot()
    {
        return conf.auto_snapshot;
    }

    @VisibleForTesting
    public static void setAutoSnapshot(boolean autoSnapshot)
    {
        conf.auto_snapshot = autoSnapshot;
    }
    @VisibleForTesting
    public static boolean getAutoSnapshot()
    {
        return conf.auto_snapshot;
    }

    public static boolean isAutoBootstrap()
    {
        return Boolean.parseBoolean(System.getProperty(Config.PROPERTY_PREFIX + "auto_bootstrap", Boolean.toString(conf.auto_bootstrap)));
    }

    public static void setHintedHandoffEnabled(boolean hintedHandoffEnabled)
    {
        conf.hinted_handoff_enabled = hintedHandoffEnabled;
    }

    public static boolean hintedHandoffEnabled()
    {
        return conf.hinted_handoff_enabled;
    }

    public static Set<String> hintedHandoffDisabledDCs()
    {
        return conf.hinted_handoff_disabled_datacenters;
    }

    public static void enableHintsForDC(String dc)
    {
        conf.hinted_handoff_disabled_datacenters.remove(dc);
    }

    public static void disableHintsForDC(String dc)
    {
        conf.hinted_handoff_disabled_datacenters.add(dc);
    }

    public static void setMaxHintWindow(int ms)
    {
        conf.max_hint_window_in_ms = ms;
    }

    public static int getMaxHintWindow()
    {
        return conf.max_hint_window_in_ms;
    }

    public static File getHintsDirectory()
    {
        return new File(conf.hints_directory);
    }

    public static File getSerializedCachePath(CacheType cacheType, String version, String extension)
    {
        String name = cacheType.toString()
                + (version == null ? "" : "-" + version + "." + extension);
        return new File(conf.saved_caches_directory, name);
    }

    public static int getDynamicUpdateInterval()
    {
        return conf.dynamic_snitch_update_interval_in_ms;
    }
    public static void setDynamicUpdateInterval(int dynamicUpdateInterval)
    {
        conf.dynamic_snitch_update_interval_in_ms = dynamicUpdateInterval;
    }

    public static int getDynamicResetInterval()
    {
        return conf.dynamic_snitch_reset_interval_in_ms;
    }
    public static void setDynamicResetInterval(int dynamicResetInterval)
    {
        conf.dynamic_snitch_reset_interval_in_ms = dynamicResetInterval;
    }

    public static double getDynamicBadnessThreshold()
    {
        return conf.dynamic_snitch_badness_threshold;
    }

    public static void setDynamicBadnessThreshold(double dynamicBadnessThreshold)
    {
        conf.dynamic_snitch_badness_threshold = dynamicBadnessThreshold;
    }

    public static EncryptionOptions.ServerEncryptionOptions getServerEncryptionOptions()
    {
        return conf.server_encryption_options;
    }

    public static EncryptionOptions.ClientEncryptionOptions getClientEncryptionOptions()
    {
        return conf.client_encryption_options;
    }

    public static int getHintedHandoffThrottleInKB()
    {
        return conf.hinted_handoff_throttle_in_kb;
    }

    public static int getBatchlogReplayThrottleInKB()
    {
        return conf.batchlog_replay_throttle_in_kb;
    }

    public static void setHintedHandoffThrottleInKB(int throttleInKB)
    {
        conf.hinted_handoff_throttle_in_kb = throttleInKB;
    }

    public static int getMaxHintsDeliveryThreads()
    {
        return conf.max_hints_delivery_threads;
    }

    public static int getHintsFlushPeriodInMS()
    {
        return conf.hints_flush_period_in_ms;
    }

    public static long getMaxHintsFileSize()
    {
        return conf.max_hints_file_size_in_mb * 1024L * 1024L;
    }

    public static ParameterizedClass getHintsCompression()
    {
        return conf.hints_compression;
    }

    public static void setHintsCompression(ParameterizedClass parameterizedClass)
    {
        conf.hints_compression = parameterizedClass;
    }

    public static boolean isIncrementalBackupsEnabled()
    {
        return conf.incremental_backups;
    }

    public static void setIncrementalBackupsEnabled(boolean value)
    {
        conf.incremental_backups = value;
    }

    public static int getFileCacheSizeInMB()
    {
        if (conf.file_cache_size_in_mb == null)
        {
            // In client mode the value is not set.
            assert DatabaseDescriptor.isClientInitialized();
            return 0;
        }

        return conf.file_cache_size_in_mb;
    }

    public static boolean getFileCacheRoundUp()
    {
        if (conf.file_cache_round_up == null)
        {
            // In client mode the value is not set.
            assert DatabaseDescriptor.isClientInitialized();
            return false;
        }

        return conf.file_cache_round_up;
    }

    public static boolean getBufferPoolUseHeapIfExhausted()
    {
        return conf.buffer_pool_use_heap_if_exhausted;
    }

    public static DiskOptimizationStrategy getDiskOptimizationStrategy()
    {
        return diskOptimizationStrategy;
    }

    public static double getDiskOptimizationEstimatePercentile()
    {
        return conf.disk_optimization_estimate_percentile;
    }

    public static long getTotalCommitlogSpaceInMB()
    {
        return conf.commitlog_total_space_in_mb;
    }

    public static int getSSTablePreempiveOpenIntervalInMB()
    {
        return FBUtilities.isWindows ? -1 : conf.sstable_preemptive_open_interval_in_mb;
    }
    public static void setSSTablePreempiveOpenIntervalInMB(int mb)
    {
        conf.sstable_preemptive_open_interval_in_mb = mb;
    }

    public static boolean getTrickleFsync()
    {
        return conf.trickle_fsync;
    }

    public static int getTrickleFsyncIntervalInKb()
    {
        return conf.trickle_fsync_interval_in_kb;
    }

    public static long getKeyCacheSizeInMB()
    {
        return keyCacheSizeInMB;
    }

    public static long getIndexSummaryCapacityInMB()
    {
        return indexSummaryCapacityInMB;
    }

    public static int getKeyCacheSavePeriod()
    {
        return conf.key_cache_save_period;
    }

    public static void setKeyCacheSavePeriod(int keyCacheSavePeriod)
    {
        conf.key_cache_save_period = keyCacheSavePeriod;
    }

    public static int getKeyCacheKeysToSave()
    {
        return conf.key_cache_keys_to_save;
    }

    public static void setKeyCacheKeysToSave(int keyCacheKeysToSave)
    {
        conf.key_cache_keys_to_save = keyCacheKeysToSave;
    }

    public static String getRowCacheClassName()
    {
        return conf.row_cache_class_name;
    }

    public static long getRowCacheSizeInMB()
    {
        return conf.row_cache_size_in_mb;
    }

    @VisibleForTesting
    public static void setRowCacheSizeInMB(long val)
    {
        conf.row_cache_size_in_mb = val;
    }

    public static int getRowCacheSavePeriod()
    {
        return conf.row_cache_save_period;
    }

    public static void setRowCacheSavePeriod(int rowCacheSavePeriod)
    {
        conf.row_cache_save_period = rowCacheSavePeriod;
    }

    public static int getRowCacheKeysToSave()
    {
        return conf.row_cache_keys_to_save;
    }

    public static long getCounterCacheSizeInMB()
    {
        return counterCacheSizeInMB;
    }

    public static void setRowCacheKeysToSave(int rowCacheKeysToSave)
    {
        conf.row_cache_keys_to_save = rowCacheKeysToSave;
    }

    public static int getCounterCacheSavePeriod()
    {
        return conf.counter_cache_save_period;
    }

    public static void setCounterCacheSavePeriod(int counterCacheSavePeriod)
    {
        conf.counter_cache_save_period = counterCacheSavePeriod;
    }

    public static int getCounterCacheKeysToSave()
    {
        return conf.counter_cache_keys_to_save;
    }

    public static void setCounterCacheKeysToSave(int counterCacheKeysToSave)
    {
        conf.counter_cache_keys_to_save = counterCacheKeysToSave;
    }

    public static void setStreamingSocketTimeout(int value)
    {
        conf.streaming_socket_timeout_in_ms = value;
    }

    /**
     * @deprecated use {@link this#getStreamingKeepAlivePeriod()} instead
     * @return streaming_socket_timeout_in_ms property
     */
    @Deprecated
    public static int getStreamingSocketTimeout()
    {
        return conf.streaming_socket_timeout_in_ms;
    }

    public static int getStreamingKeepAlivePeriod()
    {
        return conf.streaming_keep_alive_period_in_secs;
    }

    public static String getLocalDataCenter()
    {
        return localDC;
    }

    public static Comparator<InetAddress> getLocalComparator()
    {
        return localComparator;
    }

    public static Config.InternodeCompression internodeCompression()
    {
        return conf.internode_compression;
    }

    public static boolean getInterDCTcpNoDelay()
    {
        return conf.inter_dc_tcp_nodelay;
    }

    public static long getMemtableHeapSpaceInMb()
    {
        return conf.memtable_heap_space_in_mb;
    }

    public static long getMemtableOffheapSpaceInMb()
    {
        return conf.memtable_offheap_space_in_mb;
    }

    public static Config.MemtableAllocationType getMemtableAllocationType()
    {
        return conf.memtable_allocation_type;
    }

    public static Float getMemtableCleanupThreshold()
    {
        return conf.memtable_cleanup_threshold;
    }

    public static int getIndexSummaryResizeIntervalInMinutes()
    {
        return conf.index_summary_resize_interval_in_minutes;
    }

    public static boolean hasLargeAddressSpace()
    {
        // currently we just check if it's a 64bit arch, but any we only really care if the address space is large
        String datamodel = System.getProperty("sun.arch.data.model");
        if (datamodel != null)
        {
            switch (datamodel)
            {
                case "64": return true;
                case "32": return false;
            }
        }
        String arch = System.getProperty("os.arch");
        return arch.contains("64") || arch.contains("sparcv9");
    }

    public static int getTracetypeRepairTTL()
    {
        return conf.tracetype_repair_ttl;
    }

    public static int getTracetypeQueryTTL()
    {
        return conf.tracetype_query_ttl;
    }

    public static String getOtcCoalescingStrategy()
    {
        return conf.otc_coalescing_strategy;
    }

    public static int getOtcCoalescingWindow()
    {
        return conf.otc_coalescing_window_us;
    }

    public static int getOtcCoalescingEnoughCoalescedMessages()
    {
        return conf.otc_coalescing_enough_coalesced_messages;
    }

    public static void setOtcCoalescingEnoughCoalescedMessages(int otc_coalescing_enough_coalesced_messages)
    {
        conf.otc_coalescing_enough_coalesced_messages = otc_coalescing_enough_coalesced_messages;
    }

    public static int getOtcBacklogExpirationInterval()
    {
        return conf.otc_backlog_expiration_interval_ms;
    }

    public static void setOtcBacklogExpirationInterval(int intervalInMillis)
    {
        conf.otc_backlog_expiration_interval_ms = intervalInMillis;
    }

    public static int getWindowsTimerInterval()
    {
        return conf.windows_timer_interval;
    }

    public static long getPreparedStatementsCacheSizeMB()
    {
        return preparedStatementsCacheSizeInMB;
    }

    public static long getThriftPreparedStatementsCacheSizeMB()
    {
        return thriftPreparedStatementsCacheSizeInMB;
    }

    public static boolean enableUserDefinedFunctions()
    {
        return conf.enable_user_defined_functions;
    }

    public static boolean enableScriptedUserDefinedFunctions()
    {
        return conf.enable_scripted_user_defined_functions;
    }

    public static void enableScriptedUserDefinedFunctions(boolean enableScriptedUserDefinedFunctions)
    {
        conf.enable_scripted_user_defined_functions = enableScriptedUserDefinedFunctions;
    }

    public static boolean enableUserDefinedFunctionsThreads()
    {
        return conf.enable_user_defined_functions_threads;
    }

    public static long getUserDefinedFunctionWarnTimeout()
    {
        return conf.user_defined_function_warn_timeout;
    }

    public static void setUserDefinedFunctionWarnTimeout(long userDefinedFunctionWarnTimeout)
    {
        conf.user_defined_function_warn_timeout = userDefinedFunctionWarnTimeout;
    }

    public static long getUserDefinedFunctionFailTimeout()
    {
        return conf.user_defined_function_fail_timeout;
    }

    public static void setUserDefinedFunctionFailTimeout(long userDefinedFunctionFailTimeout)
    {
        conf.user_defined_function_fail_timeout = userDefinedFunctionFailTimeout;
    }

    public static Config.UserFunctionTimeoutPolicy getUserFunctionTimeoutPolicy()
    {
        return conf.user_function_timeout_policy;
    }

    public static void setUserFunctionTimeoutPolicy(Config.UserFunctionTimeoutPolicy userFunctionTimeoutPolicy)
    {
        conf.user_function_timeout_policy = userFunctionTimeoutPolicy;
    }

    public static long getGCLogThreshold()
    {
        return conf.gc_log_threshold_in_ms;
    }

    public static EncryptionContext getEncryptionContext()
    {
        return encryptionContext;
    }

    public static long getGCWarnThreshold()
    {
        return conf.gc_warn_threshold_in_ms;
    }

<<<<<<< HEAD
    public static boolean isCDCEnabled()
    {
        return conf.cdc_enabled;
    }

    public static String getCDCLogLocation()
    {
        return conf.cdc_raw_directory;
    }

    public static int getCDCSpaceInMB()
    {
        return conf.cdc_total_space_in_mb;
    }

    @VisibleForTesting
    public static void setCDCSpaceInMB(int input)
    {
        conf.cdc_total_space_in_mb = input;
    }

    public static int getCDCDiskCheckInterval()
    {
        return conf.cdc_free_space_check_interval_ms;
    }

    @VisibleForTesting
    public static void setEncryptionContext(EncryptionContext ec)
    {
        encryptionContext = ec;
    }

    public static int searchConcurrencyFactor()
    {
        return searchConcurrencyFactor;
    }

    public static boolean isUnsafeSystem()
    {
        return unsafeSystem;
    }

    public static void setBackPressureEnabled(boolean backPressureEnabled)
    {
        conf.back_pressure_enabled = backPressureEnabled;
    }

    public static boolean backPressureEnabled()
    {
        return conf.back_pressure_enabled;
    }

    @VisibleForTesting
    public static void setBackPressureStrategy(BackPressureStrategy strategy)
    {
        backPressureStrategy = strategy;
    }

    public static BackPressureStrategy getBackPressureStrategy()
    {
        return backPressureStrategy;
    }

    public static ContinuousPagingConfig getContinuousPaging()
    {
        return conf.continuous_paging;
    }
=======
    public static double getSeedGossipProbability()
    {
        return conf.seed_gossip_probability;
    }

    public static void setSeedGossipProbability(double probability)
    {
        conf.seed_gossip_probability = probability;
    }

>>>>>>> afa35b9b
}<|MERGE_RESOLUTION|>--- conflicted
+++ resolved
@@ -573,7 +573,9 @@
         if (conf.concurrent_compactors <= 0)
             throw new ConfigurationException("concurrent_compactors should be strictly greater than 0, but was " + conf.concurrent_compactors, false);
 
-<<<<<<< HEAD
+        if (conf.seed_gossip_probability < 0.01 || conf.seed_gossip_probability > 1.0)
+            throw new ConfigurationException("seed_gossip_probability must be between 0.01 and 1.0", false);
+
         if (conf.sstable_preemptive_open_interval_in_mb > 0 && conf.sstable_preemptive_open_interval_in_mb < 4)
         {
             logger.warn("Setting sstable_preemptive_open_interval_in_mb to a very low value ({}) will increase GC pressure " +
@@ -582,14 +584,6 @@
         }
 
         if (conf.num_tokens > MAX_NUM_TOKENS)
-=======
-        if (conf.seed_gossip_probability < 0.01 || conf.seed_gossip_probability > 1.0)
-            throw new ConfigurationException("seed_gossip_probability must be between 0.01 and 1.0", false);
-
-        if (conf.num_tokens == null)
-            conf.num_tokens = 1;
-        else if (conf.num_tokens > MAX_NUM_TOKENS)
->>>>>>> afa35b9b
             throw new ConfigurationException(String.format("A maximum number of %d tokens per node is supported", MAX_NUM_TOKENS), false);
 
         try
@@ -2456,7 +2450,16 @@
         return conf.gc_warn_threshold_in_ms;
     }
 
-<<<<<<< HEAD
+    public static double getSeedGossipProbability()
+    {
+        return conf.seed_gossip_probability;
+    }
+
+    public static void setSeedGossipProbability(double probability)
+    {
+        conf.seed_gossip_probability = probability;
+    }
+
     public static boolean isCDCEnabled()
     {
         return conf.cdc_enabled;
@@ -2524,16 +2527,4 @@
     {
         return conf.continuous_paging;
     }
-=======
-    public static double getSeedGossipProbability()
-    {
-        return conf.seed_gossip_probability;
-    }
-
-    public static void setSeedGossipProbability(double probability)
-    {
-        conf.seed_gossip_probability = probability;
-    }
-
->>>>>>> afa35b9b
 }