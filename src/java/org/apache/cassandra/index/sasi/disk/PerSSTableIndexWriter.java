/*
 * Licensed to the Apache Software Foundation (ASF) under one
 * or more contributor license agreements.  See the NOTICE file
 * distributed with this work for additional information
 * regarding copyright ownership.  The ASF licenses this file
 * to you under the Apache License, Version 2.0 (the
 * "License"); you may not use this file except in compliance
 * with the License.  You may obtain a copy of the License at
 *
 *     http://www.apache.org/licenses/LICENSE-2.0
 *
 * Unless required by applicable law or agreed to in writing, software
 * distributed under the License is distributed on an "AS IS" BASIS,
 * WITHOUT WARRANTIES OR CONDITIONS OF ANY KIND, either express or implied.
 * See the License for the specific language governing permissions and
 * limitations under the License.
 */
package org.apache.cassandra.index.sasi.disk;

import java.io.File;
import java.nio.ByteBuffer;
import java.util.ArrayList;
import java.util.HashSet;
import java.util.List;
import java.util.Map;
import java.util.Set;
import java.util.concurrent.*;

import org.apache.cassandra.concurrent.JMXEnabledThreadPoolExecutor;
import org.apache.cassandra.concurrent.NamedThreadFactory;
import org.apache.cassandra.schema.ColumnMetadata;
import org.apache.cassandra.db.DecoratedKey;
import org.apache.cassandra.db.compaction.OperationType;
import org.apache.cassandra.db.rows.Row;
import org.apache.cassandra.db.rows.Unfiltered;
import org.apache.cassandra.index.sasi.analyzer.AbstractAnalyzer;
import org.apache.cassandra.index.sasi.conf.ColumnIndex;
import org.apache.cassandra.index.sasi.utils.CombinedTermIterator;
import org.apache.cassandra.index.sasi.utils.TypeUtil;
import org.apache.cassandra.db.marshal.AbstractType;
import org.apache.cassandra.io.FSError;
import org.apache.cassandra.io.sstable.Descriptor;
import org.apache.cassandra.io.sstable.format.SSTableFlushObserver;
import org.apache.cassandra.io.util.FileUtils;
import org.apache.cassandra.utils.FBUtilities;
import org.apache.cassandra.utils.Pair;

import com.google.common.annotations.VisibleForTesting;
import com.google.common.base.Objects;
import com.google.common.collect.HashMultimap;
import com.google.common.collect.Multimap;
import com.google.common.util.concurrent.Futures;
import com.google.common.util.concurrent.Uninterruptibles;

import org.slf4j.Logger;
import org.slf4j.LoggerFactory;

public class PerSSTableIndexWriter implements SSTableFlushObserver
{
    private static final Logger logger = LoggerFactory.getLogger(PerSSTableIndexWriter.class);

    private static final int POOL_SIZE = 8;
    private static final ThreadPoolExecutor INDEX_FLUSHER_MEMTABLE;
    private static final ThreadPoolExecutor INDEX_FLUSHER_GENERAL;

    static
    {
        INDEX_FLUSHER_GENERAL = new JMXEnabledThreadPoolExecutor(POOL_SIZE, POOL_SIZE, 1, TimeUnit.MINUTES,
                                                                 new LinkedBlockingQueue<>(),
                                                                 new NamedThreadFactory("SASI-General"),
                                                                 "internal");
        INDEX_FLUSHER_GENERAL.allowCoreThreadTimeOut(true);

        INDEX_FLUSHER_MEMTABLE = new JMXEnabledThreadPoolExecutor(POOL_SIZE, POOL_SIZE, 1, TimeUnit.MINUTES,
                                                                  new LinkedBlockingQueue<>(),
                                                                  new NamedThreadFactory("SASI-Memtable"),
                                                                  "internal");
        INDEX_FLUSHER_MEMTABLE.allowCoreThreadTimeOut(true);
    }

    private final int nowInSec = FBUtilities.nowInSeconds();

    private final Descriptor descriptor;
    private final OperationType source;

    private final AbstractType<?> keyValidator;

    @VisibleForTesting
<<<<<<< HEAD
    protected final Map<ColumnMetadata, Index> indexes;
=======
    protected final Multimap<ColumnDefinition, Index> indexes;
>>>>>>> 82b166ed

    private DecoratedKey currentKey;
    private long currentKeyPosition;
    private boolean isComplete;

    public PerSSTableIndexWriter(AbstractType<?> keyValidator,
                                 Descriptor descriptor,
                                 OperationType source,
<<<<<<< HEAD
                                 Map<ColumnMetadata, ColumnIndex> supportedIndexes)
=======
                                 Multimap<ColumnDefinition, ColumnIndex> supportedIndexes)
>>>>>>> 82b166ed
    {
        this.keyValidator = keyValidator;
        this.descriptor = descriptor;
        this.source = source;
<<<<<<< HEAD
        this.indexes = new HashMap<>();
        for (Map.Entry<ColumnMetadata, ColumnIndex> entry : supportedIndexes.entrySet())
=======
        this.indexes = HashMultimap.create();
        for (Map.Entry<ColumnDefinition, ColumnIndex> entry : supportedIndexes.entries())
>>>>>>> 82b166ed
            indexes.put(entry.getKey(), newIndex(entry.getValue()));
    }

    public void begin()
    {}

    public void startPartition(DecoratedKey key, long curPosition)
    {
        currentKey = key;
        currentKeyPosition = curPosition;
    }

    public void nextUnfilteredCluster(Unfiltered unfiltered)
    {
        if (!unfiltered.isRow())
            return;

        Row row = (Row) unfiltered;

        indexes.entries().forEach((entry) -> {
            ByteBuffer value = ColumnIndex.getValueOf(entry.getKey(), row, nowInSec);

            if (value == null)
                return;

            Index index = entry.getValue();
            index.add(value.duplicate(), currentKey, currentKeyPosition);
        });
    }

    public void complete()
    {
        if (isComplete)
            return;

        currentKey = null;

        try
        {
            CountDownLatch latch = new CountDownLatch(indexes.size());
            for (Index index : indexes.values())
                index.complete(latch);

            Uninterruptibles.awaitUninterruptibly(latch);
        }
        finally
        {
            indexes.clear();
            isComplete = true;
        }
    }

<<<<<<< HEAD
    public Index getIndex(ColumnMetadata columnDef)
=======
    @VisibleForTesting
    public List<Index> getIndexes(ColumnDefinition columnMetadata)
>>>>>>> 82b166ed
    {
        return new ArrayList<>(indexes.get(columnMetadata));
    }

    public Descriptor getDescriptor()
    {
        return descriptor;
    }

    @VisibleForTesting
    protected Index newIndex(ColumnIndex columnIndex)
    {
        return new Index(columnIndex, descriptor);
    }

    @VisibleForTesting
    protected class Index
    {
        @VisibleForTesting
        protected final String outputFile;

        private final ColumnIndex columnIndex;
        private final AbstractAnalyzer analyzer;
        private final Descriptor descriptor;
        private final long maxMemorySize;

        @VisibleForTesting
        protected final Set<Future<OnDiskIndex>> segments;
        private int segmentNumber = 0;

        private OnDiskIndexBuilder currentBuilder;

        private Index(ColumnIndex columnIndex, Descriptor descriptor)
        {
            this.columnIndex = columnIndex;
            this.descriptor = descriptor;
            this.outputFile = descriptor.filenameFor(columnIndex.getComponent());
            this.analyzer = columnIndex.getAnalyzer();
            this.segments = new HashSet<>();
            this.maxMemorySize = maxMemorySize(columnIndex);
            this.currentBuilder = newIndexBuilder();
        }

        public void add(ByteBuffer term, DecoratedKey key, long keyPosition)
        {
            if (term.remaining() == 0)
                return;

            boolean isAdded = false;

            analyzer.reset(term);
            while (analyzer.hasNext())
            {
                ByteBuffer token = analyzer.next();
                int size = token.remaining();

                if (token.remaining() >= OnDiskIndexBuilder.MAX_TERM_SIZE)
                {
                    logger.info("Rejecting value (size {}, maximum {}) for column {} (analyzed {}) at {} SSTable.",
                            FBUtilities.prettyPrintMemory(term.remaining()),
                            FBUtilities.prettyPrintMemory(OnDiskIndexBuilder.MAX_TERM_SIZE),
                            columnIndex.getColumnName(),
                            columnIndex.getMode().isAnalyzed,
                            descriptor);
                    continue;
                }

                if (!TypeUtil.isValid(token, columnIndex.getValidator()))
                {
                    if ((token = TypeUtil.tryUpcast(token, columnIndex.getValidator())) == null)
                    {
                        logger.info("({}) Failed to add {} to index for key: {}, value size was {}, validator is {}.",
                                    outputFile,
                                    columnIndex.getColumnName(),
                                    keyValidator.getString(key.getKey()),
                                    FBUtilities.prettyPrintMemory(size),
                                    columnIndex.getValidator());
                        continue;
                    }
                }

                currentBuilder.add(token, key, keyPosition);
                isAdded = true;
            }

            if (!isAdded || currentBuilder.estimatedMemoryUse() < maxMemorySize)
                return; // non of the generated tokens were added to the index or memory size wasn't reached

            segments.add(getExecutor().submit(scheduleSegmentFlush(false)));
        }

        @VisibleForTesting
        protected Callable<OnDiskIndex> scheduleSegmentFlush(final boolean isFinal)
        {
            final OnDiskIndexBuilder builder = currentBuilder;
            currentBuilder = newIndexBuilder();

            final String segmentFile = filename(isFinal);

            return () -> {
                long start = System.nanoTime();

                try
                {
                    File index = new File(segmentFile);
                    return builder.finish(index) ? new OnDiskIndex(index, columnIndex.getValidator(), null) : null;
                }
                catch (Exception | FSError e)
                {
                    logger.error("Failed to build index segment {}", segmentFile, e);
                    return null;
                }
                finally
                {
                    if (!isFinal)
                        logger.info("Flushed index segment {}, took {} ms.", segmentFile, TimeUnit.NANOSECONDS.toMillis(System.nanoTime() - start));
                }
            };
        }

        public void complete(final CountDownLatch latch)
        {
            logger.info("Scheduling index flush to {}", outputFile);

            getExecutor().submit((Runnable) () -> {
                long start1 = System.nanoTime();

                OnDiskIndex[] parts = new OnDiskIndex[segments.size() + 1];

                try
                {
                    // no parts present, build entire index from memory
                    if (segments.isEmpty())
                    {
                        scheduleSegmentFlush(true).call();
                        return;
                    }

                    // parts are present but there is something still in memory, let's flush that inline
                    if (!currentBuilder.isEmpty())
                    {
                        @SuppressWarnings("resource")
                        OnDiskIndex last = scheduleSegmentFlush(false).call();
                        segments.add(Futures.immediateFuture(last));
                    }

                    int index = 0;
                    ByteBuffer combinedMin = null, combinedMax = null;

                    for (Future<OnDiskIndex> f : segments)
                    {
                        @SuppressWarnings("resource")
                        OnDiskIndex part = f.get();
                        if (part == null)
                            continue;

                        parts[index++] = part;
                        combinedMin = (combinedMin == null || keyValidator.compare(combinedMin, part.minKey()) > 0) ? part.minKey() : combinedMin;
                        combinedMax = (combinedMax == null || keyValidator.compare(combinedMax, part.maxKey()) < 0) ? part.maxKey() : combinedMax;
                    }

                    OnDiskIndexBuilder builder = newIndexBuilder();
                    builder.finish(Pair.create(combinedMin, combinedMax),
                                   new File(outputFile),
                                   new CombinedTermIterator(parts));
                }
                catch (Exception | FSError e)
                {
                    logger.error("Failed to flush index {}.", outputFile, e);
                    FileUtils.delete(outputFile);
                }
                finally
                {
                    logger.info("Index flush to {} took {} ms.", outputFile, TimeUnit.NANOSECONDS.toMillis(System.nanoTime() - start1));

                    for (int segment = 0; segment < segmentNumber; segment++)
                    {
                        @SuppressWarnings("resource")
                        OnDiskIndex part = parts[segment];

                        if (part != null)
                            FileUtils.closeQuietly(part);

                        FileUtils.delete(outputFile + "_" + segment);
                    }

                    latch.countDown();
                }
            });
        }

        private ExecutorService getExecutor()
        {
            return source == OperationType.FLUSH ? INDEX_FLUSHER_MEMTABLE : INDEX_FLUSHER_GENERAL;
        }

        private OnDiskIndexBuilder newIndexBuilder()
        {
            return new OnDiskIndexBuilder(keyValidator, columnIndex.getValidator(), columnIndex.getMode().mode);
        }

        public String filename(boolean isFinal)
        {
            return outputFile + (isFinal ? "" : "_" + segmentNumber++);
        }

        public boolean equals(Object obj)
        {
            if (obj == this)
                return true;

            if (!(obj instanceof Index))
                return false;

            Index other = (Index) obj;

            return Objects.equal(columnIndex, other.columnIndex) &&
                   Objects.equal(descriptor, other.descriptor);
        }

        public int hashCode()
        {
            return Objects.hashCode(columnIndex, descriptor);
        }
    }

    protected long maxMemorySize(ColumnIndex columnIndex)
    {
        // 1G for memtable and configuration for compaction
        return source == OperationType.FLUSH ? 1073741824L : columnIndex.getMode().maxCompactionFlushMemoryInMb;
    }

    public int hashCode()
    {
        return descriptor.hashCode();
    }

    public boolean equals(Object o)
    {
        return !(o == null || !(o instanceof PerSSTableIndexWriter)) && descriptor.equals(((PerSSTableIndexWriter) o).descriptor);
    }
}<|MERGE_RESOLUTION|>--- conflicted
+++ resolved
@@ -86,11 +86,7 @@
     private final AbstractType<?> keyValidator;
 
     @VisibleForTesting
-<<<<<<< HEAD
-    protected final Map<ColumnMetadata, Index> indexes;
-=======
-    protected final Multimap<ColumnDefinition, Index> indexes;
->>>>>>> 82b166ed
+    protected final Multimap<ColumnMetadata, Index> indexes;
 
     private DecoratedKey currentKey;
     private long currentKeyPosition;
@@ -99,22 +95,13 @@
     public PerSSTableIndexWriter(AbstractType<?> keyValidator,
                                  Descriptor descriptor,
                                  OperationType source,
-<<<<<<< HEAD
-                                 Map<ColumnMetadata, ColumnIndex> supportedIndexes)
-=======
-                                 Multimap<ColumnDefinition, ColumnIndex> supportedIndexes)
->>>>>>> 82b166ed
+                                 Multimap<ColumnMetadata, ColumnIndex> supportedIndexes)
     {
         this.keyValidator = keyValidator;
         this.descriptor = descriptor;
         this.source = source;
-<<<<<<< HEAD
-        this.indexes = new HashMap<>();
-        for (Map.Entry<ColumnMetadata, ColumnIndex> entry : supportedIndexes.entrySet())
-=======
         this.indexes = HashMultimap.create();
-        for (Map.Entry<ColumnDefinition, ColumnIndex> entry : supportedIndexes.entries())
->>>>>>> 82b166ed
+        for (Map.Entry<ColumnMetadata, ColumnIndex> entry : supportedIndexes.entries())
             indexes.put(entry.getKey(), newIndex(entry.getValue()));
     }
 
@@ -167,12 +154,8 @@
         }
     }
 
-<<<<<<< HEAD
-    public Index getIndex(ColumnMetadata columnDef)
-=======
     @VisibleForTesting
-    public List<Index> getIndexes(ColumnDefinition columnMetadata)
->>>>>>> 82b166ed
+    public List<Index> getIndexes(ColumnMetadata columnMetadata)
     {
         return new ArrayList<>(indexes.get(columnMetadata));
     }
