/*
 *
 * Licensed to the Apache Software Foundation (ASF) under one
 * or more contributor license agreements.  See the NOTICE file
 * distributed with this work for additional information
 * regarding copyright ownership.  The ASF licenses this file
 * to you under the Apache License, Version 2.0 (the
 * "License"); you may not use this file except in compliance
 * with the License.  You may obtain a copy of the License at
 *
 *   http://www.apache.org/licenses/LICENSE-2.0
 *
 * Unless required by applicable law or agreed to in writing,
 * software distributed under the License is distributed on an
 * "AS IS" BASIS, WITHOUT WARRANTIES OR CONDITIONS OF ANY
 * KIND, either express or implied.  See the License for the
 * specific language governing permissions and limitations
 * under the License.
 *
 */
package org.apache.cassandra.index.sasi;

import java.io.File;
import java.io.IOException;
import java.util.Collection;
import java.util.Collections;
import java.util.Map;
import java.util.SortedMap;
import java.util.UUID;

import com.google.common.collect.Multimap;

import org.apache.cassandra.schema.ColumnMetadata;
import org.apache.cassandra.db.ColumnFamilyStore;
import org.apache.cassandra.db.DecoratedKey;
import org.apache.cassandra.db.compaction.CompactionInfo;
import org.apache.cassandra.db.compaction.CompactionInterruptedException;
import org.apache.cassandra.db.compaction.OperationType;
import org.apache.cassandra.db.marshal.AbstractType;
import org.apache.cassandra.index.SecondaryIndexBuilder;
import org.apache.cassandra.index.sasi.conf.ColumnIndex;
import org.apache.cassandra.index.sasi.disk.PerSSTableIndexWriter;
import org.apache.cassandra.io.FSReadError;
import org.apache.cassandra.io.sstable.SSTable;
import org.apache.cassandra.io.sstable.SSTableIdentityIterator;
import org.apache.cassandra.io.sstable.format.PartitionIndexIterator;
import org.apache.cassandra.io.sstable.format.SSTableReader;
import org.apache.cassandra.io.util.RandomAccessReader;
import org.apache.cassandra.utils.ByteBufferUtil;
import org.apache.cassandra.utils.UUIDGen;

class SASIIndexBuilder extends SecondaryIndexBuilder
{
    private final ColumnFamilyStore cfs;
    private final UUID compactionId = UUIDGen.getTimeUUID();

<<<<<<< HEAD
    private final SortedMap<SSTableReader, Map<ColumnMetadata, ColumnIndex>> sstables;
=======
    private final SortedMap<SSTableReader, Multimap<ColumnDefinition, ColumnIndex>> sstables;
>>>>>>> 82b166ed

    private long bytesProcessed = 0;
    private final long totalSizeInBytes;

<<<<<<< HEAD
    public SASIIndexBuilder(ColumnFamilyStore cfs, SortedMap<SSTableReader, Map<ColumnMetadata, ColumnIndex>> sstables)
=======
    public SASIIndexBuilder(ColumnFamilyStore cfs, SortedMap<SSTableReader, Multimap<ColumnDefinition, ColumnIndex>> sstables)
>>>>>>> 82b166ed
    {
        long totalIndexBytes = 0;
        for (SSTableReader sstable : sstables.keySet())
            totalIndexBytes += getDataLength(sstable);

        this.cfs = cfs;
        this.sstables = sstables;
        this.totalSizeInBytes = totalIndexBytes;
    }

    public void build()
    {
<<<<<<< HEAD
        AbstractType<?> keyValidator = cfs.metadata().partitionKeyType;
        for (Map.Entry<SSTableReader, Map<ColumnMetadata, ColumnIndex>> e : sstables.entrySet())
        {
            SSTableReader sstable = e.getKey();
            Map<ColumnMetadata, ColumnIndex> indexes = e.getValue();
=======
        AbstractType<?> keyValidator = cfs.metadata.getKeyValidator();
        for (Map.Entry<SSTableReader, Multimap<ColumnDefinition, ColumnIndex>> e : sstables.entrySet())
        {
            SSTableReader sstable = e.getKey();
            Multimap<ColumnDefinition, ColumnIndex> indexes = e.getValue();
>>>>>>> 82b166ed

            try (RandomAccessReader dataFile = sstable.openDataReader())
            {
                PerSSTableIndexWriter indexWriter = SASIIndex.newWriter(keyValidator, sstable.descriptor, indexes, OperationType.COMPACTION);

                long previousDataPosition = 0;
                try (PartitionIndexIterator keys = sstable.allKeysIterator())
                {
                    for (; keys.key() != null; keys.advance())
                    {
                        if (isStopRequested())
                            throw new CompactionInterruptedException(getCompactionInfo());

                        final DecoratedKey key = keys.key();
                        final long dataPosition = keys.dataPosition();

                        indexWriter.startPartition(key, dataPosition);

                        try
                        {
                            dataFile.seek(dataPosition);
                            ByteBufferUtil.skipShortLength(dataFile); // key

                            try (SSTableIdentityIterator partition = SSTableIdentityIterator.create(sstable, dataFile, key))
                            {
                                // if the row has statics attached, it has to be indexed separately
                                if (cfs.metadata().hasStaticColumns())
                                    indexWriter.nextUnfilteredCluster(partition.staticRow());

                                while (partition.hasNext())
                                    indexWriter.nextUnfilteredCluster(partition.next());
                            }
                        }
                        catch (IOException ex)
                        {
                            throw new FSReadError(ex, sstable.getFilename());
                        }

                        bytesProcessed += dataPosition - previousDataPosition;
                        previousDataPosition = dataPosition;
                    }

                    completeSSTable(indexWriter, sstable, indexes.values());
                } catch (IOException e1)
                {
                    throw new FSReadError(e1, sstable.getFilename());
                }
            }
        }
    }

    public CompactionInfo getCompactionInfo()
    {
        return new CompactionInfo(cfs.metadata(),
                                  OperationType.INDEX_BUILD,
                                  bytesProcessed,
                                  totalSizeInBytes,
                                  compactionId);
    }

    private long getDataLength(SSTable sstable)
    {
        File primaryIndex = new File(sstable.getFilename());
        return primaryIndex.exists() ? primaryIndex.length() : 0;
    }

    private void completeSSTable(PerSSTableIndexWriter indexWriter, SSTableReader sstable, Collection<ColumnIndex> indexes)
    {
        indexWriter.complete();

        for (ColumnIndex index : indexes)
        {
            File tmpIndex = new File(sstable.descriptor.filenameFor(index.getComponent()));
            if (!tmpIndex.exists()) // no data was inserted into the index for given sstable
                continue;

            index.update(Collections.<SSTableReader>emptyList(), Collections.singletonList(sstable));
        }
    }
}<|MERGE_RESOLUTION|>--- conflicted
+++ resolved
@@ -30,7 +30,6 @@
 
 import com.google.common.collect.Multimap;
 
-import org.apache.cassandra.schema.ColumnMetadata;
 import org.apache.cassandra.db.ColumnFamilyStore;
 import org.apache.cassandra.db.DecoratedKey;
 import org.apache.cassandra.db.compaction.CompactionInfo;
@@ -46,6 +45,7 @@
 import org.apache.cassandra.io.sstable.format.PartitionIndexIterator;
 import org.apache.cassandra.io.sstable.format.SSTableReader;
 import org.apache.cassandra.io.util.RandomAccessReader;
+import org.apache.cassandra.schema.ColumnMetadata;
 import org.apache.cassandra.utils.ByteBufferUtil;
 import org.apache.cassandra.utils.UUIDGen;
 
@@ -54,20 +54,12 @@
     private final ColumnFamilyStore cfs;
     private final UUID compactionId = UUIDGen.getTimeUUID();
 
-<<<<<<< HEAD
-    private final SortedMap<SSTableReader, Map<ColumnMetadata, ColumnIndex>> sstables;
-=======
-    private final SortedMap<SSTableReader, Multimap<ColumnDefinition, ColumnIndex>> sstables;
->>>>>>> 82b166ed
+    private final SortedMap<SSTableReader, Multimap<ColumnMetadata, ColumnIndex>> sstables;
 
     private long bytesProcessed = 0;
     private final long totalSizeInBytes;
 
-<<<<<<< HEAD
-    public SASIIndexBuilder(ColumnFamilyStore cfs, SortedMap<SSTableReader, Map<ColumnMetadata, ColumnIndex>> sstables)
-=======
-    public SASIIndexBuilder(ColumnFamilyStore cfs, SortedMap<SSTableReader, Multimap<ColumnDefinition, ColumnIndex>> sstables)
->>>>>>> 82b166ed
+    public SASIIndexBuilder(ColumnFamilyStore cfs, SortedMap<SSTableReader, Multimap<ColumnMetadata, ColumnIndex>> sstables)
     {
         long totalIndexBytes = 0;
         for (SSTableReader sstable : sstables.keySet())
@@ -80,19 +72,11 @@
 
     public void build()
     {
-<<<<<<< HEAD
         AbstractType<?> keyValidator = cfs.metadata().partitionKeyType;
-        for (Map.Entry<SSTableReader, Map<ColumnMetadata, ColumnIndex>> e : sstables.entrySet())
+        for (Map.Entry<SSTableReader, Multimap<ColumnMetadata, ColumnIndex>> e : sstables.entrySet())
         {
             SSTableReader sstable = e.getKey();
-            Map<ColumnMetadata, ColumnIndex> indexes = e.getValue();
-=======
-        AbstractType<?> keyValidator = cfs.metadata.getKeyValidator();
-        for (Map.Entry<SSTableReader, Multimap<ColumnDefinition, ColumnIndex>> e : sstables.entrySet())
-        {
-            SSTableReader sstable = e.getKey();
-            Multimap<ColumnDefinition, ColumnIndex> indexes = e.getValue();
->>>>>>> 82b166ed
+            Multimap<ColumnMetadata, ColumnIndex> indexes = e.getValue();
 
             try (RandomAccessReader dataFile = sstable.openDataReader())
             {
