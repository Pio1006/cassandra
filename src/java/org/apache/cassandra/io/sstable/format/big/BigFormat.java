/*
 * Licensed to the Apache Software Foundation (ASF) under one
 * or more contributor license agreements.  See the NOTICE file
 * distributed with this work for additional information
 * regarding copyright ownership.  The ASF licenses this file
 * to you under the Apache License, Version 2.0 (the
 * "License"); you may not use this file except in compliance
 * with the License.  You may obtain a copy of the License at
 *
 *     http://www.apache.org/licenses/LICENSE-2.0
 *
 * Unless required by applicable law or agreed to in writing, software
 * distributed under the License is distributed on an "AS IS" BASIS,
 * WITHOUT WARRANTIES OR CONDITIONS OF ANY KIND, either express or implied.
 * See the License for the specific language governing permissions and
 * limitations under the License.
 */
package org.apache.cassandra.io.sstable.format.big;

import java.util.Collection;
import java.util.Set;
import java.util.UUID;

import org.apache.cassandra.schema.TableMetadata;
import org.apache.cassandra.schema.TableMetadataRef;
import org.apache.cassandra.db.RowIndexEntry;
import org.apache.cassandra.db.SerializationHeader;
import org.apache.cassandra.db.lifecycle.LifecycleTransaction;
import org.apache.cassandra.io.sstable.Component;
import org.apache.cassandra.io.sstable.Descriptor;
import org.apache.cassandra.io.sstable.format.*;
import org.apache.cassandra.io.sstable.metadata.MetadataCollector;
import org.apache.cassandra.io.sstable.metadata.StatsMetadata;
import org.apache.cassandra.net.MessagingService;

/**
 * Legacy bigtable format
 */
public class BigFormat implements SSTableFormat
{
    public static final BigFormat instance = new BigFormat();
    public static final Version latestVersion = new BigVersion(BigVersion.current_version);
    private static final SSTableReader.Factory readerFactory = new ReaderFactory();
    private static final SSTableWriter.Factory writerFactory = new WriterFactory();

    private BigFormat()
    {

    }

    @Override
    public Version getLatestVersion()
    {
        return latestVersion;
    }

    @Override
    public Version getVersion(String version)
    {
        return new BigVersion(version);
    }

    @Override
    public SSTableWriter.Factory getWriterFactory()
    {
        return writerFactory;
    }

    @Override
    public SSTableReader.Factory getReaderFactory()
    {
        return readerFactory;
    }

    @Override
    public RowIndexEntry.IndexSerializer getIndexSerializer(TableMetadata metadata, Version version, SerializationHeader header)
    {
        return new RowIndexEntry.Serializer(version, header);
    }

    static class WriterFactory extends SSTableWriter.Factory
    {
        @Override
        public SSTableWriter open(Descriptor descriptor,
                                  long keyCount,
                                  long repairedAt,
<<<<<<< HEAD
=======
                                  UUID pendingRepair,
>>>>>>> bd14400a
                                  TableMetadataRef metadata,
                                  MetadataCollector metadataCollector,
                                  SerializationHeader header,
                                  Collection<SSTableFlushObserver> observers,
                                  LifecycleTransaction txn)
        {
<<<<<<< HEAD
            return new BigTableWriter(descriptor, keyCount, repairedAt, metadata, metadataCollector, header, observers, txn);
=======
            return new BigTableWriter(descriptor, keyCount, repairedAt, pendingRepair, metadata, metadataCollector, header, observers, txn);
>>>>>>> bd14400a
        }
    }

    static class ReaderFactory extends SSTableReader.Factory
    {
        @Override
        public SSTableReader open(Descriptor descriptor, Set<Component> components, TableMetadataRef metadata, Long maxDataAge, StatsMetadata sstableMetadata, SSTableReader.OpenReason openReason, SerializationHeader header)
        {
            return new BigTableReader(descriptor, components, metadata, maxDataAge, sstableMetadata, openReason, header);
        }
    }

    // versions are denoted as [major][minor].  Minor versions must be forward-compatible:
    // new fields are allowed in e.g. the metadata component, but fields can't be removed
    // or have their size changed.
    //
    // Minor versions were introduced with version "hb" for Cassandra 1.0.3; prior to that,
    // we always incremented the major version.
    static class BigVersion extends Version
    {
<<<<<<< HEAD
        public static final String current_version = "mc";
=======
        public static final String current_version = "md";
>>>>>>> bd14400a
        public static final String earliest_supported_version = "ma";

        // ma (3.0.0): swap bf hash order
        //             store rows natively
        // mb (3.0.7, 3.7): commit log lower bound included
        // mc (3.0.8, 3.9): commit log intervals included
        // md (3.0.9, 3.10): pending repair session included
        //
        // NOTE: when adding a new version, please add that to LegacySSTableTest, too.

        private final boolean isLatestVersion;
        public final int correspondingMessagingVersion;
        private final boolean hasCommitLogLowerBound;
        private final boolean hasCommitLogIntervals;
<<<<<<< HEAD
=======
        private final boolean hasPendingRepair;
>>>>>>> bd14400a

        BigVersion(String version)
        {
            super(instance, version);

            isLatestVersion = version.compareTo(current_version) == 0;
            correspondingMessagingVersion = MessagingService.VERSION_30;

            hasCommitLogLowerBound = version.compareTo("mb") >= 0;
            hasCommitLogIntervals = version.compareTo("mc") >= 0;
            hasPendingRepair = version.compareTo("md") >= 0;
        }

        @Override
        public boolean isLatestVersion()
        {
            return isLatestVersion;
        }

        @Override
        public boolean hasCommitLogLowerBound()
        {
            return hasCommitLogLowerBound;
        }

        @Override
        public boolean hasCommitLogIntervals()
        {
            return hasCommitLogIntervals;
        }

<<<<<<< HEAD
=======
        public boolean hasPendingRepair()
        {
            return hasPendingRepair;
        }

>>>>>>> bd14400a
        @Override
        public int correspondingMessagingVersion()
        {
            return correspondingMessagingVersion;
        }

        @Override
        public boolean isCompatible()
        {
            return version.compareTo(earliest_supported_version) >= 0 && version.charAt(0) <= current_version.charAt(0);
        }

        @Override
        public boolean isCompatibleForStreaming()
        {
            return isCompatible() && version.charAt(0) == current_version.charAt(0);
        }
    }
}<|MERGE_RESOLUTION|>--- conflicted
+++ resolved
@@ -84,21 +84,14 @@
         public SSTableWriter open(Descriptor descriptor,
                                   long keyCount,
                                   long repairedAt,
-<<<<<<< HEAD
-=======
                                   UUID pendingRepair,
->>>>>>> bd14400a
                                   TableMetadataRef metadata,
                                   MetadataCollector metadataCollector,
                                   SerializationHeader header,
                                   Collection<SSTableFlushObserver> observers,
                                   LifecycleTransaction txn)
         {
-<<<<<<< HEAD
-            return new BigTableWriter(descriptor, keyCount, repairedAt, metadata, metadataCollector, header, observers, txn);
-=======
             return new BigTableWriter(descriptor, keyCount, repairedAt, pendingRepair, metadata, metadataCollector, header, observers, txn);
->>>>>>> bd14400a
         }
     }
 
@@ -119,11 +112,7 @@
     // we always incremented the major version.
     static class BigVersion extends Version
     {
-<<<<<<< HEAD
-        public static final String current_version = "mc";
-=======
         public static final String current_version = "md";
->>>>>>> bd14400a
         public static final String earliest_supported_version = "ma";
 
         // ma (3.0.0): swap bf hash order
@@ -138,10 +127,7 @@
         public final int correspondingMessagingVersion;
         private final boolean hasCommitLogLowerBound;
         private final boolean hasCommitLogIntervals;
-<<<<<<< HEAD
-=======
         private final boolean hasPendingRepair;
->>>>>>> bd14400a
 
         BigVersion(String version)
         {
@@ -173,14 +159,11 @@
             return hasCommitLogIntervals;
         }
 
-<<<<<<< HEAD
-=======
         public boolean hasPendingRepair()
         {
             return hasPendingRepair;
         }
 
->>>>>>> bd14400a
         @Override
         public int correspondingMessagingVersion()
         {
