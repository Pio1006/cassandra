/*
 * Licensed to the Apache Software Foundation (ASF) under one
 * or more contributor license agreements.  See the NOTICE file
 * distributed with this work for additional information
 * regarding copyright ownership.  The ASF licenses this file
 * to you under the Apache License, Version 2.0 (the
 * "License"); you may not use this file except in compliance
 * with the License.  You may obtain a copy of the License at
 *
 *   http://www.apache.org/licenses/LICENSE-2.0
 *
 * Unless required by applicable law or agreed to in writing,
 * software distributed under the License is distributed on an
 * "AS IS" BASIS, WITHOUT WARRANTIES OR CONDITIONS OF ANY
 * KIND, either express or implied.  See the License for the
 * specific language governing permissions and limitations
 * under the License.
 */
package org.apache.cassandra.tools;

import org.apache.cassandra.schema.Schema;
import org.apache.cassandra.db.ColumnFamilyStore;
import org.apache.cassandra.db.Directories;
import org.apache.cassandra.db.Keyspace;
import org.apache.cassandra.db.compaction.*;
import org.apache.cassandra.dht.Murmur3Partitioner;
import org.apache.cassandra.dht.Range;
import org.apache.cassandra.dht.Token;
import org.apache.cassandra.io.sstable.Component;
import org.apache.cassandra.io.sstable.CorruptSSTableException;
import org.apache.cassandra.io.sstable.Descriptor;
import org.apache.cassandra.io.sstable.format.SSTableReader;
import org.apache.cassandra.utils.JVMStabilityInspector;
import org.apache.cassandra.utils.OutputHandler;
import org.apache.commons.cli.*;

import java.util.*;
import java.util.concurrent.TimeUnit;
import java.util.stream.Collectors;
import java.util.stream.Stream;

import static org.apache.cassandra.tools.BulkLoader.CmdLineOptions;

public class StandaloneVerifier
{
    private static final String TOOL_NAME = "sstableverify";
    private static final String VERBOSE_OPTION  = "verbose";
    private static final String EXTENDED_OPTION = "extended";
    private static final String DEBUG_OPTION  = "debug";
    private static final String HELP_OPTION  = "help";
    private static final String CHECK_VERSION = "check_version";
    private static final String MUTATE_REPAIR_STATUS = "mutate_repair_status";
    private static final String QUICK = "quick";
    private static final String TOKEN_RANGE = "token_range";

    public static void main(String args[])
    {
        Options options = Options.parseArgs(args);
        Util.initDatabaseDescriptor();
        System.out.println("sstableverify using the following options: " + options);

        try
        {
            // load keyspace descriptions.
            Schema.instance.loadFromDisk(false);

            boolean hasFailed = false;

            if (Schema.instance.getTableMetadataRef(options.keyspaceName, options.cfName) == null)
                throw new IllegalArgumentException(String.format("Unknown keyspace/table %s.%s",
                                                                 options.keyspaceName,
                                                                 options.cfName));

            // Do not load sstables since they might be broken
            Keyspace keyspace = Keyspace.openWithoutSSTables(options.keyspaceName);
            ColumnFamilyStore cfs = keyspace.getColumnFamilyStore(options.cfName);

            OutputHandler handler = new OutputHandler.SystemOutput(options.verbose, options.debug);
            Directories.SSTableLister lister = cfs.getDirectories().sstableLister(Directories.OnTxnErr.THROW).skipTemporary(true);

            List<SSTableReader> sstables = new ArrayList<>();

            // Verify sstables
            for (Map.Entry<Descriptor, Set<Component>> entry : lister.list().entrySet())
            {
                Set<Component> components = entry.getValue();
                if (!components.contains(Component.DATA) || !components.contains(Component.PRIMARY_INDEX))
                    continue;

                try
                {
                    SSTableReader sstable = SSTableReader.openNoValidation(entry.getKey(), components, cfs);
                    sstables.add(sstable);
                }
                catch (Exception e)
                {
                    JVMStabilityInspector.inspectThrowable(e);
                    System.err.println(String.format("Error Loading %s: %s", entry.getKey(), e.getMessage()));
                    if (options.debug)
                        e.printStackTrace(System.err);
                }
            }
            Verifier.Options verifyOptions = Verifier.options().invokeDiskFailurePolicy(false)
                                                               .extendedVerification(options.extended)
                                                               .checkVersion(options.checkVersion)
                                                               .mutateRepairStatus(options.mutateRepairStatus)
                                                               .checkOwnsTokens(!options.tokens.isEmpty())
                                                               .tokenLookup(ignore -> options.tokens)
                                                               .build();
            handler.output("Running verifier with the following options: " + verifyOptions);
            for (SSTableReader sstable : sstables)
            {
                try (Verifier verifier = new Verifier(cfs, sstable, handler, true))
                {
<<<<<<< HEAD

                    try (Verifier verifier = new Verifier(cfs, sstable, handler, true, verifyOptions))
                    {
                        verifier.verify();
                    }
                    catch (CorruptSSTableException cs)
                    {
                        System.err.println(String.format("Error verifying %s: %s", sstable, cs.getMessage()));
                        hasFailed = true;
                    }
=======
                    verifier.verify(extended);
>>>>>>> 54f73083
                }
                catch (Exception e)
                {
                    handler.warn(String.format("Error verifying %s: %s", sstable, e.getMessage()), e);
                    hasFailed = true;
                }
            }

            CompactionManager.instance.finishCompactionsAndShutdown(5, TimeUnit.MINUTES);

            System.exit( hasFailed ? 1 : 0 ); // We need that to stop non daemonized threads
        }
        catch (Exception e)
        {
            System.err.println(e.getMessage());
            if (options.debug)
                e.printStackTrace(System.err);
            System.exit(1);
        }
    }

    private static class Options
    {
        public final String keyspaceName;
        public final String cfName;

        public boolean debug;
        public boolean verbose;
        public boolean extended;
        public boolean checkVersion;
        public boolean mutateRepairStatus;
        public boolean quick;
        public Collection<Range<Token>> tokens;

        private Options(String keyspaceName, String cfName)
        {
            this.keyspaceName = keyspaceName;
            this.cfName = cfName;
        }

        public static Options parseArgs(String cmdArgs[])
        {
            CommandLineParser parser = new GnuParser();
            CmdLineOptions options = getCmdLineOptions();
            try
            {
                CommandLine cmd = parser.parse(options, cmdArgs, false);

                if (cmd.hasOption(HELP_OPTION))
                {
                    printUsage(options);
                    System.exit(0);
                }

                String[] args = cmd.getArgs();
                if (args.length != 2)
                {
                    String msg = args.length < 2 ? "Missing arguments" : "Too many arguments";
                    System.err.println(msg);
                    printUsage(options);
                    System.exit(1);
                }

                String keyspaceName = args[0];
                String cfName = args[1];

                Options opts = new Options(keyspaceName, cfName);

                opts.debug = cmd.hasOption(DEBUG_OPTION);
                opts.verbose = cmd.hasOption(VERBOSE_OPTION);
                opts.extended = cmd.hasOption(EXTENDED_OPTION);
                opts.checkVersion = cmd.hasOption(CHECK_VERSION);
                opts.mutateRepairStatus = cmd.hasOption(MUTATE_REPAIR_STATUS);
                opts.quick = cmd.hasOption(QUICK);

                if (cmd.hasOption(TOKEN_RANGE))
                {
                    opts.tokens = Stream.of(cmd.getOptionValues(TOKEN_RANGE))
                                        .map(StandaloneVerifier::parseTokenRange)
                                        .collect(Collectors.toSet());
                }
                else
                {
                    opts.tokens = Collections.emptyList();
                }

                return opts;
            }
            catch (ParseException e)
            {
                errorMsg(e.getMessage(), options);
                return null;
            }
        }

        public String toString()
        {
            return "Options{" +
                   "keyspaceName='" + keyspaceName + '\'' +
                   ", cfName='" + cfName + '\'' +
                   ", debug=" + debug +
                   ", verbose=" + verbose +
                   ", extended=" + extended +
                   ", checkVersion=" + checkVersion +
                   ", mutateRepairStatus=" + mutateRepairStatus +
                   ", quick=" + quick +
                   ", tokens=" + tokens +
                   '}';
        }

        private static void errorMsg(String msg, CmdLineOptions options)
        {
            System.err.println(msg);
            printUsage(options);
            System.exit(1);
        }

        private static CmdLineOptions getCmdLineOptions()
        {
            CmdLineOptions options = new CmdLineOptions();
            options.addOption(null, DEBUG_OPTION,          "display stack traces");
            options.addOption("e",  EXTENDED_OPTION,       "extended verification");
            options.addOption("v",  VERBOSE_OPTION,        "verbose output");
            options.addOption("h",  HELP_OPTION,           "display this help message");
            options.addOption("c",  CHECK_VERSION,         "make sure sstables are the latest version");
            options.addOption("r",  MUTATE_REPAIR_STATUS,  "don't mutate repair status");
            options.addOption("q",  QUICK,                 "do a quick check, don't read all data");
            options.addOptionList("t", TOKEN_RANGE, "range", "long token range of the format left,right. This may be provided multiple times to define multiple different ranges");
            return options;
        }

        public static void printUsage(CmdLineOptions options)
        {
            String usage = String.format("%s [options] <keyspace> <column_family>", TOOL_NAME);
            StringBuilder header = new StringBuilder();
            header.append("--\n");
            header.append("Verify the sstable for the provided table." );
            header.append("\n--\n");
            header.append("Options are:");
            new HelpFormatter().printHelp(usage, header.toString(), options, "");
        }
    }

    private static Range<Token> parseTokenRange(String line)
    {
        String[] split = line.split(",");
        if (split.length != 2)
            throw new IllegalArgumentException("Unable to parse token range from " + line + "; format is left,right but saw " + split.length + " parts");
        long left = Long.parseLong(split[0]);
        long right = Long.parseLong(split[1]);
        return new Range<>(new Murmur3Partitioner.LongToken(left), new Murmur3Partitioner.LongToken(right));
    }
}<|MERGE_RESOLUTION|>--- conflicted
+++ resolved
@@ -110,22 +110,9 @@
             handler.output("Running verifier with the following options: " + verifyOptions);
             for (SSTableReader sstable : sstables)
             {
-                try (Verifier verifier = new Verifier(cfs, sstable, handler, true))
-                {
-<<<<<<< HEAD
-
-                    try (Verifier verifier = new Verifier(cfs, sstable, handler, true, verifyOptions))
-                    {
-                        verifier.verify();
-                    }
-                    catch (CorruptSSTableException cs)
-                    {
-                        System.err.println(String.format("Error verifying %s: %s", sstable, cs.getMessage()));
-                        hasFailed = true;
-                    }
-=======
-                    verifier.verify(extended);
->>>>>>> 54f73083
+                try (Verifier verifier = new Verifier(cfs, sstable, handler, true, verifyOptions))
+                {
+                    verifier.verify();
                 }
                 catch (Exception e)
                 {
