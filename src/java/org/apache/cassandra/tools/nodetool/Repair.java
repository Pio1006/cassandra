--- conflicted
+++ resolved
@@ -33,11 +33,10 @@
 import com.google.common.collect.Sets;
 
 import org.apache.cassandra.schema.SchemaConstants;
+import org.apache.cassandra.service.TableInfo;
 import org.apache.cassandra.streaming.PreviewKind;
 import org.apache.cassandra.repair.RepairParallelism;
-import org.apache.cassandra.repair.SystemDistributedKeyspace;
 import org.apache.cassandra.repair.messages.RepairOption;
-import org.apache.cassandra.service.TableInfo;
 import org.apache.cassandra.tools.NodeProbe;
 import org.apache.cassandra.tools.NodeTool.NodeToolCmd;
 import org.apache.commons.lang3.StringUtils;
@@ -75,13 +74,7 @@
     private boolean primaryRange = false;
 
     @Option(title = "full", name = {"-full", "--full"}, description = "Use -full to issue a full repair.")
-    private boolean fullOption = false;
-
-    @Option(title = "incremental", name = {"-inc", "--inc"}, description = "Use -inc to issue an incremental repair.")
-    private boolean incrementalOption = false;
-
-    @Option(title = "runAntiCompaction", name = {"-run-anticompaction", "--run-anticompaction"}, description = "Use --run-anticompaction to run anticompaction when running full repair.")
-    private boolean runAntiCompaction = false;
+    private boolean fullRepair = false;
 
     @Option(title = "force", name = {"-force", "--force"}, description = "Use -force to filter out down endpoints")
     private boolean force = false;
@@ -132,11 +125,6 @@
         if (primaryRange && (!specificDataCenters.isEmpty() || !specificHosts.isEmpty()))
             throw new RuntimeException("Primary range repair should be performed on all nodes in the cluster.");
 
-        if (fullOption && incrementalOption)
-        {
-            throw new IllegalArgumentException("Cannot run both full and incremental repair, choose either --full or -inc option.");
-        }
-
         for (String keyspace : keyspaces)
         {
             Map<String, TableInfo> tablesToRepair = probe.getTableInfos(keyspace, cfnames);
@@ -145,30 +133,10 @@
             if ((args == null || args.isEmpty()) && ONLY_EXPLICITLY_REPAIRED.contains(keyspace))
                 continue;
 
-<<<<<<< HEAD
-            Map<String, String> options = new HashMap<>();
-            RepairParallelism parallelismDegree = RepairParallelism.PARALLEL;
-            if (sequential)
-                parallelismDegree = RepairParallelism.SEQUENTIAL;
-            else if (dcParallel)
-                parallelismDegree = RepairParallelism.DATACENTER_AWARE;
-            options.put(RepairOption.PARALLELISM_KEY, parallelismDegree.getName());
-            options.put(RepairOption.PRIMARY_RANGE_KEY, Boolean.toString(primaryRange));
-            options.put(RepairOption.INCREMENTAL_KEY, Boolean.toString(!fullRepair));
-            options.put(RepairOption.JOB_THREADS_KEY, Integer.toString(numJobThreads));
-            options.put(RepairOption.TRACE_KEY, Boolean.toString(trace));
-            options.put(RepairOption.COLUMNFAMILIES_KEY, StringUtils.join(cfnames, ","));
-            options.put(RepairOption.PULL_REPAIR_KEY, Boolean.toString(pullRepair));
-            options.put(RepairOption.FORCE_REPAIR_KEY, Boolean.toString(force));
-            options.put(RepairOption.PREVIEW, getPreviewKind().toString());
-
-            if (!startToken.isEmpty() || !endToken.isEmpty())
-=======
-            Set<String> tablesToRunFullRepair = getTablesToRunFullRepair(probe, keyspace, tablesToRepair);
+            Set<String> tablesToRunFullRepair = getTablesToRunFullRepair(keyspace, tablesToRepair);
             Set<String> tablesToRunIncRepair = Sets.difference(tablesToRepair.keySet(), tablesToRunFullRepair);
 
             if (tablesToRunFullRepair.isEmpty())
->>>>>>> d076838b
             {
                 runRepair(probe, keyspace, cfnames, true);
             }
@@ -184,49 +152,26 @@
         }
     }
 
-    private Set<String> getTablesToRunFullRepair(NodeProbe probe, String keyspace, Map<String, TableInfo> tablesToRepair)
-    {
-        if (fullOption)
-        {
-            if (!runAntiCompaction && hasEverIncrementallyRepaired(tablesToRepair))
-            {
-                System.out.println(String.format("INFO: Anticompaction is no longer run after full repair. Use the --run-anticompaction " +
-                                                 "option to anticompact SSTables after full repair."));
-            }
+    private Set<String> getTablesToRunFullRepair(String keyspace, Map<String, TableInfo> tablesToRepair)
+    {
+        if (fullRepair)
+        {
             return tablesToRepair.keySet();
         }
 
         Set<String> tablesWithViews = tablesToRepair.entrySet().stream().filter(e -> e.getValue().isOrHasView()).map(e -> e.getKey()).collect(Collectors.toSet());
-        if (incrementalOption || tablesToRepair.keySet().equals(tablesWithViews))
+        if (!fullRepair || tablesToRepair.keySet().equals(tablesWithViews))
         {
             if (!tablesWithViews.isEmpty())
             {
                 System.out.println(String.format("WARN: Incremental repair is not supported on tables with Materialized Views. Running full repairs on table(s) %s.%s.",
                                                  keyspace, tablesWithViews));
             }
+
             return tablesWithViews;
         }
 
-        Set<String> wasNotIncrementallyRepaired = tablesToRepair.entrySet()
-                                                                .stream()
-                                                                .filter(e -> !e.getValue().wasIncrementallyRepaired)
-                                                                .map(e -> e.getKey()).collect(Collectors.toSet());
-        Set<String> tablesToFullRepair = Sets.union(tablesWithViews, wasNotIncrementallyRepaired);
-
-
-        if (!tablesToFullRepair.isEmpty() && probe.hasIncrementallyRepairedAnyTable())
-        {
-            //The idea is to never print this message on new clusters, just existing cluster that have ever ran incremental repair
-            System.out.println(String.format("INFO: Neither --inc or --full repair options were provided. Running full repairs " +
-                                             "on tables with MVs or that were never incrementally repaired: %s", tablesToFullRepair));
-        }
-
-        return tablesToFullRepair;
-    }
-
-    private boolean hasEverIncrementallyRepaired(Map<String, TableInfo> tablesToRepair)
-    {
-        return tablesToRepair.entrySet().stream().anyMatch(e -> e.getValue().wasIncrementallyRepaired);
+        return tablesWithViews;
     }
 
     private void runRepair(NodeProbe probe, String keyspace, String[] cfnames, boolean isIncremental)
@@ -234,17 +179,18 @@
         Map<String, String> options = new HashMap<>();
         RepairParallelism parallelismDegree = RepairParallelism.PARALLEL;
         if (sequential)
-           parallelismDegree = RepairParallelism.SEQUENTIAL;
+            parallelismDegree = RepairParallelism.SEQUENTIAL;
         else if (dcParallel)
             parallelismDegree = RepairParallelism.DATACENTER_AWARE;
         options.put(RepairOption.PARALLELISM_KEY, parallelismDegree.getName());
         options.put(RepairOption.PRIMARY_RANGE_KEY, Boolean.toString(primaryRange));
-        options.put(RepairOption.INCREMENTAL_KEY, Boolean.toString(isIncremental));
+        options.put(RepairOption.INCREMENTAL_KEY, Boolean.toString(!fullRepair));
         options.put(RepairOption.JOB_THREADS_KEY, Integer.toString(numJobThreads));
         options.put(RepairOption.TRACE_KEY, Boolean.toString(trace));
         options.put(RepairOption.COLUMNFAMILIES_KEY, StringUtils.join(cfnames, ","));
         options.put(RepairOption.PULL_REPAIR_KEY, Boolean.toString(pullRepair));
-        options.put(RepairOption.RUN_ANTI_COMPACTION_KEY, Boolean.toString(runAntiCompaction));
+        options.put(RepairOption.FORCE_REPAIR_KEY, Boolean.toString(force));
+        options.put(RepairOption.PREVIEW, getPreviewKind().toString());
         if (!startToken.isEmpty() || !endToken.isEmpty())
         {
             options.put(RepairOption.RANGES_KEY, startToken + ":" + endToken);
