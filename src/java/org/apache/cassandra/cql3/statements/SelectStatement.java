/*
 * Licensed to the Apache Software Foundation (ASF) under one
 * or more contributor license agreements.  See the NOTICE file
 * distributed with this work for additional information
 * regarding copyright ownership.  The ASF licenses this file
 * to you under the Apache License, Version 2.0 (the
 * "License"); you may not use this file except in compliance
 * with the License.  You may obtain a copy of the License at
 *
 *     http://www.apache.org/licenses/LICENSE-2.0
 *
 * Unless required by applicable law or agreed to in writing, software
 * distributed under the License is distributed on an "AS IS" BASIS,
 * WITHOUT WARRANTIES OR CONDITIONS OF ANY KIND, either express or implied.
 * See the License for the specific language governing permissions and
 * limitations under the License.
 */
package org.apache.cassandra.cql3.statements;

import java.nio.ByteBuffer;
import java.util.*;

import com.google.common.annotations.VisibleForTesting;
import com.google.common.base.MoreObjects;

import org.slf4j.Logger;
import org.slf4j.LoggerFactory;

import org.apache.cassandra.audit.AuditLogContext;
import org.apache.cassandra.audit.AuditLogEntryType;
import org.apache.cassandra.auth.Permission;
import org.apache.cassandra.guardrails.Guardrails;
import org.apache.cassandra.schema.ColumnMetadata;
import org.apache.cassandra.schema.Schema;
import org.apache.cassandra.schema.SchemaConstants;
import org.apache.cassandra.schema.TableMetadata;
import org.apache.cassandra.schema.TableMetadataRef;
import org.apache.cassandra.cql3.*;
import org.apache.cassandra.cql3.functions.Function;
import org.apache.cassandra.cql3.restrictions.StatementRestrictions;
import org.apache.cassandra.cql3.selection.RawSelector;
import org.apache.cassandra.cql3.selection.ResultSetBuilder;
import org.apache.cassandra.cql3.selection.Selectable;
import org.apache.cassandra.cql3.selection.Selection;
import org.apache.cassandra.cql3.selection.Selection.Selectors;
import org.apache.cassandra.db.*;
import org.apache.cassandra.db.aggregation.AggregationSpecification;
import org.apache.cassandra.db.aggregation.GroupMaker;
import org.apache.cassandra.db.filter.*;
import org.apache.cassandra.db.marshal.CollectionType;
import org.apache.cassandra.db.marshal.CompositeType;
import org.apache.cassandra.db.marshal.Int32Type;
import org.apache.cassandra.db.marshal.UserType;
import org.apache.cassandra.db.partitions.PartitionIterator;
import org.apache.cassandra.db.rows.ComplexColumnData;
import org.apache.cassandra.db.rows.Row;
import org.apache.cassandra.db.rows.RowIterator;
import org.apache.cassandra.db.view.View;
import org.apache.cassandra.dht.AbstractBounds;
import org.apache.cassandra.exceptions.*;
import org.apache.cassandra.index.IndexRegistry;
import org.apache.cassandra.serializers.MarshalException;
import org.apache.cassandra.service.ClientState;
import org.apache.cassandra.service.ClientWarn;
import org.apache.cassandra.service.QueryState;
import org.apache.cassandra.service.pager.AggregationQueryPager;
import org.apache.cassandra.service.pager.PagingState;
import org.apache.cassandra.service.pager.QueryPager;
import org.apache.cassandra.transport.ProtocolVersion;
import org.apache.cassandra.transport.messages.ResultMessage;
import org.apache.cassandra.utils.ByteBufferUtil;
import org.apache.commons.lang3.builder.ToStringBuilder;
import org.apache.commons.lang3.builder.ToStringStyle;

import static org.apache.cassandra.cql3.statements.RequestValidations.checkFalse;
import static org.apache.cassandra.cql3.statements.RequestValidations.checkNotNull;
import static org.apache.cassandra.cql3.statements.RequestValidations.checkNull;
import static org.apache.cassandra.cql3.statements.RequestValidations.checkTrue;
import static org.apache.cassandra.utils.ByteBufferUtil.UNSET_BYTE_BUFFER;

/**
 * Encapsulates a completely parsed SELECT query, including the target
 * column family, expression, result count, and ordering clause.
 *
 * A number of public methods here are only used internally. However,
 * many of these are made accessible for the benefit of custom
 * QueryHandler implementations, so before reducing their accessibility
 * due consideration should be given.
 */
public class SelectStatement implements CQLStatement
{
    private static final Logger logger = LoggerFactory.getLogger(SelectStatement.class);

    public static final int DEFAULT_PAGE_SIZE = 10000;

    public final VariableSpecifications bindVariables;
    public final TableMetadata table;
    public final Parameters parameters;
    private final Selection selection;
    private final Term limit;
    private final Term perPartitionLimit;

    private final StatementRestrictions restrictions;

    private final boolean isReversed;

    /**
     * The <code>AggregationSpecification</code> used to make the aggregates.
     */
    private final AggregationSpecification aggregationSpec;

    /**
     * The comparator used to orders results when multiple keys are selected (using IN).
     */
    private final Comparator<List<ByteBuffer>> orderingComparator;

    // Used by forSelection below
    private static final Parameters defaultParameters = new Parameters(Collections.emptyMap(),
                                                                       Collections.emptyList(),
                                                                       false,
                                                                       false,
                                                                       false);

    public SelectStatement(TableMetadata table,
                           VariableSpecifications bindVariables,
                           Parameters parameters,
                           Selection selection,
                           StatementRestrictions restrictions,
                           boolean isReversed,
                           AggregationSpecification aggregationSpec,
                           Comparator<List<ByteBuffer>> orderingComparator,
                           Term limit,
                           Term perPartitionLimit)
    {
        this.table = table;
        this.bindVariables = bindVariables;
        this.selection = selection;
        this.restrictions = restrictions;
        this.isReversed = isReversed;
        this.aggregationSpec = aggregationSpec;
        this.orderingComparator = orderingComparator;
        this.parameters = parameters;
        this.limit = limit;
        this.perPartitionLimit = perPartitionLimit;
    }

    @Override
    public List<ColumnSpecification> getBindVariables()
    {
        return bindVariables.getBindVariables();
    }

    @Override
    public short[] getPartitionKeyBindVariableIndexes()
    {
        return bindVariables.getPartitionKeyBindVariableIndexes(table);
    }

    @Override
    public Iterable<Function> getFunctions()
    {
        List<Function> functions = new ArrayList<>();
        addFunctionsTo(functions);
        return functions;
    }

    private void addFunctionsTo(List<Function> functions)
    {
        selection.addFunctionsTo(functions);
        restrictions.addFunctionsTo(functions);

        if (limit != null)
            limit.addFunctionsTo(functions);

        if (perPartitionLimit != null)
            perPartitionLimit.addFunctionsTo(functions);
    }

    /**
     * The columns to fetch internally for this SELECT statement (which can be more than the one selected by the
     * user as it also include any restricted column in particular).
     */
    public ColumnFilter queriedColumns()
    {
        return selection.newSelectors(QueryOptions.DEFAULT).getColumnFilter();
    }

    // Creates a simple select based on the given selection.
    // Note that the results select statement should not be used for actual queries, but only for processing already
    // queried data through processColumnFamily.
    static SelectStatement forSelection(TableMetadata table, Selection selection)
    {
        return new SelectStatement(table,
                                   VariableSpecifications.empty(),
                                   defaultParameters,
                                   selection,
                                   StatementRestrictions.empty(StatementType.SELECT, table),
                                   false,
                                   null,
                                   null,
                                   null,
                                   null);
    }

    public ResultSet.ResultMetadata getResultMetadata()
    {
        return selection.getResultMetadata();
    }

    public void authorize(ClientState state) throws InvalidRequestException, UnauthorizedException
    {
        if (table.isView())
        {
            TableMetadataRef baseTable = View.findBaseTable(keyspace(), columnFamily());
            if (baseTable != null)
                state.ensureTablePermission(baseTable, Permission.SELECT);
        }
        else
        {
            state.ensureTablePermission(table, Permission.SELECT);
        }

        for (Function function : getFunctions())
            state.ensurePermission(Permission.EXECUTE, function);
    }

    @Override
    public void validate(QueryState state) throws InvalidRequestException
    {
        // Nothing to do, all validation has been done by RawStatement.prepare()
    }

    private void validateQueryOptions(QueryOptions options)
    {
        if (SchemaConstants.isUserKeyspace(table.keyspace))
            Guardrails.disallowedWriteConsistencies.ensureAllowed(options.getConsistency());
    }

    public ResultMessage.Rows execute(QueryState state, QueryOptions options, long queryStartNanoTime)
    {
        ConsistencyLevel cl = options.getConsistency();
        checkNotNull(cl, "Invalid empty consistency level");

<<<<<<< HEAD
        cl.validateForRead(keyspace());
        validateQueryOptions(options);
=======
        cl.validateForRead();
>>>>>>> 98b449f3

        int nowInSec = options.getNowInSeconds(state);
        int userLimit = getLimit(options);
        int userPerPartitionLimit = getPerPartitionLimit(options);
        int pageSize = options.getPageSize();

        Selectors selectors = selection.newSelectors(options);
        ReadQuery query = getQuery(state, options, selectors.getColumnFilter(), nowInSec, userLimit, userPerPartitionLimit, pageSize);

        if (aggregationSpec == null && (pageSize <= 0 || (query.limits().count() <= pageSize)))
            return execute(query, options, state, selectors, nowInSec, userLimit, queryStartNanoTime);

        QueryPager pager = getPager(query, options);

        return execute(Pager.forDistributedQuery(pager, cl, state.getClientState()),
                       options,
                       selectors,
                       pageSize,
                       nowInSec,
                       userLimit,
                       queryStartNanoTime);
    }

    public ReadQuery getQuery(QueryState state, QueryOptions options, int nowInSec) throws RequestValidationException
    {
        Selectors selectors = selection.newSelectors(options);
        return getQuery(state,
        options,
        selectors.getColumnFilter(),
        nowInSec,
        getLimit(options),
        getPerPartitionLimit(options), options.getPageSize());
    }

    public ReadQuery getQuery(QueryState queryState, 
                              QueryOptions options,
                              ColumnFilter columnFilter,
                              int nowInSec,
                              int userLimit,
                              int perPartitionLimit,
                              int pageSize)
    {
        boolean isPartitionRangeQuery = restrictions.isKeyRange() || restrictions.usesSecondaryIndexing();

        DataLimits limit = getDataLimits(userLimit, perPartitionLimit, pageSize);

        if (isPartitionRangeQuery)
            return getRangeCommand(options, columnFilter, limit, nowInSec, queryState);

        return getSliceCommands(queryState, options, columnFilter, limit, nowInSec);
    }

    private ResultMessage.Rows execute(ReadQuery query,
                                       QueryOptions options,
                                       QueryState state,
                                       Selectors selectors,
                                       int nowInSec,
                                       int userLimit, long queryStartNanoTime) throws RequestValidationException, RequestExecutionException
    {
        try (PartitionIterator data = query.execute(options.getConsistency(), state.getClientState(), queryStartNanoTime))
        {
            return processResults(data, options, selectors, nowInSec, userLimit);
        }
    }

    @Override
    public AuditLogContext getAuditLogContext()
    {
        return new AuditLogContext(AuditLogEntryType.SELECT, keyspace(), table.name);
    }

    // Simple wrapper class to avoid some code duplication
    private static abstract class Pager
    {
        protected QueryPager pager;

        protected Pager(QueryPager pager)
        {
            this.pager = pager;
        }

        public static Pager forInternalQuery(QueryPager pager, ReadExecutionController executionController)
        {
            return new InternalPager(pager, executionController);
        }

        public static Pager forDistributedQuery(QueryPager pager, ConsistencyLevel consistency, ClientState clientState)
        {
            return new NormalPager(pager, consistency, clientState);
        }

        public boolean isExhausted()
        {
            return pager.isExhausted();
        }

        public PagingState state()
        {
            return pager.state();
        }

        public abstract PartitionIterator fetchPage(int pageSize, long queryStartNanoTime);

        public static class NormalPager extends Pager
        {
            private final ConsistencyLevel consistency;
            private final ClientState clientState;

            private NormalPager(QueryPager pager, ConsistencyLevel consistency, ClientState clientState)
            {
                super(pager);
                this.consistency = consistency;
                this.clientState = clientState;
            }

            public PartitionIterator fetchPage(int pageSize, long queryStartNanoTime)
            {
                return pager.fetchPage(pageSize, consistency, clientState, queryStartNanoTime);
            }
        }

        public static class InternalPager extends Pager
        {
            private final ReadExecutionController executionController;

            private InternalPager(QueryPager pager, ReadExecutionController executionController)
            {
                super(pager);
                this.executionController = executionController;
            }

            public PartitionIterator fetchPage(int pageSize, long queryStartNanoTime)
            {
                return pager.fetchPageInternal(pageSize, executionController);
            }
        }
    }

    private ResultMessage.Rows execute(Pager pager,
                                       QueryOptions options,
                                       Selectors selectors,
                                       int pageSize,
                                       int nowInSec,
                                       int userLimit,
                                       long queryStartNanoTime) throws RequestValidationException, RequestExecutionException
    {
        if (aggregationSpec != null)
        {
            if (!restrictions.hasPartitionKeyRestrictions())
            {
                warn("Aggregation query used without partition key");
            }
            else if (restrictions.keyIsInRelation())
            {
                warn("Aggregation query used on multiple partition keys (IN restriction)");
            }
        }

        // We can't properly do post-query ordering if we page (see #6722)
        // For GROUP BY or aggregation queries we always page internally even if the user has turned paging off
        checkFalse(pageSize > 0 && needsPostQueryOrdering(),
                  "Cannot page queries with both ORDER BY and a IN restriction on the partition key;"
                  + " you must either remove the ORDER BY or the IN and sort client side, or disable paging for this query");

        ResultMessage.Rows msg;
        try (PartitionIterator page = pager.fetchPage(pageSize, queryStartNanoTime))
        {
            msg = processResults(page, options, selectors, nowInSec, userLimit);
        }

        // Please note that the isExhausted state of the pager only gets updated when we've closed the page, so this
        // shouldn't be moved inside the 'try' above.
        if (!pager.isExhausted())
            msg.result.metadata.setHasMorePages(pager.state());

        return msg;
    }

    private void warn(String msg)
    {
        logger.warn(msg);
        ClientWarn.instance.warn(msg);
    }

    private ResultMessage.Rows processResults(PartitionIterator partitions,
                                              QueryOptions options,
                                              Selectors selectors,
                                              int nowInSec,
                                              int userLimit) throws RequestValidationException
    {
        ResultSet rset = process(partitions, options, selectors, nowInSec, userLimit);
        return new ResultMessage.Rows(rset);
    }

    public ResultMessage.Rows executeLocally(QueryState state, QueryOptions options) throws RequestExecutionException, RequestValidationException
    {
        return executeInternal(state, options, options.getNowInSeconds(state), System.nanoTime());
    }

    public ResultMessage.Rows executeInternal(QueryState state, QueryOptions options, int nowInSec, long queryStartNanoTime) throws RequestExecutionException, RequestValidationException
    {
        int userLimit = getLimit(options);
        int userPerPartitionLimit = getPerPartitionLimit(options);
        int pageSize = options.getPageSize();

        Selectors selectors = selection.newSelectors(options);
        ReadQuery query = getQuery(state, options, selectors.getColumnFilter(), nowInSec, userLimit, userPerPartitionLimit, pageSize);

        try (ReadExecutionController executionController = query.executionController())
        {
            if (aggregationSpec == null && (pageSize <= 0 || (query.limits().count() <= pageSize)))
            {
                try (PartitionIterator data = query.executeInternal(executionController))
                {
                    return processResults(data, options, selectors, nowInSec, userLimit);
                }
            }

            QueryPager pager = getPager(query, options);

            return execute(Pager.forInternalQuery(pager, executionController),
                           options,
                           selectors,
                           pageSize,
                           nowInSec,
                           userLimit,
                           queryStartNanoTime);
        }
    }

    private QueryPager getPager(ReadQuery query, QueryOptions options)
    {
        QueryPager pager = query.getPager(options.getPagingState(), options.getProtocolVersion());

        if (aggregationSpec == null || query.isEmpty())
            return pager;

        return new AggregationQueryPager(pager, query.limits());
    }

    public ResultSet process(PartitionIterator partitions, int nowInSec) throws InvalidRequestException
    {
        QueryOptions options = QueryOptions.DEFAULT;
        Selectors selectors = selection.newSelectors(options);
        return process(partitions, options, selectors, nowInSec, getLimit(options));
    }

    public String keyspace()
    {
        return table.keyspace;
    }

    public String columnFamily()
    {
        return table.name;
    }

    /**
     * May be used by custom QueryHandler implementations
     */
    public Selection getSelection()
    {
        return selection;
    }

    /**
     * May be used by custom QueryHandler implementations
     */
    public StatementRestrictions getRestrictions()
    {
        return restrictions;
    }

    private ReadQuery getSliceCommands(QueryState queryState, QueryOptions options, ColumnFilter columnFilter, DataLimits limit, int nowInSec)
    {
        Collection<ByteBuffer> keys = restrictions.getPartitionKeys(options, queryState);
        if (keys.isEmpty())
            return ReadQuery.empty(table);

        Guardrails.partitionKeysInSelectQuery.guard(keys.size(), "Select query", queryState);

        ClusteringIndexFilter filter = makeClusteringIndexFilter(options, columnFilter, queryState);
        if (filter == null || filter.isEmpty(table.comparator))
            return ReadQuery.empty(table);

        RowFilter rowFilter = getRowFilter(options);

        List<DecoratedKey> decoratedKeys = new ArrayList<>(keys.size());
        for (ByteBuffer key : keys)
        {
            QueryProcessor.validateKey(key);
            decoratedKeys.add(table.partitioner.decorateKey(ByteBufferUtil.clone(key)));
        }

        return SinglePartitionReadQuery.createGroup(table, nowInSec, columnFilter, rowFilter, limit, decoratedKeys, filter);
    }

    /**
     * Returns the slices fetched by this SELECT, assuming an internal call (no bound values in particular).
     * <p>
     * Note that if the SELECT intrinsically selects rows by names, we convert them into equivalent slices for
     * the purpose of this method. This is used for MVs to restrict what needs to be read when we want to read
     * everything that could be affected by a given view (and so, if the view SELECT statement has restrictions
     * on the clustering columns, we can restrict what we read).
     */
    public Slices clusteringIndexFilterAsSlices()
    {
        QueryState state = QueryState.forInternalCalls();
        QueryOptions options = QueryOptions.forInternalCalls(Collections.emptyList());
        ColumnFilter columnFilter = selection.newSelectors(options).getColumnFilter();
        ClusteringIndexFilter filter = makeClusteringIndexFilter(options, columnFilter, state);
        if (filter instanceof ClusteringIndexSliceFilter)
            return ((ClusteringIndexSliceFilter)filter).requestedSlices();

        Slices.Builder builder = new Slices.Builder(table.comparator);
        for (Clustering<?> clustering: ((ClusteringIndexNamesFilter)filter).requestedRows())
            builder.add(Slice.make(clustering));
        return builder.build();
    }

    /**
     * Returns a read command that can be used internally to query all the rows queried by this SELECT for a
     * give key (used for materialized views).
     */
    public SinglePartitionReadCommand internalReadForView(DecoratedKey key, int nowInSec)
    {
        QueryState state = QueryState.forInternalCalls();
        QueryOptions options = QueryOptions.forInternalCalls(Collections.emptyList());
        ColumnFilter columnFilter = selection.newSelectors(options).getColumnFilter();
        ClusteringIndexFilter filter = makeClusteringIndexFilter(options, columnFilter, state);
        RowFilter rowFilter = getRowFilter(options);
        return SinglePartitionReadCommand.create(table, nowInSec, columnFilter, rowFilter, DataLimits.NONE, key, filter);
    }

    /**
     * The {@code RowFilter} for this SELECT, assuming an internal call (no bound values in particular).
     */
    public RowFilter rowFilterForInternalCalls()
    {
        return getRowFilter(QueryOptions.forInternalCalls(Collections.emptyList()));
    }

    private ReadQuery getRangeCommand(QueryOptions options, ColumnFilter columnFilter, DataLimits limit, int nowInSec, QueryState queryState)
    {
        ClusteringIndexFilter clusteringIndexFilter = makeClusteringIndexFilter(options, columnFilter, queryState);
        if (clusteringIndexFilter == null)
            return ReadQuery.empty(table);

        RowFilter rowFilter = getRowFilter(options);

        // The LIMIT provided by the user is the number of CQL row he wants returned.
        // We want to have getRangeSlice to count the number of columns, not the number of keys.
        AbstractBounds<PartitionPosition> keyBounds = restrictions.getPartitionKeyBounds(options);
        if (keyBounds == null)
            return ReadQuery.empty(table);

        ReadQuery command =
            PartitionRangeReadQuery.create(table, nowInSec, columnFilter, rowFilter, limit, new DataRange(keyBounds, clusteringIndexFilter));

        // If there's a secondary index that the command can use, have it validate the request parameters.
        command.maybeValidateIndex();

        return command;
    }

    private ClusteringIndexFilter makeClusteringIndexFilter(QueryOptions options, ColumnFilter columnFilter, QueryState queryState)
    {
        if (parameters.isDistinct)
        {
            // We need to be able to distinguish between partition having live rows and those that don't. But
            // doing so is not trivial since "having a live row" depends potentially on
            //   1) when the query is performed, due to TTLs
            //   2) how thing reconcile together between different nodes
            // so that it's hard to really optimize properly internally. So to keep it simple, we simply query
            // for the first row of the partition and hence uses Slices.ALL. We'll limit it to the first live
            // row however in getLimit().
            return new ClusteringIndexSliceFilter(Slices.ALL, false);
        }

        if (restrictions.isColumnRange())
        {
            Slices slices = makeSlices(options);
            if (slices == Slices.NONE && !selection.containsStaticColumns())
                return null;

            return new ClusteringIndexSliceFilter(slices, isReversed);
        }

        NavigableSet<Clustering<?>> clusterings = getRequestedRows(options, queryState);
        // We can have no clusterings if either we're only selecting the static columns, or if we have
        // a 'IN ()' for clusterings. In that case, we still want to query if some static columns are
        // queried. But we're fine otherwise.
        if (clusterings.isEmpty() && columnFilter.fetchedColumns().statics.isEmpty())
            return null;

        return new ClusteringIndexNamesFilter(clusterings, isReversed);
    }

    @VisibleForTesting
    public Slices makeSlices(QueryOptions options)
    throws InvalidRequestException
    {
        SortedSet<ClusteringBound<?>> startBounds = restrictions.getClusteringColumnsBounds(Bound.START, options);
        SortedSet<ClusteringBound<?>> endBounds = restrictions.getClusteringColumnsBounds(Bound.END, options);
        assert startBounds.size() == endBounds.size();

        // The case where startBounds == 1 is common enough that it's worth optimizing
        if (startBounds.size() == 1)
        {
            ClusteringBound<?> start = startBounds.first();
            ClusteringBound<?> end = endBounds.first();
            return Slice.isEmpty(table.comparator, start, end)
                 ? Slices.NONE
                 : Slices.with(table.comparator, Slice.make(start, end));
        }

        Slices.Builder builder = new Slices.Builder(table.comparator, startBounds.size());
        Iterator<ClusteringBound<?>> startIter = startBounds.iterator();
        Iterator<ClusteringBound<?>> endIter = endBounds.iterator();
        while (startIter.hasNext() && endIter.hasNext())
        {
            ClusteringBound<?> start = startIter.next();
            ClusteringBound<?> end = endIter.next();

            // Ignore slices that are nonsensical
            if (Slice.isEmpty(table.comparator, start, end))
                continue;

            builder.add(start, end);
        }

        return builder.build();
    }

    private DataLimits getDataLimits(int userLimit, int perPartitionLimit, int pageSize)
    {
        int cqlRowLimit = DataLimits.NO_LIMIT;
        int cqlPerPartitionLimit = DataLimits.NO_LIMIT;

        // If we do post ordering we need to get all the results sorted before we can trim them.
        if (aggregationSpec != AggregationSpecification.AGGREGATE_EVERYTHING)
        {
            if (!needsPostQueryOrdering())
                cqlRowLimit = userLimit;
            cqlPerPartitionLimit = perPartitionLimit;
        }

        // Group by and aggregation queries will always be paged internally to avoid OOM.
        // If the user provided a pageSize we'll use that to page internally (because why not), otherwise we use our default
        if (pageSize <= 0)
            pageSize = DEFAULT_PAGE_SIZE;

        // Aggregation queries work fine on top of the group by paging but to maintain
        // backward compatibility we need to use the old way.
        if (aggregationSpec != null && aggregationSpec != AggregationSpecification.AGGREGATE_EVERYTHING)
        {
            if (parameters.isDistinct)
                return DataLimits.distinctLimits(cqlRowLimit);

            return DataLimits.groupByLimits(cqlRowLimit,
                                            cqlPerPartitionLimit,
                                            pageSize,
                                            aggregationSpec);
        }

        if (parameters.isDistinct)
            return cqlRowLimit == DataLimits.NO_LIMIT ? DataLimits.DISTINCT_NONE : DataLimits.distinctLimits(cqlRowLimit);

        return DataLimits.cqlLimits(cqlRowLimit, cqlPerPartitionLimit);
    }

    /**
     * Returns the limit specified by the user.
     * May be used by custom QueryHandler implementations
     *
     * @return the limit specified by the user or <code>DataLimits.NO_LIMIT</code> if no value
     * as been specified.
     */
    public int getLimit(QueryOptions options)
    {
        return getLimit(limit, options);
    }

    /**
     * Returns the per partition limit specified by the user.
     * May be used by custom QueryHandler implementations
     *
     * @return the per partition limit specified by the user or <code>DataLimits.NO_LIMIT</code> if no value
     * as been specified.
     */
    public int getPerPartitionLimit(QueryOptions options)
    {
        return getLimit(perPartitionLimit, options);
    }

    private int getLimit(Term limit, QueryOptions options)
    {
        int userLimit = DataLimits.NO_LIMIT;

        if (limit != null)
        {
            ByteBuffer b = checkNotNull(limit.bindAndGet(options), "Invalid null value of limit");
            // treat UNSET limit value as 'unlimited'
            if (b != UNSET_BYTE_BUFFER)
            {
                try
                {
                    Int32Type.instance.validate(b);
                    userLimit = Int32Type.instance.compose(b);
                    checkTrue(userLimit > 0, "LIMIT must be strictly positive");
                }
                catch (MarshalException e)
                {
                    throw new InvalidRequestException("Invalid limit value");
                }
            }
        }
        return userLimit;
    }

    private NavigableSet<Clustering<?>> getRequestedRows(QueryOptions options, QueryState queryState) throws InvalidRequestException
    {
        // Note: getRequestedColumns don't handle static columns, but due to CASSANDRA-5762
        // we always do a slice for CQL3 tables, so it's ok to ignore them here
        assert !restrictions.isColumnRange();
        return restrictions.getClusteringColumns(options, queryState);
    }

    /**
     * May be used by custom QueryHandler implementations
     */
    public RowFilter getRowFilter(QueryOptions options) throws InvalidRequestException
    {
        IndexRegistry indexRegistry = IndexRegistry.obtain(table);
        return restrictions.getRowFilter(indexRegistry, options);
    }

    private ResultSet process(PartitionIterator partitions,
                              QueryOptions options,
                              Selectors selectors,
                              int nowInSec,
                              int userLimit) throws InvalidRequestException
    {
        GroupMaker groupMaker = aggregationSpec == null ? null : aggregationSpec.newGroupMaker();
        ResultSetBuilder result = new ResultSetBuilder(getResultMetadata(), selectors, groupMaker);

        while (partitions.hasNext())
        {
            try (RowIterator partition = partitions.next())
            {
                processPartition(partition, options, result, nowInSec);
            }
        }

        ResultSet cqlRows = result.build();

        orderResults(cqlRows);

        cqlRows.trim(userLimit);

        return cqlRows;
    }

    public static ByteBuffer[] getComponents(TableMetadata metadata, DecoratedKey dk)
    {
        ByteBuffer key = dk.getKey();
        if (metadata.partitionKeyType instanceof CompositeType)
        {
            return ((CompositeType)metadata.partitionKeyType).split(key);
        }
        else
        {
            return new ByteBuffer[]{ key };
        }
    }

    // Determines whether, when we have a partition result with not rows, we still return the static content (as a
    // result set row with null for all other regular columns.)
    private boolean returnStaticContentOnPartitionWithNoRows()
    {
        if (table.isStaticCompactTable())
            return true;

        // The general rational is that if some rows are specifically selected by the query (have clustering or
        // regular columns restrictions), we ignore partitions that are empty outside of static content, but if it's a full partition
        // query, then we include that content.
        return queriesFullPartitions();
    }

    // Used by ModificationStatement for CAS operations
    void processPartition(RowIterator partition, QueryOptions options, ResultSetBuilder result, int nowInSec)
    throws InvalidRequestException
    {
        ProtocolVersion protocolVersion = options.getProtocolVersion();

        ByteBuffer[] keyComponents = getComponents(table, partition.partitionKey());

        Row staticRow = partition.staticRow();
        // If there is no rows, we include the static content if we should and we're done.
        if (!partition.hasNext())
        {
            if (!staticRow.isEmpty() && returnStaticContentOnPartitionWithNoRows())
            {
                result.newRow(partition.partitionKey(), staticRow.clustering());
                for (ColumnMetadata def : selection.getColumns())
                {
                    switch (def.kind)
                    {
                        case PARTITION_KEY:
                            result.add(keyComponents[def.position()]);
                            break;
                        case STATIC:
                            addValue(result, def, staticRow, nowInSec, protocolVersion);
                            break;
                        default:
                            result.add((ByteBuffer)null);
                    }
                }
            }
            return;
        }

        while (partition.hasNext())
        {
            Row row = partition.next();
            result.newRow( partition.partitionKey(), row.clustering());
            // Respect selection order
            for (ColumnMetadata def : selection.getColumns())
            {
                switch (def.kind)
                {
                    case PARTITION_KEY:
                        result.add(keyComponents[def.position()]);
                        break;
                    case CLUSTERING:
                        result.add(row.clustering().bufferAt(def.position()));
                        break;
                    case REGULAR:
                        addValue(result, def, row, nowInSec, protocolVersion);
                        break;
                    case STATIC:
                        addValue(result, def, staticRow, nowInSec, protocolVersion);
                        break;
                }
            }
        }
    }

    /**
     * Checks if the query is a full partitions selection.
     * @return {@code true} if the query is a full partitions selection, {@code false} otherwise.
     */
    private boolean queriesFullPartitions()
    {
        return !restrictions.hasClusteringColumnsRestrictions() && !restrictions.hasRegularColumnsRestrictions();
    }

    private static void addValue(ResultSetBuilder result, ColumnMetadata def, Row row, int nowInSec, ProtocolVersion protocolVersion)
    {
        if (def.isComplex())
        {
            assert def.type.isMultiCell();
            ComplexColumnData complexData = row.getComplexColumnData(def);
            if (complexData == null)
                result.add(null);
            else if (def.type.isCollection())
                result.add(((CollectionType) def.type).serializeForNativeProtocol(complexData.iterator(), protocolVersion));
            else
                result.add(((UserType) def.type).serializeForNativeProtocol(complexData.iterator(), protocolVersion));
        }
        else
        {
            result.add(row.getCell(def), nowInSec);
        }
    }

    private boolean needsPostQueryOrdering()
    {
        // We need post-query ordering only for queries with IN on the partition key and an ORDER BY.
        return restrictions.keyIsInRelation() && !parameters.orderings.isEmpty();
    }

    /**
     * Orders results when multiple keys are selected (using IN)
     */
    private void orderResults(ResultSet cqlRows)
    {
        if (cqlRows.size() == 0 || !needsPostQueryOrdering())
            return;

        Collections.sort(cqlRows.rows, orderingComparator);
    }

    public static class RawStatement extends QualifiedStatement
    {
        public final Parameters parameters;
        public final List<RawSelector> selectClause;
        public final WhereClause whereClause;
        public final Term.Raw limit;
        public final Term.Raw perPartitionLimit;

        public RawStatement(QualifiedName cfName,
                            Parameters parameters,
                            List<RawSelector> selectClause,
                            WhereClause whereClause,
                            Term.Raw limit,
                            Term.Raw perPartitionLimit)
        {
            super(cfName);
            this.parameters = parameters;
            this.selectClause = selectClause;
            this.whereClause = whereClause;
            this.limit = limit;
            this.perPartitionLimit = perPartitionLimit;
        }

        public SelectStatement prepare(ClientState state)
        {
            return prepare(false);
        }

        public SelectStatement prepare(boolean forView) throws InvalidRequestException
        {
            TableMetadata table = Schema.instance.validateTable(keyspace(), name());

            List<Selectable> selectables = RawSelector.toSelectables(selectClause, table);
            boolean containsOnlyStaticColumns = selectOnlyStaticColumns(table, selectables);

            StatementRestrictions restrictions = prepareRestrictions(table, bindVariables, containsOnlyStaticColumns, forView);

            // If we order post-query, the sorted column needs to be in the ResultSet for sorting,
            // even if we don't ultimately ship them to the client (CASSANDRA-4911).
            Map<ColumnMetadata, Boolean> orderingColumns = getOrderingColumns(table);
            Set<ColumnMetadata> resultSetOrderingColumns = restrictions.keyIsInRelation() ? orderingColumns.keySet()
                                                                                          : Collections.emptySet();

            Selection selection = prepareSelection(table,
                                                   selectables,
                                                   bindVariables,
                                                   resultSetOrderingColumns,
                                                   restrictions);

            if (parameters.isDistinct)
            {
                checkNull(perPartitionLimit, "PER PARTITION LIMIT is not allowed with SELECT DISTINCT queries");
                validateDistinctSelection(table, selection, restrictions);
            }

            AggregationSpecification aggregationSpec = getAggregationSpecification(table,
                                                                                   selection,
                                                                                   restrictions,
                                                                                   parameters.isDistinct);

            checkFalse(aggregationSpec == AggregationSpecification.AGGREGATE_EVERYTHING && perPartitionLimit != null,
                       "PER PARTITION LIMIT is not allowed with aggregate queries.");

            Comparator<List<ByteBuffer>> orderingComparator = null;
            boolean isReversed = false;

            if (!orderingColumns.isEmpty())
            {
                assert !forView;
                verifyOrderingIsAllowed(restrictions);
                orderingComparator = getOrderingComparator(selection, restrictions, orderingColumns);
                isReversed = isReversed(table, orderingColumns, restrictions);
                if (isReversed)
                    orderingComparator = Collections.reverseOrder(orderingComparator);
            }

            checkNeedsFiltering(table, restrictions);

            return new SelectStatement(table,
                                       bindVariables,
                                       parameters,
                                       selection,
                                       restrictions,
                                       isReversed,
                                       aggregationSpec,
                                       orderingComparator,
                                       prepareLimit(bindVariables, limit, keyspace(), limitReceiver()),
                                       prepareLimit(bindVariables, perPartitionLimit, keyspace(), perPartitionLimitReceiver()));
        }

        private Selection prepareSelection(TableMetadata table,
                                           List<Selectable> selectables,
                                           VariableSpecifications boundNames,
                                           Set<ColumnMetadata> resultSetOrderingColumns,
                                           StatementRestrictions restrictions)
        {
            boolean hasGroupBy = !parameters.groups.isEmpty();

            if (selectables.isEmpty()) // wildcard query
            {
                return hasGroupBy ? Selection.wildcardWithGroupBy(table, boundNames, parameters.isJson)
                                  : Selection.wildcard(table, parameters.isJson);
            }

            return Selection.fromSelectors(table,
                                           selectables,
                                           boundNames,
                                           resultSetOrderingColumns,
                                           restrictions.nonPKRestrictedColumns(false),
                                           hasGroupBy,
                                           parameters.isJson);
        }

        /**
         * Checks if the specified selectables select only partition key columns or static columns
         *
         * @param table the table metadata
         * @param selectables the selectables to check
         * @return {@code true} if the specified selectables select only partition key columns or static columns,
         * {@code false} otherwise.
         */
        private boolean selectOnlyStaticColumns(TableMetadata table, List<Selectable> selectables)
        {
            if (table.isStaticCompactTable())
                return false;

            if (!table.hasStaticColumns() || selectables.isEmpty())
                return false;

            return Selectable.selectColumns(selectables, (column) -> column.isStatic())
                    && !Selectable.selectColumns(selectables, (column) -> !column.isPartitionKey() && !column.isStatic());
        }

        /**
         * Returns the columns used to order the data.
         * @return the columns used to order the data.
         */
        private Map<ColumnMetadata, Boolean> getOrderingColumns(TableMetadata table)
        {
            if (parameters.orderings.isEmpty())
                return Collections.emptyMap();

            Map<ColumnMetadata, Boolean> orderingColumns = new LinkedHashMap<>();
            for (Map.Entry<ColumnIdentifier, Boolean> entry : parameters.orderings.entrySet())
            {
                orderingColumns.put(table.getExistingColumn(entry.getKey()), entry.getValue());
            }
            return orderingColumns;
        }

        /**
         * Prepares the restrictions.
         *
         * @param metadata the column family meta data
         * @param boundNames the variable specifications
         * @param selectsOnlyStaticColumns {@code true} if the query select only static columns, {@code false} otherwise.
         * @return the restrictions
         * @throws InvalidRequestException if a problem occurs while building the restrictions
         */
        private StatementRestrictions prepareRestrictions(TableMetadata metadata,
                                                          VariableSpecifications boundNames,
                                                          boolean selectsOnlyStaticColumns,
                                                          boolean forView) throws InvalidRequestException
        {
            return new StatementRestrictions(StatementType.SELECT,
                                             metadata,
                                             whereClause,
                                             boundNames,
                                             selectsOnlyStaticColumns,
                                             parameters.allowFiltering,
                                             forView);
        }

        /** Returns a Term for the limit or null if no limit is set */
        private Term prepareLimit(VariableSpecifications boundNames, Term.Raw limit,
                                  String keyspace, ColumnSpecification limitReceiver) throws InvalidRequestException
        {
            if (limit == null)
                return null;

            Term prepLimit = limit.prepare(keyspace, limitReceiver);
            prepLimit.collectMarkerSpecification(boundNames);
            return prepLimit;
        }

        private static void verifyOrderingIsAllowed(StatementRestrictions restrictions) throws InvalidRequestException
        {
            checkFalse(restrictions.usesSecondaryIndexing(), "ORDER BY with 2ndary indexes is not supported.");
            checkFalse(restrictions.isKeyRange(), "ORDER BY is only supported when the partition key is restricted by an EQ or an IN.");
        }

        private static void validateDistinctSelection(TableMetadata metadata,
                                                      Selection selection,
                                                      StatementRestrictions restrictions)
                                                      throws InvalidRequestException
        {
            checkFalse(restrictions.hasClusteringColumnsRestrictions() ||
                       (restrictions.hasNonPrimaryKeyRestrictions() && !restrictions.nonPKRestrictedColumns(true).stream().allMatch(ColumnMetadata::isStatic)),
                       "SELECT DISTINCT with WHERE clause only supports restriction by partition key and/or static columns.");

            Collection<ColumnMetadata> requestedColumns = selection.getColumns();
            for (ColumnMetadata def : requestedColumns)
                checkFalse(!def.isPartitionKey() && !def.isStatic(),
                           "SELECT DISTINCT queries must only request partition key columns and/or static columns (not %s)",
                           def.name);

            // If it's a key range, we require that all partition key columns are selected so we don't have to bother
            // with post-query grouping.
            if (!restrictions.isKeyRange())
                return;

            for (ColumnMetadata def : metadata.partitionKeyColumns())
                checkTrue(requestedColumns.contains(def),
                          "SELECT DISTINCT queries must request all the partition key columns (missing %s)", def.name);
        }

        /**
         * Creates the <code>AggregationSpecification</code>s used to make the aggregates.
         *
         * @param metadata the table metadata
         * @param selection the selection
         * @param restrictions the restrictions
         * @param isDistinct <code>true</code> if the query is a DISTINCT one.
         * @return the <code>AggregationSpecification</code>s used to make the aggregates
         */
        private AggregationSpecification getAggregationSpecification(TableMetadata metadata,
                                                                     Selection selection,
                                                                     StatementRestrictions restrictions,
                                                                     boolean isDistinct)
        {
            if (parameters.groups.isEmpty())
                return selection.isAggregate() ? AggregationSpecification.AGGREGATE_EVERYTHING
                                               : null;

            int clusteringPrefixSize = 0;

            Iterator<ColumnMetadata> pkColumns = metadata.primaryKeyColumns().iterator();
            for (ColumnIdentifier id : parameters.groups)
            {
                ColumnMetadata def = metadata.getExistingColumn(id);

                checkTrue(def.isPartitionKey() || def.isClusteringColumn(),
                          "Group by is currently only supported on the columns of the PRIMARY KEY, got %s", def.name);

                while (true)
                {
                    checkTrue(pkColumns.hasNext(),
                              "Group by currently only support groups of columns following their declared order in the PRIMARY KEY");

                    ColumnMetadata pkColumn = pkColumns.next();

                    if (pkColumn.isClusteringColumn())
                        clusteringPrefixSize++;

                    // As we do not support grouping on only part of the partition key, we only need to know
                    // which clustering columns need to be used to build the groups
                    if (pkColumn.equals(def))
                        break;

                    checkTrue(restrictions.isColumnRestrictedByEq(pkColumn),
                              "Group by currently only support groups of columns following their declared order in the PRIMARY KEY");
                }
            }

            checkFalse(pkColumns.hasNext() && pkColumns.next().isPartitionKey(),
                       "Group by is not supported on only a part of the partition key");

            checkFalse(clusteringPrefixSize > 0 && isDistinct,
                       "Grouping on clustering columns is not allowed for SELECT DISTINCT queries");

            return AggregationSpecification.aggregatePkPrefix(metadata.comparator, clusteringPrefixSize);
        }

        private Comparator<List<ByteBuffer>> getOrderingComparator(Selection selection,
                                                                   StatementRestrictions restrictions,
                                                                   Map<ColumnMetadata, Boolean> orderingColumns)
                                                                   throws InvalidRequestException
        {
            if (!restrictions.keyIsInRelation())
                return null;

            List<Integer> idToSort = new ArrayList<Integer>(orderingColumns.size());
            List<Comparator<ByteBuffer>> sorters = new ArrayList<Comparator<ByteBuffer>>(orderingColumns.size());

            for (ColumnMetadata orderingColumn : orderingColumns.keySet())
            {
                idToSort.add(selection.getOrderingIndex(orderingColumn));
                sorters.add(orderingColumn.type);
            }
            return idToSort.size() == 1 ? new SingleColumnComparator(idToSort.get(0), sorters.get(0))
                    : new CompositeComparator(sorters, idToSort);
        }

        private boolean isReversed(TableMetadata table, Map<ColumnMetadata, Boolean> orderingColumns, StatementRestrictions restrictions) throws InvalidRequestException
        {
            Boolean[] reversedMap = new Boolean[table.clusteringColumns().size()];
            int i = 0;
            for (Map.Entry<ColumnMetadata, Boolean> entry : orderingColumns.entrySet())
            {
                ColumnMetadata def = entry.getKey();
                boolean reversed = entry.getValue();

                checkTrue(def.isClusteringColumn(),
                          "Order by is currently only supported on the clustered columns of the PRIMARY KEY, got %s", def.name);

                while (i != def.position())
                {
                    checkTrue(restrictions.isColumnRestrictedByEq(table.clusteringColumns().get(i++)),
                              "Order by currently only supports the ordering of columns following their declared order in the PRIMARY KEY");
                }
                i++;
                reversedMap[def.position()] = (reversed != def.isReversedType());
            }

            // Check that all boolean in reversedMap, if set, agrees
            Boolean isReversed = null;
            for (Boolean b : reversedMap)
            {
                // Column on which order is specified can be in any order
                if (b == null)
                    continue;

                if (isReversed == null)
                {
                    isReversed = b;
                    continue;
                }
                checkTrue(isReversed.equals(b), "Unsupported order by relation");
            }
            assert isReversed != null;
            return isReversed;
        }

        /** If ALLOW FILTERING was not specified, this verifies that it is not needed */
        private void checkNeedsFiltering(TableMetadata table, StatementRestrictions restrictions) throws InvalidRequestException
        {
            // non-key-range non-indexed queries cannot involve filtering underneath
            if (!parameters.allowFiltering && (restrictions.isKeyRange() || restrictions.usesSecondaryIndexing()))
            {
                // We will potentially filter data if the row filter is not the identity and there isn't any index group
                // supporting all the expressions in the filter.
                if (restrictions.needFiltering(table))
                {
                    restrictions.throwRequiresAllowFilteringError(table);
                }
            }
        }

        private ColumnSpecification limitReceiver()
        {
            return new ColumnSpecification(keyspace(), name(), new ColumnIdentifier("[limit]", true), Int32Type.instance);
        }

        private ColumnSpecification perPartitionLimitReceiver()
        {
            return new ColumnSpecification(keyspace(), name(), new ColumnIdentifier("[per_partition_limit]", true), Int32Type.instance);
        }

        @Override
        public String toString()
        {
            return MoreObjects.toStringHelper(this)
                              .add("name", qualifiedName)
                              .add("selectClause", selectClause)
                              .add("whereClause", whereClause)
                              .add("isDistinct", parameters.isDistinct)
                              .toString();
        }
    }

    public static class Parameters
    {
        // Public because CASSANDRA-9858
        public final Map<ColumnIdentifier, Boolean> orderings;
        public final List<ColumnIdentifier> groups;
        public final boolean isDistinct;
        public final boolean allowFiltering;
        public final boolean isJson;

        public Parameters(Map<ColumnIdentifier, Boolean> orderings,
                          List<ColumnIdentifier> groups,
                          boolean isDistinct,
                          boolean allowFiltering,
                          boolean isJson)
        {
            this.orderings = orderings;
            this.groups = groups;
            this.isDistinct = isDistinct;
            this.allowFiltering = allowFiltering;
            this.isJson = isJson;
        }
    }

    private static abstract class ColumnComparator<T> implements Comparator<T>
    {
        protected final int compare(Comparator<ByteBuffer> comparator, ByteBuffer aValue, ByteBuffer bValue)
        {
            if (aValue == null)
                return bValue == null ? 0 : -1;

            return bValue == null ? 1 : comparator.compare(aValue, bValue);
        }
    }

    /**
     * Used in orderResults(...) method when single 'ORDER BY' condition where given
     */
    private static class SingleColumnComparator extends ColumnComparator<List<ByteBuffer>>
    {
        private final int index;
        private final Comparator<ByteBuffer> comparator;

        public SingleColumnComparator(int columnIndex, Comparator<ByteBuffer> orderer)
        {
            index = columnIndex;
            comparator = orderer;
        }

        public int compare(List<ByteBuffer> a, List<ByteBuffer> b)
        {
            return compare(comparator, a.get(index), b.get(index));
        }
    }

    /**
     * Used in orderResults(...) method when multiple 'ORDER BY' conditions where given
     */
    private static class CompositeComparator extends ColumnComparator<List<ByteBuffer>>
    {
        private final List<Comparator<ByteBuffer>> orderTypes;
        private final List<Integer> positions;

        private CompositeComparator(List<Comparator<ByteBuffer>> orderTypes, List<Integer> positions)
        {
            this.orderTypes = orderTypes;
            this.positions = positions;
        }

        public int compare(List<ByteBuffer> a, List<ByteBuffer> b)
        {
            for (int i = 0; i < positions.size(); i++)
            {
                Comparator<ByteBuffer> type = orderTypes.get(i);
                int columnPos = positions.get(i);

                int comparison = compare(type, a.get(columnPos), b.get(columnPos));

                if (comparison != 0)
                    return comparison;
            }

            return 0;
        }
    }
    
    @Override
    public String toString()
    {
        return ToStringBuilder.reflectionToString(this, ToStringStyle.SHORT_PREFIX_STYLE);
    }
}<|MERGE_RESOLUTION|>--- conflicted
+++ resolved
@@ -241,12 +241,8 @@
         ConsistencyLevel cl = options.getConsistency();
         checkNotNull(cl, "Invalid empty consistency level");
 
-<<<<<<< HEAD
-        cl.validateForRead(keyspace());
+        cl.validateForRead();
         validateQueryOptions(options);
-=======
-        cl.validateForRead();
->>>>>>> 98b449f3
 
         int nowInSec = options.getNowInSeconds(state);
         int userLimit = getLimit(options);
@@ -281,7 +277,7 @@
         getPerPartitionLimit(options), options.getPageSize());
     }
 
-    public ReadQuery getQuery(QueryState queryState, 
+    public ReadQuery getQuery(QueryState queryState,
                               QueryOptions options,
                               ColumnFilter columnFilter,
                               int nowInSec,
