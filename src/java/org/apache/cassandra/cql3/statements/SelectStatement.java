/*
 * Licensed to the Apache Software Foundation (ASF) under one
 * or more contributor license agreements.  See the NOTICE file
 * distributed with this work for additional information
 * regarding copyright ownership.  The ASF licenses this file
 * to you under the Apache License, Version 2.0 (the
 * "License"); you may not use this file except in compliance
 * with the License.  You may obtain a copy of the License at
 *
 *     http://www.apache.org/licenses/LICENSE-2.0
 *
 * Unless required by applicable law or agreed to in writing, software
 * distributed under the License is distributed on an "AS IS" BASIS,
 * WITHOUT WARRANTIES OR CONDITIONS OF ANY KIND, either express or implied.
 * See the License for the specific language governing permissions and
 * limitations under the License.
 */
package org.apache.cassandra.cql3.statements;

import java.nio.ByteBuffer;
import java.util.*;
import java.util.stream.Collectors;

import com.google.common.base.MoreObjects;
import org.slf4j.Logger;
import org.slf4j.LoggerFactory;

import io.reactivex.Scheduler;
import io.reactivex.Single;
import io.reactivex.schedulers.Schedulers;
import org.apache.cassandra.auth.permission.CorePermission;
import org.apache.cassandra.concurrent.Stage;
import org.apache.cassandra.concurrent.StageManager;
import org.apache.cassandra.config.DatabaseDescriptor;
<<<<<<< HEAD
=======
import org.apache.cassandra.db.monitoring.AbortedOperationException;
import org.apache.cassandra.schema.ColumnMetadata;
import org.apache.cassandra.schema.Schema;
import org.apache.cassandra.schema.TableMetadata;
import org.apache.cassandra.schema.TableMetadataRef;
>>>>>>> 4cc45f1e
import org.apache.cassandra.cql3.*;
import org.apache.cassandra.cql3.continuous.paging.ContinuousPagingService;
import org.apache.cassandra.cql3.functions.Function;
import org.apache.cassandra.cql3.restrictions.ExternalRestriction;
import org.apache.cassandra.cql3.restrictions.Restrictions;
import org.apache.cassandra.cql3.restrictions.StatementRestrictions;
import org.apache.cassandra.cql3.selection.*;
import org.apache.cassandra.cql3.selection.Selectable.WithFunction;
import org.apache.cassandra.db.*;
import org.apache.cassandra.db.aggregation.AggregationSpecification;
import org.apache.cassandra.db.filter.ClusteringIndexFilter;
import org.apache.cassandra.db.filter.ClusteringIndexNamesFilter;
import org.apache.cassandra.db.filter.ClusteringIndexSliceFilter;
import org.apache.cassandra.db.filter.ColumnFilter;
import org.apache.cassandra.db.filter.DataLimits;
import org.apache.cassandra.db.filter.RowFilter;
import org.apache.cassandra.db.marshal.CollectionType;
import org.apache.cassandra.db.marshal.CompositeType;
import org.apache.cassandra.db.marshal.Int32Type;
import org.apache.cassandra.db.marshal.UserType;
import org.apache.cassandra.db.monitoring.AbortedOperationException;
import org.apache.cassandra.db.partitions.PartitionIterator;
import org.apache.cassandra.db.rows.ComplexColumnData;
import org.apache.cassandra.db.rows.Row;
import org.apache.cassandra.db.rows.RowIterator;
import org.apache.cassandra.db.view.View;
import org.apache.cassandra.dht.AbstractBounds;
import org.apache.cassandra.exceptions.ClientWriteException;
import org.apache.cassandra.exceptions.InvalidRequestException;
import org.apache.cassandra.exceptions.RequestExecutionException;
import org.apache.cassandra.exceptions.RequestValidationException;
import org.apache.cassandra.exceptions.UnauthorizedException;
import org.apache.cassandra.index.SecondaryIndexManager;
import org.apache.cassandra.index.sasi.SASIIndex;
import org.apache.cassandra.schema.ColumnMetadata;
import org.apache.cassandra.schema.Schema;
import org.apache.cassandra.schema.TableMetadata;
import org.apache.cassandra.schema.TableMetadataRef;
import org.apache.cassandra.serializers.MarshalException;
import org.apache.cassandra.service.ClientState;
import org.apache.cassandra.service.ClientWarn;
import org.apache.cassandra.service.QueryState;
import org.apache.cassandra.service.pager.AggregationQueryPager;
import org.apache.cassandra.service.pager.PagingState;
import org.apache.cassandra.service.pager.QueryPager;
import org.apache.cassandra.transport.ProtocolVersion;
import org.apache.cassandra.transport.messages.ResultMessage;
import org.apache.cassandra.utils.ByteBufferUtil;
import org.apache.cassandra.utils.FBUtilities;
import org.apache.cassandra.utils.JVMStabilityInspector;

import static org.apache.cassandra.cql3.statements.RequestValidations.*;
import static org.apache.cassandra.db.aggregation.AggregationSpecification.aggregatePkPrefixFactory;
import static org.apache.cassandra.db.aggregation.AggregationSpecification.aggregatePkPrefixFactoryWithSelector;

import static org.apache.cassandra.utils.ByteBufferUtil.UNSET_BYTE_BUFFER;

/*
 * Encapsulates a completely parsed SELECT query, including the target
 * column family, expression, result count, and ordering clause.
 *
 * A number of public methods here are only used internally. However,
 * many of these are made accessible for the benefit of custom
 * QueryHandler implementations, so before reducing their accessibility
 * due consideration should be given.
 */
public class SelectStatement implements CQLStatement
{
    private static final Logger logger = LoggerFactory.getLogger(SelectStatement.class);

    private static final int DEFAULT_PAGE_SIZE = 10000;

    private final int boundTerms;
    public final TableMetadata table;
    public final Parameters parameters;
    private final Selection selection;
    private final Term limit;
    private final Term perPartitionLimit;

    private final StatementRestrictions restrictions;

    private final boolean isReversed;

    /**
     * The {@code Factory} used to create the {@code AggregationSpecification}.
     */
    private final AggregationSpecification.Factory aggregationSpecFactory;

    /**
     * The comparator used to orders results when multiple keys are selected (using IN).
     */
    private final Comparator<List<ByteBuffer>> orderingComparator;

    private final ColumnFilter queriedColumns;

    // Used by forSelection below
    private static final Parameters defaultParameters = new Parameters(Collections.emptyMap(),
                                                                       Collections.emptyList(),
                                                                       false,
                                                                       false,
                                                                       false);

    public SelectStatement(TableMetadata table,
                           int boundTerms,
                           Parameters parameters,
                           Selection selection,
                           StatementRestrictions restrictions,
                           boolean isReversed,
                           AggregationSpecification.Factory aggregationSpecFactory,
                           Comparator<List<ByteBuffer>> orderingComparator,
                           Term limit,
                           Term perPartitionLimit)
    {
        this.table = table;
        this.boundTerms = boundTerms;
        this.selection = selection;
        this.restrictions = restrictions;
        this.isReversed = isReversed;
        this.aggregationSpecFactory = aggregationSpecFactory;
        this.orderingComparator = orderingComparator;
        this.parameters = parameters;
        this.limit = limit;
        this.perPartitionLimit = perPartitionLimit;
        this.queriedColumns = gatherQueriedColumns();
    }

    /**
     * Adds the specified restrictions to the index restrictions.
     *
     * @param indexRestrictions the index restrictions to add
     * @return a new {@code SelectStatement} instance with the added index restrictions
     */
    public SelectStatement addIndexRestrictions(Restrictions indexRestrictions)
    {
        return new SelectStatement(table,
                                   boundTerms,
                                   parameters,
                                   selection,
                                   restrictions.addIndexRestrictions(indexRestrictions),
                                   isReversed,
                                   aggregationSpecFactory,
                                   orderingComparator,
                                   limit,
                                   perPartitionLimit);
    }

    /**
     * Adds the specified external restrictions to the index restrictions.
     *
     * @param indexRestrictions the index restrictions to add
     * @return a new {@code SelectStatement} instance with the added index restrictions
     */
    public SelectStatement addIndexRestrictions(Iterable<ExternalRestriction> indexRestrictions)
    {
        return new SelectStatement(table,
                                   boundTerms,
                                   parameters,
                                   selection,
                                   restrictions.addExternalRestrictions(indexRestrictions),
                                   isReversed,
                                   aggregationSpecFactory,
                                   orderingComparator,
                                   limit,
                                   perPartitionLimit);
    }

    public Iterable<Function> getFunctions()
    {
        List<Function> functions = new ArrayList<>();
        addFunctionsTo(functions);
        return functions;
    }

    private void addFunctionsTo(List<Function> functions)
    {
        selection.addFunctionsTo(functions);
        restrictions.addFunctionsTo(functions);

        if (aggregationSpecFactory != null)
            aggregationSpecFactory.addFunctionsTo(functions);

        if (limit != null)
            limit.addFunctionsTo(functions);

        if (perPartitionLimit != null)
            perPartitionLimit.addFunctionsTo(functions);
    }

    // Note that the queried columns internally is different from the one selected by the
    // user as it also include any column for which we have a restriction on.
    private ColumnFilter gatherQueriedColumns()
    {
        if (selection.isWildcard())
            return ColumnFilter.all(table);

        ColumnFilter.Builder builder = ColumnFilter.allRegularColumnsBuilder(table);
        // Adds all selected columns
        for (ColumnMetadata def : selection.getColumns())
            if (!def.isPrimaryKeyColumn())
                builder.add(def);
        // as well as any restricted column (so we can actually apply the restriction)
        builder.addAll(restrictions.nonPKRestrictedColumns(true));

        // In a number of cases, we want to distinguish between a partition truly empty and one with only static content
        // (but no rows). In those cases, we should force querying all static columns (to make the distinction).
        if (table.hasStaticColumns() && returnStaticContentOnPartitionWithNoRows())
            builder.addAll(table.staticColumns());

        return builder.build();
    }

    /**
     * The columns to fetch internally for this SELECT statement (which can be more than the one selected by the
     * user as it also include any restricted column in particular).
     */
    public ColumnFilter queriedColumns()
    {
        return queriedColumns;
    }

    // Creates a simple select based on the given selection.
    // Note that the results select statement should not be used for actual queries, but only for processing already
    // queried data through processColumnFamily.
    static SelectStatement forSelection(TableMetadata table, Selection selection)
    {
        return new SelectStatement(table,
                                   0,
                                   defaultParameters,
                                   selection,
                                   StatementRestrictions.empty(StatementType.SELECT, table),
                                   false,
                                   null,
                                   null,
                                   null,
                                   null);
    }

    public ResultSet.ResultMetadata getResultMetadata()
    {
        return selection.getResultMetadata(parameters.isJson);
    }

    public int getBoundTerms()
    {
        return boundTerms;
    }

    public void checkAccess(ClientState state) throws InvalidRequestException, UnauthorizedException
    {
        if (table.isView())
        {
            TableMetadataRef baseTable = View.findBaseTable(keyspace(), columnFamily());
            if (baseTable != null)
                state.hasColumnFamilyAccess(baseTable, CorePermission.SELECT);
        }
        else
        {
            state.hasColumnFamilyAccess(table, CorePermission.SELECT);
        }

        for (Function function : getFunctions())
            state.ensureHasPermission(CorePermission.EXECUTE, function);
    }

    public void validate(ClientState state) throws InvalidRequestException
    {
        // Nothing to do, all validation has been done by RawStatement.prepare()
    }

<<<<<<< HEAD
    public Single<ResultMessage.Rows> execute(QueryState state, QueryOptions options, long queryStartNanoTime)
    throws RequestValidationException, RequestExecutionException
=======
    public ResultMessage.Rows execute(QueryState state, QueryOptions options, long queryStartNanoTime)
>>>>>>> 4cc45f1e
    {
        ConsistencyLevel cl = options.getConsistency();
        checkNotNull(cl, "Invalid empty consistency level");
        cl.validateForRead(keyspace());

        if (options.continuousPagesRequested())
        {
            checkNotNull(state.getConnection(), "Continuous paging should only be used for external queries");
            checkFalse(cl.isSerialConsistency(), "Continuous paging does not support serial reads");
            return executeContinuous(state, options, FBUtilities.nowInSeconds(), cl, queryStartNanoTime);
        }

        return execute(state, options, FBUtilities.nowInSeconds(), cl, queryStartNanoTime);
    }

    public Scheduler getScheduler()
    {
        return null;
    }

    /**
     * Return the page size to be used for a query. If async paging is requested, then it overrides
     * the legacy page size set in the options. Note that if the page unit is bytes, then the estimated
     * page size in rows is only used when sending queries to replicas, it is not the page size returned
     * to the user, which is always controlled by
     * {@link ContinuousPagingService.PageBuilder} when async
     * paging is used.
     *
     * @param options - the query options
     *
     * @return the page size requested by the user or an estimate if paging in bytes
     */
    private int getPageSize(QueryOptions options)
    {
        QueryOptions.PagingOptions pagingOptions = options.getPagingOptions();
        if (pagingOptions == null)
            return -1;

        PageSize size = pagingOptions.pageSize();

        // We know the size can only be in rows currently if continuous paging
        // is not used, so don't bother computing the average row size.
        return pagingOptions.isContinuous()
             ? size.inEstimatedRows(ResultSet.estimatedRowSize(table, selection.getColumnMapping()))
             : size.inRows();
    }

    public AggregationSpecification getAggregationSpec(QueryOptions options)
    {
        return aggregationSpecFactory == null ? null : aggregationSpecFactory.newInstance(options);
    }

    public ReadQuery getQuery(QueryState queryState, QueryOptions options, int nowInSec) throws RequestValidationException
    {
        return getQuery(queryState, options, nowInSec, getLimit(options), getPerPartitionLimit(options), getPageSize(options), getAggregationSpec(options));
    }

    public ReadQuery getQuery(QueryState queryState, QueryOptions options, int nowInSec, int userLimit, int perPartitionLimit, int pageSize, AggregationSpecification aggregationSpec)
    {
        boolean isPartitionRangeQuery = restrictions.isKeyRange() || restrictions.usesSecondaryIndexing();

        DataLimits limit = getDataLimits(userLimit, perPartitionLimit, pageSize, aggregationSpec);

        if (isPartitionRangeQuery)
            return getRangeCommand(queryState, options, limit, nowInSec);

        return getSliceCommands(options, limit, nowInSec);
    }

<<<<<<< HEAD
    private Single<ResultMessage.Rows> execute(ReadQuery query,
                                               QueryOptions options,
                                               QueryState state,
                                               int nowInSec,
                                               int userLimit, long queryStartNanoTime) throws RequestValidationException, RequestExecutionException
    {
        Single<PartitionIterator> data = query.execute(options.getConsistency(), state.getClientState(), queryStartNanoTime, false);
        return processResults(data, options, nowInSec, userLimit);
=======
    private ResultMessage.Rows execute(ReadQuery query,
                                       QueryOptions options,
                                       QueryState state,
                                       int nowInSec,
                                       int userLimit,
                                       long queryStartNanoTime) throws RequestValidationException, RequestExecutionException
    {
        try (PartitionIterator data = query.execute(options.getConsistency(), state.getClientState(), queryStartNanoTime, false))
        {
            return processResults(data, options, nowInSec, userLimit, null);
        }
>>>>>>> 4cc45f1e
    }

    /**
     * A wrapper class for interfacing to the real pagers. Because we need to invoke a different method
     * depending on the query execution type (internal, local or distributed), this abstraction saves
     * code duplication.
     */
    private static abstract class Pager
    {
        protected QueryPager pager;

        protected Pager(QueryPager pager)
        {
            this.pager = pager;
        }

        public static Pager forInternalQuery(QueryPager pager)
        {
            return new InternalPager(pager);
        }

        public static Pager forNormalQuery(QueryPager pager, ConsistencyLevel consistency, ClientState clientState, boolean forContinuousPaging)
        {
            return new NormalPager(pager, consistency, clientState, forContinuousPaging);
        }

        public boolean isExhausted()
        {
            return pager.isExhausted();
        }

        public PagingState state(boolean inclusive)
        {
            return pager.state(inclusive);
        }

        public int maxRemaining()
        {
            return pager.maxRemaining();
        }

        public abstract Single<PartitionIterator> fetchPage(int pageSize, long queryStartNanoTime);

        /**
         * The pager for ordinary queries.
         */
        public static class NormalPager extends Pager
        {
            private final ConsistencyLevel consistency;
            private final ClientState clientState;
            private final boolean forContinuousPaging;

            private NormalPager(QueryPager pager, ConsistencyLevel consistency, ClientState clientState, boolean forContinuousPaging)
            {
                super(pager);
                this.consistency = consistency;
                this.clientState = clientState;
                this.forContinuousPaging = forContinuousPaging;
            }

            public Single<PartitionIterator> fetchPage(int pageSize, long queryStartNanoTime)
            {
                return pager.fetchPage(pageSize, consistency, clientState, queryStartNanoTime, forContinuousPaging);
            }
        }

        /**
         * A pager for internal queries.
         */
        public static class InternalPager extends Pager
        {
            private InternalPager(QueryPager pager)
            {
                super(pager);
            }

            public Single<PartitionIterator> fetchPage(int pageSize, long queryStartNanoTime)
            {
                return pager.fetchPageInternal(pageSize);
            }
        }
    }

    private Single<ResultMessage.Rows> execute(Pager pager,
                                       QueryOptions options,
                                       int pageSize,
                                       int nowInSec,
                                       int userLimit,
                                       AggregationSpecification aggregationSpec,
                                       long queryStartNanoTime) throws RequestValidationException, RequestExecutionException
    {
        if (aggregationSpecFactory != null)
        {
            if (!restrictions.hasPartitionKeyRestrictions())
            {
                warn("Aggregation query used without partition key");
            }
            else if (restrictions.keyIsInRelation())
            {
                warn("Aggregation query used on multiple partition keys (IN restriction)");
            }
        }

        // We can't properly do post-query ordering if we page (see #6722)
        // For GROUP BY or aggregation queries we always page internally even if the user has turned paging off
        checkFalse(pageSize > 0 && needsPostQueryOrdering(),
                   "Cannot page queries with both ORDER BY and a IN restriction on the partition key;"
                   + " you must either remove the ORDER BY or the IN and sort client side, or disable paging for this query");

<<<<<<< HEAD
        Single<ResultMessage.Rows> msg;
        //FIXME: TPC Paging needs to happen on a blocking threadpool, eventually this should be all CsFlow
        Single<PartitionIterator> page = pager.fetchPage(pageSize, queryStartNanoTime).observeOn(Schedulers.io());
=======
        ResultMessage.Rows msg;
        try (PartitionIterator page = pager.fetchPage(pageSize, queryStartNanoTime))
        {
            msg = processResults(page, options, nowInSec, userLimit, aggregationSpec);
        }
>>>>>>> 4cc45f1e

        // Please note that the isExhausted state of the pager only gets updated when we've closed the page, so this
        // shouldn't be moved inside the 'try' above.
        msg = processResults(page, options, nowInSec, userLimit).map(r -> {
            if (!pager.isExhausted())
                r.result.metadata.setPagingResult(new PagingResult(pager.state(false)));

            return r;
        });

        return msg;
    }

    private void warn(String msg)
    {
        logger.warn(msg);
        ClientWarn.instance.warn(msg);
    }

<<<<<<< HEAD
    private Single<ResultMessage.Rows> processResults(Single<PartitionIterator> partitions,
                                                      QueryOptions options,
                                                      int nowInSec,
                                                      int userLimit) throws RequestValidationException
    {
        return process(partitions, options, nowInSec, userLimit).map(ResultMessage.Rows::new);
=======
    private ResultMessage.Rows processResults(PartitionIterator partitions,
                                              QueryOptions options,
                                              int nowInSec,
                                              int userLimit,
                                              AggregationSpecification aggregationSpec) throws RequestValidationException
    {
        ResultSet rset = process(partitions, options, nowInSec, userLimit, aggregationSpec);
        return new ResultMessage.Rows(rset);
>>>>>>> 4cc45f1e
    }

    public Single<ResultMessage.Rows> executeInternal(QueryState state, QueryOptions options) throws RequestExecutionException, RequestValidationException
    {
        return executeInternal(state, options, FBUtilities.nowInSeconds(), System.nanoTime());
    }

    public Single<ResultMessage.Rows> executeInternal(QueryState state, QueryOptions options, int nowInSec, long queryStartNanoTime) throws RequestExecutionException, RequestValidationException
    {
        int userLimit = getLimit(options);
        int userPerPartitionLimit = getPerPartitionLimit(options);
        int pageSize = getPageSize(options);
        AggregationSpecification aggregationSpec = getAggregationSpec(options);
        ReadQuery query = getQuery(state, options, nowInSec, userLimit, userPerPartitionLimit, pageSize, aggregationSpec);

        if (aggregationSpec == null && (pageSize <= 0 || (query.limits().count() <= pageSize)))
        {
<<<<<<< HEAD
            Single<PartitionIterator> data = query.executeInternal();
            return processResults(data, options, nowInSec, userLimit);
        }
        else
        {
            QueryPager pager = getPager(query, options);
            return execute(Pager.forInternalQuery(pager), options, pageSize, nowInSec, userLimit, queryStartNanoTime);
=======
            if (aggregationSpec == null && (pageSize <= 0 || (query.limits().count() <= pageSize)))
            {
                try (PartitionIterator data = query.executeInternal(executionController))
                {
                    return processResults(data, options, nowInSec, userLimit, null);
                }
            }

            QueryPager pager = getPager(query, options);

            return execute(Pager.forInternalQuery(pager, executionController),
                           options,
                           pageSize,
                           nowInSec,
                           userLimit,
                           aggregationSpec,
                           queryStartNanoTime);
>>>>>>> 4cc45f1e
        }
    }

    /**
     * Execute the query synchronously, typically we only retrieve one page.
     * @param state - the query state
     * @param options - the query options
     * @param queryStartNanoTime - the timestamp returned by System.nanoTime() when this statement was received
     * @return - a message containing the result rows
     * @throws RequestExecutionException
     * @throws RequestValidationException
     */
    private Single<ResultMessage.Rows> execute(QueryState state, QueryOptions options, int nowInSec, ConsistencyLevel cl, long queryStartNanoTime)
    throws RequestExecutionException, RequestValidationException
    {
        int userLimit = getLimit(options);
        int userPerPartitionLimit = getPerPartitionLimit(options);
        int pageSize = getPageSize(options);
        AggregationSpecification aggregationSpec = getAggregationSpec(options);
        ReadQuery query = getQuery(state, options, nowInSec, userLimit, userPerPartitionLimit, pageSize, aggregationSpec);

        if (aggregationSpec == null && (pageSize <= 0 || (query.limits().count() <= pageSize)))
            return execute(query, options, state, nowInSec, userLimit, queryStartNanoTime);

        QueryPager pager = getPager(query, options);

        return execute(Pager.forNormalQuery(pager, cl, state.getClientState(), false), options, pageSize, nowInSec, userLimit, aggregationSpec, queryStartNanoTime);
    }

    /**
     * Execute the query by pushing multiple pages to the client continuously, as soon as they become available.
     *
     * @param state - the query state
     * @param options - the query options
     * @param queryStartNanoTime - the timestamp returned by System.nanoTime() when this statement was received
     * @return - a void message, the results will be sent asynchronously by the async paging service
     * @throws RequestExecutionException
     * @throws RequestValidationException
     */
    private Single<ResultMessage.Rows> executeContinuous(QueryState state, QueryOptions options, int nowInSec, ConsistencyLevel cl, long queryStartNanoTime)
    throws RequestValidationException, RequestExecutionException
    {
        ContinuousPagingService.metrics.requests.mark();

        checkFalse(needsPostQueryOrdering(),
                   "Cannot page queries with both ORDER BY and a IN restriction on the partition key;"
                   + " you must either remove the ORDER BY or the IN and sort client side, or avoid async paging for this query");

        int userLimit = getLimit(options);
        int userPerPartitionLimit = getPerPartitionLimit(options);
        int pageSize = getPageSize(options);
        AggregationSpecification aggregationSpec = getAggregationSpec(options);

        ReadQuery query = getQuery(state, options, nowInSec, userLimit, userPerPartitionLimit, pageSize, aggregationSpec);
        ContinuousPagingExecutor executor = new ContinuousPagingExecutor(this, options, state, cl, query, queryStartNanoTime, pageSize);
        ResultBuilder builder = ContinuousPagingService.makeBuilder(this, executor, state, options, DatabaseDescriptor.getContinuousPaging());

        executor.schedule(options.getPagingOptions().state(), builder);
        return Single.just(new ResultMessage.Rows(new ResultSet(getResultMetadata().copy(), Collections.emptyList()), false));
    }

    /**
     * A class for executing queries with continuous paging.
     */
    public final static class ContinuousPagingExecutor
    {
        final SelectStatement statement;
        final QueryOptions options;
        final QueryState state;
        final ConsistencyLevel consistencyLevel;
        final int pageSize;
        final ReadQuery query;
        final boolean isLocalQuery;
        final long queryStartNanoTime;

        // Not final because it is recreated every time we reschedule
        Pager pager;

        // Not final because it is updated every time we schedule a task
        long schedulingTimeNano;

        private ContinuousPagingExecutor(SelectStatement statement,
                                         QueryOptions options,
                                         QueryState state,
                                         ConsistencyLevel consistencyLevel,
                                         ReadQuery query,
                                         long queryStartNanoTime,
                                         int pageSize)
        {
            this.statement = statement;
            this.options = options;
            this.state = state;
            this.consistencyLevel = consistencyLevel;
            this.pageSize = pageSize;
            this.query = query;
            this.isLocalQuery = consistencyLevel.isSingleNode() && query.queriesOnlyLocalData();
            this.queryStartNanoTime = queryStartNanoTime;
        }

        public PagingState state(boolean inclusive)
        {
            return pager == null || pager.isExhausted() ? null : pager.state(inclusive);
        }

        public void retrieveMultiplePages(PagingState pagingState, ResultBuilder builder)
        {
            // update the metrics with how long we were waiting since scheduling this task
            ContinuousPagingService.metrics.waitingTime.addNano(System.nanoTime() - schedulingTimeNano);

            if (logger.isTraceEnabled())
                logger.trace("{} - retrieving multiple pages with paging state {}",
                             statement.table, pagingState);

            assert pager == null;
            assert !builder.isCompleted();

            pager = Pager.forNormalQuery(statement.getPager(query, pagingState, options.getProtocolVersion()),
                                         consistencyLevel,
                                         state.getClientState(),
                                         true);


            // non-local queries span only one page at a time in SP, and each page is monitored starting from
            // queryStartNanoTime and will fail once RPC read timeout has elapsed, so we must use System.nanoTime()
            // instead of queryStartNanoTime for distirbuted queries
            // local queries, on the other hand, are not monitored against the RPC timeout and we want to record
            // the entire query duration in the metrics, so we should not reset queryStartNanoTime, further we
            // should query all available data, not just page size rows
            int pageSize = isLocalQuery ? pager.maxRemaining() : this.pageSize;
            long queryStart = isLocalQuery ? queryStartNanoTime : System.nanoTime();

            pager.fetchPage(pageSize, queryStart)
                 .subscribe(page -> process(page, builder),
                            error ->
                            {
                                if (error instanceof AbortedOperationException)
                                {
                                    // An aborted exception will only reach here in the case of local queries (otherwise it stays inside
                                    // MessagingService) and it means we should re-schedule the query (we use the monitor to ensure we
                                    // don't hold OpOrder for too long).
                                    if (!builder.isCompleted())
                                        schedule(pager.state(false), builder);
                                }
                                else if (error instanceof ClientWriteException)
                                {
                                    logger.debug("Continuous paging client did not keep up: {}", error.getMessage());
                                    builder.complete(error);
                                }
                                else
                                {
                                    JVMStabilityInspector.inspectThrowable(error);
                                    logger.error("Continuous paging failed with unexpected error: {}", error.getMessage(), error);

                                    builder.complete(error);
                                }
                            });
        }

        /**
         * Iterate the results and pass them to the builder by calling statement.processPartition().
         *
         * @param partitions - the partitions to iterate.
         * @throws InvalidRequestException
         */
        void process(PartitionIterator partitions, ResultBuilder builder) throws InvalidRequestException
        {
            while (partitions.hasNext())
            {
                try (RowIterator partition = partitions.next())
                {
                    statement.processPartition(partition, options, builder, query.nowInSec());
                }

                if (builder.isCompleted())
                    break;
            }

            partitions.close();
            maybeReschedule(builder);
        }

        /**
         * This method is called when the iteration in retrieveMultiplePages() terminates.
         *
         * If the pager is exhausted, then we've run out of data, in this case we check
         * if we need to complete the builder and then we are done.
         *
         * Otherwise, if there is still data, either we're in the distributed case and have read a full page of data
         * or the builder has interrupted iteration (continuous paging was cancelled or has reached the maximum
         * number of pages). In the first case, builder not completed, we reschedule, in the second case we're done.
         *
         * @param builder - the result builder
         */
        void maybeReschedule(ResultBuilder builder)
        {
            assert pager != null;

            if (pager.isExhausted())
            {
                builder.complete();
                ContinuousPagingService.metrics.addTotalDuration(isLocalQuery, System.nanoTime() - queryStartNanoTime);
            }
            else
            {
                if (!builder.isCompleted())
                    schedule(pager.state(false), builder);
            }
        }

        private void schedule(PagingState pagingState, ResultBuilder builder)
        {
            if (logger.isTraceEnabled())
                logger.trace("{} - scheduling retrieving of multiple pages with paging state {}",
                             statement.table, pagingState);

            // the pager will be recreated when retrieveMultiplePages executes, set it to null because in the local
            // case the pager depends on the execution controller, which will be released when this method returns
            pager = null;

            schedulingTimeNano = System.nanoTime();
            StageManager.getStage(Stage.CONTINUOUS_PAGING).submit(() -> retrieveMultiplePages(pagingState, builder));
        }
    }

    private QueryPager getPager(ReadQuery query, QueryOptions options)
    {
        PagingState pagingState = options.getPagingOptions() == null
                                  ? null
                                  : options.getPagingOptions().state();
        return getPager(query, pagingState, options.getProtocolVersion());
    }

    private QueryPager getPager(ReadQuery query, PagingState pagingState, ProtocolVersion protocolVersion)
    {
        QueryPager pager = query.getPager(pagingState, protocolVersion);

<<<<<<< HEAD
        if (aggregationSpec == null || query.isEmpty())
=======
        if (aggregationSpecFactory == null || query == ReadQuery.EMPTY)
>>>>>>> 4cc45f1e
            return pager;

        return new AggregationQueryPager(pager, query.limits());
    }

    public ResultSet process(PartitionIterator partitions, int nowInSec)
    {
<<<<<<< HEAD
        return process(Single.just(partitions), QueryOptions.DEFAULT, nowInSec, getLimit(QueryOptions.DEFAULT)).blockingGet();
=======
        return process(partitions,
                       QueryOptions.DEFAULT,
                       nowInSec,
                       getLimit(QueryOptions.DEFAULT),
                       getAggregationSpec(QueryOptions.DEFAULT));
>>>>>>> 4cc45f1e
    }

    public String keyspace()
    {
        return table.keyspace;
    }

    public String columnFamily()
    {
        return table.name;
    }

    /**
     * May be used by custom QueryHandler implementations
     */
    public Selection getSelection()
    {
        return selection;
    }

    /**
     * May be used by custom QueryHandler implementations
     */
    public StatementRestrictions getRestrictions()
    {
        return restrictions;
    }

    private ReadQuery getSliceCommands(QueryOptions options, DataLimits limit, int nowInSec) throws RequestValidationException
    {
        Collection<ByteBuffer> keys = restrictions.getPartitionKeys(options);
        if (keys.isEmpty())
            return new ReadQuery.EmptyQuery(table);

        ClusteringIndexFilter filter = makeClusteringIndexFilter(options);
        if (filter == null)
            return new ReadQuery.EmptyQuery(table);

        RowFilter rowFilter = getRowFilter(options);

        // Note that we use the total limit for every key, which is potentially inefficient.
        // However, IN + LIMIT is not a very sensible choice.
        List<SinglePartitionReadCommand> commands = new ArrayList<>(keys.size());
        for (ByteBuffer key : keys)
        {
            QueryProcessor.validateKey(key);
            DecoratedKey dk = table.partitioner.decorateKey(ByteBufferUtil.clone(key));
            commands.add(SinglePartitionReadCommand.create(table, nowInSec, queriedColumns, rowFilter, limit, dk, filter));
        }

        return new SinglePartitionReadCommand.Group(commands, limit);
    }

    /**
     * Returns the slices fetched by this SELECT, assuming an internal call (no bound values in particular).
     * <p>
     * Note that if the SELECT intrinsically selects rows by names, we convert them into equivalent slices for
     * the purpose of this method. This is used for MVs to restrict what needs to be read when we want to read
     * everything that could be affected by a given view (and so, if the view SELECT statement has restrictions
     * on the clustering columns, we can restrict what we read).
     */
    public Slices clusteringIndexFilterAsSlices()
    {
        QueryOptions options = QueryOptions.forInternalCalls(Collections.emptyList());
        ClusteringIndexFilter filter = makeClusteringIndexFilter(options);
        if (filter instanceof ClusteringIndexSliceFilter)
            return ((ClusteringIndexSliceFilter)filter).requestedSlices();

        Slices.Builder builder = new Slices.Builder(table.comparator);
        for (Clustering clustering: ((ClusteringIndexNamesFilter)filter).requestedRows())
            builder.add(Slice.make(clustering));
        return builder.build();
    }

    /**
     * Returns a read command that can be used internally to query all the rows queried by this SELECT for a
     * give key (used for materialized views).
     */
    public SinglePartitionReadCommand internalReadForView(DecoratedKey key, int nowInSec)
    {
        QueryOptions options = QueryOptions.forInternalCalls(Collections.emptyList());
        ClusteringIndexFilter filter = makeClusteringIndexFilter(options);
        RowFilter rowFilter = getRowFilter(options);
        return SinglePartitionReadCommand.create(table, nowInSec, queriedColumns, rowFilter, DataLimits.NONE, key, filter);
    }

    /**
     * The {@code RowFilter} for this SELECT, assuming an internal call (no bound values in particular).
     */
    public RowFilter rowFilterForInternalCalls()
    {
        return getRowFilter(QueryOptions.forInternalCalls(Collections.emptyList()));
    }

    private ReadQuery getRangeCommand(QueryState queryState, QueryOptions options, DataLimits limit, int nowInSec) throws RequestValidationException
    {
        ClusteringIndexFilter clusteringIndexFilter = makeClusteringIndexFilter(options);
        if (clusteringIndexFilter == null)
            return new ReadQuery.EmptyQuery(table);

        RowFilter rowFilter = getRowFilter(options);

        // The LIMIT provided by the user is the number of CQL row he wants returned.
        // We want to have getRangeSlice to count the number of columns, not the number of keys.
        AbstractBounds<PartitionPosition> keyBounds = restrictions.getPartitionKeyBounds(options);
        if (keyBounds == null)
            return new ReadQuery.EmptyQuery(table);

        PartitionRangeReadCommand command = new PartitionRangeReadCommand(table,
                                                                          nowInSec,
                                                                          queriedColumns,
                                                                          rowFilter,
                                                                          limit,
                                                                          new DataRange(keyBounds, clusteringIndexFilter),
                                                                          Optional.empty());
        // If there's a secondary index that the command can use, have it validate
        // the request parameters. Note that as a side effect, if a viable Index is
        // identified by the CFS's index manager, it will be cached in the command
        // and serialized during distribution to replicas in order to avoid performing
        // further lookups.
        command.maybeValidateIndex();

        ClientState clientState = queryState.getClientState();
        // Warn about SASI usage.
        if (!clientState.isInternal && !clientState.isSASIWarningIssued() &&
            command.getIndex(Keyspace.open(table.keyspace).getColumnFamilyStore(table.name)) instanceof SASIIndex)
        {
            warn(String.format(SASIIndex.USAGE_WARNING, table.keyspace, table.name));
            clientState.setSASIWarningIssued();
        }

        return command;
    }

    private ClusteringIndexFilter makeClusteringIndexFilter(QueryOptions options)
    throws InvalidRequestException
    {
        if (parameters.isDistinct)
        {
            // We need to be able to distinguish between partition having live rows and those that don't. But
            // doing so is not trivial since "having a live row" depends potentially on
            //   1) when the query is performed, due to TTLs
            //   2) how thing reconcile together between different nodes
            // so that it's hard to really optimize properly internally. So to keep it simple, we simply query
            // for the first row of the partition and hence uses Slices.ALL. We'll limit it to the first live
            // row however in getLimit().
            return new ClusteringIndexSliceFilter(Slices.ALL, false);
        }

        if (restrictions.isColumnRange())
        {
            Slices slices = makeSlices(options);
            if (slices == Slices.NONE && !selection.containsStaticColumns())
                return null;

            return new ClusteringIndexSliceFilter(slices, isReversed);
        }

        NavigableSet<Clustering> clusterings = getRequestedRows(options);
        // We can have no clusterings if either we're only selecting the static columns, or if we have
        // a 'IN ()' for clusterings. In that case, we still want to query if some static columns are
        // queried. But we're fine otherwise.
        if (clusterings.isEmpty() && queriedColumns.fetchedColumns().statics.isEmpty())
            return null;

        return new ClusteringIndexNamesFilter(clusterings, isReversed);
    }

    private Slices makeSlices(QueryOptions options)
    throws InvalidRequestException
    {
        SortedSet<ClusteringBound> startBounds = restrictions.getClusteringColumnsBounds(Bound.START, options);
        SortedSet<ClusteringBound> endBounds = restrictions.getClusteringColumnsBounds(Bound.END, options);
        assert startBounds.size() == endBounds.size();

        // The case where startBounds == 1 is common enough that it's worth optimizing
        if (startBounds.size() == 1)
        {
            ClusteringBound start = startBounds.first();
            ClusteringBound end = endBounds.first();
            return table.comparator.compare(start, end) > 0
                 ? Slices.NONE
                 : Slices.with(table.comparator, Slice.make(start, end));
        }

        Slices.Builder builder = new Slices.Builder(table.comparator, startBounds.size());
        Iterator<ClusteringBound> startIter = startBounds.iterator();
        Iterator<ClusteringBound> endIter = endBounds.iterator();
        while (startIter.hasNext() && endIter.hasNext())
        {
            ClusteringBound start = startIter.next();
            ClusteringBound end = endIter.next();

            // Ignore slices that are nonsensical
            if (table.comparator.compare(start, end) > 0)
                continue;

            builder.add(start, end);
        }

        return builder.build();
    }

    private DataLimits getDataLimits(int userLimit,
                                     int perPartitionLimit,
                                     int pageSize,
                                     AggregationSpecification aggregationSpec)
    {
        int cqlRowLimit = DataLimits.NO_LIMIT;
        int cqlPerPartitionLimit = DataLimits.NO_LIMIT;

        // If we do post ordering we need to get all the results sorted before we can trim them.
        if (aggregationSpec != AggregationSpecification.AGGREGATE_EVERYTHING)
        {
            if (!needsPostQueryOrdering())
                cqlRowLimit = userLimit;
            cqlPerPartitionLimit = perPartitionLimit;
        }

        // Group by and aggregation queries will always be paged internally to avoid OOM.
        // If the user provided a pageSize we'll use that to page internally (because why not), otherwise we use our default
        if (pageSize <= 0)
            pageSize = DEFAULT_PAGE_SIZE;

        // Aggregation queries work fine on top of the group by paging but to maintain
        // backward compatibility we need to use the old way.
        if (aggregationSpec != null && aggregationSpec != AggregationSpecification.AGGREGATE_EVERYTHING)
        {
            if (parameters.isDistinct)
                return DataLimits.distinctLimits(cqlRowLimit);

            return DataLimits.groupByLimits(cqlRowLimit,
                                            cqlPerPartitionLimit,
                                            pageSize,
                                            aggregationSpec);
        }

        if (parameters.isDistinct)
            return cqlRowLimit == DataLimits.NO_LIMIT ? DataLimits.DISTINCT_NONE : DataLimits.distinctLimits(cqlRowLimit);

        return DataLimits.cqlLimits(cqlRowLimit, cqlPerPartitionLimit);
    }

    /**
     * Returns the limit specified by the user.
     * May be used by custom QueryHandler implementations
     *
     * @return the limit specified by the user or <code>DataLimits.NO_LIMIT</code> if no value
     * as been specified.
     */
    public int getLimit(QueryOptions options)
    {
        return getLimit(limit, options);
    }

    /**
     * Returns the per partition limit specified by the user.
     * May be used by custom QueryHandler implementations
     *
     * @return the per partition limit specified by the user or <code>DataLimits.NO_LIMIT</code> if no value
     * as been specified.
     */
    public int getPerPartitionLimit(QueryOptions options)
    {
        return getLimit(perPartitionLimit, options);
    }

    private int getLimit(Term limit, QueryOptions options)
    {
        int userLimit = DataLimits.NO_LIMIT;

        if (limit != null)
        {
            ByteBuffer b = checkNotNull(limit.bindAndGet(options), "Invalid null value of limit");
            // treat UNSET limit value as 'unlimited'
            if (b != UNSET_BYTE_BUFFER)
            {
                try
                {
                    Int32Type.instance.validate(b);
                    userLimit = Int32Type.instance.compose(b);
                    checkTrue(userLimit > 0, "LIMIT must be strictly positive");
                }
                catch (MarshalException e)
                {
                    throw new InvalidRequestException("Invalid limit value");
                }
            }
        }
        return userLimit;
    }

    private NavigableSet<Clustering> getRequestedRows(QueryOptions options) throws InvalidRequestException
    {
        // Note: getRequestedColumns don't handle static columns, but due to CASSANDRA-5762
        // we always do a slice for CQL3 tables, so it's ok to ignore them here
        assert !restrictions.isColumnRange();
        return restrictions.getClusteringColumns(options);
    }

    /**
     * May be used by custom QueryHandler implementations
     */
    public RowFilter getRowFilter(QueryOptions options) throws InvalidRequestException
    {
        ColumnFamilyStore cfs = Keyspace.open(keyspace()).getColumnFamilyStore(columnFamily());
        SecondaryIndexManager secondaryIndexManager = cfs.indexManager;
        RowFilter filter = restrictions.getRowFilter(secondaryIndexManager, options);
        return filter;
    }

<<<<<<< HEAD
    private Single<ResultSet> process(final Single<PartitionIterator> partitions,
                                      QueryOptions options,
                                      int nowInSec,
                                      int userLimit) throws InvalidRequestException
=======
    private ResultSet process(PartitionIterator partitions,
                              QueryOptions options,
                              int nowInSec,
                              int userLimit,
                              AggregationSpecification aggregationSpec) throws InvalidRequestException
    {
        ResultSet.Builder result = ResultSet.makeBuilder(options, parameters.isJson, aggregationSpec, selection);

        while (partitions.hasNext())
        {
            try (RowIterator partition = partitions.next())
            {
                processPartition(partition, options, result, nowInSec);
            }
        }

        return postQueryProcessing(result, userLimit);
    }

    private ResultSet postQueryProcessing(ResultSet.Builder result, int userLimit)
>>>>>>> 4cc45f1e
    {
        return partitions.map(p ->
                              {
                                  try
                                  {
                                      ResultSet.Builder res = ResultSet.makeBuilder(options, parameters.isJson, aggregationSpec, selection);
                                      while (p.hasNext())
                                          processPartition(p.next(), options, res, nowInSec);
                                      ResultSet cqlRows = res.build();
                                      orderResults(cqlRows);
                                      cqlRows.trim(userLimit);
                                      return cqlRows;
                                  }
                                  finally
                                  {
                                      p.close();
                                  }
                              }
        );
    }

    public static ByteBuffer[] getComponents(TableMetadata metadata, DecoratedKey dk)
    {
        ByteBuffer key = dk.getKey();
        if (metadata.partitionKeyType instanceof CompositeType)
            return ((CompositeType)metadata.partitionKeyType).split(key);

        return new ByteBuffer[]{ key };
    }

    // Determines whether, when we have a partition result with not rows, we still return the static content (as a
    // result set row with null for all other regular columns.)
    private boolean returnStaticContentOnPartitionWithNoRows()
    {
        // The general rational is that if some rows are specifically selected by the query (have clustering or
        // regular columns restrictions), we ignore partitions that are empty outside of static content, but if it's a full partition
        // query, then we include that content.
        // We make an exception for "static compact" table are from a CQL standpoint we always want to show their static
        // content for backward compatibility.
        return queriesFullPartitions() || table.isStaticCompactTable();
    }

    // Used by ModificationStatement for CAS operations
    void processPartition(RowIterator partition, QueryOptions options, ResultBuilder result, int nowInSec)
    throws InvalidRequestException
    {
        try
        {
            if (partition == null)
                return;

            ProtocolVersion protocolVersion = options.getProtocolVersion();

            ByteBuffer[] keyComponents = getComponents(table, partition.partitionKey());

            Row staticRow = partition.staticRow();
            // If there is no rows, we include the static content if we should and we're done.
            if (!partition.hasNext())
            {
                if (!staticRow.isEmpty() && returnStaticContentOnPartitionWithNoRows())
                {
                    result.newRow(partition.partitionKey(), staticRow.clustering());
                    for (ColumnMetadata def : selection.getColumns())
                    {
                        switch (def.kind)
                        {
                            case PARTITION_KEY:
                                result.add(keyComponents[def.position()]);
                                break;
                            case STATIC:
                                addValue(result, def, staticRow, nowInSec, protocolVersion);
                                break;
                            default:
                                result.add(null);
                        }
                    }
                }
                return;
            }

            if (result.isCompleted())
                return;

            while (partition.hasNext())
            {
                Row row = partition.next();
                result.newRow(partition.partitionKey(), row.clustering());
                // Respect selection order
                for (ColumnMetadata def : selection.getColumns())
                {
                    switch (def.kind)
                    {
                        case PARTITION_KEY:
                            result.add(keyComponents[def.position()]);
                            break;
                        case CLUSTERING:
                            result.add(row.clustering().get(def.position()));
                            break;
                        case REGULAR:
                            addValue(result, def, row, nowInSec, protocolVersion);
                            break;
                        case STATIC:
                            addValue(result, def, staticRow, nowInSec, protocolVersion);
                            break;
                    }
                }

                if (result.isCompleted())
                    break;
            }
        }
        finally
        {
            if (partition != null)
                partition.close();
        }

        return;
    }

    /**
     * Checks if the query is a full partitions selection.
     * @return {@code true} if the query is a full partitions selection, {@code false} otherwise.
     */
    private boolean queriesFullPartitions()
    {
        return !restrictions.hasClusteringColumnsRestrictions() && !restrictions.hasRegularColumnsRestrictions();
    }

    private static void addValue(ResultBuilder result, ColumnMetadata def, Row row, int nowInSec, ProtocolVersion protocolVersion)
    {
        if (def.isComplex())
        {
            assert def.type.isMultiCell();
            ComplexColumnData complexData = row.getComplexColumnData(def);
            if (complexData == null)
                result.add(null);
            else if (def.type.isCollection())
                result.add(((CollectionType<?>) def.type).serializeForNativeProtocol(complexData.iterator(), protocolVersion));
            else
                result.add(((UserType) def.type).serializeForNativeProtocol(complexData.iterator(), protocolVersion));
        }
        else
        {
            result.add(row.getCell(def), nowInSec);
        }
    }

    private boolean needsPostQueryOrdering()
    {
        // We need post-query ordering only for queries with IN on the partition key and an ORDER BY.
        return restrictions.keyIsInRelation() && !parameters.orderings.isEmpty();
    }

    /**
     * Orders results when multiple keys are selected (using IN)
     */
    private void orderResults(ResultSet cqlRows)
    {
        if (cqlRows.size() == 0 || !needsPostQueryOrdering())
            return;

        Collections.sort(cqlRows.rows, orderingComparator);
    }

    public static class RawStatement extends CFStatement
    {
        public final Parameters parameters;
        public final List<RawSelector> selectClause;
        public final WhereClause whereClause;
        public final Term.Raw limit;
        public final Term.Raw perPartitionLimit;

        public RawStatement(CFName cfName, Parameters parameters,
                            List<RawSelector> selectClause,
                            WhereClause whereClause,
                            Term.Raw limit,
                            Term.Raw perPartitionLimit)
        {
            super(cfName);
            this.parameters = parameters;
            this.selectClause = selectClause;
            this.whereClause = whereClause;
            this.limit = limit;
            this.perPartitionLimit = perPartitionLimit;
        }

        public ParsedStatement.Prepared prepare() throws InvalidRequestException
        {
            return prepare(false);
        }

        public ParsedStatement.Prepared prepare(boolean forView) throws InvalidRequestException
        {
            TableMetadata table = Schema.instance.validateTable(keyspace(), columnFamily());
            VariableSpecifications boundNames = getBoundVariables();

            Selection selection = selectClause.isEmpty()
                                  ? Selection.wildcard(table)
                                  : Selection.fromSelectors(table, selectClause, boundNames, !parameters.groups.isEmpty());

            StatementRestrictions restrictions = prepareRestrictions(table, boundNames, selection, forView);

            if (parameters.isDistinct)
            {
                checkNull(perPartitionLimit, "PER PARTITION LIMIT is not allowed with SELECT DISTINCT queries");
                validateDistinctSelection(table, selection, restrictions);
            }

            AggregationSpecification.Factory aggregationSpecFactory = getAggregationSpecFactory(table,
                                                                                                boundNames,
                                                                                                selection,
                                                                                                restrictions,
                                                                                                parameters.isDistinct);

            checkFalse(aggregationSpecFactory == AggregationSpecification.AGGREGATE_EVERYTHING_FACTORY
                        && perPartitionLimit != null,
                           "PER PARTITION LIMIT is not allowed with aggregate queries.");

            Comparator<List<ByteBuffer>> orderingComparator = null;
            boolean isReversed = false;

            if (!parameters.orderings.isEmpty())
            {
                assert !forView;
                verifyOrderingIsAllowed(restrictions);
                orderingComparator = getOrderingComparator(table, selection, restrictions);
                isReversed = isReversed(table);
                if (isReversed)
                    orderingComparator = Collections.reverseOrder(orderingComparator);
            }

            checkNeedsFiltering(restrictions);

            SelectStatement stmt = new SelectStatement(table,
                                                       boundNames.size(),
                                                       parameters,
                                                       selection,
                                                       restrictions,
                                                       isReversed,
                                                       aggregationSpecFactory,
                                                       orderingComparator,
                                                       prepareLimit(boundNames, limit, keyspace(), limitReceiver()),
                                                       prepareLimit(boundNames, perPartitionLimit, keyspace(), perPartitionLimitReceiver()));

            return new ParsedStatement.Prepared(stmt, boundNames, boundNames.getPartitionKeyBindIndexes(table));
        }

        /**
         * Prepares the restrictions.
         *
         * @param metadata the column family meta data
         * @param boundNames the variable specifications
         * @param selection the selection
         * @return the restrictions
         * @throws InvalidRequestException if a problem occurs while building the restrictions
         */
        private StatementRestrictions prepareRestrictions(TableMetadata metadata,
                                                          VariableSpecifications boundNames,
                                                          Selection selection,
                                                          boolean forView) throws InvalidRequestException
        {
            return new StatementRestrictions(StatementType.SELECT,
                                             metadata,
                                             whereClause,
                                             boundNames,
                                             selection.containsOnlyStaticColumns(),
                                             parameters.allowFiltering,
                                             forView);
        }

        /** Returns a Term for the limit or null if no limit is set */
        private Term prepareLimit(VariableSpecifications boundNames, Term.Raw limit,
                                  String keyspace, ColumnSpecification limitReceiver) throws InvalidRequestException
        {
            if (limit == null)
                return null;

            Term prepLimit = limit.prepare(keyspace, limitReceiver);
            prepLimit.collectMarkerSpecification(boundNames);
            return prepLimit;
        }

        private static void verifyOrderingIsAllowed(StatementRestrictions restrictions) throws InvalidRequestException
        {
            checkFalse(restrictions.usesSecondaryIndexing(), "ORDER BY with 2ndary indexes is not supported.");
            checkFalse(restrictions.isKeyRange(), "ORDER BY is only supported when the partition key is restricted by an EQ or an IN.");
        }

        private static void validateDistinctSelection(TableMetadata metadata,
                                                      Selection selection,
                                                      StatementRestrictions restrictions)
                                                      throws InvalidRequestException
        {
            checkFalse(restrictions.hasClusteringColumnsRestrictions() ||
                       (restrictions.hasNonPrimaryKeyRestrictions() && !restrictions.nonPKRestrictedColumns(true).stream().allMatch(ColumnMetadata::isStatic)),
                       "SELECT DISTINCT with WHERE clause only supports restriction by partition key and/or static columns.");

            Collection<ColumnMetadata> requestedColumns = selection.getColumns();
            for (ColumnMetadata def : requestedColumns)
                checkFalse(!def.isPartitionKey() && !def.isStatic(),
                           "SELECT DISTINCT queries must only request partition key columns and/or static columns (not %s)",
                           def.name);

            // If it's a key range, we require that all partition key columns are selected so we don't have to bother
            // with post-query grouping.
            if (!restrictions.isKeyRange())
                return;

            for (ColumnMetadata def : metadata.partitionKeyColumns())
                checkTrue(requestedColumns.contains(def),
                          "SELECT DISTINCT queries must request all the partition key columns (missing %s)", def.name);
        }

        /**
         * Creates the {@code AggregationSpecification.Factory} used to make the aggregates.
         *
         * @param metadata the table metadata
         * @param selection the selection
         * @param restrictions the restrictions
<<<<<<< HEAD
         * @param isDistinct <code>true</code> if the query is a DISTINCT one.
         * @return the <code>AggregationSpecification</code>s used to make the aggregates
=======
         * @param isDistinct <code>true</code> if the query is a DISTINCT one. 
         * @return the {@code AggregationSpecification.Factory} used to make the aggregates
>>>>>>> 4cc45f1e
         */
        private AggregationSpecification.Factory getAggregationSpecFactory(TableMetadata metadata,
                                                                             VariableSpecifications boundNames,
                                                                             Selection selection,
                                                                             StatementRestrictions restrictions,
                                                                             boolean isDistinct)
        {
            if (parameters.groups.isEmpty())
                return selection.isAggregate() ? AggregationSpecification.AGGREGATE_EVERYTHING_FACTORY
                                               : null;

            int clusteringPrefixSize = 0;

            Iterator<ColumnMetadata> pkColumns = metadata.primaryKeyColumns().iterator();
            Selector.Factory selectorFactory = null;
            for (Selectable.Raw raw : parameters.groups)
            {
                Selectable selectable = raw.prepare(metadata);
                ColumnMetadata def = null;

                // For GROUP BY we only allow column names or functions at the higher level.
                if (selectable instanceof WithFunction)
                {
                    WithFunction withFunction = (WithFunction) selectable;
                    validateGroupByFunction(withFunction);
                    List<ColumnMetadata> columns = new ArrayList<ColumnMetadata>();
                    selectorFactory = selectable.newSelectorFactory(metadata, null, columns, boundNames);
                    checkFalse(columns.isEmpty(), "GROUP BY functions must have one clustering column name as parameter");
                    if (columns.size() > 1)
                        throw invalidRequest("GROUP BY functions accept only one clustering column as parameter, got: %s",
                                             columns.stream().map(c -> c.name.toCQLString()).collect(Collectors.joining(",")));

                    def = columns.get(0);
                    checkTrue(def.isClusteringColumn(),
                              "Group by functions are only supported on clustering columns, got %s", def.name);
                }
                else
                {
                    def = (ColumnMetadata) selectable;
                    checkTrue(def.isPartitionKey() || def.isClusteringColumn(),
                              "Group by is currently only supported on the columns of the PRIMARY KEY, got %s", def.name);
                    checkNull(selectorFactory, "Functions are only supported on the last element of the GROUP BY clause");
                }

                while (true)
                {
                    checkTrue(pkColumns.hasNext(),
                              "Group by currently only support groups of columns following their declared order in the PRIMARY KEY");

                    ColumnMetadata pkColumn = pkColumns.next();

                    if (pkColumn.isClusteringColumn())
                        clusteringPrefixSize++;

                    // As we do not support grouping on only part of the partition key, we only need to know
                    // which clustering columns need to be used to build the groups
                    if (pkColumn.equals(def))
                        break;

                    checkTrue(restrictions.isColumnRestrictedByEq(pkColumn),
                              "Group by currently only support groups of columns following their declared order in the PRIMARY KEY");
                }
            }

            checkFalse(pkColumns.hasNext() && pkColumns.next().isPartitionKey(),
                       "Group by is not supported on only a part of the partition key");

            checkFalse(clusteringPrefixSize > 0 && isDistinct,
                       "Grouping on clustering columns is not allowed for SELECT DISTINCT queries");

            return selectorFactory == null ? aggregatePkPrefixFactory(metadata.comparator, clusteringPrefixSize)
                                           : aggregatePkPrefixFactoryWithSelector(metadata.comparator,
                                                                                  clusteringPrefixSize,
                                                                                  selectorFactory);
        }

        /**
         * Checks that the function used is a valid one for the GROUP BY clause.
         *
         * @param withFunction the {@code Selectable} from which the function must be retrieved.
         * @return the monotonic scalar function that must be used for determining the groups.
         */
        private void validateGroupByFunction(WithFunction withFunction)
        {
            Function f = withFunction.getFunction();
            checkFalse(f.isAggregate(), "Aggregate functions are not supported within the GROUP BY clause, got: %s", f.name());
        }

        private Comparator<List<ByteBuffer>> getOrderingComparator(TableMetadata metadata,
                                                                   Selection selection,
                                                                   StatementRestrictions restrictions)
                                                                   throws InvalidRequestException
        {
            if (!restrictions.keyIsInRelation())
                return null;

            Map<ColumnIdentifier, Integer> orderingIndexes = getOrderingIndex(metadata, selection);

            List<Integer> idToSort = new ArrayList<Integer>();
            List<Comparator<ByteBuffer>> sorters = new ArrayList<Comparator<ByteBuffer>>();

            for (ColumnMetadata.Raw raw : parameters.orderings.keySet())
            {
                ColumnMetadata orderingColumn = raw.prepare(metadata);
                idToSort.add(orderingIndexes.get(orderingColumn.name));
                sorters.add(orderingColumn.type);
            }
            return idToSort.size() == 1 ? new SingleColumnComparator(idToSort.get(0), sorters.get(0))
                    : new CompositeComparator(sorters, idToSort);
        }

        private Map<ColumnIdentifier, Integer> getOrderingIndex(TableMetadata table, Selection selection)
                throws InvalidRequestException
        {
            // If we order post-query (see orderResults), the sorted column needs to be in the ResultSet for sorting,
            // even if we don't
            // ultimately ship them to the client (CASSANDRA-4911).
            Map<ColumnIdentifier, Integer> orderingIndexes = new HashMap<>();
            for (ColumnMetadata.Raw raw : parameters.orderings.keySet())
            {
                final ColumnMetadata def = raw.prepare(table);
                int index = selection.getResultSetIndex(def);
                if (index < 0)
                    index = selection.addColumnForOrdering(def);
                orderingIndexes.put(def.name, index);
            }
            return orderingIndexes;
        }

        private boolean isReversed(TableMetadata table) throws InvalidRequestException
        {
            Boolean[] reversedMap = new Boolean[table.clusteringColumns().size()];
            int i = 0;
            for (Map.Entry<ColumnMetadata.Raw, Boolean> entry : parameters.orderings.entrySet())
            {
                ColumnMetadata def = entry.getKey().prepare(table);
                boolean reversed = entry.getValue();

                checkTrue(def.isClusteringColumn(),
                          "Order by is currently only supported on the clustered columns of the PRIMARY KEY, got %s", def.name);

                checkTrue(i++ == def.position(),
                          "Order by currently only support the ordering of columns following their declared order in the PRIMARY KEY");

                reversedMap[def.position()] = (reversed != def.isReversedType());
            }

            // Check that all boolean in reversedMap, if set, agrees
            Boolean isReversed = null;
            for (Boolean b : reversedMap)
            {
                // Column on which order is specified can be in any order
                if (b == null)
                    continue;

                if (isReversed == null)
                {
                    isReversed = b;
                    continue;
                }
                checkTrue(isReversed.equals(b), "Unsupported order by relation");
            }
            assert isReversed != null;
            return isReversed;
        }

        /** If ALLOW FILTERING was not specified, this verifies that it is not needed */
        private void checkNeedsFiltering(StatementRestrictions restrictions) throws InvalidRequestException
        {
            // non-key-range non-indexed queries cannot involve filtering underneath
            if (!parameters.allowFiltering && (restrictions.isKeyRange() || restrictions.usesSecondaryIndexing()))
            {
                // We will potentially filter data if either:
                //  - Have more than one IndexExpression
                //  - Have no index expression and the row filter is not the identity
                checkFalse(restrictions.needFiltering(), StatementRestrictions.REQUIRES_ALLOW_FILTERING_MESSAGE);
            }
        }

        private ColumnSpecification limitReceiver()
        {
            return new ColumnSpecification(keyspace(), columnFamily(), new ColumnIdentifier("[limit]", true), Int32Type.instance);
        }

        private ColumnSpecification perPartitionLimitReceiver()
        {
            return new ColumnSpecification(keyspace(), columnFamily(), new ColumnIdentifier("[per_partition_limit]", true), Int32Type.instance);
        }

        @Override
        public String toString()
        {
            return MoreObjects.toStringHelper(this)
                              .add("name", cfName)
                              .add("selectClause", selectClause)
                              .add("whereClause", whereClause)
                              .add("isDistinct", parameters.isDistinct)
                              .toString();
        }
    }

    public static class Parameters
    {
        // Public because CASSANDRA-9858
        public final Map<ColumnMetadata.Raw, Boolean> orderings;
        public final List<Selectable.Raw> groups;
        public final boolean isDistinct;
        public final boolean allowFiltering;
        public final boolean isJson;

        public Parameters(Map<ColumnMetadata.Raw, Boolean> orderings,
                          List<Selectable.Raw> groups,
                          boolean isDistinct,
                          boolean allowFiltering,
                          boolean isJson)
        {
            this.orderings = orderings;
            this.groups = groups;
            this.isDistinct = isDistinct;
            this.allowFiltering = allowFiltering;
            this.isJson = isJson;
        }
    }

    private static abstract class ColumnComparator<T> implements Comparator<T>
    {
        protected final int compare(Comparator<ByteBuffer> comparator, ByteBuffer aValue, ByteBuffer bValue)
        {
            if (aValue == null)
                return bValue == null ? 0 : -1;

            return bValue == null ? 1 : comparator.compare(aValue, bValue);
        }
    }

    /**
     * Used in orderResults(...) method when single 'ORDER BY' condition where given
     */
    private static class SingleColumnComparator extends ColumnComparator<List<ByteBuffer>>
    {
        private final int index;
        private final Comparator<ByteBuffer> comparator;

        public SingleColumnComparator(int columnIndex, Comparator<ByteBuffer> orderer)
        {
            index = columnIndex;
            comparator = orderer;
        }

        public int compare(List<ByteBuffer> a, List<ByteBuffer> b)
        {
            return compare(comparator, a.get(index), b.get(index));
        }
    }

    /**
     * Used in orderResults(...) method when multiple 'ORDER BY' conditions where given
     */
    private static class CompositeComparator extends ColumnComparator<List<ByteBuffer>>
    {
        private final List<Comparator<ByteBuffer>> orderTypes;
        private final List<Integer> positions;

        private CompositeComparator(List<Comparator<ByteBuffer>> orderTypes, List<Integer> positions)
        {
            this.orderTypes = orderTypes;
            this.positions = positions;
        }

        public int compare(List<ByteBuffer> a, List<ByteBuffer> b)
        {
            for (int i = 0; i < positions.size(); i++)
            {
                Comparator<ByteBuffer> type = orderTypes.get(i);
                int columnPos = positions.get(i);

                int comparison = compare(type, a.get(columnPos), b.get(columnPos));

                if (comparison != 0)
                    return comparison;
            }

            return 0;
        }
    }
}<|MERGE_RESOLUTION|>--- conflicted
+++ resolved
@@ -32,14 +32,6 @@
 import org.apache.cassandra.concurrent.Stage;
 import org.apache.cassandra.concurrent.StageManager;
 import org.apache.cassandra.config.DatabaseDescriptor;
-<<<<<<< HEAD
-=======
-import org.apache.cassandra.db.monitoring.AbortedOperationException;
-import org.apache.cassandra.schema.ColumnMetadata;
-import org.apache.cassandra.schema.Schema;
-import org.apache.cassandra.schema.TableMetadata;
-import org.apache.cassandra.schema.TableMetadataRef;
->>>>>>> 4cc45f1e
 import org.apache.cassandra.cql3.*;
 import org.apache.cassandra.cql3.continuous.paging.ContinuousPagingService;
 import org.apache.cassandra.cql3.functions.Function;
@@ -309,12 +301,7 @@
         // Nothing to do, all validation has been done by RawStatement.prepare()
     }
 
-<<<<<<< HEAD
     public Single<ResultMessage.Rows> execute(QueryState state, QueryOptions options, long queryStartNanoTime)
-    throws RequestValidationException, RequestExecutionException
-=======
-    public ResultMessage.Rows execute(QueryState state, QueryOptions options, long queryStartNanoTime)
->>>>>>> 4cc45f1e
     {
         ConsistencyLevel cl = options.getConsistency();
         checkNotNull(cl, "Invalid empty consistency level");
@@ -384,28 +371,15 @@
         return getSliceCommands(options, limit, nowInSec);
     }
 
-<<<<<<< HEAD
     private Single<ResultMessage.Rows> execute(ReadQuery query,
                                                QueryOptions options,
                                                QueryState state,
                                                int nowInSec,
-                                               int userLimit, long queryStartNanoTime) throws RequestValidationException, RequestExecutionException
+                                               int userLimit,
+                                               long queryStartNanoTime) throws RequestValidationException, RequestExecutionException
     {
         Single<PartitionIterator> data = query.execute(options.getConsistency(), state.getClientState(), queryStartNanoTime, false);
-        return processResults(data, options, nowInSec, userLimit);
-=======
-    private ResultMessage.Rows execute(ReadQuery query,
-                                       QueryOptions options,
-                                       QueryState state,
-                                       int nowInSec,
-                                       int userLimit,
-                                       long queryStartNanoTime) throws RequestValidationException, RequestExecutionException
-    {
-        try (PartitionIterator data = query.execute(options.getConsistency(), state.getClientState(), queryStartNanoTime, false))
-        {
-            return processResults(data, options, nowInSec, userLimit, null);
-        }
->>>>>>> 4cc45f1e
+        return processResults(data, options, nowInSec, userLimit, null);
     }
 
     /**
@@ -515,21 +489,13 @@
                    "Cannot page queries with both ORDER BY and a IN restriction on the partition key;"
                    + " you must either remove the ORDER BY or the IN and sort client side, or disable paging for this query");
 
-<<<<<<< HEAD
         Single<ResultMessage.Rows> msg;
         //FIXME: TPC Paging needs to happen on a blocking threadpool, eventually this should be all CsFlow
         Single<PartitionIterator> page = pager.fetchPage(pageSize, queryStartNanoTime).observeOn(Schedulers.io());
-=======
-        ResultMessage.Rows msg;
-        try (PartitionIterator page = pager.fetchPage(pageSize, queryStartNanoTime))
-        {
-            msg = processResults(page, options, nowInSec, userLimit, aggregationSpec);
-        }
->>>>>>> 4cc45f1e
 
         // Please note that the isExhausted state of the pager only gets updated when we've closed the page, so this
         // shouldn't be moved inside the 'try' above.
-        msg = processResults(page, options, nowInSec, userLimit).map(r -> {
+        msg = processResults(page, options, nowInSec, userLimit, aggregationSpec).map(r -> {
             if (!pager.isExhausted())
                 r.result.metadata.setPagingResult(new PagingResult(pager.state(false)));
 
@@ -545,23 +511,13 @@
         ClientWarn.instance.warn(msg);
     }
 
-<<<<<<< HEAD
     private Single<ResultMessage.Rows> processResults(Single<PartitionIterator> partitions,
                                                       QueryOptions options,
                                                       int nowInSec,
-                                                      int userLimit) throws RequestValidationException
-    {
-        return process(partitions, options, nowInSec, userLimit).map(ResultMessage.Rows::new);
-=======
-    private ResultMessage.Rows processResults(PartitionIterator partitions,
-                                              QueryOptions options,
-                                              int nowInSec,
-                                              int userLimit,
-                                              AggregationSpecification aggregationSpec) throws RequestValidationException
-    {
-        ResultSet rset = process(partitions, options, nowInSec, userLimit, aggregationSpec);
-        return new ResultMessage.Rows(rset);
->>>>>>> 4cc45f1e
+                                                      int userLimit,
+                                                      AggregationSpecification aggregationSpec) throws RequestValidationException
+    {
+        return process(partitions, options, nowInSec, userLimit, aggregationSpec).map(ResultMessage.Rows::new);
     }
 
     public Single<ResultMessage.Rows> executeInternal(QueryState state, QueryOptions options) throws RequestExecutionException, RequestValidationException
@@ -579,34 +535,18 @@
 
         if (aggregationSpec == null && (pageSize <= 0 || (query.limits().count() <= pageSize)))
         {
-<<<<<<< HEAD
             Single<PartitionIterator> data = query.executeInternal();
-            return processResults(data, options, nowInSec, userLimit);
-        }
-        else
-        {
-            QueryPager pager = getPager(query, options);
-            return execute(Pager.forInternalQuery(pager), options, pageSize, nowInSec, userLimit, queryStartNanoTime);
-=======
-            if (aggregationSpec == null && (pageSize <= 0 || (query.limits().count() <= pageSize)))
-            {
-                try (PartitionIterator data = query.executeInternal(executionController))
-                {
                     return processResults(data, options, nowInSec, userLimit, null);
-                }
-            }
-
-            QueryPager pager = getPager(query, options);
-
-            return execute(Pager.forInternalQuery(pager, executionController),
-                           options,
-                           pageSize,
-                           nowInSec,
-                           userLimit,
-                           aggregationSpec,
-                           queryStartNanoTime);
->>>>>>> 4cc45f1e
-        }
+        }
+
+        QueryPager pager = getPager(query, options);
+        return execute(Pager.forInternalQuery(pager),
+                       options,
+                       pageSize,
+                       nowInSec,
+                       userLimit,
+                       aggregationSpec,
+                       queryStartNanoTime);
     }
 
     /**
@@ -842,11 +782,7 @@
     {
         QueryPager pager = query.getPager(pagingState, protocolVersion);
 
-<<<<<<< HEAD
-        if (aggregationSpec == null || query.isEmpty())
-=======
-        if (aggregationSpecFactory == null || query == ReadQuery.EMPTY)
->>>>>>> 4cc45f1e
+        if (aggregationSpecFactory == null || query.isEmpty())
             return pager;
 
         return new AggregationQueryPager(pager, query.limits());
@@ -854,15 +790,11 @@
 
     public ResultSet process(PartitionIterator partitions, int nowInSec)
     {
-<<<<<<< HEAD
-        return process(Single.just(partitions), QueryOptions.DEFAULT, nowInSec, getLimit(QueryOptions.DEFAULT)).blockingGet();
-=======
-        return process(partitions,
+        return process(Single.just(partitions),
                        QueryOptions.DEFAULT,
                        nowInSec,
                        getLimit(QueryOptions.DEFAULT),
-                       getAggregationSpec(QueryOptions.DEFAULT));
->>>>>>> 4cc45f1e
+                       getAggregationSpec(QueryOptions.DEFAULT)).blockingGet();
     }
 
     public String keyspace()
@@ -1174,33 +1106,11 @@
         return filter;
     }
 
-<<<<<<< HEAD
     private Single<ResultSet> process(final Single<PartitionIterator> partitions,
                                       QueryOptions options,
                                       int nowInSec,
-                                      int userLimit) throws InvalidRequestException
-=======
-    private ResultSet process(PartitionIterator partitions,
-                              QueryOptions options,
-                              int nowInSec,
-                              int userLimit,
-                              AggregationSpecification aggregationSpec) throws InvalidRequestException
-    {
-        ResultSet.Builder result = ResultSet.makeBuilder(options, parameters.isJson, aggregationSpec, selection);
-
-        while (partitions.hasNext())
-        {
-            try (RowIterator partition = partitions.next())
-            {
-                processPartition(partition, options, result, nowInSec);
-            }
-        }
-
-        return postQueryProcessing(result, userLimit);
-    }
-
-    private ResultSet postQueryProcessing(ResultSet.Builder result, int userLimit)
->>>>>>> 4cc45f1e
+                                      int userLimit,
+                                      AggregationSpecification aggregationSpec) throws InvalidRequestException
     {
         return partitions.map(p ->
                               {
@@ -1521,13 +1431,8 @@
          * @param metadata the table metadata
          * @param selection the selection
          * @param restrictions the restrictions
-<<<<<<< HEAD
          * @param isDistinct <code>true</code> if the query is a DISTINCT one.
-         * @return the <code>AggregationSpecification</code>s used to make the aggregates
-=======
-         * @param isDistinct <code>true</code> if the query is a DISTINCT one. 
          * @return the {@code AggregationSpecification.Factory} used to make the aggregates
->>>>>>> 4cc45f1e
          */
         private AggregationSpecification.Factory getAggregationSpecFactory(TableMetadata metadata,
                                                                              VariableSpecifications boundNames,
