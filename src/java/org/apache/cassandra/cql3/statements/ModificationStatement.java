/*
 * Licensed to the Apache Software Foundation (ASF) under one
 * or more contributor license agreements.  See the NOTICE file
 * distributed with this work for additional information
 * regarding copyright ownership.  The ASF licenses this file
 * to you under the Apache License, Version 2.0 (the
 * "License"); you may not use this file except in compliance
 * with the License.  You may obtain a copy of the License at
 *
 *     http://www.apache.org/licenses/LICENSE-2.0
 *
 * Unless required by applicable law or agreed to in writing, software
 * distributed under the License is distributed on an "AS IS" BASIS,
 * WITHOUT WARRANTIES OR CONDITIONS OF ANY KIND, either express or implied.
 * See the License for the specific language governing permissions and
 * limitations under the License.
 */
package org.apache.cassandra.cql3.statements;

import java.nio.ByteBuffer;
import java.util.ArrayList;
import java.util.Collection;
import java.util.Collections;
import java.util.HashMap;
import java.util.Iterator;
import java.util.LinkedHashSet;
import java.util.List;
import java.util.Map;
import java.util.NavigableSet;
import java.util.Optional;
import java.util.Set;
import java.util.SortedSet;
import java.util.UUID;

import com.google.common.collect.Iterables;

import io.reactivex.Completable;
import io.reactivex.Scheduler;
import io.reactivex.Single;
import org.apache.cassandra.concurrent.StagedScheduler;
import org.apache.cassandra.concurrent.TPCTaskType;
import org.apache.cassandra.db.*;
import org.slf4j.Logger;
import org.slf4j.LoggerFactory;

import org.apache.cassandra.auth.permission.CorePermission;
import org.apache.cassandra.cql3.*;
import org.apache.cassandra.cql3.conditions.ColumnCondition;
import org.apache.cassandra.cql3.conditions.ColumnConditions;
import org.apache.cassandra.cql3.conditions.Conditions;
import org.apache.cassandra.cql3.functions.Function;
import org.apache.cassandra.cql3.restrictions.StatementRestrictions;
import org.apache.cassandra.cql3.selection.Selection;
import org.apache.cassandra.db.filter.ClusteringIndexFilter;
import org.apache.cassandra.db.filter.ClusteringIndexNamesFilter;
import org.apache.cassandra.db.filter.ClusteringIndexSliceFilter;
import org.apache.cassandra.db.filter.ColumnFilter;
import org.apache.cassandra.db.filter.DataLimits;
import org.apache.cassandra.db.filter.RowFilter;
import org.apache.cassandra.db.marshal.BooleanType;
import org.apache.cassandra.db.partitions.FilteredPartition;
import org.apache.cassandra.db.partitions.Partition;
import org.apache.cassandra.db.partitions.PartitionUpdate;
import org.apache.cassandra.db.rows.FlowablePartition;
import org.apache.cassandra.db.rows.FlowablePartitions;
import org.apache.cassandra.db.rows.RowIterator;
import org.apache.cassandra.db.view.View;
import org.apache.cassandra.exceptions.InvalidRequestException;
import org.apache.cassandra.exceptions.RequestExecutionException;
import org.apache.cassandra.exceptions.RequestValidationException;
import org.apache.cassandra.schema.ColumnMetadata.Raw;
import org.apache.cassandra.schema.ColumnMetadata;
import org.apache.cassandra.schema.Schema;
import org.apache.cassandra.schema.TableMetadata;
import org.apache.cassandra.schema.ViewMetadata;
import org.apache.cassandra.service.*;
import org.apache.cassandra.service.paxos.Commit;
import org.apache.cassandra.transport.messages.ResultMessage;
import org.apache.cassandra.triggers.TriggerExecutor;
import org.apache.cassandra.utils.FBUtilities;
import org.apache.cassandra.utils.MD5Digest;
import org.apache.cassandra.utils.Pair;
import org.apache.cassandra.utils.UUIDGen;
import org.apache.cassandra.utils.flow.Flow;
import org.apache.cassandra.utils.flow.RxThreads;

import static org.apache.cassandra.cql3.statements.RequestValidations.checkFalse;
import static org.apache.cassandra.cql3.statements.RequestValidations.checkNull;

/*
 * Abstract parent class of individual modifications, i.e. INSERT, UPDATE and DELETE.
 */
public abstract class ModificationStatement implements CQLStatement
{
    protected static final Logger logger = LoggerFactory.getLogger(ModificationStatement.class);

    private final static MD5Digest EMPTY_HASH = MD5Digest.wrap(new byte[] {});

    public static final String CUSTOM_EXPRESSIONS_NOT_ALLOWED =
        "Custom index expressions cannot be used in WHERE clauses for UPDATE or DELETE statements";

    private static final ColumnIdentifier CAS_RESULT_COLUMN = new ColumnIdentifier("[applied]", false);

    protected final StatementType type;

    private final int boundTerms;
    public final TableMetadata metadata;
    private final Attributes attrs;

    private final StatementRestrictions restrictions;

    private final Operations operations;

    private final RegularAndStaticColumns updatedColumns;

    private final Conditions conditions;

    private final RegularAndStaticColumns conditionColumns;

    private final RegularAndStaticColumns requiredReadColumns;

    private final boolean requiresRead;

    public ModificationStatement(StatementType type,
                                 int boundTerms,
                                 TableMetadata metadata,
                                 Operations operations,
                                 StatementRestrictions restrictions,
                                 Conditions conditions,
                                 Attributes attrs)
    {
        this.type = type;
        this.boundTerms = boundTerms;
        this.metadata = metadata;
        this.restrictions = restrictions;
        this.operations = operations;
        this.conditions = conditions;
        this.attrs = attrs;

        if (!conditions.isEmpty())
        {
            checkFalse(metadata.isCounter(), "Conditional updates are not supported on counter tables");
            checkFalse(attrs.isTimestampSet(), "Cannot provide custom timestamp for conditional updates");
        }

        RegularAndStaticColumns.Builder conditionColumnsBuilder = RegularAndStaticColumns.builder();
        Iterable<ColumnMetadata> columns = conditions.getColumns();
        if (columns != null)
            conditionColumnsBuilder.addAll(columns);

        boolean requiresRead = false;
        RegularAndStaticColumns.Builder updatedColumnsBuilder = RegularAndStaticColumns.builder();
        RegularAndStaticColumns.Builder requiresReadBuilder = RegularAndStaticColumns.builder();
        for (Operation operation : operations)
        {
            updatedColumnsBuilder.add(operation.column);
            // If the operation requires a read-before-write and we're doing a conditional read, we want to read
            // the affected column as part of the read-for-conditions paxos phase (see #7499).
            if (operation.requiresRead())
            {
                conditionColumnsBuilder.add(operation.column);
                requiresReadBuilder.add(operation.column);
                requiresRead = true;
            }
        }
        this.requiresRead = requiresRead;

        RegularAndStaticColumns modifiedColumns = updatedColumnsBuilder.build();
        // Compact tables have not row marker. So if we don't actually update any particular column,
        // this means that we're only updating the PK, which we allow if only those were declared in
        // the definition. In that case however, we do went to write the compactValueColumn (since again
        // we can't use a "row marker") so add it automatically.
        if (metadata.isCompactTable() && modifiedColumns.isEmpty() && updatesRegularRows())
            modifiedColumns = metadata.regularAndStaticColumns();

        this.updatedColumns = modifiedColumns;
        this.conditionColumns = conditionColumnsBuilder.build();
        this.requiredReadColumns = requiresReadBuilder.build();
    }

    public Iterable<Function> getFunctions()
    {
        List<Function> functions = new ArrayList<>();
        addFunctionsTo(functions);
        return functions;
    }

    public void addFunctionsTo(List<Function> functions)
    {
        attrs.addFunctionsTo(functions);
        restrictions.addFunctionsTo(functions);
        operations.addFunctionsTo(functions);
        conditions.addFunctionsTo(functions);
    }

    public TableMetadata metadata()
    {
        return metadata;
    }

    /*
     * May be used by QueryHandler implementations
     */
    public StatementRestrictions getRestrictions()
    {
        return restrictions;
    }

    public abstract void addUpdateForKey(PartitionUpdate update, Clustering clustering, UpdateParameters params);

    public abstract void addUpdateForKey(PartitionUpdate update, Slice slice, UpdateParameters params);

    public int getBoundTerms()
    {
        return boundTerms;
    }

    @Override
    public String keyspace()
    {
        return metadata.keyspace;
    }

    public String columnFamily()
    {
        return metadata.name;
    }

    public boolean isCounter()
    {
        return metadata().isCounter();
    }

    public boolean isView()
    {
        return metadata().isView();
    }

    public long getTimestamp(long now, QueryOptions options) throws InvalidRequestException
    {
        return attrs.getTimestamp(now, options);
    }

    public boolean isTimestampSet()
    {
        return attrs.isTimestampSet();
    }

    public int getTimeToLive(QueryOptions options) throws InvalidRequestException
    {
        return attrs.getTimeToLive(options, metadata().params.defaultTimeToLive);
    }

    @Override
    public void checkAccess(QueryState state)
    {
        state.checkTablePermission(metadata, CorePermission.MODIFY);

        // CAS updates can be used to simulate a SELECT query, so should require Permission.SELECT as well.
        if (hasConditions())
            state.checkTablePermission(metadata, CorePermission.SELECT);

<<<<<<< HEAD
        // MV updates need to get the current state from the table, and might update the views
        // Require Permission.SELECT on the base table, and Permission.MODIFY on the views
        Iterator<ViewMetadata> views = View.findAll(keyspace(), columnFamily()).iterator();
        if (views.hasNext())
        {
            state.checkTablePermission(metadata, CorePermission.SELECT);
            do
            {
                state.checkTablePermission(views.next().metadata, CorePermission.MODIFY);
            } while (views.hasNext());
        }
=======
        // Modification on base table with MV should skip SELECT access control to base table and WRITE access control to view table.
        // RowLevelAccessControl is skipped for System user in DSE and it won't affect view update.
>>>>>>> 6ea61c87

        for (Function function : getFunctions())
            state.checkFunctionPermission(function, CorePermission.EXECUTE);
    }

    public void validate(QueryState state) throws InvalidRequestException
    {
        checkFalse(hasConditions() && attrs.isTimestampSet(), "Cannot provide custom timestamp for conditional updates");
        checkFalse(isCounter() && attrs.isTimestampSet(), "Cannot provide custom timestamp for counter updates");
        checkFalse(isCounter() && attrs.isTimeToLiveSet(), "Cannot provide custom TTL for counter updates");
        checkFalse(isView(), "Cannot directly modify a materialized view");
    }

    public StagedScheduler getScheduler()
    {
        return null;
    }

    public RegularAndStaticColumns updatedColumns()
    {
        return updatedColumns;
    }

    public RegularAndStaticColumns conditionColumns()
    {
        return conditionColumns;
    }

    public boolean updatesRegularRows()
    {
        // We're updating regular rows if all the clustering columns are provided.
        // Note that the only case where we're allowed not to provide clustering
        // columns is if we set some static columns, and in that case no clustering
        // columns should be given. So in practice, it's enough to check if we have
        // either the table has no clustering or if it has at least one of them set.
        return metadata().clusteringColumns().isEmpty() || restrictions.hasClusteringColumnsRestrictions();
    }

    public boolean updatesStaticRow()
    {
        return operations.appliesToStaticColumns();
    }

    public List<Operation> getRegularOperations()
    {
        return operations.regularOperations();
    }

    public List<Operation> getStaticOperations()
    {
        return operations.staticOperations();
    }

    public Iterable<Operation> allOperations()
    {
        return operations;
    }

    public Iterable<ColumnMetadata> getColumnsWithConditions()
    {
         return conditions.getColumns();
    }

    public boolean hasIfNotExistCondition()
    {
        return conditions.isIfNotExists();
    }

    public boolean hasIfExistCondition()
    {
        return conditions.isIfExists();
    }

    public List<ByteBuffer> buildPartitionKeyNames(QueryOptions options)
    throws InvalidRequestException
    {
        List<ByteBuffer> partitionKeys = restrictions.getPartitionKeys(options);
        for (ByteBuffer key : partitionKeys)
            QueryProcessor.validateKey(key);

        return partitionKeys;
    }

    public NavigableSet<Clustering> createClustering(QueryOptions options)
    throws InvalidRequestException
    {
        if (appliesOnlyToStaticColumns() && !restrictions.hasClusteringColumnsRestrictions())
            return FBUtilities.singleton(CBuilder.STATIC_BUILDER.build(), metadata().comparator);

        return restrictions.getClusteringColumns(options);
    }

    /**
     * Checks that the modification only apply to static columns.
     * @return <code>true</code> if the modification only apply to static columns, <code>false</code> otherwise.
     */
    private boolean appliesOnlyToStaticColumns()
    {
        return appliesOnlyToStaticColumns(operations, conditions);
    }

    /**
     * Checks that the specified operations and conditions only apply to static columns.
     * @return <code>true</code> if the specified operations and conditions only apply to static columns,
     * <code>false</code> otherwise.
     */
    public static boolean appliesOnlyToStaticColumns(Operations operation, Conditions conditions)
    {
        return !operation.appliesToRegularColumns() && !conditions.appliesToRegularColumns()
                && (operation.appliesToStaticColumns() || conditions.appliesToStaticColumns());
    }

    public boolean requiresRead()
    {
        return requiresRead;
    }

    private Single<Map<DecoratedKey, Partition>> readRequiredLists(Collection<ByteBuffer> partitionKeys,
                                                           ClusteringIndexFilter filter,
                                                           DataLimits limits,
                                                           boolean local,
                                                           ConsistencyLevel cl,
                                                           long queryStartNanoTime)
    {
        if (!requiresRead)
            return Single.just(Collections.emptyMap());

        try
        {
            cl.validateForRead(keyspace());
        }
        catch (InvalidRequestException e)
        {
            throw new InvalidRequestException(String.format("Write operation require a read but consistency %s is not supported on reads", cl));
        }

        List<SinglePartitionReadCommand> commands = new ArrayList<>(partitionKeys.size());
        int nowInSec = FBUtilities.nowInSeconds();
        for (ByteBuffer key : partitionKeys)
            commands.add(SinglePartitionReadCommand.create(metadata(),
                                                           nowInSec,
                                                           ColumnFilter.selection(this.requiredReadColumns),
                                                           RowFilter.NONE,
                                                           limits,
                                                           metadata().partitioner.decorateKey(key),
                                                           filter));

        SinglePartitionReadCommand.Group group = new SinglePartitionReadCommand.Group(commands, DataLimits.NONE);

        Flow<FlowablePartition> partitions = local
                                               ? group.executeInternal()
                                               : group.execute(ReadContext.builder(group, cl).build(queryStartNanoTime));

        return partitions.flatMap(p -> FilteredPartition.create(p))
                         .reduceToRxSingle(new HashMap<DecoratedKey, Partition>(),
                                           (map, partition) -> {
                                               map.put(partition.partitionKey(), partition);
                                               return map;
                                           });
    }

    public boolean hasConditions()
    {
        return !conditions.isEmpty();
    }

    public boolean hasSlices()
    {
        return type.allowClusteringColumnSlices()
               && getRestrictions().hasClusteringColumnsRestrictions()
               && getRestrictions().isColumnRange();
    }

    public Single<ResultMessage> execute(QueryState queryState, QueryOptions options, long queryStartNanoTime)
    {
        if (options.getConsistency() == null)
            return Single.error(new InvalidRequestException("Invalid empty consistency level"));

        if (!hasConditions())
            return executeWithoutCondition(queryState, options, queryStartNanoTime);

        return executeWithCondition(queryState, options, queryStartNanoTime);
    }

    private Single<ResultMessage> executeWithoutCondition(QueryState queryState, QueryOptions options, long queryStartNanoTime)
    {
        ConsistencyLevel cl = options.getConsistency();
        try
        {
            if (isCounter())
                cl.validateCounterForWrite(metadata());
            else
                cl.validateForWrite(metadata.keyspace);
        }
        catch (InvalidRequestException exc)
        {
            return Single.error(exc);
        }

        return getMutations(options, false, options.getTimestamp(queryState), queryStartNanoTime).flatMap(mutations -> {
            if (!mutations.isEmpty())
                return StorageProxy.mutateWithTriggers(mutations, cl, false, queryStartNanoTime);

            return Single.just(new ResultMessage.Void());
        });
    }

    public Single<ResultMessage> executeWithCondition(QueryState queryState, QueryOptions options, long queryStartNanoTime)
    throws RequestExecutionException, RequestValidationException
    {
        CQL3CasRequest request = makeCasRequest(queryState, options);

        Single<ResultMessage> result =
            Single.defer(() -> buildCasResultSet(StorageProxy.cas(keyspace(),
                                                                  columnFamily(),
                                                                  request.key,
                                                                  request,
                                                                  options.getSerialConsistency(),
                                                                  options.getConsistency(),
                                                                  queryState.getClientState(),
                                                                  queryStartNanoTime),
                                                 options))
                  .map(ResultMessage.Rows::new);
        return RxThreads.subscribeOnIo(result, TPCTaskType.CAS);
    }

    private CQL3CasRequest makeCasRequest(QueryState queryState, QueryOptions options)
    {
        List<ByteBuffer> keys = buildPartitionKeyNames(options);
        // We don't support IN for CAS operation so far
        checkFalse(restrictions.keyIsInRelation(),
                   "IN on the partition key is not supported with conditional %s",
                   type.isUpdate()? "updates" : "deletions");

        DecoratedKey key = metadata().partitioner.decorateKey(keys.get(0));
        long now = options.getTimestamp(queryState);

        checkFalse(restrictions.clusteringKeyRestrictionsHasIN(),
                   "IN on the clustering key columns is not supported with conditional %s",
                    type.isUpdate()? "updates" : "deletions");

        Clustering clustering = Iterables.getOnlyElement(createClustering(options));
        CQL3CasRequest request = new CQL3CasRequest(metadata(), key, false, conditionColumns(), updatesRegularRows(), updatesStaticRow());

        addConditions(clustering, request, options);
        request.addRowUpdate(clustering, this, options, now);

        return request;
    }

    public void addConditions(Clustering clustering, CQL3CasRequest request, QueryOptions options) throws InvalidRequestException
    {
        conditions.addConditionsTo(request, clustering, options);
    }

    private static ResultSet.ResultMetadata buildCASSuccessMetadata(String ksName, String cfName)
    {
        List<ColumnSpecification> specs = new ArrayList<>();
        specs.add(casResultColumnSpecification(ksName, cfName));

        return new ResultSet.ResultMetadata(EMPTY_HASH, specs);
    }

    private static ColumnSpecification casResultColumnSpecification(String ksName, String cfName)
    {
        return new ColumnSpecification(ksName, cfName, CAS_RESULT_COLUMN, BooleanType.instance);
    }

    private Single<ResultSet> buildCasResultSet(Optional<RowIterator> partition, QueryOptions options) throws InvalidRequestException
    {
        return buildCasResultSet(keyspace(), columnFamily(), partition, getColumnsWithConditions(), false, options);
    }

    public static Single<ResultSet> buildCasResultSet(String ksName, String tableName, Optional<RowIterator> partition, Iterable<ColumnMetadata> columnsWithConditions, boolean isBatch, QueryOptions options)
    throws InvalidRequestException
    {
        boolean success = !partition.isPresent();

        ResultSet.ResultMetadata metadata = buildCASSuccessMetadata(ksName, tableName);
        List<List<ByteBuffer>> rows = Collections.singletonList(Collections.singletonList(BooleanType.instance.decompose(success)));

        ResultSet rs = new ResultSet(metadata, rows);

        if (success)
            return Single.just(rs);

        // partition will be closed by the result building process.
        return buildCasFailureResultSet(partition.get(), columnsWithConditions, isBatch, options)
            .map(failure -> merge(rs, failure));
    }

    private static ResultSet merge(ResultSet left, ResultSet right)
    {
        if (left.size() == 0)
            return right;
        else if (right.size() == 0)
            return left;

        assert left.size() == 1;
        int size = left.metadata.names.size() + right.metadata.names.size();
        List<ColumnSpecification> specs = new ArrayList<ColumnSpecification>(size);
        specs.addAll(left.metadata.names);
        specs.addAll(right.metadata.names);
        List<List<ByteBuffer>> rows = new ArrayList<>(right.size());
        for (int i = 0; i < right.size(); i++)
        {
            List<ByteBuffer> row = new ArrayList<ByteBuffer>(size);
            row.addAll(left.rows.get(0));
            row.addAll(right.rows.get(i));
            rows.add(row);
        }
        return new ResultSet(new ResultSet.ResultMetadata(EMPTY_HASH, specs), rows);
    }

    private static Single<ResultSet> buildCasFailureResultSet(RowIterator partition, Iterable<ColumnMetadata> columnsWithConditions, boolean isBatch, QueryOptions options)
    throws InvalidRequestException
    {
        TableMetadata metadata = partition.metadata();
        Selection selection;
        if (columnsWithConditions == null)
        {
            selection = Selection.wildcard(metadata, false);
        }
        else
        {
            // We can have multiple conditions on the same columns (for collections) so use a set
            // to avoid duplicate, but preserve the order just to it follows the order of IF in the query in general
            Set<ColumnMetadata> defs = new LinkedHashSet<>();
            // Adding the partition key for batches to disambiguate if the conditions span multipe rows (we don't add them outside
            // of batches for compatibility sakes).
            if (isBatch)
                Iterables.addAll(defs, metadata.primaryKeyColumns());
            Iterables.addAll(defs, columnsWithConditions);
            selection = Selection.forColumns(metadata, new ArrayList<>(defs));

        }
        ResultSet.Builder builder = ResultSet.makeBuilder(selection.getResultMetadata(), selection.newSelectors(options));
        return SelectStatement.forSelection(metadata, selection)
                              .processPartition(FlowablePartitions.fromIterator(partition, null),
                                                options,
                                                builder,
                                                FBUtilities.nowInSeconds())
                              .mapToRxSingle(ResultSet.Builder::build);
    }

    public Single<ResultMessage> executeInternal(QueryState queryState, QueryOptions options) throws RequestValidationException, RequestExecutionException
    {
        return hasConditions()
               ? executeInternalWithCondition(queryState, options)
               : executeInternalWithoutCondition(queryState, options, System.nanoTime());
    }

    private Single<ResultMessage> executeInternalWithoutCondition(QueryState queryState, QueryOptions options, long queryStartNanoTime) throws RequestValidationException, RequestExecutionException
    {
        return getMutations(options, true, queryState.getTimestamp(), queryStartNanoTime)
               .flatMapCompletable(mutations -> {
                    if (mutations.isEmpty())
                        return Completable.complete();

                    List<Completable> mutationObservables = new ArrayList<>(mutations.size());
                    for (IMutation mutation : mutations)
                        mutationObservables.add(mutation.applyAsync());

                    if (mutationObservables.size() == 1)
                        return mutationObservables.get(0);
                    else
                        return Completable.concat(mutationObservables);
               }).andThen(Single.just(new ResultMessage.Void()));
    }

    private Single<ResultMessage> executeInternalWithCondition(QueryState state, QueryOptions options) throws RequestValidationException, RequestExecutionException
    {
        CQL3CasRequest request = makeCasRequest(state, options);
        return casInternal(request, state)
               .flatMap(result -> buildCasResultSet(result, options))
               .map(ResultMessage.Rows::new);
    }

    static Single<Optional<RowIterator>> casInternal(CQL3CasRequest request, QueryState state)
    {
        final UUID ballot = UUIDGen.getTimeUUIDFromMicros(state.getTimestamp());
        final SinglePartitionReadCommand readCommand = request.readCommand(FBUtilities.nowInSeconds());

        return readCommand.executeInternal()
                          .flatMap(partition -> FilteredPartition.create(partition))
                          .mapToRxSingle()
                          .flatMap(current -> {
                              if (current == null)
                                  current = FilteredPartition.empty(readCommand);
                              if (!request.appliesTo(current))
                                  return Single.just(Optional.of(current.rowIterator()));

                              PartitionUpdate updates = request.makeUpdates(current);
                              updates = TriggerExecutor.instance.execute(updates);

                              Commit proposal = Commit.newProposal(ballot, updates);
                              return proposal.makeMutation()
                                             .applyAsync()
                                             .toSingleDefault(Optional.empty());
        });
    }

    /**
     * Convert statement into a list of mutations to apply on the server
     *
     * @param options value for prepared statement markers
     * @param local if true, any requests (for collections) performed by getMutation should be done locally only.
     * @param now the current timestamp in microseconds to use if no timestamp is user provided.
     *
     * @return list of the mutations
     */
    private Single<Collection<? extends IMutation>> getMutations(QueryOptions options, boolean local, long now, long queryStartNanoTime)
    {
        final UpdatesCollector collector = new UpdatesCollector(Collections.singletonMap(metadata.id, updatedColumns), 1);
        return addUpdates(collector, options, local, now, queryStartNanoTime)
               .andThen(Single.fromCallable(() -> {
                   collector.validateIndexedColumns();
                   return collector.toMutations();
               }));
    }

    final Completable addUpdates(UpdatesCollector collector,
                          QueryOptions options,
                          boolean local,
                          long now,
                          long queryStartNanoTime)
    {
        List<ByteBuffer> keys = buildPartitionKeyNames(options);

        if (hasSlices())
        {
            Slices slices = createSlices(options);

            // If all the ranges were invalid we do not need to do anything.
            if (slices.isEmpty())
                return Completable.complete();

            Single<UpdateParameters> paramsSingle = makeUpdateParameters(keys,
                                                                         new ClusteringIndexSliceFilter(slices, false),
                                                                         options,
                                                                         DataLimits.NONE,
                                                                         local,
                                                                         now,
                                                                         queryStartNanoTime);

            return paramsSingle.flatMapCompletable((params) -> {
                for (ByteBuffer key : keys)
                {
                    Validation.validateKey(metadata(), key);
                    DecoratedKey dk = metadata().partitioner.decorateKey(key);

                    PartitionUpdate upd = collector.getPartitionUpdate(metadata(), dk, options.getConsistency());

                    for (Slice slice : slices)
                        addUpdateForKey(upd, slice, params);
                }

                return Completable.complete();
            });
        }
        else
        {
            NavigableSet<Clustering> clusterings = createClustering(options);

            // If some of the restrictions were unspecified (e.g. empty IN restrictions) we do not need to do anything.
            if (restrictions.hasClusteringColumnsRestrictions() && clusterings.isEmpty())
                return Completable.complete();

            Single<UpdateParameters> paramsSingle = makeUpdateParameters(keys, clusterings, options, local, now, queryStartNanoTime);
            return paramsSingle.flatMapCompletable((params -> {
                for (ByteBuffer key : keys)
                {
                    Validation.validateKey(metadata(), key);
                    DecoratedKey dk = metadata().partitioner.decorateKey(key);

                    PartitionUpdate upd = collector.getPartitionUpdate(metadata, dk, options.getConsistency());

                    if (!restrictions.hasClusteringColumnsRestrictions())
                    {
                        addUpdateForKey(upd, Clustering.EMPTY, params);
                    }
                    else
                    {
                        for (Clustering clustering : clusterings)
                        {
                            for (ByteBuffer c : clustering.getRawValues())
                            {
                                if (c != null && c.remaining() > FBUtilities.MAX_UNSIGNED_SHORT)
                                    throw new InvalidRequestException(String.format("Key length of %d is longer than maximum of %d",
                                                                                    clustering.dataSize(),
                                                                                    FBUtilities.MAX_UNSIGNED_SHORT));
                            }

                            addUpdateForKey(upd, clustering, params);
                        }
                    }
                }

                return Completable.complete();
            }));
        }
    }

    Slices createSlices(QueryOptions options)
    {
        SortedSet<ClusteringBound> startBounds = restrictions.getClusteringColumnsBounds(Bound.START, options);
        SortedSet<ClusteringBound> endBounds = restrictions.getClusteringColumnsBounds(Bound.END, options);

        return toSlices(startBounds, endBounds);
    }

    private Single<UpdateParameters> makeUpdateParameters(Collection<ByteBuffer> keys,
                                                  NavigableSet<Clustering> clusterings,
                                                  QueryOptions options,
                                                  boolean local,
                                                  long now,
                                                  long queryStartNanoTime)
    {
        if (clusterings.contains(Clustering.STATIC_CLUSTERING))
            return makeUpdateParameters(keys,
                                        new ClusteringIndexSliceFilter(Slices.ALL, false),
                                        options,
                                        DataLimits.cqlLimits(1),
                                        local,
                                        now,
                                        queryStartNanoTime);

        return makeUpdateParameters(keys,
                                    new ClusteringIndexNamesFilter(clusterings, false),
                                    options,
                                    DataLimits.NONE,
                                    local,
                                    now,
                                    queryStartNanoTime);
    }

    private Single<UpdateParameters> makeUpdateParameters(Collection<ByteBuffer> keys,
                                                  ClusteringIndexFilter filter,
                                                  QueryOptions options,
                                                  DataLimits limits,
                                                  boolean local,
                                                  long now,
                                                  long queryStartNanoTime)
    {
        // Some lists operation requires reading
        return readRequiredLists(keys, filter, limits, local, options.getConsistency(), queryStartNanoTime)
               .map(lists -> new UpdateParameters(metadata(), updatedColumns(), options, getTimestamp(now, options), getTimeToLive(options), lists));
    }

    private Slices toSlices(SortedSet<ClusteringBound> startBounds, SortedSet<ClusteringBound> endBounds)
    {
        assert startBounds.size() == endBounds.size();

        Slices.Builder builder = new Slices.Builder(metadata().comparator);

        Iterator<ClusteringBound> starts = startBounds.iterator();
        Iterator<ClusteringBound> ends = endBounds.iterator();

        while (starts.hasNext())
        {
            Slice slice = Slice.make(starts.next(), ends.next());
            if (!slice.isEmpty(metadata().comparator))
            {
                builder.add(slice);
            }
        }

        return builder.build();
    }

    public static abstract class Parsed extends CFStatement
    {
        protected final StatementType type;
        private final Attributes.Raw attrs;
        private final List<Pair<ColumnMetadata.Raw, ColumnCondition.Raw>> conditions;
        private final boolean ifNotExists;
        private final boolean ifExists;

        protected Parsed(CFName name,
                         StatementType type,
                         Attributes.Raw attrs,
                         List<Pair<ColumnMetadata.Raw, ColumnCondition.Raw>> conditions,
                         boolean ifNotExists,
                         boolean ifExists)
        {
            super(name);
            this.type = type;
            this.attrs = attrs;
            this.conditions = conditions == null ? Collections.<Pair<ColumnMetadata.Raw, ColumnCondition.Raw>>emptyList() : conditions;
            this.ifNotExists = ifNotExists;
            this.ifExists = ifExists;
        }

        @Override
        public void prepareKeyspace(ClientState state) throws InvalidRequestException
        {
            super.prepareKeyspace(state);
        }

        public ParsedStatement.Prepared prepare()
        {
            VariableSpecifications boundNames = getBoundVariables();
            ModificationStatement statement = prepare(boundNames);
            TableMetadata metadata = Schema.instance.validateTable(keyspace(), columnFamily());
            return new ParsedStatement.Prepared(statement, boundNames, boundNames.getPartitionKeyBindIndexes(metadata));
        }

        public ModificationStatement prepare(VariableSpecifications boundNames)
        {
            TableMetadata metadata = Schema.instance.validateTable(keyspace(), columnFamily());

            Attributes preparedAttributes = attrs.prepare(keyspace(), columnFamily());
            preparedAttributes.collectMarkerSpecification(boundNames);

            Conditions preparedConditions = prepareConditions(metadata, boundNames);

            return prepareInternal(metadata, boundNames, preparedConditions, preparedAttributes);
        }

        /**
         * Returns the column conditions.
         *
         * @param metadata the column family meta data
         * @param boundNames the bound names
         * @return the column conditions.
         */
        private Conditions prepareConditions(TableMetadata metadata, VariableSpecifications boundNames)
        {
            // To have both 'IF EXISTS'/'IF NOT EXISTS' and some other conditions doesn't make sense.
            // So far this is enforced by the parser, but let's assert it for sanity if ever the parse changes.
            if (ifExists)
            {
                assert conditions.isEmpty();
                assert !ifNotExists;
                return Conditions.IF_EXISTS_CONDITION;
            }

            if (ifNotExists)
            {
                assert conditions.isEmpty();
                assert !ifExists;
                return Conditions.IF_NOT_EXISTS_CONDITION;
            }

            if (conditions.isEmpty())
                return Conditions.EMPTY_CONDITION;

            return prepareColumnConditions(metadata, boundNames);
        }

        /**
         * Returns the column conditions.
         *
         * @param metadata the column family meta data
         * @param boundNames the bound names
         * @return the column conditions.
         */
        private ColumnConditions prepareColumnConditions(TableMetadata metadata, VariableSpecifications boundNames)
        {
            checkNull(attrs.timestamp, "Cannot provide custom timestamp for conditional updates");

            ColumnConditions.Builder builder = ColumnConditions.newBuilder();

            for (Pair<ColumnMetadata.Raw, ColumnCondition.Raw> entry : conditions)
            {
                ColumnMetadata def = entry.left.prepare(metadata);
                ColumnCondition condition = entry.right.prepare(keyspace(), def, metadata);
                condition.collectMarkerSpecification(boundNames);

                checkFalse(def.isPrimaryKeyColumn(), "PRIMARY KEY column '%s' cannot have IF conditions", def.name);
                builder.add(condition);
            }
            return builder.build();
        }

        protected abstract ModificationStatement prepareInternal(TableMetadata metadata,
                                                                 VariableSpecifications boundNames,
                                                                 Conditions conditions,
                                                                 Attributes attrs);

        /**
         * Creates the restrictions.
         *
         * @param metadata the column family meta data
         * @param boundNames the bound names
         * @param operations the column operations
         * @param where the where clause
         * @param conditions the conditions
         * @return the restrictions
         */
        protected StatementRestrictions newRestrictions(TableMetadata metadata,
                                                        VariableSpecifications boundNames,
                                                        Operations operations,
                                                        WhereClause where,
                                                        Conditions conditions)
        {
            if (where.containsCustomExpressions())
                throw new InvalidRequestException(CUSTOM_EXPRESSIONS_NOT_ALLOWED);

            boolean applyOnlyToStaticColumns = appliesOnlyToStaticColumns(operations, conditions);
            return new StatementRestrictions(type, metadata, where, boundNames, applyOnlyToStaticColumns, false, false);
        }

        /**
         * Retrieves the <code>ColumnMetadata</code> corresponding to the specified raw <code>ColumnIdentifier</code>.
         *
         * @param metadata the column family meta data
         * @param rawId the raw <code>ColumnIdentifier</code>
         * @return the <code>ColumnMetadata</code> corresponding to the specified raw <code>ColumnIdentifier</code>
         */
        protected static ColumnMetadata getColumnDefinition(TableMetadata metadata, Raw rawId)
        {
            return rawId.prepare(metadata);
        }
    }
}<|MERGE_RESOLUTION|>--- conflicted
+++ resolved
@@ -260,22 +260,8 @@
         if (hasConditions())
             state.checkTablePermission(metadata, CorePermission.SELECT);
 
-<<<<<<< HEAD
-        // MV updates need to get the current state from the table, and might update the views
-        // Require Permission.SELECT on the base table, and Permission.MODIFY on the views
-        Iterator<ViewMetadata> views = View.findAll(keyspace(), columnFamily()).iterator();
-        if (views.hasNext())
-        {
-            state.checkTablePermission(metadata, CorePermission.SELECT);
-            do
-            {
-                state.checkTablePermission(views.next().metadata, CorePermission.MODIFY);
-            } while (views.hasNext());
-        }
-=======
         // Modification on base table with MV should skip SELECT access control to base table and WRITE access control to view table.
         // RowLevelAccessControl is skipped for System user in DSE and it won't affect view update.
->>>>>>> 6ea61c87
 
         for (Function function : getFunctions())
             state.checkFunctionPermission(function, CorePermission.EXECUTE);
