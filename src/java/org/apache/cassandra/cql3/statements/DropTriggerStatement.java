--- conflicted
+++ resolved
@@ -65,21 +65,15 @@
 
         if (!triggers.get(triggerName).isPresent())
         {
-<<<<<<< HEAD
             if (ifExists)
                 return null;
             else
                 throw new InvalidRequestException(String.format("Trigger %s was not found", triggerName));
-=======
-            logger.info("Dropping trigger with name {}", triggerName);
-            MigrationManager.announceColumnFamilyUpdate(cfm, isLocalOnly);
-            return true;
->>>>>>> e5c40278
         }
 
         logger.info("Dropping trigger with name {}", triggerName);
         cfm.triggers(triggers.without(triggerName));
-        MigrationManager.announceColumnFamilyUpdate(cfm, false, isLocalOnly);
+        MigrationManager.announceColumnFamilyUpdate(cfm, isLocalOnly);
         return new Event.SchemaChange(Event.SchemaChange.Change.UPDATED, Event.SchemaChange.Target.TABLE, keyspace(), columnFamily());
     }
 }