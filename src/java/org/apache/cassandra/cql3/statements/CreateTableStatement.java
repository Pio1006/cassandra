/*
 * Licensed to the Apache Software Foundation (ASF) under one
 * or more contributor license agreements.  See the NOTICE file
 * distributed with this work for additional information
 * regarding copyright ownership.  The ASF licenses this file
 * to you under the Apache License, Version 2.0 (the
 * "License"); you may not use this file except in compliance
 * with the License.  You may obtain a copy of the License at
 *
 *     http://www.apache.org/licenses/LICENSE-2.0
 *
 * Unless required by applicable law or agreed to in writing, software
 * distributed under the License is distributed on an "AS IS" BASIS,
 * WITHOUT WARRANTIES OR CONDITIONS OF ANY KIND, either express or implied.
 * See the License for the specific language governing permissions and
 * limitations under the License.
 */
package org.apache.cassandra.cql3.statements;

import java.nio.ByteBuffer;
import java.util.*;
import java.util.regex.Pattern;
import com.google.common.collect.HashMultiset;
import com.google.common.collect.Multiset;

import io.reactivex.Maybe;
import io.reactivex.Observable;
import io.reactivex.Single;
import org.apache.commons.lang3.StringUtils;

import org.apache.cassandra.auth.*;
import org.apache.cassandra.auth.permission.CorePermission;
import org.apache.cassandra.config.*;
import org.apache.cassandra.cql3.*;
import org.apache.cassandra.db.*;
import org.apache.cassandra.db.marshal.*;
import org.apache.cassandra.exceptions.*;
import org.apache.cassandra.schema.KeyspaceMetadata;
import org.apache.cassandra.schema.TableParams;
import org.apache.cassandra.schema.Types;
import org.apache.cassandra.service.ClientState;
import org.apache.cassandra.service.MigrationManager;
import org.apache.cassandra.service.QueryState;
import org.apache.cassandra.transport.Event;

/** A {@code CREATE TABLE} parsed from a CQL query statement. */
public class CreateTableStatement extends SchemaAlteringStatement
{
    private static final Pattern PATTERN_WORD_CHARS = Pattern.compile("\\w+");

    private List<AbstractType<?>> keyTypes;
    private List<AbstractType<?>> clusteringTypes;

    private final Map<ByteBuffer, AbstractType> multicellColumns = new HashMap<>();

    private final List<ColumnIdentifier> keyAliases = new ArrayList<>();
    private final List<ColumnIdentifier> columnAliases = new ArrayList<>();

    private boolean isDense;
    private boolean isCompound;
    private boolean hasCounters;

    // use a TreeMap to preserve ordering across JDK versions (see CASSANDRA-9492)
    private final Map<ColumnIdentifier, AbstractType> columns = new TreeMap<>((o1, o2) -> o1.bytes.compareTo(o2.bytes));

    private final Set<ColumnIdentifier> staticColumns;
    private final TableParams params;
    private final boolean ifNotExists;
    private final UUID id;

    public CreateTableStatement(CFName name, TableParams params, boolean ifNotExists, Set<ColumnIdentifier> staticColumns, UUID id)
    {
        super(name);
        this.params = params;
        this.ifNotExists = ifNotExists;
        this.staticColumns = staticColumns;
        this.id = id;
    }

    public void checkAccess(ClientState state) throws UnauthorizedException, InvalidRequestException
    {
        state.hasKeyspaceAccess(keyspace(), CorePermission.CREATE);
    }

    public void validate(ClientState state)
    {
        // validated in announceMigration()
    }

    public Maybe<Event.SchemaChange> announceMigration(boolean isLocalOnly) throws RequestValidationException
    {
        return MigrationManager.announceNewColumnFamily(getCFMetaData(), isLocalOnly)
<<<<<<< HEAD
                .toSingle(() -> new Event.SchemaChange(Event.SchemaChange.Change.CREATED, Event.SchemaChange.Target.TABLE, keyspace(), columnFamily()))
                .onErrorResumeNext(exc -> {
                    if (exc instanceof AlreadyExistsException && ifNotExists)
                        return Single.just(Event.SchemaChange.NONE);
                    else
                        return Single.error(exc);
                });
=======
                               .andThen(Maybe.just(new Event.SchemaChange(Event.SchemaChange.Change.CREATED, Event.SchemaChange.Target.TABLE, keyspace(), columnFamily())))
                               .onErrorResumeNext(e ->
                                                  {
                                                      if (e instanceof AlreadyExistsException && ifNotExists)
                                                          return Maybe.empty();

                                                      return Maybe.error(e);
                                                  });
>>>>>>> adc6fbc7
    }

    protected void grantPermissionsToCreator(QueryState state)
    {
        try
        {
            IResource resource = DataResource.table(keyspace(), columnFamily());
            IAuthorizer authorizer = DatabaseDescriptor.getAuthorizer();
            authorizer.grant(AuthenticatedUser.SYSTEM_USER,
                             authorizer.applicablePermissions(resource),
                             resource,
                             RoleResource.role(state.getClientState().getUser().getName()));
        }
        catch (RequestExecutionException e)
        {
            throw new RuntimeException(e);
        }
    }

    public CFMetaData.Builder metadataBuilder()
    {
        CFMetaData.Builder builder = CFMetaData.Builder.create(keyspace(), columnFamily(), isDense, isCompound, hasCounters);
        builder.withId(id);
        for (int i = 0; i < keyAliases.size(); i++)
            builder.addPartitionKey(keyAliases.get(i), keyTypes.get(i));
        for (int i = 0; i < columnAliases.size(); i++)
            builder.addClusteringColumn(columnAliases.get(i), clusteringTypes.get(i));

        boolean isStaticCompact = !isDense && !isCompound;
        for (Map.Entry<ColumnIdentifier, AbstractType> entry : columns.entrySet())
        {
            ColumnIdentifier name = entry.getKey();
            // Note that for "static" no-clustering compact storage we use static for the defined columns
            if (staticColumns.contains(name) || isStaticCompact)
                builder.addStaticColumn(name, entry.getValue());
            else
                builder.addRegularColumn(name, entry.getValue());
        }

        boolean isCompactTable = isDense || !isCompound;
        if (isCompactTable)
        {
            CompactTables.DefaultNames names = CompactTables.defaultNameGenerator(builder.usedColumnNames());
            // Compact tables always have a clustering and a single regular value.
            if (isStaticCompact)
            {
                builder.addClusteringColumn(names.defaultClusteringName(), UTF8Type.instance);
                builder.addRegularColumn(names.defaultCompactValueName(), hasCounters ? CounterColumnType.instance : BytesType.instance);
            }
            else if (isDense && !builder.hasRegulars())
            {
                // Even for dense, we might not have our regular column if it wasn't part of the declaration. If
                // that's the case, add it but with a specific EmptyType so we can recognize that case later
                builder.addRegularColumn(names.defaultCompactValueName(), EmptyType.instance);
            }
        }

        return builder;
    }

    /**
     * Returns a CFMetaData instance based on the parameters parsed from this
     * {@code CREATE} statement, or defaults where applicable.
     *
     * @return a CFMetaData instance corresponding to the values parsed from this statement
     * @throws InvalidRequestException on failure to validate parsed parameters
     */
    public CFMetaData getCFMetaData()
    {
        return metadataBuilder().build().params(params);
    }

    public TableParams params()
    {
        return params;
    }

    public static class RawStatement extends CFStatement
    {
        private final Map<ColumnIdentifier, CQL3Type.Raw> definitions = new HashMap<>();
        public final CFProperties properties = new CFProperties();

        private final List<List<ColumnIdentifier>> keyAliases = new ArrayList<>();
        private final List<ColumnIdentifier> columnAliases = new ArrayList<>();
        private final Set<ColumnIdentifier> staticColumns = new HashSet<>();

        private final Multiset<ColumnIdentifier> definedNames = HashMultiset.create(1);

        private final boolean ifNotExists;

        public RawStatement(CFName name, boolean ifNotExists)
        {
            super(name);
            this.ifNotExists = ifNotExists;
        }

        /**
         * Transform this raw statement into a CreateTableStatement.
         */
        public ParsedStatement.Prepared prepare() throws RequestValidationException
        {
            KeyspaceMetadata ksm = Schema.instance.getKSMetaData(keyspace());
            if (ksm == null)
                throw new ConfigurationException(String.format("Keyspace %s doesn't exist", keyspace()));
            return prepare(ksm.types);
        }

        public ParsedStatement.Prepared prepare(Types udts) throws RequestValidationException
        {
            // Column family name
            if (!PATTERN_WORD_CHARS.matcher(columnFamily()).matches())
                throw new InvalidRequestException(String.format("\"%s\" is not a valid table name (must be alphanumeric character or underscore only: [a-zA-Z_0-9]+)", columnFamily()));
            if (columnFamily().length() > SchemaConstants.NAME_LENGTH)
                throw new InvalidRequestException(String.format("Table names shouldn't be more than %s characters long (got \"%s\")", SchemaConstants.NAME_LENGTH, columnFamily()));

            for (Multiset.Entry<ColumnIdentifier> entry : definedNames.entrySet())
                if (entry.getCount() > 1)
                    throw new InvalidRequestException(String.format("Multiple definition of identifier %s", entry.getElement()));

            properties.validate();

            TableParams params = properties.properties.asNewTableParams();

            CreateTableStatement stmt = new CreateTableStatement(cfName, params, ifNotExists, staticColumns, properties.properties.getId());

            for (Map.Entry<ColumnIdentifier, CQL3Type.Raw> entry : definitions.entrySet())
            {
                ColumnIdentifier id = entry.getKey();
                CQL3Type pt = entry.getValue().prepare(keyspace(), udts);
                if (pt.getType().isMultiCell())
                    stmt.multicellColumns.put(id.bytes, pt.getType());
                if (entry.getValue().isCounter())
                    stmt.hasCounters = true;

                // check for non-frozen UDTs or collections in a non-frozen UDT
                if (pt.getType().isUDT() && pt.getType().isMultiCell())
                {
                    for (AbstractType<?> innerType : ((UserType) pt.getType()).fieldTypes())
                    {
                        if (innerType.isMultiCell())
                        {
                            assert innerType.isCollection();  // shouldn't get this far with a nested non-frozen UDT
                            throw new InvalidRequestException("Non-frozen UDTs with nested non-frozen collections are not supported");
                        }
                    }
                }

                stmt.columns.put(id, pt.getType()); // we'll remove what is not a column below
            }

            if (keyAliases.isEmpty())
                throw new InvalidRequestException("No PRIMARY KEY specifed (exactly one required)");
            if (keyAliases.size() > 1)
                throw new InvalidRequestException("Multiple PRIMARY KEYs specifed (exactly one required)");
            if (stmt.hasCounters && params.defaultTimeToLive > 0)
                throw new InvalidRequestException("Cannot set default_time_to_live on a table with counters");

            List<ColumnIdentifier> kAliases = keyAliases.get(0);
            stmt.keyTypes = new ArrayList<>(kAliases.size());
            for (ColumnIdentifier alias : kAliases)
            {
                stmt.keyAliases.add(alias);
                AbstractType<?> t = getTypeAndRemove(stmt.columns, alias);
                if (t.asCQL3Type().getType() instanceof CounterColumnType)
                    throw new InvalidRequestException(String.format("counter type is not supported for PRIMARY KEY part %s", alias));
                if (t.asCQL3Type().getType().referencesDuration())
                    throw new InvalidRequestException(String.format("duration type is not supported for PRIMARY KEY part %s", alias));
                if (staticColumns.contains(alias))
                    throw new InvalidRequestException(String.format("Static column %s cannot be part of the PRIMARY KEY", alias));
                stmt.keyTypes.add(t);
            }

            stmt.clusteringTypes = new ArrayList<>(columnAliases.size());
            // Handle column aliases
            for (ColumnIdentifier t : columnAliases)
            {
                stmt.columnAliases.add(t);

                AbstractType<?> type = getTypeAndRemove(stmt.columns, t);
                if (type.asCQL3Type().getType() instanceof CounterColumnType)
                    throw new InvalidRequestException(String.format("counter type is not supported for PRIMARY KEY part %s", t));
                if (type.asCQL3Type().getType().referencesDuration())
                    throw new InvalidRequestException(String.format("duration type is not supported for PRIMARY KEY part %s", t));
                if (staticColumns.contains(t))
                    throw new InvalidRequestException(String.format("Static column %s cannot be part of the PRIMARY KEY", t));
                stmt.clusteringTypes.add(type);
            }

            // We've handled anything that is not a rpimary key so stmt.columns only contains NON-PK columns. So
            // if it's a counter table, make sure we don't have non-counter types
            if (stmt.hasCounters)
            {
                for (AbstractType<?> type : stmt.columns.values())
                    if (!type.isCounter())
                        throw new InvalidRequestException("Cannot mix counter and non counter columns in the same table");
            }

            boolean useCompactStorage = properties.useCompactStorage;
            // Dense meant, back with thrift, that no part of the "thrift column name" stores a "CQL/metadata column name".
            // This means COMPACT STORAGE with at least one clustering type (otherwise it's a "static" CF).
            stmt.isDense = useCompactStorage && !stmt.clusteringTypes.isEmpty();
            // Compound meant the "thrift column name" was a composite one. It's the case unless
            // we use compact storage COMPACT STORAGE and we have either no clustering columns ("static" CF) or
            // only one of them (if more than one, it's a "dense composite").
            stmt.isCompound = !(useCompactStorage && stmt.clusteringTypes.size() <= 1);

            // For COMPACT STORAGE, we reject any "feature" that we wouldn't be able to translate back to thrift.
            if (useCompactStorage)
            {
                if (!stmt.multicellColumns.isEmpty())
                    throw new InvalidRequestException("Non-frozen collections and UDTs are not supported with COMPACT STORAGE");
                if (!staticColumns.isEmpty())
                    throw new InvalidRequestException("Static columns are not supported in COMPACT STORAGE tables");

                if (stmt.clusteringTypes.isEmpty())
                {
                    // It's a thrift "static CF" so there should be some columns definition
                    if (stmt.columns.isEmpty())
                        throw new InvalidRequestException("No definition found that is not part of the PRIMARY KEY");
                }

                if (stmt.isDense)
                {
                    // We can have no columns (only the PK), but we can't have more than one.
                    if (stmt.columns.size() > 1)
                        throw new InvalidRequestException(String.format("COMPACT STORAGE with composite PRIMARY KEY allows no more than one column not part of the PRIMARY KEY (got: %s)", StringUtils.join(stmt.columns.keySet(), ", ")));
                }
                else
                {
                    // we are in the "static" case, so we need at least one column defined. For non-compact however, having
                    // just the PK is fine.
                    if (stmt.columns.isEmpty())
                        throw new InvalidRequestException("COMPACT STORAGE with non-composite PRIMARY KEY require one column not part of the PRIMARY KEY, none given");
                }
            }
            else
            {
                if (stmt.clusteringTypes.isEmpty() && !staticColumns.isEmpty())
                {
                    // Static columns only make sense if we have at least one clustering column. Otherwise everything is static anyway
                    if (columnAliases.isEmpty())
                        throw new InvalidRequestException("Static columns are only useful (and thus allowed) if the table has at least one clustering column");
                }
            }

            // If we give a clustering order, we must explicitly do so for all aliases and in the order of the PK
            if (!properties.definedOrdering.isEmpty())
            {
                if (properties.definedOrdering.size() > columnAliases.size())
                    throw new InvalidRequestException("Only clustering key columns can be defined in CLUSTERING ORDER directive");

                int i = 0;
                for (ColumnIdentifier id : properties.definedOrdering.keySet())
                {
                    ColumnIdentifier c = columnAliases.get(i);
                    if (!id.equals(c))
                    {
                        if (properties.definedOrdering.containsKey(c))
                            throw new InvalidRequestException(String.format("The order of columns in the CLUSTERING ORDER directive must be the one of the clustering key (%s must appear before %s)", c, id));
                        else
                            throw new InvalidRequestException(String.format("Missing CLUSTERING ORDER for column %s", c));
                    }
                    ++i;
                }
            }

            return new ParsedStatement.Prepared(stmt);
        }

        private AbstractType<?> getTypeAndRemove(Map<ColumnIdentifier, AbstractType> columns, ColumnIdentifier t) throws InvalidRequestException
        {
            AbstractType type = columns.get(t);
            if (type == null)
                throw new InvalidRequestException(String.format("Unknown definition %s referenced in PRIMARY KEY", t));
            if (type.isMultiCell())
            {
                if (type.isCollection())
                    throw new InvalidRequestException(String.format("Invalid non-frozen collection type for PRIMARY KEY component %s", t));
                else
                    throw new InvalidRequestException(String.format("Invalid non-frozen user-defined type for PRIMARY KEY component %s", t));
            }

            columns.remove(t);
            Boolean isReversed = properties.definedOrdering.get(t);
            return isReversed != null && isReversed ? ReversedType.getInstance(type) : type;
        }

        public void addDefinition(ColumnIdentifier def, CQL3Type.Raw type, boolean isStatic)
        {
            definedNames.add(def);
            definitions.put(def, type);
            if (isStatic)
                staticColumns.add(def);
        }

        public void addKeyAliases(List<ColumnIdentifier> aliases)
        {
            keyAliases.add(aliases);
        }

        public void addColumnAlias(ColumnIdentifier alias)
        {
            columnAliases.add(alias);
        }
    }
}<|MERGE_RESOLUTION|>--- conflicted
+++ resolved
@@ -24,8 +24,6 @@
 import com.google.common.collect.Multiset;
 
 import io.reactivex.Maybe;
-import io.reactivex.Observable;
-import io.reactivex.Single;
 import org.apache.commons.lang3.StringUtils;
 
 import org.apache.cassandra.auth.*;
@@ -90,15 +88,6 @@
     public Maybe<Event.SchemaChange> announceMigration(boolean isLocalOnly) throws RequestValidationException
     {
         return MigrationManager.announceNewColumnFamily(getCFMetaData(), isLocalOnly)
-<<<<<<< HEAD
-                .toSingle(() -> new Event.SchemaChange(Event.SchemaChange.Change.CREATED, Event.SchemaChange.Target.TABLE, keyspace(), columnFamily()))
-                .onErrorResumeNext(exc -> {
-                    if (exc instanceof AlreadyExistsException && ifNotExists)
-                        return Single.just(Event.SchemaChange.NONE);
-                    else
-                        return Single.error(exc);
-                });
-=======
                                .andThen(Maybe.just(new Event.SchemaChange(Event.SchemaChange.Change.CREATED, Event.SchemaChange.Target.TABLE, keyspace(), columnFamily())))
                                .onErrorResumeNext(e ->
                                                   {
@@ -107,7 +96,6 @@
 
                                                       return Maybe.error(e);
                                                   });
->>>>>>> adc6fbc7
     }
 
     protected void grantPermissionsToCreator(QueryState state)
