--- conflicted
+++ resolved
@@ -183,11 +183,7 @@
                 throw new InvalidRequestException("Duplicate column " + target.column + " in index target list");
     }
 
-<<<<<<< HEAD
-    public Maybe<Event.SchemaChange> announceMigration(boolean isLocalOnly) throws RequestValidationException
-=======
-    public Event.SchemaChange announceMigration(QueryState queryState, boolean isLocalOnly) throws RequestValidationException
->>>>>>> ec536dc0
+    public Maybe<Event.SchemaChange> announceMigration(QueryState queryState, boolean isLocalOnly) throws RequestValidationException
     {
         TableMetadata current = Schema.instance.getTableMetadata(keyspace(), columnFamily());
         List<IndexTarget> targets = new ArrayList<>(rawTargets.size());
@@ -250,13 +246,8 @@
 
         logger.trace("Updating index definition for {}", indexName);
 
-<<<<<<< HEAD
-=======
-        MigrationManager.announceTableUpdate(updated, isLocalOnly);
-
->>>>>>> ec536dc0
         // Creating an index is akin to updating the CF
-        return MigrationManager.announceColumnFamilyUpdate(cfm, isLocalOnly)
+        return MigrationManager.announceTableUpdate(updated, isLocalOnly)
                 .andThen(Maybe.just(new Event.SchemaChange(Event.SchemaChange.Change.UPDATED, Event.SchemaChange.Target.TABLE, keyspace(), columnFamily())));
     }
 }