/*
 * Licensed to the Apache Software Foundation (ASF) under one
 * or more contributor license agreements.  See the NOTICE file
 * distributed with this work for additional information
 * regarding copyright ownership.  The ASF licenses this file
 * to you under the Apache License, Version 2.0 (the
 * "License"); you may not use this file except in compliance
 * with the License.  You may obtain a copy of the License at
 *
 *     http://www.apache.org/licenses/LICENSE-2.0
 *
 * Unless required by applicable law or agreed to in writing, software
 * distributed under the License is distributed on an "AS IS" BASIS,
 * WITHOUT WARRANTIES OR CONDITIONS OF ANY KIND, either express or implied.
 * See the License for the specific language governing permissions and
 * limitations under the License.
 */
package org.apache.cassandra.cql3.selection;

import java.nio.ByteBuffer;
import java.util.*;

import com.google.common.base.MoreObjects;
import com.google.common.base.Predicate;
import com.google.common.collect.Iterables;
import com.google.common.collect.Iterators;

import org.apache.cassandra.config.CFMetaData;
import org.apache.cassandra.config.ColumnDefinition;
import org.apache.cassandra.cql3.*;
import org.apache.cassandra.cql3.functions.Function;
import org.apache.cassandra.db.Clustering;
import org.apache.cassandra.db.DecoratedKey;
import org.apache.cassandra.db.aggregation.AggregationSpecification;
import org.apache.cassandra.db.aggregation.GroupMaker;
import org.apache.cassandra.db.context.CounterContext;
import org.apache.cassandra.db.marshal.UTF8Type;
import org.apache.cassandra.db.rows.Cell;
import org.apache.cassandra.exceptions.InvalidRequestException;
import org.apache.cassandra.transport.ProtocolVersion;
import org.apache.cassandra.utils.ByteBufferUtil;

public abstract class Selection
{
    /**
     * A predicate that returns <code>true</code> for static columns.
     */
    private static final Predicate<ColumnDefinition> STATIC_COLUMN_FILTER = new Predicate<ColumnDefinition>()
    {
        public boolean apply(ColumnDefinition def)
        {
            return def.isStatic();
        }
    };

    private final CFMetaData cfm;
    private final List<ColumnDefinition> columns;
    private final SelectionColumnMapping columnMapping;
    private final ResultSet.ResultMetadata metadata;
    private final boolean collectTimestamps;
    private final boolean collectTTLs;

    protected Selection(CFMetaData cfm,
                        List<ColumnDefinition> columns,
                        SelectionColumnMapping columnMapping,
                        boolean collectTimestamps,
                        boolean collectTTLs)
    {
        this.cfm = cfm;
        this.columns = columns;
        this.columnMapping = columnMapping;
        this.metadata = new ResultSet.ResultMetadata(columnMapping.getColumnSpecifications());
        this.collectTimestamps = collectTimestamps;
        this.collectTTLs = collectTTLs;
    }

    // Overriden by SimpleSelection when appropriate.
    public boolean isWildcard()
    {
        return false;
    }

    /**
     * Checks if this selection contains static columns.
     * @return <code>true</code> if this selection contains static columns, <code>false</code> otherwise;
     */
    public boolean containsStaticColumns()
    {
        if (!cfm.hasStaticColumns())
            return false;

        if (isWildcard())
            return true;

        return !Iterables.isEmpty(Iterables.filter(columns, STATIC_COLUMN_FILTER));
    }

    /**
     * Checks if this selection contains only static columns.
     * @return <code>true</code> if this selection contains only static columns, <code>false</code> otherwise;
     */
    public boolean containsOnlyStaticColumns()
    {
        if (!containsStaticColumns())
            return false;

        if (isWildcard())
            return false;

        for (ColumnDefinition def : getColumns())
        {
            if (!def.isPartitionKey() && !def.isStatic())
                return false;
        }

        return true;
    }

    /**
     * Checks if this selection contains a complex column.
     *
     * @return <code>true</code> if this selection contains a multicell collection or UDT, <code>false</code> otherwise.
     */
    public boolean containsAComplexColumn()
    {
        for (ColumnDefinition def : getColumns())
            if (def.isComplex())
                return true;

        return false;
    }

    public ResultSet.ResultMetadata getResultMetadata(boolean isJson)
    {
        if (!isJson)
            return metadata;

        ColumnSpecification firstColumn = metadata.names.get(0);
        ColumnSpecification jsonSpec = new ColumnSpecification(firstColumn.ksName, firstColumn.cfName, Json.JSON_COLUMN_ID, UTF8Type.instance);
        return new ResultSet.ResultMetadata(Arrays.asList(jsonSpec));
    }

    public static Selection wildcard(CFMetaData cfm)
    {
        List<ColumnDefinition> all = new ArrayList<>(cfm.allColumns().size());
        Iterators.addAll(all, cfm.allColumnsInSelectOrder());
        return new SimpleSelection(cfm, all, true);
    }

    public static Selection forColumns(CFMetaData cfm, List<ColumnDefinition> columns)
    {
        return new SimpleSelection(cfm, columns, false);
    }

    public int addColumnForOrdering(ColumnDefinition c)
    {
        columns.add(c);
        metadata.addNonSerializedColumn(c);
        return columns.size() - 1;
    }

    public void addFunctionsTo(List<Function> functions)
    {
    }

    private static boolean processesSelection(List<RawSelector> rawSelectors)
    {
        for (RawSelector rawSelector : rawSelectors)
        {
            if (rawSelector.processesSelection())
                return true;
        }
        return false;
    }

    public static Selection fromSelectors(CFMetaData cfm, List<RawSelector> rawSelectors, VariableSpecifications boundNames, boolean hasGroupBy)
    {
        List<ColumnDefinition> defs = new ArrayList<>();

        SelectorFactories factories =
                SelectorFactories.createFactoriesAndCollectColumnDefinitions(RawSelector.toSelectables(rawSelectors, cfm), null, cfm, defs, boundNames);
        SelectionColumnMapping mapping = collectColumnMappings(cfm, rawSelectors, factories);

        return (processesSelection(rawSelectors) || rawSelectors.size() != defs.size() || hasGroupBy)
               ? new SelectionWithProcessing(cfm, defs, mapping, factories)
               : new SimpleSelection(cfm, defs, mapping, false);
    }

    /**
     * Returns the index of the specified column within the resultset
     * @param c the column
     * @return the index of the specified column within the resultset or -1
     */
    public int getResultSetIndex(ColumnDefinition c)
    {
        return getColumnIndex(c);
    }

    /**
     * Returns the index of the specified column
     * @param c the column
     * @return the index of the specified column or -1
     */
    protected final int getColumnIndex(ColumnDefinition c)
    {
        for (int i = 0, m = columns.size(); i < m; i++)
            if (columns.get(i).name.equals(c.name))
                return i;
        return -1;
    }

    private static SelectionColumnMapping collectColumnMappings(CFMetaData cfm,
                                                                List<RawSelector> rawSelectors,
                                                                SelectorFactories factories)
    {
        SelectionColumnMapping selectionColumns = SelectionColumnMapping.newMapping();
        Iterator<RawSelector> iter = rawSelectors.iterator();
        for (Selector.Factory factory : factories)
        {
            ColumnSpecification colSpec = factory.getColumnSpecification(cfm);
            ColumnIdentifier alias = iter.next().alias;
            factory.addColumnMapping(selectionColumns,
                                     alias == null ? colSpec : colSpec.withAlias(alias));
        }
        return selectionColumns;
    }

    protected abstract Selectors newSelectors(QueryOptions options) throws InvalidRequestException;

    /**
     * @return the list of CQL3 columns value this SelectionClause needs.
     */
    public List<ColumnDefinition> getColumns()
    {
        return columns;
    }

    /**
     * @return the mappings between resultset columns and the underlying columns
     */
    public SelectionColumns getColumnMapping()
    {
        return columnMapping;
    }

    public ResultSetBuilder resultSetBuilder(QueryOptions options, boolean isJson)
    {
        return new ResultSetBuilder(options, isJson);
    }

    public ResultSetBuilder resultSetBuilder(QueryOptions options, boolean isJson, AggregationSpecification aggregationSpec)
    {
        return aggregationSpec == null ? new ResultSetBuilder(options, isJson)
                : new ResultSetBuilder(options, isJson, aggregationSpec.newGroupMaker());
    }

    public abstract boolean isAggregate();

    @Override
    public String toString()
    {
        return MoreObjects.toStringHelper(this)
                          .add("columns", columns)
                          .add("columnMapping", columnMapping)
                          .add("metadata", metadata)
                          .add("collectTimestamps", collectTimestamps)
                          .add("collectTTLs", collectTTLs)
                          .toString();
    }

<<<<<<< HEAD
    public static List<ByteBuffer> rowToJson(List<ByteBuffer> row, int protocolVersion, ResultSet.ResultMetadata metadata)
=======
    public static List<ByteBuffer> rowToJson(List<ByteBuffer> row, ProtocolVersion protocolVersion, ResultSet.ResultMetadata metadata)
>>>>>>> b4068ef0
    {
        StringBuilder sb = new StringBuilder("{");
        for (int i = 0; i < metadata.names.size(); i++)
        {
            if (i > 0)
                sb.append(", ");

            ColumnSpecification spec = metadata.names.get(i);
            String columnName = spec.name.toString();
            if (!columnName.equals(columnName.toLowerCase(Locale.US)))
                columnName = "\"" + columnName + "\"";

            ByteBuffer buffer = row.get(i);
            sb.append('"');
            sb.append(Json.quoteAsJsonString(columnName));
            sb.append("\": ");
            if (buffer == null)
                sb.append("null");
            else
                sb.append(spec.type.toJSONString(buffer, protocolVersion));
        }
        sb.append("}");
        return Collections.singletonList(UTF8Type.instance.getSerializer().serialize(sb.toString()));
    }

    public class ResultSetBuilder
    {
        private final ResultSet resultSet;
<<<<<<< HEAD
        private final int protocolVersion;
=======
        private final ProtocolVersion protocolVersion;
>>>>>>> b4068ef0

        /**
         * As multiple thread can access a <code>Selection</code> instance each <code>ResultSetBuilder</code> will use
         * its own <code>Selectors</code> instance.
         */
        private final Selectors selectors;

        /**
         * The <code>GroupMaker</code> used to build the aggregates.
         */
        private final GroupMaker groupMaker;

        /*
         * We'll build CQL3 row one by one.
         * The currentRow is the values for the (CQL3) columns we've fetched.
         * We also collect timestamps and ttls for the case where the writetime and
         * ttl functions are used. Note that we might collect timestamp and/or ttls
         * we don't care about, but since the array below are allocated just once,
         * it doesn't matter performance wise.
         */
        List<ByteBuffer> current;
        final long[] timestamps;
        final int[] ttls;

        private final boolean isJson;

        private ResultSetBuilder(QueryOptions options, boolean isJson)
        {
            this(options, isJson, null);
        }

        private ResultSetBuilder(QueryOptions options, boolean isJson, GroupMaker groupMaker)
        {
            this.resultSet = new ResultSet(getResultMetadata(isJson).copy(), new ArrayList<List<ByteBuffer>>());
            this.protocolVersion = options.getProtocolVersion();
            this.selectors = newSelectors(options);
            this.groupMaker = groupMaker;
            this.timestamps = collectTimestamps ? new long[columns.size()] : null;
            this.ttls = collectTTLs ? new int[columns.size()] : null;
            this.isJson = isJson;

            // We use MIN_VALUE to indicate no timestamp and -1 for no ttl
            if (timestamps != null)
                Arrays.fill(timestamps, Long.MIN_VALUE);
            if (ttls != null)
                Arrays.fill(ttls, -1);
        }

        public void add(ByteBuffer v)
        {
            current.add(v);
        }

        public void add(Cell c, int nowInSec)
        {
            if (c == null)
            {
                current.add(null);
                return;
            }

            current.add(value(c));

            if (timestamps != null)
                timestamps[current.size() - 1] = c.timestamp();

            if (ttls != null)
                ttls[current.size() - 1] = remainingTTL(c, nowInSec);
        }

        private int remainingTTL(Cell c, int nowInSec)
        {
            if (!c.isExpiring())
                return -1;

            int remaining = c.localDeletionTime() - nowInSec;
            return remaining >= 0 ? remaining : -1;
        }

        private ByteBuffer value(Cell c)
        {
            return c.isCounterCell()
                 ? ByteBufferUtil.bytes(CounterContext.instance().total(c.value()))
                 : c.value();
        }

        /**
         * Notifies this <code>Builder</code> that a new row is being processed.
         *
         * @param partitionKey the partition key of the new row
         * @param clustering the clustering of the new row
         */
        public void newRow(DecoratedKey partitionKey, Clustering clustering)
        {
            // The groupMaker needs to be called for each row
            boolean isNewAggregate = groupMaker == null || groupMaker.isNewGroup(partitionKey, clustering);
            if (current != null)
            {
                selectors.addInputRow(protocolVersion, this);
                if (isNewAggregate)
                {
                    resultSet.addRow(getOutputRow());
                    selectors.reset();
                }
            }
            current = new ArrayList<>(columns.size());
        }

        /**
         * Builds the <code>ResultSet</code>
         */
        public ResultSet build()
        {
            if (current != null)
            {
                selectors.addInputRow(protocolVersion, this);
                resultSet.addRow(getOutputRow());
                selectors.reset();
                current = null;
            }

            // For aggregates we need to return a row even it no records have been found
            if (resultSet.isEmpty() && groupMaker != null && groupMaker.returnAtLeastOneRow())
                resultSet.addRow(getOutputRow());
            return resultSet;
        }

        private List<ByteBuffer> getOutputRow()
        {
            List<ByteBuffer> outputRow = selectors.getOutputRow(protocolVersion);
            return isJson ? rowToJson(outputRow, protocolVersion, metadata)
                          : outputRow;
        }
    }

    private static interface Selectors
    {
        public boolean isAggregate();

        /**
         * Adds the current row of the specified <code>ResultSetBuilder</code>.
         *
         * @param protocolVersion
         * @param rs the <code>ResultSetBuilder</code>
         * @throws InvalidRequestException
         */
        public void addInputRow(ProtocolVersion protocolVersion, ResultSetBuilder rs) throws InvalidRequestException;

        public List<ByteBuffer> getOutputRow(ProtocolVersion protocolVersion) throws InvalidRequestException;

        public void reset();
    }

    // Special cased selection for when only columns are selected.
    private static class SimpleSelection extends Selection
    {
        private final boolean isWildcard;

        public SimpleSelection(CFMetaData cfm, List<ColumnDefinition> columns, boolean isWildcard)
        {
            this(cfm, columns, SelectionColumnMapping.simpleMapping(columns), isWildcard);
        }

        public SimpleSelection(CFMetaData cfm,
                               List<ColumnDefinition> columns,
                               SelectionColumnMapping metadata,
                               boolean isWildcard)
        {
            /*
             * In theory, even a simple selection could have multiple time the same column, so we
             * could filter those duplicate out of columns. But since we're very unlikely to
             * get much duplicate in practice, it's more efficient not to bother.
             */
            super(cfm, columns, metadata, false, false);
            this.isWildcard = isWildcard;
        }

        @Override
        public boolean isWildcard()
        {
            return isWildcard;
        }

        public boolean isAggregate()
        {
            return false;
        }

        protected Selectors newSelectors(QueryOptions options)
        {
            return new Selectors()
            {
                private List<ByteBuffer> current;

                public void reset()
                {
                    current = null;
                }

                public List<ByteBuffer> getOutputRow(ProtocolVersion protocolVersion)
                {
                    return current;
                }

                public void addInputRow(ProtocolVersion protocolVersion, ResultSetBuilder rs) throws InvalidRequestException
                {
                    current = rs.current;
                }

                public boolean isAggregate()
                {
                    return false;
                }
            };
        }
    }

    private static class SelectionWithProcessing extends Selection
    {
        private final SelectorFactories factories;

        public SelectionWithProcessing(CFMetaData cfm,
                                       List<ColumnDefinition> columns,
                                       SelectionColumnMapping metadata,
                                       SelectorFactories factories) throws InvalidRequestException
        {
            super(cfm,
                  columns,
                  metadata,
                  factories.containsWritetimeSelectorFactory(),
                  factories.containsTTLSelectorFactory());

            this.factories = factories;
        }

        @Override
        public void addFunctionsTo(List<Function> functions)
        {
            factories.addFunctionsTo(functions);
        }

        @Override
        public int getResultSetIndex(ColumnDefinition c)
        {
            int index = getColumnIndex(c);

            if (index < 0)
                return -1;

            for (int i = 0, m = factories.size(); i < m; i++)
                if (factories.get(i).isSimpleSelectorFactory(index))
                    return i;

            return -1;
        }

        @Override
        public int addColumnForOrdering(ColumnDefinition c)
        {
            int index = super.addColumnForOrdering(c);
            factories.addSelectorForOrdering(c, index);
            return factories.size() - 1;
        }

        public boolean isAggregate()
        {
            return factories.doesAggregation();
        }

        protected Selectors newSelectors(final QueryOptions options) throws InvalidRequestException
        {
            return new Selectors()
            {
                private final List<Selector> selectors = factories.newInstances(options);

                public void reset()
                {
                    for (Selector selector : selectors)
                        selector.reset();
                }

                public boolean isAggregate()
                {
                    return factories.doesAggregation();
                }

                public List<ByteBuffer> getOutputRow(ProtocolVersion protocolVersion) throws InvalidRequestException
                {
                    List<ByteBuffer> outputRow = new ArrayList<>(selectors.size());

                    for (Selector selector: selectors)
                        outputRow.add(selector.getOutput(protocolVersion));

                    return outputRow;
                }

                public void addInputRow(ProtocolVersion protocolVersion, ResultSetBuilder rs) throws InvalidRequestException
                {
                    for (Selector selector : selectors)
                        selector.addInput(protocolVersion, rs);
                }
            };
        }

    }
}<|MERGE_RESOLUTION|>--- conflicted
+++ resolved
@@ -268,11 +268,7 @@
                           .toString();
     }
 
-<<<<<<< HEAD
-    public static List<ByteBuffer> rowToJson(List<ByteBuffer> row, int protocolVersion, ResultSet.ResultMetadata metadata)
-=======
     public static List<ByteBuffer> rowToJson(List<ByteBuffer> row, ProtocolVersion protocolVersion, ResultSet.ResultMetadata metadata)
->>>>>>> b4068ef0
     {
         StringBuilder sb = new StringBuilder("{");
         for (int i = 0; i < metadata.names.size(); i++)
@@ -301,11 +297,7 @@
     public class ResultSetBuilder
     {
         private final ResultSet resultSet;
-<<<<<<< HEAD
-        private final int protocolVersion;
-=======
         private final ProtocolVersion protocolVersion;
->>>>>>> b4068ef0
 
         /**
          * As multiple thread can access a <code>Selection</code> instance each <code>ResultSetBuilder</code> will use
