/*
 * Licensed to the Apache Software Foundation (ASF) under one
 * or more contributor license agreements.  See the NOTICE file
 * distributed with this work for additional information
 * regarding copyright ownership.  The ASF licenses this file
 * to you under the Apache License, Version 2.0 (the
 * "License"); you may not use this file except in compliance
 * with the License.  You may obtain a copy of the License at
 *
 *     http://www.apache.org/licenses/LICENSE-2.0
 *
 * Unless required by applicable law or agreed to in writing, software
 * distributed under the License is distributed on an "AS IS" BASIS,
 * WITHOUT WARRANTIES OR CONDITIONS OF ANY KIND, either express or implied.
 * See the License for the specific language governing permissions and
 * limitations under the License.
 */
package org.apache.cassandra.cql3.selection;

import java.io.IOException;
import java.nio.ByteBuffer;
import java.util.ArrayList;
import java.util.List;
import java.util.Optional;

import com.google.common.base.Objects;

import com.google.common.collect.Iterables;

import org.apache.commons.lang3.text.StrBuilder;

import org.apache.cassandra.cql3.ColumnSpecification;
import org.apache.cassandra.cql3.QueryOptions;
import org.apache.cassandra.cql3.functions.*;
import org.apache.cassandra.cql3.statements.RequestValidations;
<<<<<<< HEAD
import org.apache.cassandra.db.ReadVerbs.ReadVersion;
import org.apache.cassandra.db.TypeSizes;
=======
import org.apache.cassandra.db.filter.ColumnFilter;
>>>>>>> 4ebab661
import org.apache.cassandra.db.marshal.AbstractType;
import org.apache.cassandra.exceptions.InvalidRequestException;
import org.apache.cassandra.io.util.DataInputPlus;
import org.apache.cassandra.io.util.DataOutputPlus;
import org.apache.cassandra.schema.*;
import org.apache.cassandra.transport.ProtocolVersion;
import org.apache.cassandra.utils.ByteBufferUtil;

import static java.util.stream.Collectors.joining;

abstract class AbstractFunctionSelector<T extends Function> extends Selector
{
    protected static abstract class AbstractFunctionSelectorDeserializer extends SelectorDeserializer
    {
        protected Selector deserialize(DataInputPlus in, ReadVersion version, TableMetadata metadata) throws IOException
        {
            // The selector will only be deserialized on the replicas for GROUP BY queries. Due to that we
            // can safely use the current protocol version.
            final ProtocolVersion protocolVersion = ProtocolVersion.CURRENT;

            FunctionName name = new FunctionName(in.readUTF(), in.readUTF());

            KeyspaceMetadata keyspace = Schema.instance.getKeyspaceMetadata(metadata.keyspace);

            final int numberOfArguments = (int) in.readUnsignedVInt();
            List<AbstractType<?>> argTypes = new ArrayList<>(numberOfArguments);
            for (int i = 0; i < numberOfArguments; i++)
            {
                argTypes.add(readType(keyspace, in));
            }

            Optional<Function> optional = Schema.instance.findFunction(name, argTypes);

            if (!optional.isPresent())
                throw new IOException(String.format("Unknown serialized function %s(%s)",
                                                    name,
                                                    argTypes.stream()
                                                            .map(p -> p.asCQL3Type().toString())
                                                            .collect(joining(", "))));

            Function function = optional.get();

            boolean isPartial = in.readBoolean();
            // if the function is partial we need to retrieve the resolved parameters.
            // The resolved parameters are encoded as follow: [vint]([vint][bytes])*
            // The first vint contains the bitset used to determine if which parameters were resolved.
            // A bit equals to one meaning a resolved parameter.
            // The parameter values are encoded as [vint][bytes] where the vint contains the size in bytes of the
            // parameter value.
            if (isPartial)
            {
                // We use a bitset to track the position of the unresolved arguments
                int bitset = (int) in.readUnsignedVInt();
                List<ByteBuffer> partialParameters = new ArrayList<>(numberOfArguments);
                for (int i = 0; i < numberOfArguments; i++)
                {
                    boolean isParameterResolved = getRightMostBit(bitset) == 1;
                    ByteBuffer parameter = isParameterResolved ? ByteBufferUtil.readWithVIntLength(in)
                                                               : Function.UNRESOLVED;
                    partialParameters.add(parameter);
                    bitset >>= 1;
                }

                function = ((ScalarFunction) function).partialApplication(protocolVersion, partialParameters);
            }

            int numberOfRemainingArguments = (int) in.readUnsignedVInt();
            List<Selector> argSelectors = new ArrayList<>(numberOfRemainingArguments);
            for (int i = 0; i < numberOfRemainingArguments; i++)
            {
                argSelectors.add(Selector.serializers.get(version).deserialize(in, metadata));
            }

            return newFunctionSelector(protocolVersion, function, argSelectors);
        }

        /**
         * Returns the value of the right most bit.
         * @param bitset the bitset
         * @return the value of the right most bit
         */
        private int getRightMostBit(int bitset)
        {
            return bitset & 1;
        }

        protected abstract Selector newFunctionSelector(ProtocolVersion version,
                                                        Function function,
                                                        List<Selector> argSelectors);
    };

    protected final T fun;

    /**
     * The list used to pass the function arguments is recycled to avoid the cost of instantiating a new list
     * with each function call.
     */
    private final Arguments args;
    protected final List<Selector> argSelectors;

    public static Factory newFactory(final Function fun, final SelectorFactories factories) throws InvalidRequestException
    {
        if (fun.isAggregate())
        {
            if (factories.doesAggregation())
                throw new InvalidRequestException("aggregate functions cannot be used as arguments of aggregate functions");
        }

        return new Factory()
        {
            protected String getColumnName()
            {
                return fun.columnName(factories.getColumnNames());
            }

            protected AbstractType<?> getReturnType()
            {
                return fun.returnType();
            }

            protected void addColumnMapping(SelectionColumnMapping mapping, ColumnSpecification resultsColumn)
            {
                SelectionColumnMapping tmpMapping = SelectionColumnMapping.newMapping();
                for (Factory factory : factories)
                   factory.addColumnMapping(tmpMapping, resultsColumn);

                if (tmpMapping.getMappings().get(resultsColumn).isEmpty())
                    // add a null mapping for cases where there are no
                    // further selectors, such as no-arg functions and count
                    mapping.addMapping(resultsColumn, (ColumnMetadata)null);
                else
                    // collate the mapped columns from the child factories & add those
                    mapping.addMapping(resultsColumn, tmpMapping.getMappings().values());
            }

            public void addFunctionsTo(List<Function> functions)
            {
                fun.addFunctionsTo(functions);
                factories.addFunctionsTo(functions);
            }

            public Selector newInstance(QueryOptions options) throws InvalidRequestException
            {
                return fun.isAggregate() ? new AggregateFunctionSelector(options.getProtocolVersion(), fun, factories.newInstances(options))
                                         : createScalarSelector(options, (ScalarFunction) fun, factories.newInstances(options));
            }

            public boolean isWritetimeSelectorFactory()
            {
                return factories.containsWritetimeSelectorFactory();
            }

            public boolean isTTLSelectorFactory()
            {
                return factories.containsTTLSelectorFactory();
            }

            public boolean isAggregateSelectorFactory()
            {
                return fun.isAggregate() || factories.doesAggregation();
            }

<<<<<<< HEAD
            private Selector createScalarSelector(QueryOptions options, ScalarFunction function, List<Selector> argSelectors)
            {
                ProtocolVersion version = options.getProtocolVersion();
                int terminalCount = 0;
                List<ByteBuffer> terminalArgs = new ArrayList<>(argSelectors.size());
                for (Selector selector : argSelectors)
                {
                    if (selector.isTerminal())
                    {
                        ++terminalCount;
                        ByteBuffer output = selector.getOutput(version);
                        RequestValidations.checkBindValueSet(output, "Invalid unset value for argument in call to function %s", fun.name().name);
                        terminalArgs.add(output);
                    }
                    else
                    {
                        terminalArgs.add(Function.UNRESOLVED);
                    }
                }

                if (terminalCount == 0)
                    return new ScalarFunctionSelector(version, fun, argSelectors);

                // We have some terminal arguments, do a partial application
                ScalarFunction partialFunction = function.partialApplication(version, terminalArgs);

                // If all the arguments are terminal and the function is pure we can reduce to a simple value.
                if (terminalCount == argSelectors.size() && fun.isPure())
                {
                    Arguments arguments = partialFunction.newArguments(version);
                    return new TermSelector(partialFunction.execute(arguments), partialFunction.returnType());
                }

                List<Selector> remainingSelectors = new ArrayList<>(argSelectors.size() - terminalCount);
                for (Selector selector : argSelectors)
                {
                    if (!selector.isTerminal())
                        remainingSelectors.add(selector);
                }
                return new ScalarFunctionSelector(version, partialFunction, remainingSelectors);
=======
            @Override
            public boolean areAllFetchedColumnsKnown()
            {
                return Iterables.all(factories, f -> f.areAllFetchedColumnsKnown());
            }

            @Override
            public void addFetchedColumns(ColumnFilter.Builder builder)
            {
                for (Selector.Factory factory : factories)
                    factory.addFetchedColumns(builder);
>>>>>>> 4ebab661
            }
        };
    }

    protected AbstractFunctionSelector(Kind kind, ProtocolVersion version, T fun, List<Selector> argSelectors)
    {
        super(kind);
        this.fun = fun;
        this.argSelectors = argSelectors;
        this.args = fun.newArguments(version);
    }

    @Override
    public boolean equals(Object o)
    {
        if (this == o)
            return true;

        if (!(o instanceof AbstractFunctionSelector))
            return false;

        AbstractFunctionSelector<?> s = (AbstractFunctionSelector<?>) o;

        return Objects.equal(fun.name(), s.fun.name())
            && Objects.equal(fun.argTypes(), s.fun.argTypes())
            && Objects.equal(argSelectors, s.argSelectors);
    }

    @Override
    public int hashCode()
    {
        return Objects.hashCode(fun.name(), fun.argTypes(), argSelectors);
    }

    @Override
    public void addFetchedColumns(ColumnFilter.Builder builder)
    {
        for (Selector selector : argSelectors)
            selector.addFetchedColumns(builder);
    }

    // Sets a given arg value. We should use that instead of directly setting the args list for the
    // sake of validation.
    protected void setArg(int i, ByteBuffer value) throws InvalidRequestException
    {
        RequestValidations.checkBindValueSet(value, "Invalid unset value for argument in call to function %s", fun.name().name);
        args.set(i, value);
    }

    protected Arguments args()
    {
        return args;
    }

    public AbstractType<?> getType()
    {
        return fun.returnType();
    }

    @Override
    public String toString()
    {
        return new StrBuilder().append(fun.name())
                               .append("(")
                               .appendWithSeparators(argSelectors, ", ")
                               .append(")")
                               .toString();
    }

    @Override
    protected int serializedSize(ReadVersion version)
    {
        boolean isPartial = fun instanceof PartialScalarFunction;
        Function function = isPartial ? ((PartialScalarFunction) fun).getFunction() : fun;

        FunctionName name = function.name();
        int size =  TypeSizes.sizeof(name.keyspace) + TypeSizes.sizeof(name.name);

        List<AbstractType<?>> argTypes = function.argTypes();
        size += TypeSizes.sizeofUnsignedVInt(argTypes.size());
        for (int i = 0, m = argTypes.size(); i < m; i++)
        {
            size += sizeOf(argTypes.get(i));
        }

        size += TypeSizes.sizeof(isPartial);

        if (isPartial)
        {
            List<ByteBuffer> partialParameters = ((PartialScalarFunction) fun).getPartialArguments();

            // We use a bitset to track the position of the unresolved arguments
            size += TypeSizes.sizeofUnsignedVInt(computeBitSet(partialParameters));

            for (int i = 0, m = partialParameters.size(); i < m; i++)
            {
                ByteBuffer buffer = partialParameters.get(i);
                if (buffer != Function.UNRESOLVED)
                    size += ByteBufferUtil.serializedSizeWithVIntLength(buffer);
            }
        }

        int numberOfRemainingArguments = argSelectors.size();
        size += TypeSizes.sizeofUnsignedVInt(numberOfRemainingArguments);
        for (int i = 0; i < numberOfRemainingArguments; i++)
            size += serializers.get(version).serializedSize(argSelectors.get(i));

        return size;
    }

    @Override
    protected void serialize(DataOutputPlus out, ReadVersion version) throws IOException
    {
        boolean isPartial = fun instanceof PartialScalarFunction;
        Function function = isPartial ? ((PartialScalarFunction) fun).getFunction() : fun;

        FunctionName name = function.name();
        out.writeUTF(name.keyspace);
        out.writeUTF(name.name);

        List<AbstractType<?>> argTypes = function.argTypes();
        int numberOfArguments = argTypes.size();
        out.writeUnsignedVInt(numberOfArguments);

        for (int i = 0; i < numberOfArguments; i++)
            writeType(out, argTypes.get(i));

        out.writeBoolean(isPartial);

        if (isPartial)
        {
            List<ByteBuffer> partialParameters = ((PartialScalarFunction) fun).getPartialArguments();

            // We use a bitset to track the position of the unresolved arguments
            out.writeUnsignedVInt(computeBitSet(partialParameters));

            for (int i = 0, m = partialParameters.size(); i < m; i++)
            {
                ByteBuffer buffer = partialParameters.get(i);
                if (buffer != Function.UNRESOLVED)
                    ByteBufferUtil.writeWithVIntLength(buffer, out);
            }
        }

        int numberOfRemainingArguments = argSelectors.size();
        out.writeUnsignedVInt(numberOfRemainingArguments);
        for (int i = 0; i < numberOfRemainingArguments; i++)
            serializers.get(version).serialize(argSelectors.get(i), out);
    }

    private int computeBitSet(List<ByteBuffer> partialParameters)
    {
        int bitset = 0;
        for (int i = 0, m = partialParameters.size(); i < m; i++)
        {
            if (partialParameters.get(i) != Function.UNRESOLVED)
                bitset |= 1 << i;
        }
        return bitset;
    }
}<|MERGE_RESOLUTION|>--- conflicted
+++ resolved
@@ -33,12 +33,9 @@
 import org.apache.cassandra.cql3.QueryOptions;
 import org.apache.cassandra.cql3.functions.*;
 import org.apache.cassandra.cql3.statements.RequestValidations;
-<<<<<<< HEAD
 import org.apache.cassandra.db.ReadVerbs.ReadVersion;
 import org.apache.cassandra.db.TypeSizes;
-=======
 import org.apache.cassandra.db.filter.ColumnFilter;
->>>>>>> 4ebab661
 import org.apache.cassandra.db.marshal.AbstractType;
 import org.apache.cassandra.exceptions.InvalidRequestException;
 import org.apache.cassandra.io.util.DataInputPlus;
@@ -201,7 +198,6 @@
                 return fun.isAggregate() || factories.doesAggregation();
             }
 
-<<<<<<< HEAD
             private Selector createScalarSelector(QueryOptions options, ScalarFunction function, List<Selector> argSelectors)
             {
                 ProtocolVersion version = options.getProtocolVersion();
@@ -242,7 +238,8 @@
                         remainingSelectors.add(selector);
                 }
                 return new ScalarFunctionSelector(version, partialFunction, remainingSelectors);
-=======
+            }
+
             @Override
             public boolean areAllFetchedColumnsKnown()
             {
@@ -254,7 +251,6 @@
             {
                 for (Selector.Factory factory : factories)
                     factory.addFetchedColumns(builder);
->>>>>>> 4ebab661
             }
         };
     }
