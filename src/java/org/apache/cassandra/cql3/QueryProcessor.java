--- conflicted
+++ resolved
@@ -52,10 +52,7 @@
 import org.apache.cassandra.service.pager.QueryPager;
 import org.apache.cassandra.thrift.ThriftClientState;
 import org.apache.cassandra.tracing.Tracing;
-<<<<<<< HEAD
 import org.apache.cassandra.transport.ProtocolException;
-=======
->>>>>>> d3882895
 import org.apache.cassandra.transport.ProtocolVersion;
 import org.apache.cassandra.transport.messages.ResultMessage;
 import org.apache.cassandra.utils.*;
@@ -64,11 +61,7 @@
 
 public class QueryProcessor implements QueryHandler
 {
-<<<<<<< HEAD
-    public static final CassandraVersion CQL_VERSION = new CassandraVersion("3.4.3");
-=======
     public static final CassandraVersion CQL_VERSION = new CassandraVersion("3.4.4");
->>>>>>> d3882895
 
     public static final QueryProcessor instance = new QueryProcessor();
 
@@ -349,11 +342,7 @@
             throw new IllegalArgumentException("Only SELECTs can be paged");
 
         SelectStatement select = (SelectStatement)prepared.statement;
-<<<<<<< HEAD
         QueryPager pager = select.getQuery(QueryState.forInternalCalls(), makeInternalOptions(prepared, values), FBUtilities.nowInSeconds()).getPager(null, ProtocolVersion.CURRENT);
-=======
-        QueryPager pager = select.getQuery(makeInternalOptions(prepared, values), FBUtilities.nowInSeconds()).getPager(null, ProtocolVersion.CURRENT);
->>>>>>> d3882895
         return UntypedResultSet.create(select, pager, pageSize);
     }
 
