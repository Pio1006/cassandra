/*
 * Licensed to the Apache Software Foundation (ASF) under one
 * or more contributor license agreements.  See the NOTICE file
 * distributed with this work for additional information
 * regarding copyright ownership.  The ASF licenses this file
 * to you under the Apache License, Version 2.0 (the
 * "License"); you may not use this file except in compliance
 * with the License.  You may obtain a copy of the License at
 *
 *     http://www.apache.org/licenses/LICENSE-2.0
 *
 * Unless required by applicable law or agreed to in writing, software
 * distributed under the License is distributed on an "AS IS" BASIS,
 * WITHOUT WARRANTIES OR CONDITIONS OF ANY KIND, either express or implied.
 * See the License for the specific language governing permissions and
 * limitations under the License.
 */
package org.apache.cassandra.cql3.functions;

import java.lang.invoke.MethodHandle;
import java.lang.invoke.MethodHandles;
import java.lang.reflect.Method;
import java.nio.ByteBuffer;
import java.util.List;

import com.google.common.reflect.TypeToken;

import com.datastax.driver.core.CodecRegistry;
import com.datastax.driver.core.DataType;
import com.datastax.driver.core.TypeCodec;
import com.datastax.driver.core.exceptions.InvalidTypeException;
import org.apache.cassandra.cql3.CQL3Type;
import org.apache.cassandra.db.marshal.AbstractType;
import org.apache.cassandra.transport.ProtocolVersion;

/**
 * Helper class for User Defined Functions, Types and Aggregates.
 */
public final class UDHelper
{
    // TODO make these c'tors and methods public in Java-Driver - see https://datastax-oss.atlassian.net/browse/JAVA-502
    private static final MethodHandle methodParseOne;
    private static final CodecRegistry codecRegistry;
    static
    {
        try
        {
            Class<?> cls = Class.forName("com.datastax.driver.core.DataTypeClassNameParser");
            Method m = cls.getDeclaredMethod("parseOne", String.class, com.datastax.driver.core.ProtocolVersion.class, CodecRegistry.class);
            m.setAccessible(true);
            methodParseOne = MethodHandles.lookup().unreflect(m);
            codecRegistry = new CodecRegistry();
        }
        catch (Exception e)
        {
            throw new RuntimeException(e);
        }
    }

    static TypeCodec<Object>[] codecsFor(DataType[] dataType)
    {
        TypeCodec<Object>[] codecs = new TypeCodec[dataType.length];
        for (int i = 0; i < dataType.length; i++)
            codecs[i] = codecFor(dataType[i]);
        return codecs;
    }

    public static TypeCodec<Object> codecFor(DataType dataType)
    {
        return codecRegistry.codecFor(dataType);
    }

    /**
     * Construct an array containing the Java classes for the given Java Driver {@link com.datastax.driver.core.DataType}s.
     *
     * @param dataTypes  array with UDF argument types
     * @param calledOnNullInput whether to allow {@code null} as an argument value
     * @return array of same size with UDF arguments
     */
    public static TypeToken<?>[] typeTokens(TypeCodec<Object>[] dataTypes, boolean calledOnNullInput)
    {
        TypeToken<?>[] paramTypes = new TypeToken[dataTypes.length];
        for (int i = 0; i < paramTypes.length; i++)
        {
            TypeToken<?> typeToken = dataTypes[i].getJavaType();
            if (!calledOnNullInput)
            {
                // only care about classes that can be used in a data type
                Class<?> clazz = typeToken.getRawType();
                if (clazz == Integer.class)
                    typeToken = TypeToken.of(int.class);
                else if (clazz == Long.class)
                    typeToken = TypeToken.of(long.class);
                else if (clazz == Byte.class)
                    typeToken = TypeToken.of(byte.class);
                else if (clazz == Short.class)
                    typeToken = TypeToken.of(short.class);
                else if (clazz == Float.class)
                    typeToken = TypeToken.of(float.class);
                else if (clazz == Double.class)
                    typeToken = TypeToken.of(double.class);
                else if (clazz == Boolean.class)
                    typeToken = TypeToken.of(boolean.class);
            }
            paramTypes[i] = typeToken;
        }
        return paramTypes;
    }

    /**
     * Construct an array containing the Java Driver {@link com.datastax.driver.core.DataType}s for the
     * C* internal types.
     *
     * @param abstractTypes list with UDF argument types
     * @return array with argument types as {@link com.datastax.driver.core.DataType}
     */
    public static DataType[] driverTypes(List<AbstractType<?>> abstractTypes)
    {
        DataType[] argDataTypes = new DataType[abstractTypes.size()];
        for (int i = 0; i < argDataTypes.length; i++)
            argDataTypes[i] = driverType(abstractTypes.get(i));
        return argDataTypes;
    }

    /**
     * Returns the Java Driver {@link com.datastax.driver.core.DataType} for the C* internal type.
     */
    public static DataType driverType(AbstractType abstractType)
    {
        CQL3Type cqlType = abstractType.asCQL3Type();
        String abstractTypeDef = cqlType.getType().toString();
        return driverTypeFromAbstractType(abstractTypeDef);
    }

    public static DataType driverTypeFromAbstractType(String abstractTypeDef)
    {
        try
        {
            return (DataType) methodParseOne.invoke(abstractTypeDef,
<<<<<<< HEAD
                                                    ProtocolVersion.fromInt(Server.CURRENT_VERSION),
=======
                                                    com.datastax.driver.core.ProtocolVersion.fromInt(ProtocolVersion.CURRENT.asInt()),
>>>>>>> b4068ef0
                                                    codecRegistry);
        }
        catch (RuntimeException | Error e)
        {
            // immediately rethrow these...
            throw e;
        }
        catch (Throwable e)
        {
            throw new RuntimeException("cannot parse driver type " + abstractTypeDef, e);
        }
    }

    public static Object deserialize(TypeCodec<?> codec, ProtocolVersion protocolVersion, ByteBuffer value)
    {
        return codec.deserialize(value, com.datastax.driver.core.ProtocolVersion.fromInt(protocolVersion.asInt()));
    }

    public static ByteBuffer serialize(TypeCodec<?> codec, ProtocolVersion protocolVersion, Object value)
    {
        if (!codec.getJavaType().getRawType().isAssignableFrom(value.getClass()))
            throw new InvalidTypeException("Invalid value for CQL type " + codec.getCqlType().getName().toString());

        return ((TypeCodec)codec).serialize(value, com.datastax.driver.core.ProtocolVersion.fromInt(protocolVersion.asInt()));
    }

    public static Class<?> asJavaClass(TypeCodec<?> codec)
    {
        return codec.getJavaType().getRawType();
    }

    public static boolean isNullOrEmpty(AbstractType<?> type, ByteBuffer bb)
    {
        return bb == null ||
               (bb.remaining() == 0 && type.isEmptyValueMeaningless());
    }
}<|MERGE_RESOLUTION|>--- conflicted
+++ resolved
@@ -137,11 +137,7 @@
         try
         {
             return (DataType) methodParseOne.invoke(abstractTypeDef,
-<<<<<<< HEAD
-                                                    ProtocolVersion.fromInt(Server.CURRENT_VERSION),
-=======
                                                     com.datastax.driver.core.ProtocolVersion.fromInt(ProtocolVersion.CURRENT.asInt()),
->>>>>>> b4068ef0
                                                     codecRegistry);
         }
         catch (RuntimeException | Error e)
