/*
 * Licensed to the Apache Software Foundation (ASF) under one
 * or more contributor license agreements.  See the NOTICE file
 * distributed with this work for additional information
 * regarding copyright ownership.  The ASF licenses this file
 * to you under the Apache License, Version 2.0 (the
 * "License"); you may not use this file except in compliance
 * with the License.  You may obtain a copy of the License at
 *
 *     http://www.apache.org/licenses/LICENSE-2.0
 *
 * Unless required by applicable law or agreed to in writing, software
 * distributed under the License is distributed on an "AS IS" BASIS,
 * WITHOUT WARRANTIES OR CONDITIONS OF ANY KIND, either express or implied.
 * See the License for the specific language governing permissions and
 * limitations under the License.
 */
package org.apache.cassandra.cql3.functions;

import java.lang.management.ManagementFactory;
import java.lang.management.ThreadMXBean;
import java.net.InetAddress;
import java.net.URL;
import java.nio.ByteBuffer;
import java.util.ArrayList;
import java.util.Collections;
import java.util.Enumeration;
import java.util.HashSet;
import java.util.List;
import java.util.concurrent.CompletableFuture;
import java.util.concurrent.Callable;
import java.util.concurrent.ExecutionException;
import java.util.concurrent.ExecutorService;
import java.util.concurrent.Executors;
import java.util.concurrent.Future;
import java.util.concurrent.TimeUnit;
import java.util.concurrent.TimeoutException;

import com.google.common.base.Objects;
import org.slf4j.Logger;
import org.slf4j.LoggerFactory;

import com.datastax.driver.core.DataType;
import com.datastax.driver.core.TypeCodec;
import com.datastax.driver.core.UserType;
import org.apache.cassandra.config.Config;
import org.apache.cassandra.config.DatabaseDescriptor;
import org.apache.cassandra.config.Schema;
import org.apache.cassandra.cql3.ColumnIdentifier;
import org.apache.cassandra.db.marshal.AbstractType;
import org.apache.cassandra.exceptions.FunctionExecutionException;
import org.apache.cassandra.exceptions.InvalidRequestException;
import org.apache.cassandra.schema.Functions;
import org.apache.cassandra.schema.KeyspaceMetadata;
import org.apache.cassandra.service.ClientWarn;
import org.apache.cassandra.service.MigrationManager;
import org.apache.cassandra.tracing.Tracing;
import org.apache.cassandra.transport.ProtocolVersion;
import org.apache.cassandra.utils.ByteBufferUtil;
import org.apache.cassandra.utils.JVMStabilityInspector;

/**
 * Base class for User Defined Functions.
 */
public abstract class UDFunction extends AbstractFunction implements ScalarFunction
{
    protected static final Logger logger = LoggerFactory.getLogger(UDFunction.class);

    static final ThreadMXBean threadMXBean = ManagementFactory.getThreadMXBean();

    protected final List<ColumnIdentifier> argNames;

    protected final String language;
    protected final String body;

    protected final TypeCodec<Object>[] argCodecs;
    protected final TypeCodec<Object> returnCodec;
    protected final boolean calledOnNullInput;

    protected final UDFContext udfContext;

    //
    // Access to classes is controlled via a whitelist and a blacklist.
    //
    // When a class is requested (both during compilation and runtime),
    // the whitelistedPatterns array is searched first, whether the
    // requested name matches one of the patterns. If not, nothing is
    // returned from the class-loader - meaning ClassNotFoundException
    // during runtime and "type could not resolved" during compilation.
    //
    // If a whitelisted pattern has been found, the blacklistedPatterns
    // array is searched for a match. If a match is found, class-loader
    // rejects access. Otherwise the class/resource can be loaded.
    //
    private static final String[] whitelistedPatterns =
    {
    "com/datastax/driver/core/",
    "com/google/common/reflect/TypeToken",
    "java/io/IOException.class",
    "java/io/Serializable.class",
    "java/lang/",
    "java/math/",
    "java/net/InetAddress.class",
    "java/net/Inet4Address.class",
    "java/net/Inet6Address.class",
    "java/net/UnknownHostException.class", // req'd by InetAddress
    "java/net/NetworkInterface.class", // req'd by InetAddress
    "java/net/SocketException.class", // req'd by InetAddress
    "java/nio/Buffer.class",
    "java/nio/ByteBuffer.class",
    "java/text/",
    "java/time/",
    "java/util/",
    "org/apache/cassandra/cql3/functions/JavaUDF.class",
    "org/apache/cassandra/cql3/functions/UDFContext.class",
    "org/apache/cassandra/exceptions/",
    "org/apache/cassandra/transport/ProtocolVersion.class"
    };
    // Only need to blacklist a pattern, if it would otherwise be allowed via whitelistedPatterns
    private static final String[] blacklistedPatterns =
    {
    "com/datastax/driver/core/Cluster.class",
    "com/datastax/driver/core/Metrics.class",
    "com/datastax/driver/core/NettyOptions.class",
    "com/datastax/driver/core/Session.class",
    "com/datastax/driver/core/Statement.class",
    "com/datastax/driver/core/TimestampGenerator.class", // indirectly covers ServerSideTimestampGenerator + ThreadLocalMonotonicTimestampGenerator
    "java/lang/Compiler.class",
    "java/lang/InheritableThreadLocal.class",
    "java/lang/Package.class",
    "java/lang/Process.class",
    "java/lang/ProcessBuilder.class",
    "java/lang/ProcessEnvironment.class",
    "java/lang/ProcessImpl.class",
    "java/lang/Runnable.class",
    "java/lang/Runtime.class",
    "java/lang/Shutdown.class",
    "java/lang/Thread.class",
    "java/lang/ThreadGroup.class",
    "java/lang/ThreadLocal.class",
    "java/lang/instrument/",
    "java/lang/invoke/",
    "java/lang/management/",
    "java/lang/ref/",
    "java/lang/reflect/",
    "java/util/ServiceLoader.class",
    "java/util/Timer.class",
    "java/util/concurrent/",
    "java/util/function/",
    "java/util/jar/",
    "java/util/logging/",
    "java/util/prefs/",
    "java/util/spi/",
    "java/util/stream/",
    "java/util/zip/",
    };

    static boolean secureResource(String resource)
    {
        while (resource.startsWith("/"))
            resource = resource.substring(1);

        for (String white : whitelistedPatterns)
            if (resource.startsWith(white))
            {

                // resource is in whitelistedPatterns, let's see if it is not explicityl blacklisted
                for (String black : blacklistedPatterns)
                    if (resource.startsWith(black))
                    {
                        logger.trace("access denied: resource {}", resource);
                        return false;
                    }

                return true;
            }

        logger.trace("access denied: resource {}", resource);
        return false;
    }

    // setup the UDF class loader with no parent class loader so that we have full control about what class/resource UDF uses
    static final ClassLoader udfClassLoader = new UDFClassLoader();

    protected UDFunction(FunctionName name,
                         List<ColumnIdentifier> argNames,
                         List<AbstractType<?>> argTypes,
                         AbstractType<?> returnType,
                         boolean calledOnNullInput,
                         String language,
                         String body)
    {
        this(name, argNames, argTypes, UDHelper.driverTypes(argTypes), returnType,
             UDHelper.driverType(returnType), calledOnNullInput, language, body);
    }

    protected UDFunction(FunctionName name,
                         List<ColumnIdentifier> argNames,
                         List<AbstractType<?>> argTypes,
                         DataType[] argDataTypes,
                         AbstractType<?> returnType,
                         DataType returnDataType,
                         boolean calledOnNullInput,
                         String language,
                         String body)
    {
        super(name, argTypes, returnType);
        assert new HashSet<>(argNames).size() == argNames.size() : "duplicate argument names";
        this.argNames = argNames;
        this.language = language;
        this.body = body;
        this.argCodecs = UDHelper.codecsFor(argDataTypes);
        this.returnCodec = UDHelper.codecFor(returnDataType);
        this.calledOnNullInput = calledOnNullInput;
        KeyspaceMetadata keyspaceMetadata = Schema.instance.getKSMetaData(name.keyspace);
        this.udfContext = new UDFContextImpl(argNames, argCodecs, returnCodec,
                                             keyspaceMetadata);
    }

    public static UDFunction create(FunctionName name,
                                    List<ColumnIdentifier> argNames,
                                    List<AbstractType<?>> argTypes,
                                    AbstractType<?> returnType,
                                    boolean calledOnNullInput,
                                    String language,
                                    String body)
    {
        UDFunction.assertUdfsEnabled(language);

        switch (language)
        {
            case "java":
                return new JavaBasedUDFunction(name, argNames, argTypes, returnType, calledOnNullInput, body);
            default:
                return new ScriptBasedUDFunction(name, argNames, argTypes, returnType, calledOnNullInput, language, body);
        }
    }

    /**
     * It can happen that a function has been declared (is listed in the scheam) but cannot
     * be loaded (maybe only on some nodes). This is the case for instance if the class defining
     * the class is not on the classpath for some of the node, or after a restart. In that case,
     * we create a "fake" function so that:
     *  1) the broken function can be dropped easily if that is what people want to do.
     *  2) we return a meaningful error message if the function is executed (something more precise
     *     than saying that the function doesn't exist)
     */
    public static UDFunction createBrokenFunction(FunctionName name,
                                                  List<ColumnIdentifier> argNames,
                                                  List<AbstractType<?>> argTypes,
                                                  AbstractType<?> returnType,
                                                  boolean calledOnNullInput,
                                                  String language,
                                                  String body,
                                                  InvalidRequestException reason)
    {
        return new UDFunction(name, argNames, argTypes, returnType, calledOnNullInput, language, body)
        {
            protected ExecutorService executor()
            {
                return Executors.newSingleThreadExecutor();
            }

<<<<<<< HEAD
            protected Object executeAggregateUserDefined(int protocolVersion, Object firstParam, List<ByteBuffer> parameters)
=======
            protected Object executeAggregateUserDefined(ProtocolVersion protocolVersion, Object firstParam, List<ByteBuffer> parameters)
>>>>>>> b4068ef0
            {
                throw broken();
            }

<<<<<<< HEAD
            public ByteBuffer executeUserDefined(int protocolVersion, List<ByteBuffer> parameters)
            {
                throw broken();
            }

            private InvalidRequestException broken()
            {
=======
            public ByteBuffer executeUserDefined(ProtocolVersion protocolVersion, List<ByteBuffer> parameters)
            {
                throw broken();
            }

            private InvalidRequestException broken()
            {
>>>>>>> b4068ef0
                return new InvalidRequestException(String.format("Function '%s' exists but hasn't been loaded successfully "
                                                                 + "for the following reason: %s. Please see the server log for details",
                                                                 this,
                                                                 reason.getMessage()));
            }
        };
    }

    public final ByteBuffer execute(ProtocolVersion protocolVersion, List<ByteBuffer> parameters)
    {
        assertUdfsEnabled(language);

        if (!isCallableWrtNullable(parameters))
            return null;

        long tStart = System.nanoTime();
        parameters = makeEmptyParametersNull(parameters);

        try
        {
            // Using async UDF execution is expensive (adds about 100us overhead per invocation on a Core-i7 MBPr).
            ByteBuffer result = DatabaseDescriptor.enableUserDefinedFunctionsThreads()
                                ? executeAsync(protocolVersion, parameters)
                                : executeUserDefined(protocolVersion, parameters);

            Tracing.trace("Executed UDF {} in {}\u03bcs", name(), (System.nanoTime() - tStart) / 1000);
            return result;
        }
        catch (InvalidRequestException e)
        {
            throw e;
        }
        catch (Throwable t)
        {
            logger.trace("Invocation of user-defined function '{}' failed", this, t);
            if (t instanceof VirtualMachineError)
                throw (VirtualMachineError) t;
            throw FunctionExecutionException.create(this, t);
        }
    }

    /**
<<<<<<< HEAD
     * Like {@link #execute(int, List)} but the first parameter is already in non-serialized form.
=======
     * Like {@link ScalarFunction#execute(ProtocolVersion, List)} but the first parameter is already in non-serialized form.
>>>>>>> b4068ef0
     * Remaining parameters (2nd paramters and all others) are in {@code parameters}.
     * This is used to prevent superfluous (de)serialization of the state of aggregates.
     * Means: scalar functions of aggregates are called using this variant.
     */
<<<<<<< HEAD
    public final Object executeForAggregate(int protocolVersion, Object firstParam, List<ByteBuffer> parameters)
=======
    public final Object executeForAggregate(ProtocolVersion protocolVersion, Object firstParam, List<ByteBuffer> parameters)
>>>>>>> b4068ef0
    {
        assertUdfsEnabled(language);

        if (!calledOnNullInput && firstParam == null || !isCallableWrtNullable(parameters))
            return null;

        long tStart = System.nanoTime();
        parameters = makeEmptyParametersNull(parameters);

        try
        {
            // Using async UDF execution is expensive (adds about 100us overhead per invocation on a Core-i7 MBPr).
            Object result = DatabaseDescriptor.enableUserDefinedFunctionsThreads()
                                ? executeAggregateAsync(protocolVersion, firstParam, parameters)
                                : executeAggregateUserDefined(protocolVersion, firstParam, parameters);
            Tracing.trace("Executed UDF {} in {}\u03bcs", name(), (System.nanoTime() - tStart) / 1000);
            return result;
        }
        catch (InvalidRequestException e)
        {
            throw e;
        }
        catch (Throwable t)
        {
            logger.debug("Invocation of user-defined function '{}' failed", this, t);
            if (t instanceof VirtualMachineError)
                throw (VirtualMachineError) t;
            throw FunctionExecutionException.create(this, t);
        }
    }

    public static void assertUdfsEnabled(String language)
    {
        if (!DatabaseDescriptor.enableUserDefinedFunctions())
            throw new InvalidRequestException("User-defined functions are disabled in cassandra.yaml - set enable_user_defined_functions=true to enable");
        if (!"java".equalsIgnoreCase(language) && !DatabaseDescriptor.enableScriptedUserDefinedFunctions())
            throw new InvalidRequestException("Scripted user-defined functions are disabled in cassandra.yaml - set enable_scripted_user_defined_functions=true to enable if you are aware of the security risks");
    }

    static void initializeThread()
    {
        // Get the TypeCodec stuff in Java Driver initialized.
        // This is to get the classes loaded outside of the restricted sandbox's security context of a UDF.
        TypeCodec.inet().format(InetAddress.getLoopbackAddress());
        TypeCodec.ascii().format("");
    }

    private static final class ThreadIdAndCpuTime extends CompletableFuture<Object>
    {
        long threadId;
        long cpuTime;

        ThreadIdAndCpuTime()
        {
            // Looks weird?
            // This call "just" links this class to java.lang.management - otherwise UDFs (script UDFs) might fail due to
            //      java.security.AccessControlException: access denied: ("java.lang.RuntimePermission" "accessClassInPackage.java.lang.management")
            // because class loading would be deferred until setup() is executed - but setup() is called with
            // limited privileges.
            threadMXBean.getCurrentThreadCpuTime();
        }

        void setup()
        {
            this.threadId = Thread.currentThread().getId();
            this.cpuTime = threadMXBean.getCurrentThreadCpuTime();
            complete(null);
        }
    }

    private ByteBuffer executeAsync(ProtocolVersion protocolVersion, List<ByteBuffer> parameters)
    {
        ThreadIdAndCpuTime threadIdAndCpuTime = new ThreadIdAndCpuTime();

        return async(threadIdAndCpuTime, () -> {
            threadIdAndCpuTime.setup();
            return executeUserDefined(protocolVersion, parameters);
        });
    }

    /**
     * Like {@link #executeAsync(int, List)} but the first parameter is already in non-serialized form.
     * Remaining parameters (2nd paramters and all others) are in {@code parameters}.
     * This is used to prevent superfluous (de)serialization of the state of aggregates.
     * Means: scalar functions of aggregates are called using this variant.
     */
<<<<<<< HEAD
    private Object executeAggregateAsync(int protocolVersion, Object firstParam, List<ByteBuffer> parameters)
=======
    private Object executeAggregateAsync(ProtocolVersion protocolVersion, Object firstParam, List<ByteBuffer> parameters)
>>>>>>> b4068ef0
    {
        ThreadIdAndCpuTime threadIdAndCpuTime = new ThreadIdAndCpuTime();

        return async(threadIdAndCpuTime, () -> {
            threadIdAndCpuTime.setup();
            return executeAggregateUserDefined(protocolVersion, firstParam, parameters);
        });
    }

    private <T> T async(ThreadIdAndCpuTime threadIdAndCpuTime, Callable<T> callable)
    {
        Future<T> future = executor().submit(callable);

        try
        {
            if (DatabaseDescriptor.getUserDefinedFunctionWarnTimeout() > 0)
                try
                {
                    return future.get(DatabaseDescriptor.getUserDefinedFunctionWarnTimeout(), TimeUnit.MILLISECONDS);
                }
                catch (TimeoutException e)
                {

                    // log and emit a warning that UDF execution took long
                    String warn = String.format("User defined function %s ran longer than %dms", this, DatabaseDescriptor.getUserDefinedFunctionWarnTimeout());
                    logger.warn(warn);
                    ClientWarn.instance.warn(warn);
                }

            // retry with difference of warn-timeout to fail-timeout
            return future.get(DatabaseDescriptor.getUserDefinedFunctionFailTimeout() - DatabaseDescriptor.getUserDefinedFunctionWarnTimeout(), TimeUnit.MILLISECONDS);
        }
        catch (InterruptedException e)
        {
            Thread.currentThread().interrupt();
            throw new RuntimeException(e);
        }
        catch (ExecutionException e)
        {
            Throwable c = e.getCause();
            if (c instanceof RuntimeException)
                throw (RuntimeException) c;
            throw new RuntimeException(c);
        }
        catch (TimeoutException e)
        {
            // retry a last time with the difference of UDF-fail-timeout to consumed CPU time (just in case execution hit a badly timed GC)
            try
            {
                //The threadIdAndCpuTime shouldn't take a long time to be set so this should return immediately
                threadIdAndCpuTime.get(1, TimeUnit.SECONDS);

                long cpuTimeMillis = threadMXBean.getThreadCpuTime(threadIdAndCpuTime.threadId) - threadIdAndCpuTime.cpuTime;
                cpuTimeMillis /= 1000000L;

                return future.get(Math.max(DatabaseDescriptor.getUserDefinedFunctionFailTimeout() - cpuTimeMillis, 0L),
                                  TimeUnit.MILLISECONDS);
            }
            catch (InterruptedException e1)
            {
                Thread.currentThread().interrupt();
                throw new RuntimeException(e);
            }
            catch (ExecutionException e1)
            {
                Throwable c = e.getCause();
                if (c instanceof RuntimeException)
                    throw (RuntimeException) c;
                throw new RuntimeException(c);
            }
            catch (TimeoutException e1)
            {
                TimeoutException cause = new TimeoutException(String.format("User defined function %s ran longer than %dms%s",
                                                                            this,
                                                                            DatabaseDescriptor.getUserDefinedFunctionFailTimeout(),
                                                                            DatabaseDescriptor.getUserFunctionTimeoutPolicy() == Config.UserFunctionTimeoutPolicy.ignore
                                                                            ? "" : " - will stop Cassandra VM"));
                FunctionExecutionException fe = FunctionExecutionException.create(this, cause);
                JVMStabilityInspector.userFunctionTimeout(cause);
                throw fe;
            }
        }
    }

    private List<ByteBuffer> makeEmptyParametersNull(List<ByteBuffer> parameters)
    {
        List<ByteBuffer> r = new ArrayList<>(parameters.size());
        for (int i = 0; i < parameters.size(); i++)
        {
            ByteBuffer param = parameters.get(i);
            r.add(UDHelper.isNullOrEmpty(argTypes.get(i), param)
                  ? null : param);
        }
        return r;
    }

    protected abstract ExecutorService executor();

    public boolean isCallableWrtNullable(List<ByteBuffer> parameters)
    {
        if (!calledOnNullInput)
            for (int i = 0; i < parameters.size(); i++)
                if (UDHelper.isNullOrEmpty(argTypes.get(i), parameters.get(i)))
                    return false;
        return true;
    }

    protected abstract ByteBuffer executeUserDefined(ProtocolVersion protocolVersion, List<ByteBuffer> parameters);

    protected abstract Object executeAggregateUserDefined(ProtocolVersion protocolVersion, Object firstParam, List<ByteBuffer> parameters);

    protected abstract Object executeAggregateUserDefined(int protocolVersion, Object firstParam, List<ByteBuffer> parameters);

    public boolean isAggregate()
    {
        return false;
    }

    public boolean isNative()
    {
        return false;
    }

    public boolean isCalledOnNullInput()
    {
        return calledOnNullInput;
    }

    public List<ColumnIdentifier> argNames()
    {
        return argNames;
    }

    public String body()
    {
        return body;
    }

    public String language()
    {
        return language;
    }

    /**
     * Used by UDF implementations (both Java code generated by {@link JavaBasedUDFunction}
     * and script executor {@link ScriptBasedUDFunction}) to convert the C*
     * serialized representation to the Java object representation.
     *
     * @param protocolVersion the native protocol version used for serialization
     * @param argIndex        index of the UDF input argument
     */
    protected Object compose(ProtocolVersion protocolVersion, int argIndex, ByteBuffer value)
    {
        return compose(argCodecs, protocolVersion, argIndex, value);
    }

    protected static Object compose(TypeCodec<Object>[] codecs, ProtocolVersion protocolVersion, int argIndex, ByteBuffer value)
    {
        return value == null ? null : UDHelper.deserialize(codecs[argIndex], protocolVersion, value);
    }

    /**
     * Used by UDF implementations (both Java code generated by {@link JavaBasedUDFunction}
     * and script executor {@link ScriptBasedUDFunction}) to convert the Java
     * object representation for the return value to the C* serialized representation.
     *
     * @param protocolVersion the native protocol version used for serialization
     */
    protected ByteBuffer decompose(ProtocolVersion protocolVersion, Object value)
    {
        return decompose(returnCodec, protocolVersion, value);
    }

    protected static ByteBuffer decompose(TypeCodec<Object> codec, ProtocolVersion protocolVersion, Object value)
    {
        return value == null ? null : UDHelper.serialize(codec, protocolVersion, value);
    }

    @Override
    public boolean equals(Object o)
    {
        if (!(o instanceof UDFunction))
            return false;

        UDFunction that = (UDFunction)o;
        return Objects.equal(name, that.name)
            && Objects.equal(argNames, that.argNames)
            && Functions.typesMatch(argTypes, that.argTypes)
            && Functions.typesMatch(returnType, that.returnType)
            && Objects.equal(language, that.language)
            && Objects.equal(body, that.body);
    }

    @Override
    public int hashCode()
    {
        return Objects.hashCode(name, Functions.typeHashCode(argTypes), Functions.typeHashCode(returnType), returnType, language, body);
    }

    public void userTypeUpdated(String ksName, String typeName)
    {
        boolean updated = false;

        for (int i = 0; i < argCodecs.length; i++)
        {
            DataType dataType = argCodecs[i].getCqlType();
            if (dataType instanceof UserType)
            {
                UserType userType = (UserType) dataType;
                if (userType.getKeyspace().equals(ksName) && userType.getTypeName().equals(typeName))
                {
                    KeyspaceMetadata ksm = Schema.instance.getKSMetaData(ksName);
                    assert ksm != null;

                    org.apache.cassandra.db.marshal.UserType ut = ksm.types.get(ByteBufferUtil.bytes(typeName)).get();

                    DataType newUserType = UDHelper.driverType(ut);
                    argCodecs[i] = UDHelper.codecFor(newUserType);

                    argTypes.set(i, ut);

                    updated = true;
                }
            }
        }

        if (updated)
            MigrationManager.announceNewFunction(this, true);
    }

    private static class UDFClassLoader extends ClassLoader
    {
        // insecureClassLoader is the C* class loader
        static final ClassLoader insecureClassLoader = Thread.currentThread().getContextClassLoader();

        public URL getResource(String name)
        {
            if (!secureResource(name))
                return null;
            return insecureClassLoader.getResource(name);
        }

        protected URL findResource(String name)
        {
            return getResource(name);
        }

        public Enumeration<URL> getResources(String name)
        {
            return Collections.emptyEnumeration();
        }

        protected Class<?> findClass(String name) throws ClassNotFoundException
        {
            if (!secureResource(name.replace('.', '/') + ".class"))
                throw new ClassNotFoundException(name);
            return insecureClassLoader.loadClass(name);
        }

        public Class<?> loadClass(String name) throws ClassNotFoundException
        {
            if (!secureResource(name.replace('.', '/') + ".class"))
                throw new ClassNotFoundException(name);
            return super.loadClass(name);
        }
    }
}<|MERGE_RESOLUTION|>--- conflicted
+++ resolved
@@ -261,32 +261,18 @@
                 return Executors.newSingleThreadExecutor();
             }
 
-<<<<<<< HEAD
-            protected Object executeAggregateUserDefined(int protocolVersion, Object firstParam, List<ByteBuffer> parameters)
-=======
             protected Object executeAggregateUserDefined(ProtocolVersion protocolVersion, Object firstParam, List<ByteBuffer> parameters)
->>>>>>> b4068ef0
             {
                 throw broken();
             }
 
-<<<<<<< HEAD
-            public ByteBuffer executeUserDefined(int protocolVersion, List<ByteBuffer> parameters)
+            public ByteBuffer executeUserDefined(ProtocolVersion protocolVersion, List<ByteBuffer> parameters)
             {
                 throw broken();
             }
 
             private InvalidRequestException broken()
             {
-=======
-            public ByteBuffer executeUserDefined(ProtocolVersion protocolVersion, List<ByteBuffer> parameters)
-            {
-                throw broken();
-            }
-
-            private InvalidRequestException broken()
-            {
->>>>>>> b4068ef0
                 return new InvalidRequestException(String.format("Function '%s' exists but hasn't been loaded successfully "
                                                                  + "for the following reason: %s. Please see the server log for details",
                                                                  this,
@@ -329,20 +315,12 @@
     }
 
     /**
-<<<<<<< HEAD
-     * Like {@link #execute(int, List)} but the first parameter is already in non-serialized form.
-=======
      * Like {@link ScalarFunction#execute(ProtocolVersion, List)} but the first parameter is already in non-serialized form.
->>>>>>> b4068ef0
      * Remaining parameters (2nd paramters and all others) are in {@code parameters}.
      * This is used to prevent superfluous (de)serialization of the state of aggregates.
      * Means: scalar functions of aggregates are called using this variant.
      */
-<<<<<<< HEAD
-    public final Object executeForAggregate(int protocolVersion, Object firstParam, List<ByteBuffer> parameters)
-=======
     public final Object executeForAggregate(ProtocolVersion protocolVersion, Object firstParam, List<ByteBuffer> parameters)
->>>>>>> b4068ef0
     {
         assertUdfsEnabled(language);
 
@@ -429,11 +407,7 @@
      * This is used to prevent superfluous (de)serialization of the state of aggregates.
      * Means: scalar functions of aggregates are called using this variant.
      */
-<<<<<<< HEAD
-    private Object executeAggregateAsync(int protocolVersion, Object firstParam, List<ByteBuffer> parameters)
-=======
     private Object executeAggregateAsync(ProtocolVersion protocolVersion, Object firstParam, List<ByteBuffer> parameters)
->>>>>>> b4068ef0
     {
         ThreadIdAndCpuTime threadIdAndCpuTime = new ThreadIdAndCpuTime();
 
@@ -544,8 +518,6 @@
     protected abstract ByteBuffer executeUserDefined(ProtocolVersion protocolVersion, List<ByteBuffer> parameters);
 
     protected abstract Object executeAggregateUserDefined(ProtocolVersion protocolVersion, Object firstParam, List<ByteBuffer> parameters);
-
-    protected abstract Object executeAggregateUserDefined(int protocolVersion, Object firstParam, List<ByteBuffer> parameters);
 
     public boolean isAggregate()
     {
