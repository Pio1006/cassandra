--- conflicted
+++ resolved
@@ -28,12 +28,6 @@
 import org.slf4j.LoggerFactory;
 
 import io.reactivex.Single;
-<<<<<<< HEAD
-import io.reactivex.functions.Action;
-import io.reactivex.schedulers.Schedulers;
-import org.apache.cassandra.concurrent.NettyRxScheduler;
-=======
->>>>>>> f77e154f
 import org.apache.cassandra.utils.concurrent.OpOrder;
 import org.apache.cassandra.utils.concurrent.WaitQueue;
 
@@ -139,17 +133,11 @@
      */
     private volatile Group current;
     private final int coreId;
-    private final OpOrder parent;
 
     public TPCOpOrder(int coreId, OpOrder parent)
     {
         this.coreId = coreId;
-<<<<<<< HEAD
-        this.parent = parent;
-        this.current = new Group(coreId);
-=======
         this.current = new Group(coreId, parent);
->>>>>>> f77e154f
     }
 
     /**
@@ -160,23 +148,6 @@
      */
     public Group start(int callingCore)
     {
-<<<<<<< HEAD
-        Callable<Group> c = () -> {
-
-            int i = 0;
-
-            while (true)
-            {
-                i++;
-                Group current = this.current;
-                if (current.register())
-                    return current;
-
-                if (i > 1024)
-                {
-                    throw new AssertionError("OpOrder register loop is deadlocked");
-                }
-=======
         final DebugThreadInfo debugThreadInfo = DEBUG_OP_ORDER_CALLERS ? new DebugThreadInfo(Thread.currentThread(), callingCore) : null;
         Callable<Group> c = () ->
         {
@@ -185,18 +156,12 @@
             {
                 current.logThreadInfo("Failed to register new operation to local op order group");
                 throw new IllegalStateException("Failed to register new operation to local op order group");
->>>>>>> f77e154f
             }
             return current;
         };
 
         if (callingCore != coreId)
         {
-<<<<<<< HEAD
-            //logger.info("Calling core {} not oporder owner will route start() to core {}", callingCore, coreId);
-            //Thread.dumpStack();
-=======
->>>>>>> f77e154f
             Single<Group> g = Single.fromCallable(c);
             g = g.subscribeOn(NettyRxScheduler.getForCore(coreId));
             return g.blockingGet();
@@ -352,10 +317,6 @@
             if (scheduler.cpuId != coreId)
             {
                 //logger.info("Calling core {} not oporder owner will route close() to core {}", callingCore, coreId);
-<<<<<<< HEAD
-                //Thread.dumpStack();
-=======
->>>>>>> f77e154f
                 NettyRxScheduler.getForCore(coreId).scheduleDirect(c);
                 return;
             }
