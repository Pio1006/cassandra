--- conflicted
+++ resolved
@@ -64,16 +64,6 @@
     private static final Logger logger = LoggerFactory.getLogger(Server.class);
     private static final boolean useEpoll = NativeTransportService.useEpoll();
 
-<<<<<<< HEAD
-    public static final int VERSION_3 = 3;
-    public static final int VERSION_4 = 4;
-    public static final int VERSION_5 = 5;
-    public static final int CURRENT_VERSION = VERSION_4;
-    public static final int BETA_VERSION = VERSION_5;
-    public static final int MIN_SUPPORTED_VERSION = VERSION_3;
-
-=======
->>>>>>> b4068ef0
     private final ConnectionTracker connectionTracker = new ConnectionTracker();
 
     private final Connection.Factory connectionFactory = new Connection.Factory()
