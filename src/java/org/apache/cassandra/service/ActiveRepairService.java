--- conflicted
+++ resolved
@@ -377,10 +377,6 @@
 
         if (!parentRepairSessions.containsKey(parentRepairSession))
         {
-<<<<<<< HEAD
-            parentRepairSessions.put(parentRepairSession,
-                                     new ParentRepairSession(coordinator, columnFamilyStores, ranges, isIncremental, timestamp, isGlobal, parentRepairSession));
-=======
             parentRepairSessions.put(parentRepairSession, new ParentRepairSession(coordinator,
                                                                                   columnFamilyStores,
                                                                                   ranges,
@@ -388,7 +384,6 @@
                                                                                   timestamp,
                                                                                   isGlobal,
                                                                                   parentRepairSession));
->>>>>>> 025a93e6
         }
     }
 
