--- conflicted
+++ resolved
@@ -177,10 +177,7 @@
                                              RepairParallelism parallelismDegree,
                                              Set<InetAddress> endpoints,
                                              long repairedAt,
-<<<<<<< HEAD
-=======
                                              boolean isConsistent,
->>>>>>> bd14400a
                                              boolean pullRepair,
                                              ListeningExecutorService executor,
                                              String... cfnames)
@@ -191,11 +188,7 @@
         if (cfnames.length == 0)
             return null;
 
-<<<<<<< HEAD
-        final RepairSession session = new RepairSession(parentRepairSession, UUIDGen.getTimeUUID(), range, keyspace, parallelismDegree, endpoints, repairedAt, pullRepair, cfnames);
-=======
         final RepairSession session = new RepairSession(parentRepairSession, UUIDGen.getTimeUUID(), range, keyspace, parallelismDegree, endpoints, repairedAt, isConsistent, pullRepair, cfnames);
->>>>>>> bd14400a
 
         sessions.put(session.getId(), session);
         // register listeners
@@ -333,14 +326,9 @@
 
     public synchronized UUID prepareForRepair(UUID parentRepairSession, InetAddress coordinator, Set<InetAddress> endpoints, RepairOption options, List<ColumnFamilyStore> columnFamilyStores)
     {
-<<<<<<< HEAD
-        long timestamp = Clock.instance.currentTimeMillis();
-        registerParentRepairSession(parentRepairSession, coordinator, columnFamilyStores, options.getRanges(), options.isIncremental(), timestamp, options.isGlobal());
-=======
         // we only want repairedAt for incremental repairs, for non incremental repairs, UNREPAIRED_SSTABLE will preserve repairedAt on streamed sstables
         long repairedAt = options.isIncremental() ? Clock.instance.currentTimeMillis() : ActiveRepairService.UNREPAIRED_SSTABLE;
         registerParentRepairSession(parentRepairSession, coordinator, columnFamilyStores, options.getRanges(), options.isIncremental(), repairedAt, options.isGlobal());
->>>>>>> bd14400a
         final CountDownLatch prepareLatch = new CountDownLatch(endpoints.size());
         final AtomicBoolean status = new AtomicBoolean(true);
         final Set<String> failedNodes = Collections.synchronizedSet(new HashSet<String>());
@@ -372,11 +360,7 @@
         {
             if (FailureDetector.instance.isAlive(neighbour))
             {
-<<<<<<< HEAD
-                PrepareMessage message = new PrepareMessage(parentRepairSession, tableIds, options.getRanges(), options.isIncremental(), timestamp, options.isGlobal());
-=======
                 PrepareMessage message = new PrepareMessage(parentRepairSession, tableIds, options.getRanges(), options.isIncremental(), repairedAt, options.isGlobal());
->>>>>>> bd14400a
                 MessageOut<RepairMessage> msg = message.createMessage();
                 MessagingService.instance().sendRR(msg, neighbour, callback, TimeUnit.HOURS.toMillis(1), true);
             }
@@ -416,45 +400,7 @@
             registeredForEndpointChanges = true;
         }
 
-<<<<<<< HEAD
-        parentRepairSessions.put(parentRepairSession, new ParentRepairSession(coordinator, columnFamilyStores, ranges, isIncremental, timestamp, isGlobal));
-    }
-
-    public Set<SSTableReader> currentlyRepairing(TableId tableId, UUID parentRepairSession)
-    {
-        Set<SSTableReader> repairing = new HashSet<>();
-        for (Map.Entry<UUID, ParentRepairSession> entry : parentRepairSessions.entrySet())
-        {
-            Collection<SSTableReader> sstables = entry.getValue().getActiveSSTables(tableId);
-            if (sstables != null && !entry.getKey().equals(parentRepairSession))
-                repairing.addAll(sstables);
-        }
-        return repairing;
-    }
-
-    /**
-     * Run final process of repair.
-     * This removes all resources held by parent repair session, after performing anti compaction if necessary.
-     *
-     * @param parentSession Parent session ID
-     * @param neighbors Repair participants (not including self)
-     * @param successfulRanges Ranges that repaired successfully
-     */
-    public synchronized ListenableFuture finishParentSession(UUID parentSession, Set<InetAddress> neighbors, Collection<Range<Token>> successfulRanges)
-    {
-        List<ListenableFuture<?>> tasks = new ArrayList<>(neighbors.size() + 1);
-        for (InetAddress neighbor : neighbors)
-        {
-            AnticompactionTask task = new AnticompactionTask(parentSession, neighbor, successfulRanges);
-            registerOnFdAndGossip(task);
-            tasks.add(task);
-            task.run(); // 'run' is just sending message
-        }
-        tasks.add(doAntiCompaction(parentSession, successfulRanges));
-        return Futures.successfulAsList(tasks);
-=======
         parentRepairSessions.put(parentRepairSession, new ParentRepairSession(coordinator, columnFamilyStores, ranges, isIncremental, repairedAt, isGlobal));
->>>>>>> bd14400a
     }
 
     public ParentRepairSession getParentRepairSession(UUID parentSessionId)
@@ -487,56 +433,6 @@
         return parentRepairSessions.remove(parentSessionId);
     }
 
-<<<<<<< HEAD
-    /**
-     * Submit anti-compaction jobs to CompactionManager.
-     * When all jobs are done, parent repair session is removed whether those are suceeded or not.
-     *
-     * @param parentRepairSession parent repair session ID
-     * @return Future result of all anti-compaction jobs.
-     */
-    @SuppressWarnings("resource")
-    public ListenableFuture<List<Object>> doAntiCompaction(final UUID parentRepairSession, Collection<Range<Token>> successfulRanges)
-    {
-        assert parentRepairSession != null;
-        ParentRepairSession prs = getParentRepairSession(parentRepairSession);
-        //A repair will be marked as not global if it is a subrange repair to avoid many small anti-compactions
-        //in addition to other scenarios such as repairs not involving all DCs or hosts
-        if (!prs.isGlobal)
-        {
-            logger.info("[repair #{}] Not a global repair, will not do anticompaction", parentRepairSession);
-            removeParentRepairSession(parentRepairSession);
-            return Futures.immediateFuture(Collections.emptyList());
-        }
-        assert prs.ranges.containsAll(successfulRanges) : "Trying to perform anticompaction on unknown ranges";
-
-        List<ListenableFuture<?>> futures = new ArrayList<>();
-        // if we don't have successful repair ranges, then just skip anticompaction
-        if (!successfulRanges.isEmpty())
-        {
-            for (Map.Entry<TableId, ColumnFamilyStore> columnFamilyStoreEntry : prs.columnFamilyStores.entrySet())
-            {
-                Refs<SSTableReader> sstables = prs.getActiveRepairedSSTableRefsForAntiCompaction(columnFamilyStoreEntry.getKey(), parentRepairSession);
-                ColumnFamilyStore cfs = columnFamilyStoreEntry.getValue();
-                futures.add(CompactionManager.instance.submitAntiCompaction(cfs, successfulRanges, sstables, prs.repairedAt, parentRepairSession));
-            }
-        }
-
-        ListenableFuture<List<Object>> allAntiCompactionResults = Futures.successfulAsList(futures);
-        allAntiCompactionResults.addListener(new Runnable()
-        {
-            @Override
-            public void run()
-            {
-                removeParentRepairSession(parentRepairSession);
-            }
-        }, MoreExecutors.directExecutor());
-
-        return allAntiCompactionResults;
-    }
-
-=======
->>>>>>> bd14400a
     public void handleMessage(InetAddress endpoint, RepairMessage message)
     {
         RepairJobDesc desc = message.desc;
@@ -568,21 +464,10 @@
     {
         private final Map<TableId, ColumnFamilyStore> columnFamilyStores = new HashMap<>();
         private final Collection<Range<Token>> ranges;
-<<<<<<< HEAD
-        public final Map<TableId, Set<String>> sstableMap = new HashMap<>();
-=======
->>>>>>> bd14400a
         public final boolean isIncremental;
         public final boolean isGlobal;
         public final long repairedAt;
         public final InetAddress coordinator;
-<<<<<<< HEAD
-        /**
-         * Indicates whether we have marked sstables as repairing. Can only be done once per table per ParentRepairSession
-         */
-        private final Set<TableId> marked = new HashSet<>();
-=======
->>>>>>> bd14400a
 
         public ParentRepairSession(InetAddress coordinator, List<ColumnFamilyStore> columnFamilyStores, Collection<Range<Token>> ranges, boolean isIncremental, long repairedAt, boolean isGlobal)
         {
@@ -590,10 +475,6 @@
             for (ColumnFamilyStore cfs : columnFamilyStores)
             {
                 this.columnFamilyStores.put(cfs.metadata.id, cfs);
-<<<<<<< HEAD
-                sstableMap.put(cfs.metadata.id, new HashSet<>());
-=======
->>>>>>> bd14400a
             }
             this.ranges = ranges;
             this.repairedAt = repairedAt;
@@ -601,100 +482,6 @@
             this.isGlobal = isGlobal;
         }
 
-<<<<<<< HEAD
-        /**
-         * Mark sstables repairing - either all sstables or only the unrepaired ones depending on
-         *
-         * whether this is an incremental or full repair
-         *
-         * @param tableId the table
-         * @param parentSessionId the parent repair session id, used to make sure we don't start multiple repairs over the same sstables
-         */
-        public synchronized void markSSTablesRepairing(TableId tableId, UUID parentSessionId)
-        {
-            if (!marked.contains(tableId))
-            {
-                List<SSTableReader> sstables = columnFamilyStores.get(tableId).select(View.select(SSTableSet.CANONICAL, (s) -> !isIncremental || !s.isRepaired())).sstables;
-                Set<SSTableReader> currentlyRepairing = ActiveRepairService.instance.currentlyRepairing(tableId, parentSessionId);
-                if (!Sets.intersection(currentlyRepairing, Sets.newHashSet(sstables)).isEmpty())
-                {
-                    logger.error("Cannot start multiple repair sessions over the same sstables");
-                    throw new RuntimeException("Cannot start multiple repair sessions over the same sstables");
-                }
-                addSSTables(tableId, sstables);
-                marked.add(tableId);
-            }
-        }
-
-        /**
-         * Get the still active sstables we should run anticompaction on
-         *
-         * note that validation and streaming do not call this method - they have to work on the actual active sstables on the node, we only call this
-         * to know which sstables are still there that were there when we started the repair
-         *
-         * @param tableId
-         * @param parentSessionId for checking if there exists a snapshot for this repair
-         * @return
-         */
-        @SuppressWarnings("resource")
-        public synchronized Refs<SSTableReader> getActiveRepairedSSTableRefsForAntiCompaction(TableId tableId, UUID parentSessionId)
-        {
-            assert marked.contains(tableId);
-            if (!columnFamilyStores.containsKey(tableId))
-                throw new RuntimeException("Not possible to get sstables for anticompaction for " + tableId);
-            boolean isSnapshotRepair = columnFamilyStores.get(tableId).snapshotExists(parentSessionId.toString());
-            ImmutableMap.Builder<SSTableReader, Ref<SSTableReader>> references = ImmutableMap.builder();
-            Iterable<SSTableReader> sstables = isSnapshotRepair ? getSSTablesForSnapshotRepair(tableId, parentSessionId) : getActiveSSTables(tableId);
-            // we check this above - if columnFamilyStores contains the tableId sstables will not be null
-            assert sstables != null;
-            for (SSTableReader sstable : sstables)
-            {
-                Ref<SSTableReader> ref = sstable.tryRef();
-                if (ref == null)
-                    sstableMap.get(tableId).remove(sstable.getFilename());
-                else
-                    references.put(sstable, ref);
-            }
-            return new Refs<>(references.build());
-        }
-
-        /**
-         * If we are running a snapshot repair we need to find the 'real' sstables when we start anticompaction
-         *
-         * We use the generation of the sstables as identifiers instead of the file name to avoid having to parse out the
-         * actual filename.
-         *
-         * @param tableId
-         * @param parentSessionId
-         * @return
-         */
-        private Set<SSTableReader> getSSTablesForSnapshotRepair(TableId tableId, UUID parentSessionId)
-        {
-            Set<SSTableReader> activeSSTables = new HashSet<>();
-            ColumnFamilyStore cfs = columnFamilyStores.get(tableId);
-            if (cfs == null)
-                return null;
-
-            Set<Integer> snapshotGenerations = new HashSet<>();
-            try (Refs<SSTableReader> snapshottedSSTables = cfs.getSnapshotSSTableReader(parentSessionId.toString()))
-            {
-                for (SSTableReader sstable : snapshottedSSTables)
-                {
-                    snapshotGenerations.add(sstable.descriptor.generation);
-                }
-            }
-            catch (IOException e)
-            {
-                throw new RuntimeException(e);
-            }
-            for (SSTableReader sstable : cfs.getSSTables(SSTableSet.CANONICAL))
-                if (snapshotGenerations.contains(sstable.descriptor.generation))
-                    activeSSTables.add(sstable);
-            return activeSSTables;
-        }
-
-=======
->>>>>>> bd14400a
         public synchronized void maybeSnapshot(TableId tableId, UUID parentSessionId)
         {
             String snapshotName = parentSessionId.toString();
@@ -709,71 +496,7 @@
                                !(sstable.metadata().isIndex()) && // exclude SSTables from 2i
                                new Bounds<>(sstable.first.getToken(), sstable.last.getToken()).intersects(ranges);
                     }
-<<<<<<< HEAD
                 }, true, false, new HashSet<>());
-
-                if (isAlreadyRepairing(tableId, parentSessionId, snapshottedSSTables))
-                {
-                    columnFamilyStores.get(tableId).clearSnapshot(snapshotName);
-                    logger.error("Cannot start multiple repair sessions over the same sstables");
-                    throw new RuntimeException("Cannot start multiple repair sessions over the same sstables");
-                }
-                addSSTables(tableId, snapshottedSSTables);
-                marked.add(tableId);
-            }
-        }
-
-
-        /**
-         * Compares other repairing sstables *generation* to the ones we just snapshotted
-         *
-         * we compare generations since the sstables have different paths due to snapshot names
-         *
-         * @param tableId id of table store
-         * @param parentSessionId parent repair session
-         * @param sstables the newly snapshotted sstables
-         * @return
-         */
-        private boolean isAlreadyRepairing(TableId tableId, UUID parentSessionId, Collection<SSTableReader> sstables)
-        {
-            Set<SSTableReader> currentlyRepairing = ActiveRepairService.instance.currentlyRepairing(tableId, parentSessionId);
-            Set<Integer> currentlyRepairingGenerations = new HashSet<>();
-            Set<Integer> newRepairingGenerations = new HashSet<>();
-            for (SSTableReader sstable : currentlyRepairing)
-                currentlyRepairingGenerations.add(sstable.descriptor.generation);
-            for (SSTableReader sstable : sstables)
-                newRepairingGenerations.add(sstable.descriptor.generation);
-
-            return !Sets.intersection(currentlyRepairingGenerations, newRepairingGenerations).isEmpty();
-        }
-
-        private Set<SSTableReader> getActiveSSTables(TableId tableId)
-        {
-            if (!columnFamilyStores.containsKey(tableId))
-                return null;
-
-            Set<String> repairedSSTables = sstableMap.get(tableId);
-            Set<SSTableReader> activeSSTables = new HashSet<>();
-            Set<String> activeSSTableNames = new HashSet<>();
-            ColumnFamilyStore cfs = columnFamilyStores.get(tableId);
-            for (SSTableReader sstable : cfs.getSSTables(SSTableSet.CANONICAL))
-            {
-                if (repairedSSTables.contains(sstable.getFilename()))
-                {
-                    activeSSTables.add(sstable);
-                    activeSSTableNames.add(sstable.getFilename());
-                }
-            }
-            sstableMap.put(tableId, activeSSTableNames);
-            return activeSSTables;
-        }
-
-        private void addSSTables(TableId tableId, Collection<SSTableReader> sstables)
-        {
-            for (SSTableReader sstable : sstables)
-                sstableMap.get(tableId).add(sstable.getFilename());
-=======
-                }, true, false);
             }
         }
 
@@ -792,7 +515,6 @@
         public Set<TableId> getTableIds()
         {
             return ImmutableSet.copyOf(Iterables.transform(getColumnFamilyStores(), cfs -> cfs.metadata.id));
->>>>>>> bd14400a
         }
 
         public Collection<Range<Token>> getRanges()
