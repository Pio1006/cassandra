/*
 * Licensed to the Apache Software Foundation (ASF) under one
 * or more contributor license agreements.  See the NOTICE file
 * distributed with this work for additional information
 * regarding copyright ownership.  The ASF licenses this file
 * to you under the Apache License, Version 2.0 (the
 * "License"); you may not use this file except in compliance
 * with the License.  You may obtain a copy of the License at
 *
 *     http://www.apache.org/licenses/LICENSE-2.0
 *
 * Unless required by applicable law or agreed to in writing, software
 * distributed under the License is distributed on an "AS IS" BASIS,
 * WITHOUT WARRANTIES OR CONDITIONS OF ANY KIND, either express or implied.
 * See the License for the specific language governing permissions and
 * limitations under the License.
 */
package org.apache.cassandra.service.pager;

import java.util.Optional;

import org.apache.cassandra.db.*;
import org.apache.cassandra.db.filter.DataLimits;
import org.apache.cassandra.db.rows.Row;
import org.apache.cassandra.dht.*;
import org.apache.cassandra.exceptions.RequestExecutionException;
import org.apache.cassandra.index.Index;
import org.apache.cassandra.schema.IndexMetadata;
import org.apache.cassandra.transport.ProtocolVersion;

/**
 * Pages a PartitionRangeReadCommand.
 *
 * Note: this only work for CQL3 queries for now (because thrift queries expect
 * a different limit on the rows than on the columns, which complicates it).
 */
public class PartitionRangeQueryPager extends AbstractQueryPager
{
    private volatile DecoratedKey lastReturnedKey;
    private volatile PagingState.RowMark lastReturnedRow;

    public PartitionRangeQueryPager(PartitionRangeReadCommand command, PagingState state, ProtocolVersion protocolVersion)
    {
        super(command, protocolVersion);

        if (state != null)
        {
            lastReturnedKey = command.metadata().decorateKey(state.partitionKey);
            lastReturnedRow = state.rowMark;
            restoreState(lastReturnedKey, state.remaining, state.remainingInPartition);
        }
    }

    public PartitionRangeQueryPager(ReadCommand command,
<<<<<<< HEAD
                                    int protocolVersion,
=======
                                    ProtocolVersion protocolVersion,
>>>>>>> e0adc166
                                    DecoratedKey lastReturnedKey,
                                    PagingState.RowMark lastReturnedRow,
                                    int remaining,
                                    int remainingInPartition)
    {
        super(command, protocolVersion);
        this.lastReturnedKey = lastReturnedKey;
        this.lastReturnedRow = lastReturnedRow;
        restoreState(lastReturnedKey, remaining, remainingInPartition);
    }

    public PartitionRangeQueryPager withUpdatedLimit(DataLimits newLimits)
    {
        return new PartitionRangeQueryPager(command.withUpdatedLimit(newLimits),
                                            protocolVersion,
                                            lastReturnedKey,
                                            lastReturnedRow,
                                            maxRemaining(),
                                            remainingInPartition());
    }

    public PagingState state()
    {
        return lastReturnedKey == null
             ? null
             : new PagingState(lastReturnedKey.getKey(), lastReturnedRow, maxRemaining(), remainingInPartition());
    }

    protected ReadCommand nextPageReadCommand(int pageSize)
    throws RequestExecutionException
    {
        DataLimits limits;
        DataRange fullRange = ((PartitionRangeReadCommand)command).dataRange();
        DataRange pageRange;
        if (lastReturnedKey == null)
        {
            pageRange = fullRange;
            limits = command.limits().forPaging(pageSize);
        }
        else
        {
            // We want to include the last returned key only if we haven't achieved our per-partition limit, otherwise, don't bother.
            boolean includeLastKey = remainingInPartition() > 0 && lastReturnedRow != null;
            AbstractBounds<PartitionPosition> bounds = makeKeyBounds(lastReturnedKey, includeLastKey);
            if (includeLastKey)
            {
                pageRange = fullRange.forPaging(bounds, command.metadata().comparator, lastReturnedRow.clustering(command.metadata()), false);
                limits = command.limits().forPaging(pageSize, lastReturnedKey.getKey(), remainingInPartition());
            }
            else
            {
                pageRange = fullRange.forSubRange(bounds);
                limits = command.limits().forPaging(pageSize);
            }
        }

        Index index = command.getIndex(Keyspace.openAndGetStore(command.metadata()));
        Optional<IndexMetadata> indexMetadata = index != null ? Optional.of(index.getIndexMetadata()) : Optional.empty();
        return new PartitionRangeReadCommand(command.metadata(), command.nowInSec(), command.columnFilter(), command.rowFilter(), limits, pageRange, indexMetadata);
    }

    protected void recordLast(DecoratedKey key, Row last)
    {
        if (last != null)
        {
            lastReturnedKey = key;
            if (last.clustering() != Clustering.STATIC_CLUSTERING)
                lastReturnedRow = PagingState.RowMark.create(command.metadata(), last, protocolVersion);
        }
    }

    protected boolean isPreviouslyReturnedPartition(DecoratedKey key)
    {
        // Note that lastReturnedKey can be null, but key cannot.
        return key.equals(lastReturnedKey);
    }

    private AbstractBounds<PartitionPosition> makeKeyBounds(PartitionPosition lastReturnedKey, boolean includeLastKey)
    {
        AbstractBounds<PartitionPosition> bounds = ((PartitionRangeReadCommand)command).dataRange().keyRange();
        if (bounds instanceof Range || bounds instanceof Bounds)
        {
            return includeLastKey
                 ? new Bounds<PartitionPosition>(lastReturnedKey, bounds.right)
                 : new Range<PartitionPosition>(lastReturnedKey, bounds.right);
        }
        else
        {
            return includeLastKey
                 ? new IncludingExcludingBounds<PartitionPosition>(lastReturnedKey, bounds.right)
                 : new ExcludingBounds<PartitionPosition>(lastReturnedKey, bounds.right);
        }
    }
}<|MERGE_RESOLUTION|>--- conflicted
+++ resolved
@@ -52,11 +52,7 @@
     }
 
     public PartitionRangeQueryPager(ReadCommand command,
-<<<<<<< HEAD
-                                    int protocolVersion,
-=======
                                     ProtocolVersion protocolVersion,
->>>>>>> e0adc166
                                     DecoratedKey lastReturnedKey,
                                     PagingState.RowMark lastReturnedRow,
                                     int remaining,
