/*
 * Licensed to the Apache Software Foundation (ASF) under one
 * or more contributor license agreements.  See the NOTICE file
 * distributed with this work for additional information
 * regarding copyright ownership.  The ASF licenses this file
 * to you under the Apache License, Version 2.0 (the
 * "License"); you may not use this file except in compliance
 * with the License.  You may obtain a copy of the License at
 *
 *     http://www.apache.org/licenses/LICENSE-2.0
 *
 * Unless required by applicable law or agreed to in writing, software
 * distributed under the License is distributed on an "AS IS" BASIS,
 * WITHOUT WARRANTIES OR CONDITIONS OF ANY KIND, either express or implied.
 * See the License for the specific language governing permissions and
 * limitations under the License.
 */
package org.apache.cassandra.service;

import java.io.*;
import java.lang.management.ManagementFactory;
import java.net.InetAddress;
import java.net.UnknownHostException;
import java.nio.ByteBuffer;
import java.util.*;
import java.util.Map.Entry;
import java.util.concurrent.*;
import java.util.concurrent.atomic.AtomicBoolean;
import java.util.concurrent.atomic.AtomicInteger;
import java.util.concurrent.atomic.AtomicReference;
import java.util.stream.Collectors;
import java.util.regex.MatchResult;
import java.util.regex.Pattern;
import java.util.stream.StreamSupport;

import javax.annotation.Nullable;
import javax.management.*;
import javax.management.openmbean.TabularData;
import javax.management.openmbean.TabularDataSupport;

import com.google.common.annotations.VisibleForTesting;
import com.google.common.base.Predicate;
import com.google.common.collect.*;
import com.google.common.util.concurrent.*;

import org.apache.cassandra.cql3.QueryProcessor;
import org.apache.cassandra.db.marshal.InetAddressType;
import org.apache.cassandra.io.sstable.format.SSTableReader;
import org.apache.commons.lang3.StringUtils;

import org.slf4j.Logger;
import org.slf4j.LoggerFactory;

import ch.qos.logback.classic.LoggerContext;
import ch.qos.logback.classic.jmx.JMXConfiguratorMBean;
import ch.qos.logback.classic.spi.ILoggingEvent;
import ch.qos.logback.core.Appender;
import ch.qos.logback.core.hook.DelayingShutdownHook;
import org.apache.cassandra.auth.AuthKeyspace;
import org.apache.cassandra.auth.AuthMigrationListener;
import org.apache.cassandra.batchlog.BatchRemoveVerbHandler;
import org.apache.cassandra.batchlog.BatchStoreVerbHandler;
import org.apache.cassandra.batchlog.BatchlogManager;
import org.apache.cassandra.concurrent.NamedThreadFactory;
import org.apache.cassandra.concurrent.ScheduledExecutors;
import org.apache.cassandra.concurrent.Stage;
import org.apache.cassandra.concurrent.StageManager;
import org.apache.cassandra.config.CFMetaData;
import org.apache.cassandra.config.DatabaseDescriptor;
import org.apache.cassandra.config.Schema;
import org.apache.cassandra.config.SchemaConstants;
import org.apache.cassandra.config.ViewDefinition;
import org.apache.cassandra.db.*;
import org.apache.cassandra.db.commitlog.CommitLog;
import org.apache.cassandra.db.compaction.CompactionManager;
import org.apache.cassandra.db.lifecycle.LifecycleTransaction;
import org.apache.cassandra.dht.*;
import org.apache.cassandra.dht.Range;
import org.apache.cassandra.dht.Token.TokenFactory;
import org.apache.cassandra.exceptions.*;
import org.apache.cassandra.gms.*;
import org.apache.cassandra.hints.HintVerbHandler;
import org.apache.cassandra.hints.HintsService;
import org.apache.cassandra.io.sstable.format.SSTableReader;
import org.apache.cassandra.io.sstable.SSTableLoader;
import org.apache.cassandra.io.util.FileUtils;
import org.apache.cassandra.locator.*;
import org.apache.cassandra.metrics.StorageMetrics;
import org.apache.cassandra.net.*;
import org.apache.cassandra.repair.*;
import org.apache.cassandra.repair.messages.RepairOption;
import org.apache.cassandra.schema.CompactionParams.TombstoneOption;
import org.apache.cassandra.schema.KeyspaceMetadata;
import org.apache.cassandra.schema.SchemaKeyspace;
import org.apache.cassandra.service.paxos.CommitVerbHandler;
import org.apache.cassandra.service.paxos.PrepareVerbHandler;
import org.apache.cassandra.service.paxos.ProposeVerbHandler;
import org.apache.cassandra.streaming.*;
import org.apache.cassandra.thrift.EndpointDetails;
import org.apache.cassandra.thrift.TokenRange;
import org.apache.cassandra.thrift.cassandraConstants;
import org.apache.cassandra.tracing.TraceKeyspace;
import org.apache.cassandra.transport.ProtocolVersion;
import org.apache.cassandra.utils.*;
import org.apache.cassandra.utils.progress.ProgressEvent;
import org.apache.cassandra.utils.progress.ProgressEventType;
import org.apache.cassandra.utils.progress.jmx.JMXProgressSupport;
import org.apache.cassandra.utils.progress.jmx.LegacyJMXProgressSupport;

import static com.google.common.base.Strings.repeat;
import static java.util.Arrays.asList;
import static java.util.stream.Collectors.toList;
import static org.apache.cassandra.index.SecondaryIndexManager.getIndexName;
import static org.apache.cassandra.index.SecondaryIndexManager.isIndexColumnFamily;

/**
 * This abstraction contains the token/identifier of this node
 * on the identifier space. This token gets gossiped around.
 * This class will also maintain histograms of the load information
 * of other nodes in the cluster.
 */
public class StorageService extends NotificationBroadcasterSupport implements IEndpointStateChangeSubscriber, StorageServiceMBean
{
    private static final Logger logger = LoggerFactory.getLogger(StorageService.class);

    public static final int RING_DELAY = getRingDelay(); // delay after which we assume ring has stablized

    private final JMXProgressSupport progressSupport = new JMXProgressSupport(this);

    /**
     * @deprecated backward support to previous notification interface
     * Will be removed on 4.0
     */
    @Deprecated
    private final LegacyJMXProgressSupport legacyProgressSupport;

    private static final AtomicInteger threadCounter = new AtomicInteger(1);

    private static int getRingDelay()
    {
        String newdelay = System.getProperty("cassandra.ring_delay_ms");
        if (newdelay != null)
        {
            logger.info("Overriding RING_DELAY to {}ms", newdelay);
            return Integer.parseInt(newdelay);
        }
        else
            return 30 * 1000;
    }

    /* This abstraction maintains the token/endpoint metadata information */
    private TokenMetadata tokenMetadata = new TokenMetadata();

    public volatile VersionedValue.VersionedValueFactory valueFactory = new VersionedValue.VersionedValueFactory(tokenMetadata.partitioner);

    private Thread drainOnShutdown = null;
    private volatile boolean isShutdown = false;
    private final List<Runnable> preShutdownHooks = new ArrayList<>();
    private final List<Runnable> postShutdownHooks = new ArrayList<>();

    public static final StorageService instance = new StorageService();

    @Deprecated
    public boolean isInShutdownHook()
    {
        return isShutdown();
    }

    public boolean isShutdown()
    {
        return isShutdown;
    }

    public Collection<Range<Token>> getLocalRanges(String keyspaceName)
    {
        return getRangesForEndpoint(keyspaceName, FBUtilities.getBroadcastAddress());
    }

    public Collection<Range<Token>> getNormalizedLocalRanges(String keyspaceName)
    {
        return Keyspace.open(keyspaceName).getReplicationStrategy().getNormalizedLocalRanges();
    }

    public Collection<Range<Token>> getPrimaryRanges(String keyspace)
    {
        return getPrimaryRangesForEndpoint(keyspace, FBUtilities.getBroadcastAddress());
    }

    public Collection<Range<Token>> getPrimaryRangesWithinDC(String keyspace)
    {
        return getPrimaryRangeForEndpointWithinDC(keyspace, FBUtilities.getBroadcastAddress());
    }

    private final Set<InetAddress> replicatingNodes = Collections.synchronizedSet(new HashSet<InetAddress>());
    private CassandraDaemon daemon;

    private InetAddress removingNode;

    /* Are we starting this node in bootstrap mode? */
    private volatile boolean isBootstrapMode;

    /* we bootstrap but do NOT join the ring unless told to do so */
    private boolean isSurveyMode = Boolean.parseBoolean(System.getProperty("cassandra.write_survey", "false"));
    /* true if node is rebuilding and receiving data */
    private final AtomicReference<RangeStreamer> currentRebuild = new AtomicReference<>();
    private final AtomicBoolean isDecommissioning = new AtomicBoolean();

    private volatile boolean initialized = false;
    private volatile boolean joined = false;
    private volatile boolean gossipActive = false;
    private final AtomicBoolean authSetupCalled = new AtomicBoolean(false);
    private volatile boolean authSetupComplete = false;

    /* the probability for tracing any particular request, 0 disables tracing and 1 enables for all */
    private double traceProbability = 0.0;

    private static enum Mode { STARTING, NORMAL, JOINING, LEAVING, DECOMMISSIONED, MOVING, DRAINING, DRAINED }
    private volatile Mode operationMode = Mode.STARTING;

    /* Used for tracking drain progress */
    private volatile int totalCFs, remainingCFs;

    private static final AtomicInteger nextRepairCommand = new AtomicInteger();

    private final List<IEndpointLifecycleSubscriber> lifecycleSubscribers = new CopyOnWriteArrayList<>();

    private final ObjectName jmxObjectName;

    private Collection<Token> bootstrapTokens = null;

    // true when keeping strict consistency while bootstrapping
    private static final boolean useStrictConsistency = Boolean.parseBoolean(System.getProperty("cassandra.consistent.rangemovement", "true"));
    private static final boolean allowSimultaneousMoves = Boolean.parseBoolean(System.getProperty("cassandra.consistent.simultaneousmoves.allow","false"));
    private static final boolean joinRing = Boolean.parseBoolean(System.getProperty("cassandra.join_ring", "true"));
    private boolean replacing;

    private final StreamStateStore streamStateStore = new StreamStateStore();

    /** This method updates the local token on disk  */
    public void setTokens(Collection<Token> tokens)
    {
        assert tokens != null && !tokens.isEmpty() : "Node needs at least one token.";
        if (logger.isDebugEnabled())
            logger.debug("Setting tokens to {}", tokens);
        SystemKeyspace.updateTokens(tokens);
        Collection<Token> localTokens = getLocalTokens();
        setGossipTokens(localTokens);
        tokenMetadata.updateNormalTokens(tokens, FBUtilities.getBroadcastAddress());
        setMode(Mode.NORMAL, false);
    }

    public void setGossipTokens(Collection<Token> tokens)
    {
        List<Pair<ApplicationState, VersionedValue>> states = new ArrayList<Pair<ApplicationState, VersionedValue>>();
        states.add(Pair.create(ApplicationState.TOKENS, valueFactory.tokens(tokens)));
        states.add(Pair.create(ApplicationState.STATUS, valueFactory.normal(tokens)));
        Gossiper.instance.addLocalApplicationStates(states);
    }

    public StorageService()
    {
        // use dedicated executor for sending JMX notifications
        super(Executors.newSingleThreadExecutor());

        MBeanServer mbs = ManagementFactory.getPlatformMBeanServer();
        try
        {
            jmxObjectName = new ObjectName("org.apache.cassandra.db:type=StorageService");
            mbs.registerMBean(this, jmxObjectName);
            mbs.registerMBean(StreamManager.instance, new ObjectName(StreamManager.OBJECT_NAME));
        }
        catch (Exception e)
        {
            throw new RuntimeException(e);
        }

        legacyProgressSupport = new LegacyJMXProgressSupport(this, jmxObjectName);

        /* register the verb handlers */
        MessagingService.instance().registerVerbHandlers(MessagingService.Verb.MUTATION, new MutationVerbHandler());
        MessagingService.instance().registerVerbHandlers(MessagingService.Verb.READ_REPAIR, new ReadRepairVerbHandler());
        MessagingService.instance().registerVerbHandlers(MessagingService.Verb.READ, new ReadCommandVerbHandler());
        MessagingService.instance().registerVerbHandlers(MessagingService.Verb.RANGE_SLICE, new RangeSliceVerbHandler());
        MessagingService.instance().registerVerbHandlers(MessagingService.Verb.PAGED_RANGE, new RangeSliceVerbHandler());
        MessagingService.instance().registerVerbHandlers(MessagingService.Verb.COUNTER_MUTATION, new CounterMutationVerbHandler());
        MessagingService.instance().registerVerbHandlers(MessagingService.Verb.TRUNCATE, new TruncateVerbHandler());
        MessagingService.instance().registerVerbHandlers(MessagingService.Verb.PAXOS_PREPARE, new PrepareVerbHandler());
        MessagingService.instance().registerVerbHandlers(MessagingService.Verb.PAXOS_PROPOSE, new ProposeVerbHandler());
        MessagingService.instance().registerVerbHandlers(MessagingService.Verb.PAXOS_COMMIT, new CommitVerbHandler());
        MessagingService.instance().registerVerbHandlers(MessagingService.Verb.HINT, new HintVerbHandler());

        // see BootStrapper for a summary of how the bootstrap verbs interact
        MessagingService.instance().registerVerbHandlers(MessagingService.Verb.REPLICATION_FINISHED, new ReplicationFinishedVerbHandler());
        MessagingService.instance().registerVerbHandlers(MessagingService.Verb.REQUEST_RESPONSE, new ResponseVerbHandler());
        MessagingService.instance().registerVerbHandlers(MessagingService.Verb.INTERNAL_RESPONSE, new ResponseVerbHandler());
        MessagingService.instance().registerVerbHandlers(MessagingService.Verb.REPAIR_MESSAGE, new RepairMessageVerbHandler());
        MessagingService.instance().registerVerbHandlers(MessagingService.Verb.GOSSIP_SHUTDOWN, new GossipShutdownVerbHandler());

        MessagingService.instance().registerVerbHandlers(MessagingService.Verb.GOSSIP_DIGEST_SYN, new GossipDigestSynVerbHandler());
        MessagingService.instance().registerVerbHandlers(MessagingService.Verb.GOSSIP_DIGEST_ACK, new GossipDigestAckVerbHandler());
        MessagingService.instance().registerVerbHandlers(MessagingService.Verb.GOSSIP_DIGEST_ACK2, new GossipDigestAck2VerbHandler());

        MessagingService.instance().registerVerbHandlers(MessagingService.Verb.DEFINITIONS_UPDATE, new DefinitionsUpdateVerbHandler());
        MessagingService.instance().registerVerbHandlers(MessagingService.Verb.SCHEMA_CHECK, new SchemaCheckVerbHandler());
        MessagingService.instance().registerVerbHandlers(MessagingService.Verb.MIGRATION_REQUEST, new MigrationRequestVerbHandler());

        MessagingService.instance().registerVerbHandlers(MessagingService.Verb.SNAPSHOT, new SnapshotVerbHandler());
        MessagingService.instance().registerVerbHandlers(MessagingService.Verb.ECHO, new EchoVerbHandler());

        MessagingService.instance().registerVerbHandlers(MessagingService.Verb.BATCH_STORE, new BatchStoreVerbHandler());
        MessagingService.instance().registerVerbHandlers(MessagingService.Verb.BATCH_REMOVE, new BatchRemoveVerbHandler());
    }

    public void registerDaemon(CassandraDaemon daemon)
    {
        this.daemon = daemon;
    }

    public void register(IEndpointLifecycleSubscriber subscriber)
    {
        lifecycleSubscribers.add(subscriber);
    }

    public void unregister(IEndpointLifecycleSubscriber subscriber)
    {
        lifecycleSubscribers.remove(subscriber);
    }

    // should only be called via JMX
    public void stopGossiping()
    {
        if (gossipActive)
        {
            logger.warn("Stopping gossip by operator request");
            Gossiper.instance.stop();
            gossipActive = false;
        }
    }

    // should only be called via JMX
    public synchronized void startGossiping()
    {
        if (!gossipActive)
        {
            checkServiceAllowedToStart("gossip");

            logger.warn("Starting gossip by operator request");
            Collection<Token> tokens = SystemKeyspace.getSavedTokens();

            boolean validTokens = tokens != null && !tokens.isEmpty();

            // shouldn't be called before these are set if we intend to join the ring/are in the process of doing so
            if (joined || joinRing)
                assert validTokens : "Cannot start gossiping for a node intended to join without valid tokens";

            if (validTokens)
                setGossipTokens(tokens);

            Gossiper.instance.forceNewerGeneration();
            Gossiper.instance.start((int) (System.currentTimeMillis() / 1000));
            gossipActive = true;
        }
    }

    // should only be called via JMX
    public boolean isGossipRunning()
    {
        return Gossiper.instance.isEnabled();
    }

    // should only be called via JMX
    public synchronized void startRPCServer()
    {
        checkServiceAllowedToStart("thrift");

        if (daemon == null)
        {
            throw new IllegalStateException("No configured daemon");
        }
        daemon.thriftServer.start();
    }

    public void stopRPCServer()
    {
        if (daemon == null)
        {
            throw new IllegalStateException("No configured daemon");
        }
        if (daemon.thriftServer != null)
            daemon.thriftServer.stop();
    }

    public boolean isRPCServerRunning()
    {
        if ((daemon == null) || (daemon.thriftServer == null))
        {
            return false;
        }
        return daemon.thriftServer.isRunning();
    }

    public synchronized void startNativeTransport()
    {
        checkServiceAllowedToStart("native transport");

        if (daemon == null)
        {
            throw new IllegalStateException("No configured daemon");
        }

        try
        {
            daemon.startNativeTransport();
        }
        catch (Exception e)
        {
            throw new RuntimeException("Error starting native transport: " + e.getMessage());
        }
    }

    public void stopNativeTransport()
    {
        if (daemon == null)
        {
            throw new IllegalStateException("No configured daemon");
        }
        daemon.stopNativeTransport();
    }

    public boolean isNativeTransportRunning()
    {
        if (daemon == null)
        {
            return false;
        }
        return daemon.isNativeTransportRunning();
    }

    public void stopTransports()
    {
        if (isGossipActive())
        {
            logger.error("Stopping gossiper");
            stopGossiping();
        }
        if (isRPCServerRunning())
        {
            logger.error("Stopping RPC server");
            stopRPCServer();
        }
        if (isNativeTransportRunning())
        {
            logger.error("Stopping native transport");
            stopNativeTransport();
        }
    }

    /**
     * Set the Gossip flag RPC_READY to false and then
     * shutdown the client services (thrift and CQL).
     *
     * Note that other nodes will do this for us when
     * they get the Gossip shutdown message, so even if
     * we don't get time to broadcast this, it is not a problem.
     *
     * See {@link Gossiper#markAsShutdown(InetAddress)}
     */
    private void shutdownClientServers()
    {
        setRpcReady(false);
        stopRPCServer();
        stopNativeTransport();
    }

    public void stopClient()
    {
        Gossiper.instance.unregister(this);
        Gossiper.instance.stop();
        MessagingService.instance().shutdown();
        // give it a second so that task accepted before the MessagingService shutdown gets submitted to the stage (to avoid RejectedExecutionException)
        Uninterruptibles.sleepUninterruptibly(1, TimeUnit.SECONDS);
        StageManager.shutdownNow();
    }

    public boolean isInitialized()
    {
        return initialized;
    }

    public boolean isGossipActive()
    {
        return gossipActive;
    }

    public boolean isDaemonSetupCompleted()
    {
        return daemon == null
               ? false
               : daemon.setupCompleted();
    }

    public void stopDaemon()
    {
        if (daemon == null)
            throw new IllegalStateException("No configured daemon");
        daemon.deactivate();
    }

    private synchronized UUID prepareForReplacement() throws ConfigurationException
    {
        if (SystemKeyspace.bootstrapComplete())
            throw new RuntimeException("Cannot replace address with a node that is already bootstrapped");

        if (!joinRing)
            throw new ConfigurationException("Cannot set both join_ring=false and attempt to replace a node");

        if (!DatabaseDescriptor.isAutoBootstrap() && !Boolean.getBoolean("cassandra.allow_unsafe_replace"))
            throw new RuntimeException("Replacing a node without bootstrapping risks invalidating consistency " +
                                       "guarantees as the expected data may not be present until repair is run. " +
                                       "To perform this operation, please restart with " +
                                       "-Dcassandra.allow_unsafe_replace=true");

        InetAddress replaceAddress = DatabaseDescriptor.getReplaceAddress();
        logger.info("Gathering node replacement information for {}", replaceAddress);
        Map<InetAddress, EndpointState> epStates = Gossiper.instance.doShadowRound();
        // as we've completed the shadow round of gossip, we should be able to find the node we're replacing
        if (epStates.get(replaceAddress) == null)
            throw new RuntimeException(String.format("Cannot replace_address %s because it doesn't exist in gossip", replaceAddress));

        try
        {
            VersionedValue tokensVersionedValue = epStates.get(replaceAddress).getApplicationState(ApplicationState.TOKENS);
            if (tokensVersionedValue == null)
                throw new RuntimeException(String.format("Could not find tokens for %s to replace", replaceAddress));

            bootstrapTokens = TokenSerializer.deserialize(tokenMetadata.partitioner, new DataInputStream(new ByteArrayInputStream(tokensVersionedValue.toBytes())));
        }
        catch (IOException e)
        {
            throw new RuntimeException(e);
        }

        UUID localHostId = SystemKeyspace.getLocalHostId();

        if (isReplacingSameAddress())
        {
            localHostId = Gossiper.instance.getHostId(replaceAddress, epStates);
            SystemKeyspace.setLocalHostId(localHostId); // use the replacee's host Id as our own so we receive hints, etc
        }

        return localHostId;
    }

    private synchronized void checkForEndpointCollision(UUID localHostId) throws ConfigurationException
    {
        if (Boolean.getBoolean("cassandra.allow_unsafe_join"))
        {
            logger.warn("Skipping endpoint collision check as cassandra.allow_unsafe_join=true");
            return;
        }

        logger.debug("Starting shadow gossip round to check for endpoint collision");
        Map<InetAddress, EndpointState> epStates = Gossiper.instance.doShadowRound();
        // If bootstrapping, check whether any previously known status for the endpoint makes it unsafe to do so.
        // If not bootstrapping, compare the host id for this endpoint learned from gossip (if any) with the local
        // one, which was either read from system.local or generated at startup. If a learned id is present &
        // doesn't match the local, then the node needs replacing
        if (!Gossiper.instance.isSafeForStartup(FBUtilities.getBroadcastAddress(), localHostId, shouldBootstrap(), epStates))
        {
            throw new RuntimeException(String.format("A node with address %s already exists, cancelling join. " +
                                                     "Use cassandra.replace_address if you want to replace this node.",
                                                     FBUtilities.getBroadcastAddress()));
        }

        if (shouldBootstrap() && useStrictConsistency && !allowSimultaneousMoves())
        {
            for (Map.Entry<InetAddress, EndpointState> entry : epStates.entrySet())
            {
                // ignore local node or empty status
                if (entry.getKey().equals(FBUtilities.getBroadcastAddress()) || entry.getValue().getApplicationState(ApplicationState.STATUS) == null)
                    continue;
                String[] pieces = splitValue(entry.getValue().getApplicationState(ApplicationState.STATUS));
                assert (pieces.length > 0);
                String state = pieces[0];
                if (state.equals(VersionedValue.STATUS_BOOTSTRAPPING) || state.equals(VersionedValue.STATUS_LEAVING) || state.equals(VersionedValue.STATUS_MOVING))
                    throw new UnsupportedOperationException("Other bootstrapping/leaving/moving nodes detected, cannot bootstrap while cassandra.consistent.rangemovement is true");
            }
        }
    }

    private boolean allowSimultaneousMoves()
    {
        return allowSimultaneousMoves && DatabaseDescriptor.getNumTokens() == 1;
    }

    // for testing only
    public void unsafeInitialize() throws ConfigurationException
    {
        initialized = true;
        gossipActive = true;
        Gossiper.instance.register(this);
        Gossiper.instance.start((int) (System.currentTimeMillis() / 1000)); // needed for node-ring gathering.
        Gossiper.instance.addLocalApplicationState(ApplicationState.NET_VERSION, valueFactory.networkVersion());
        if (!MessagingService.instance().isListening())
            MessagingService.instance().listen();
    }

    public void populateTokenMetadata()
    {
        if (Boolean.parseBoolean(System.getProperty("cassandra.load_ring_state", "true")))
        {
            logger.info("Populating token metadata from system tables");
            Multimap<InetAddress, Token> loadedTokens = SystemKeyspace.loadTokens();
            if (!shouldBootstrap()) // if we have not completed bootstrapping, we should not add ourselves as a normal token
                loadedTokens.putAll(FBUtilities.getBroadcastAddress(), SystemKeyspace.getSavedTokens());
            for (InetAddress ep : loadedTokens.keySet())
                tokenMetadata.updateNormalTokens(loadedTokens.get(ep), ep);

            logger.info("Token metadata: {}", tokenMetadata);
        }
    }

    public synchronized void initServer() throws ConfigurationException
    {
        initServer(RING_DELAY);
    }

    public synchronized void initServer(int delay) throws ConfigurationException
    {
        logger.info("Cassandra version: {}", FBUtilities.getReleaseVersionString());
        logger.info("Thrift API version: {}", cassandraConstants.VERSION);
        logger.info("CQL supported versions: {} (default: {})",
                StringUtils.join(ClientState.getCQLSupportedVersion(), ", "), ClientState.DEFAULT_CQL_VERSION);
        logger.info("Native protocol supported versions: {} (default: {})",
                    StringUtils.join(ProtocolVersion.supportedVersions(), ", "), ProtocolVersion.CURRENT);

        try
        {
            // Ensure StorageProxy is initialized on start-up; see CASSANDRA-3797.
            Class.forName("org.apache.cassandra.service.StorageProxy");
            // also IndexSummaryManager, which is otherwise unreferenced
            Class.forName("org.apache.cassandra.io.sstable.IndexSummaryManager");
        }
        catch (ClassNotFoundException e)
        {
            throw new AssertionError(e);
        }

        // daemon threads, like our executors', continue to run while shutdown hooks are invoked
        drainOnShutdown = NamedThreadFactory.createThread(new WrappedRunnable()
        {
            @Override
            public void runMayThrow() throws InterruptedException, ExecutionException, IOException
            {
                drain(true);

                if (FBUtilities.isWindows)
                    WindowsTimer.endTimerPeriod(DatabaseDescriptor.getWindowsTimerInterval());

                // Cleanup logback
                DelayingShutdownHook logbackHook = new DelayingShutdownHook();
                logbackHook.setContext((LoggerContext)LoggerFactory.getILoggerFactory());
                logbackHook.run();
            }
        }, "StorageServiceShutdownHook");
        Runtime.getRuntime().addShutdownHook(drainOnShutdown);

        replacing = isReplacing();

        if (!Boolean.parseBoolean(System.getProperty("cassandra.start_gossip", "true")))
        {
            logger.info("Not starting gossip as requested.");
            // load ring state in preparation for starting gossip later
            loadRingState();
            initialized = true;
            return;
        }

        prepareToJoin();

        // Has to be called after the host id has potentially changed in prepareToJoin().
        try
        {
            CacheService.instance.counterCache.loadSavedAsync().get();
        }
        catch (Throwable t)
        {
            JVMStabilityInspector.inspectThrowable(t);
            logger.warn("Error loading counter cache", t);
        }

        if (joinRing)
        {
            joinTokenRing(delay);
        }
        else
        {
            Collection<Token> tokens = SystemKeyspace.getSavedTokens();
            if (!tokens.isEmpty())
            {
                tokenMetadata.updateNormalTokens(tokens, FBUtilities.getBroadcastAddress());
                // order is important here, the gossiper can fire in between adding these two states.  It's ok to send TOKENS without STATUS, but *not* vice versa.
                List<Pair<ApplicationState, VersionedValue>> states = new ArrayList<Pair<ApplicationState, VersionedValue>>();
                states.add(Pair.create(ApplicationState.TOKENS, valueFactory.tokens(tokens)));
                states.add(Pair.create(ApplicationState.STATUS, valueFactory.hibernate(true)));
                Gossiper.instance.addLocalApplicationStates(states);
            }
            doAuthSetup();
            logger.info("Not joining ring as requested. Use JMX (StorageService->joinRing()) to initiate ring joining");
        }

        logger.info("Snitch information: {}, local DC:{} / rack:{}",
                    DatabaseDescriptor.getEndpointSnitch(),
                    DatabaseDescriptor.getEndpointSnitch().getDatacenter(FBUtilities.getBroadcastAddress()),
                    DatabaseDescriptor.getEndpointSnitch().getRack(FBUtilities.getBroadcastAddress()));

        initialized = true;
    }

    private void primeConnections()
    {
        //Ensure all connections are up
        Set<InetAddress> liveMembers = Gossiper.instance.getLiveMembers();

        final int MAX_PRIMING_ATTEMPTS = Integer.getInteger("cassandra.max_gossip_priming_attempts", 3);
        String key = "NULL";
        String longKey = repeat(key, (int) OutboundTcpConnectionPool.LARGE_MESSAGE_THRESHOLD / key.length() + 1);
        longKey = longKey.substring(0, (int) OutboundTcpConnectionPool.LARGE_MESSAGE_THRESHOLD - 1);

        //We use local table because PK is a blob and we can make it large enough to
        //hit the small and large connections
        CFMetaData cf = SystemKeyspace.metadata().tables.getNullable(SystemKeyspace.LOCAL);

        DecoratedKey dKey = cf.decorateKey(ByteBuffer.wrap(key.getBytes()));
        DecoratedKey dLongKey = cf.decorateKey(ByteBuffer.wrap(longKey.getBytes()));

        // Run priming queries upto N times
        for (int i = 0; i < MAX_PRIMING_ATTEMPTS; i++)
        {
            ReadCommand qs = SinglePartitionReadCommand.create(cf, FBUtilities.nowInSeconds(), dKey, Slices.ALL);
            ReadCommand ql = SinglePartitionReadCommand.create(cf, FBUtilities.nowInSeconds(), dLongKey, Slice.ALL);

            HashMultimap<InetAddress, AsyncOneResponse> responses = HashMultimap.create();

            for (InetAddress ep : liveMembers)
            {
                if (ep.equals(FBUtilities.getBroadcastAddress()))
                    continue;

                OutboundTcpConnectionPool pool = MessagingService.instance().getConnectionPool(ep);
                try
                {
                    pool.waitForStarted();
                }
                catch (IllegalStateException e)
                {
                    logger.warn("Outgoing Connection pool failed to start for {}", ep);
                    continue;
                }

                if (pool.gossipMessages.getTargetVersion() != MessagingService.current_version)
                    continue;

                MessageOut<?> qm = qs.createMessage(MessagingService.instance().getVersion(ep));
                responses.put(ep, MessagingService.instance().sendRR(qm, ep));

                qm = ql.createMessage(MessagingService.instance().getVersion(ep));
                responses.put(ep, MessagingService.instance().sendRR(qm, ep));
            }

            try
            {
                FBUtilities.waitOnFutures(Lists.newArrayList(responses.values()), DatabaseDescriptor.getReadRpcTimeout());
            }
            catch (TimeoutException tm)
            {
                for (Map.Entry<InetAddress, AsyncOneResponse> entry : responses.entries())
                {
                    if (!entry.getValue().isDone())
                        logger.debug("Timeout waiting for priming response from {}", entry.getKey());
                }

                continue;
            }

            logger.debug("All priming requests succeeded");
            break;
        }

        for (InetAddress ep : liveMembers)
        {
            if (ep.equals(FBUtilities.getBroadcastAddress()))
                continue;

            OutboundTcpConnectionPool pool = MessagingService.instance().getConnectionPool(ep);

            if (!pool.gossipMessages.isSocketOpen())
                logger.warn("Gossip connection to {} not open", ep);

            if (!pool.smallMessages.isSocketOpen())
                logger.warn("Small message connection to {} not open", ep);

            if (!pool.largeMessages.isSocketOpen())
                logger.warn("Large message connection to {} not open", ep);
        }
    }

    private void loadRingState()
    {
        if (Boolean.parseBoolean(System.getProperty("cassandra.load_ring_state", "true")))
        {
            logger.info("Loading persisted ring state");
            Multimap<InetAddress, Token> loadedTokens = SystemKeyspace.loadTokens();
            Map<InetAddress, UUID> loadedHostIds = SystemKeyspace.loadHostIds();
            for (InetAddress ep : loadedTokens.keySet())
            {
                if (ep.equals(FBUtilities.getBroadcastAddress()))
                {
                    // entry has been mistakenly added, delete it
                    SystemKeyspace.removeEndpoint(ep);
                }
                else
                {
                    if (loadedHostIds.containsKey(ep))
                        tokenMetadata.updateHostId(loadedHostIds.get(ep), ep);
                    Gossiper.instance.addSavedEndpoint(ep);
                }
            }
        }
    }

    public boolean isReplacing()
    {
        if (System.getProperty("cassandra.replace_address_first_boot", null) != null && SystemKeyspace.bootstrapComplete())
        {
            logger.info("Replace address on first boot requested; this node is already bootstrapped");
            return false;
        }
        return DatabaseDescriptor.getReplaceAddress() != null;
    }

    /**
     * In the event of forceful termination we need to remove the shutdown hook to prevent hanging (OOM for instance)
     */
    public void removeShutdownHook()
    {
        if (drainOnShutdown != null)
            Runtime.getRuntime().removeShutdownHook(drainOnShutdown);

        if (FBUtilities.isWindows)
            WindowsTimer.endTimerPeriod(DatabaseDescriptor.getWindowsTimerInterval());
    }

    private boolean shouldBootstrap()
    {
        return DatabaseDescriptor.isAutoBootstrap() && !SystemKeyspace.bootstrapComplete() && !isSeed();
    }

    public static boolean isSeed()
    {
        return DatabaseDescriptor.getSeeds().contains(FBUtilities.getBroadcastAddress());
    }

    private void prepareToJoin() throws ConfigurationException
    {
        if (!joined)
        {
            Map<ApplicationState, VersionedValue> appStates = new EnumMap<>(ApplicationState.class);

            if (SystemKeyspace.wasDecommissioned())
            {
                if (Boolean.getBoolean("cassandra.override_decommission"))
                {
                    logger.warn("This node was decommissioned, but overriding by operator request.");
                    SystemKeyspace.setBootstrapState(SystemKeyspace.BootstrapState.COMPLETED);
                }
                else
                    throw new ConfigurationException("This node was decommissioned and will not rejoin the ring unless cassandra.override_decommission=true has been set, or all existing data is removed and the node is bootstrapped again");
            }

            if (DatabaseDescriptor.getReplaceTokens().size() > 0 || DatabaseDescriptor.getReplaceNode() != null)
                throw new RuntimeException("Replace method removed; use cassandra.replace_address instead");

            if (!MessagingService.instance().isListening())
                MessagingService.instance().listen();

            UUID localHostId = SystemKeyspace.getLocalHostId();

            if (replacing)
            {
                localHostId = prepareForReplacement();
                appStates.put(ApplicationState.TOKENS, valueFactory.tokens(bootstrapTokens));

                if (!DatabaseDescriptor.isAutoBootstrap())
                {
                    // Will not do replace procedure, persist the tokens we're taking over locally
                    // so that they don't get clobbered with auto generated ones in joinTokenRing
                    SystemKeyspace.updateTokens(bootstrapTokens);
                }
                else if (isReplacingSameAddress())
                {
                    //only go into hibernate state if replacing the same address (CASSANDRA-8523)
                    logger.warn("Writes will not be forwarded to this node during replacement because it has the same address as " +
                                "the node to be replaced ({}). If the previous node has been down for longer than max_hint_window_in_ms, " +
                                "repair must be run after the replacement process in order to make this node consistent.",
                                DatabaseDescriptor.getReplaceAddress());
                    appStates.put(ApplicationState.STATUS, valueFactory.hibernate(true));
                }
            }
            else
            {
                checkForEndpointCollision(localHostId);
            }

            // have to start the gossip service before we can see any info on other nodes.  this is necessary
            // for bootstrap to get the load info it needs.
            // (we won't be part of the storage ring though until we add a counterId to our state, below.)
            // Seed the host ID-to-endpoint map with our own ID.
            getTokenMetadata().updateHostId(localHostId, FBUtilities.getBroadcastAddress());
            appStates.put(ApplicationState.NET_VERSION, valueFactory.networkVersion());
            appStates.put(ApplicationState.HOST_ID, valueFactory.hostId(localHostId));
            appStates.put(ApplicationState.RPC_ADDRESS, valueFactory.rpcaddress(FBUtilities.getBroadcastRpcAddress()));
            appStates.put(ApplicationState.RELEASE_VERSION, valueFactory.releaseVersion());
            appStates.put(ApplicationState.STATUS, valueFactory.hibernate(true));

            // load the persisted ring state. This used to be done earlier in the init process,
            // but now we always perform a shadow round when preparing to join and we have to
            // clear endpoint states after doing that.
            loadRingState();

            logger.info("Starting up server gossip");
            Gossiper.instance.register(this);
            Gossiper.instance.start(SystemKeyspace.incrementAndGetGeneration(), appStates); // needed for node-ring gathering.
            gossipActive = true;
            // gossip snitch infos (local DC and rack)
            gossipSnitchInfo();
            // gossip Schema.emptyVersion forcing immediate check for schema updates (see MigrationManager#maybeScheduleSchemaPull)
            Schema.instance.updateVersionAndAnnounce(); // Ensure we know our own actual Schema UUID in preparation for updates
            LoadBroadcaster.instance.startBroadcasting();
            HintsService.instance.startDispatch();
            Gossiper.waitToSettle("accepting client requests");
            BatchlogManager.instance.start();
        }
    }

    public void waitForSchema(int delay)
    {
        logger.debug("Waiting for schema (max {} seconds)", delay);
        // first sleep the delay to make sure we see all our peers
        for (int i = 0; i < delay; i += 1000)
        {
            // if we see schema, we can proceed to the next check directly
            if (!Schema.instance.isEmpty())
            {
                logger.debug("current schema version: {} (3.0 compatible: {})", Schema.instance.getRealVersion(), Schema.instance.getAltVersion());
                break;
            }
            Uninterruptibles.sleepUninterruptibly(1, TimeUnit.SECONDS);
        }
        // if our schema hasn't matched yet, wait until it has
        // we do this by waiting for all in-flight migration requests and responses to complete
        // (post CASSANDRA-1391 we don't expect this to be necessary very often, but it doesn't hurt to be careful)
        if (!MigrationManager.isReadyForBootstrap())
        {
            setMode(Mode.JOINING, "waiting for schema information to complete", true);
            MigrationManager.waitUntilReadyForBootstrap();
        }
        logger.info("Has schema with version {}", Schema.instance.getVersion());
    }

    private void joinTokenRing(int delay) throws ConfigurationException
    {
        joined = true;

        // We bootstrap if we haven't successfully bootstrapped before, as long as we are not a seed.
        // If we are a seed, or if the user manually sets auto_bootstrap to false,
        // we'll skip streaming data from other nodes and jump directly into the ring.
        //
        // The seed check allows us to skip the RING_DELAY sleep for the single-node cluster case,
        // which is useful for both new users and testing.
        //
        // We attempted to replace this with a schema-presence check, but you need a meaningful sleep
        // to get schema info from gossip which defeats the purpose.  See CASSANDRA-4427 for the gory details.
        Set<InetAddress> current = new HashSet<>();
        if (logger.isDebugEnabled())
        {
            logger.debug("Bootstrap variables: {} {} {} {}",
                         DatabaseDescriptor.isAutoBootstrap(),
                         SystemKeyspace.bootstrapInProgress(),
                         SystemKeyspace.bootstrapComplete(),
                         DatabaseDescriptor.getSeeds().contains(FBUtilities.getBroadcastAddress()));
        }
        if (DatabaseDescriptor.isAutoBootstrap() && !SystemKeyspace.bootstrapComplete() && DatabaseDescriptor.getSeeds().contains(FBUtilities.getBroadcastAddress()))
        {
            logger.info("This node will not auto bootstrap because it is configured to be a seed node.");
        }

        boolean dataAvailable = true; // make this to false when bootstrap streaming failed
        boolean bootstrap = shouldBootstrap();
        if (bootstrap)
        {
            if (SystemKeyspace.bootstrapInProgress())
                logger.warn("Detected previous bootstrap failure; retrying");
            else
                SystemKeyspace.setBootstrapState(SystemKeyspace.BootstrapState.IN_PROGRESS);
            setMode(Mode.JOINING, "waiting for ring information", true);
            waitForSchema(delay);
            setMode(Mode.JOINING, "schema complete, ready to bootstrap", true);
            setMode(Mode.JOINING, "waiting for pending range calculation", true);
            PendingRangeCalculatorService.instance.blockUntilFinished();
            setMode(Mode.JOINING, "calculation complete, ready to bootstrap", true);

            logger.debug("... got ring + schema info ({})", Schema.instance.getVersion());

            if (useStrictConsistency && !allowSimultaneousMoves() &&
                    (
                        tokenMetadata.getBootstrapTokens().valueSet().size() > 0 ||
                        tokenMetadata.getSizeOfLeavingEndpoints() > 0 ||
                        tokenMetadata.getSizeOfMovingEndpoints() > 0
                    ))
            {
                String bootstrapTokens = StringUtils.join(tokenMetadata.getBootstrapTokens().valueSet(), ',');
                String leavingTokens = StringUtils.join(tokenMetadata.getLeavingEndpoints(), ',');
                String movingTokens = StringUtils.join(tokenMetadata.getMovingEndpoints().stream().map(e -> e.right).toArray(), ',');
                throw new UnsupportedOperationException(String.format("Other bootstrapping/leaving/moving nodes detected, cannot bootstrap while cassandra.consistent.rangemovement is true. Nodes detected, bootstrapping: %s; leaving: %s; moving: %s;", bootstrapTokens, leavingTokens, movingTokens));
            }

            // get bootstrap tokens
            if (!replacing)
            {
                if (tokenMetadata.isMember(FBUtilities.getBroadcastAddress()))
                {
                    String s = "This node is already a member of the token ring; bootstrap aborted. (If replacing a dead node, remove the old one from the ring first.)";
                    throw new UnsupportedOperationException(s);
                }
                setMode(Mode.JOINING, "getting bootstrap token", true);
                bootstrapTokens = BootStrapper.getBootstrapTokens(tokenMetadata, FBUtilities.getBroadcastAddress(), delay);
            }
            else
            {
                if (!isReplacingSameAddress())
                {
                    try
                    {
                        // Sleep additionally to make sure that the server actually is not alive
                        // and giving it more time to gossip if alive.
                        Thread.sleep(LoadBroadcaster.BROADCAST_INTERVAL);
                    }
                    catch (InterruptedException e)
                    {
                        throw new AssertionError(e);
                    }

                    // check for operator errors...
                    for (Token token : bootstrapTokens)
                    {
                        InetAddress existing = tokenMetadata.getEndpoint(token);
                        if (existing != null)
                        {
                            long nanoDelay = delay * 1000000L;
                            if (Gossiper.instance.getEndpointStateForEndpoint(existing).getUpdateTimestamp() > (System.nanoTime() - nanoDelay))
                                throw new UnsupportedOperationException("Cannot replace a live node... ");
                            current.add(existing);
                        }
                        else
                        {
                            throw new UnsupportedOperationException("Cannot replace token " + token + " which does not exist!");
                        }
                    }
                }
                else
                {
                    try
                    {
                        Thread.sleep(RING_DELAY);
                    }
                    catch (InterruptedException e)
                    {
                        throw new AssertionError(e);
                    }

                }
                setMode(Mode.JOINING, "Replacing a node with token(s): " + bootstrapTokens, true);
            }

            dataAvailable = bootstrap(bootstrapTokens);
        }
        else
        {
            bootstrapTokens = SystemKeyspace.getSavedTokens();
            if (bootstrapTokens.isEmpty())
            {
                bootstrapTokens = BootStrapper.getBootstrapTokens(tokenMetadata, FBUtilities.getBroadcastAddress(), delay);
            }
            else
            {
                if (bootstrapTokens.size() != DatabaseDescriptor.getNumTokens())
                    throw new ConfigurationException("Cannot change the number of tokens from " + bootstrapTokens.size() + " to " + DatabaseDescriptor.getNumTokens());
                else
                    logger.info("Using saved tokens {}", bootstrapTokens);
            }
        }

        // if we don't have system_traces keyspace at this point, then create it manually
        maybeAddOrUpdateKeyspace(TraceKeyspace.metadata());
        maybeAddOrUpdateKeyspace(SystemDistributedKeyspace.metadata());

        if (!isSurveyMode)
        {
            if (dataAvailable)
            {
                finishJoiningRing(bootstrap, bootstrapTokens);
                doAuthSetup();

                // remove the existing info about the replaced node.
                if (!current.isEmpty())
                {
                    for (InetAddress existing : current)
                        Gossiper.instance.replacedEndpoint(existing);
                }

                logger.info("Startup with data available + schema info ({})", Schema.instance.getVersion());
            }
            else
            {
                logger.warn("Some data streaming failed. Use nodetool to check bootstrap state and resume. For more, see `nodetool help bootstrap`. {}", SystemKeyspace.getBootstrapState());
                doAuthSetup();
            }
        }
        else
        {
            logger.info("Startup complete, but write survey mode is active, not becoming an active ring member. Use JMX (StorageService->joinRing()) to finalize ring joining.");
            doAuthSetup();
        }
    }

    public static boolean isReplacingSameAddress()
    {
        InetAddress replaceAddress = DatabaseDescriptor.getReplaceAddress();
        return replaceAddress != null && replaceAddress.equals(FBUtilities.getBroadcastAddress());
    }

    public void gossipSnitchInfo()
    {
        IEndpointSnitch snitch = DatabaseDescriptor.getEndpointSnitch();
        String dc = snitch.getDatacenter(FBUtilities.getBroadcastAddress());
        String rack = snitch.getRack(FBUtilities.getBroadcastAddress());
        Gossiper.instance.addLocalApplicationState(ApplicationState.DC, StorageService.instance.valueFactory.datacenter(dc));
        Gossiper.instance.addLocalApplicationState(ApplicationState.RACK, StorageService.instance.valueFactory.rack(rack));
    }

    public void joinRing() throws IOException
    {
        SystemKeyspace.BootstrapState state = SystemKeyspace.getBootstrapState();
        joinRing(state.equals(SystemKeyspace.BootstrapState.IN_PROGRESS));
    }

    private synchronized void joinRing(boolean resumedBootstrap) throws IOException
    {
        if (!joined)
        {
            logger.info("Joining ring by operator request");
            try
            {
                joinTokenRing(0);
            }
            catch (ConfigurationException e)
            {
                throw new IOException(e.getMessage());
            }
        }
        else if (isSurveyMode)
        {
            logger.info("Leaving write survey mode and joining ring at operator request");
            finishJoiningRing(resumedBootstrap, SystemKeyspace.getSavedTokens());
            isSurveyMode = false;
            doAuthSetup();
        }
    }

    private void executePreJoinTasks(boolean bootstrap)
    {
        StreamSupport.stream(ColumnFamilyStore.all().spliterator(), false)
                .filter(cfs -> Schema.instance.getUserKeyspaces().contains(cfs.keyspace.getName()))
                .forEach(cfs -> cfs.indexManager.executePreJoinTasksBlocking(bootstrap));
    }

    private void finishJoiningRing(boolean didBootstrap, Collection<Token> tokens)
    {
        primeConnections();

        // start participating in the ring.
        setMode(Mode.JOINING, "Finish joining ring", true);
        SystemKeyspace.setBootstrapState(SystemKeyspace.BootstrapState.COMPLETED);
        executePreJoinTasks(didBootstrap);
        setTokens(tokens);
    }

    private void doAuthSetup()
    {
        if (!authSetupCalled.getAndSet(true))
        {
            maybeAddOrUpdateKeyspace(AuthKeyspace.metadata());

            DatabaseDescriptor.getRoleManager().setup();
            DatabaseDescriptor.getAuthenticator().setup();
            DatabaseDescriptor.getAuthorizer().setup();
            MigrationManager.instance.register(new AuthMigrationListener());
            authSetupComplete = true;
        }
    }

    public boolean isAuthSetupComplete()
    {
        return authSetupComplete;
    }

    private void maybeAddKeyspace(KeyspaceMetadata ksm)
    {
        try
        {
            /*
             * We use timestamp of 0, intentionally, so that varying timestamps wouldn't cause schema mismatches on
             * newly added nodes.
             *
             * Having the initial/default timestamp as 0 also allows users to make and persist changes to replication
             * of our replicated system keyspaces.
             *
             * In case that we need to make incompatible changes to those kesypaces/tables, we'd need to bump the timestamp
             * on per-keyspace/per-table basis. So far we've never needed to.
             */
            MigrationManager.announceNewKeyspace(ksm, 0, false);
        }
        catch (AlreadyExistsException e)
        {
            logger.debug("Attempted to create new keyspace {}, but it already exists", ksm.name);
        }
    }

    /**
     * Ensure the schema of a pseudo-system keyspace (a distributed system keyspace: traces, auth and the so-called distributedKeyspace),
     * is up to date with what we expected (creating it if it doesn't exist and updating tables that may have been upgraded).
     */
    private void maybeAddOrUpdateKeyspace(KeyspaceMetadata expected)
    {
        // Note that want to deal with the keyspace and its table a bit differently: for the keyspace definition
        // itself, we want to create it if it doesn't exist yet, but if it does exist, we don't want to modify it,
        // because user can modify the definition to change the replication factor (#6016) and we don't want to
        // override it. For the tables however, we have to deal with the fact that new version can add new columns
        // (#8162 being an example), so even if the table definition exists, we still need to force the "current"
        // version of the schema, the one the node will be expecting.

        KeyspaceMetadata defined = Schema.instance.getKSMetaData(expected.name);
        // If the keyspace doesn't exist, create it
        if (defined == null)
        {
            maybeAddKeyspace(expected);
            defined = Schema.instance.getKSMetaData(expected.name);
        }

        // While the keyspace exists, it might miss table or have outdated one
        // There is also the potential for a race, as schema migrations add the bare
        // keyspace into Schema.instance before adding its tables, so double check that
        // all the expected tables are present
        for (CFMetaData expectedTable : expected.tables)
        {
            CFMetaData definedTable = defined.tables.get(expectedTable.cfName).orElse(null);
            if (definedTable == null || !definedTable.equals(expectedTable))
                MigrationManager.forceAnnounceNewColumnFamily(expectedTable);
        }
    }

    public boolean isJoined()
    {
        return joined && !isSurveyMode;
    }

    public void rebuild(String sourceDc)
    {
        rebuild(sourceDc, null, null, null);
    }

    public void rebuild(String sourceDc, String keyspace, String tokens, String specificSources)
    {
        rebuild(keyspace != null ? Collections.singletonList(keyspace) : Collections.emptyList(),
                tokens,
                RebuildMode.NORMAL,
                StreamingOptions.forRebuild(tokenMetadata.cloneOnlyTokenMap(),
                                            sourceDc, specificSources));
    }

    public String rebuild(List<String> keyspaces,
                          String tokens,
                          String mode,
                          List<String> srcDcNames,
                          List<String> excludeDcNames,
                          List<String> specifiedSources,
                          List<String> excludeSources)
    {
        return rebuild(keyspaces != null ? keyspaces : Collections.emptyList(),
                       tokens,
                       RebuildMode.getMode(mode),
                       StreamingOptions.forRebuild(tokenMetadata.cloneOnlyTokenMap(),
                                                   srcDcNames, excludeDcNames, specifiedSources, excludeSources));
    }

    private String rebuild(List<String> keyspaces,
                           String tokens,
                           RebuildMode mode,
                           StreamingOptions options)
    {
        keyspaces = keyspaces != null ? keyspaces : Collections.emptyList();

        // check the arguments
        if (keyspaces.isEmpty() && tokens != null)
        {
            throw new IllegalArgumentException("Cannot specify tokens without keyspace.");
        }


        String msg = String.format("%s, %s, %s, %s",
                                   !keyspaces.isEmpty() ? keyspaces : "(All keyspaces)",
                                   tokens == null ? "(All tokens)" : tokens,
                                   mode, options);

        logger.info("starting rebuild for {}", msg);
        long t0 = System.currentTimeMillis();

        RangeStreamer streamer = new RangeStreamer(tokenMetadata,
                                                   null,
                                                   FBUtilities.getBroadcastAddress(),
                                                   StreamOperation.REBUILD,
<<<<<<< HEAD
                                                   useStrictConsistency && !replacing,
                                                   RangeStreamer.StreamConsistency.ONE,
=======
                                                   !replacing && useStrictConsistency,
>>>>>>> fbf6efcb
                                                   DatabaseDescriptor.getEndpointSnitch(),
                                                   streamStateStore,
                                                   false,
                                                   options.toSourceFilter(DatabaseDescriptor.getEndpointSnitch(),
                                                                          FailureDetector.instance));
        // check ongoing rebuild
        if (!currentRebuild.compareAndSet(null, streamer))
        {
            throw new IllegalStateException("Node is still rebuilding. Check nodetool netstats.");
        }

        try
        {
            if (keyspaces.isEmpty())
            {
                keyspaces = Schema.instance.getNonLocalStrategyKeyspaces();
            }

            if (tokens == null)
            {
                for (String keyspaceName : keyspaces)
                    streamer.addRanges(keyspaceName, getLocalRanges(keyspaceName));

                mode.beforeStreaming(keyspaces);
            }
            else
            {
                List<Range<Token>> ranges = new ArrayList<>();
                Token.TokenFactory factory = getTokenFactory();
                Pattern rangePattern = Pattern.compile("\\(\\s*(-?\\w+)\\s*,\\s*(-?\\w+)\\s*\\]");
                try (Scanner tokenScanner = new Scanner(tokens))
                {
                    while (tokenScanner.findInLine(rangePattern) != null)
                    {
                        MatchResult range = tokenScanner.match();
                        Token startToken = factory.fromString(range.group(1));
                        Token endToken = factory.fromString(range.group(2));
                        logger.info("adding range: ({},{}]", startToken, endToken);
                        ranges.add(new Range<>(startToken, endToken));
                    }
                    if (tokenScanner.hasNext())
                        throw new IllegalArgumentException("Unexpected string: " + tokenScanner.next());
                }

                Map<String, Collection<Range<Token>>> keyspaceRanges = new HashMap<>();
                for (String keyspaceName : keyspaces)
                {
                    // Ensure all specified ranges are actually ranges owned by this host
                    Collection<Range<Token>> localRanges = getLocalRanges(keyspaceName);
                    Set<Range<Token>> specifiedNotFoundRanges = new HashSet<>(ranges);
                    for (Range<Token> specifiedRange : ranges)
                    {
                        for (Range<Token> localRange : localRanges)
                        {
                            if (localRange.contains(specifiedRange))
                            {
                                specifiedNotFoundRanges.remove(specifiedRange);
                                break;
                            }
                        }
                    }
                    if (!specifiedNotFoundRanges.isEmpty())
                    {
                        throw new IllegalArgumentException(String.format("The specified range(s) %s is not a range that is owned by this node. Please ensure that all token ranges specified to be rebuilt belong to this node.", specifiedNotFoundRanges));
                    }

                    streamer.addRanges(keyspaceName, ranges);
                    keyspaceRanges.put(keyspaceName, ranges);
                }

                mode.beforeStreaming(keyspaceRanges);
            }

            StreamResultFuture resultFuture = streamer.fetchAsync();
            // wait for result
            resultFuture.get();

            long t = System.currentTimeMillis() - t0;
            long totalBytes = 0L;
            for (SessionInfo session : resultFuture.getCurrentState().sessions)
                totalBytes += session.getTotalSizeReceived();

            String info = String.format("finished rebuild for %s after %d seconds receiving %s.",
                                        msg, t / 1000, FileUtils.stringifyFileSize(totalBytes));
            logger.info("{}", info);
            return info;
        }
        catch (InterruptedException e)
        {
            throw new RuntimeException("Interrupted while waiting on rebuild streaming");
        }
        catch (IllegalArgumentException | IllegalStateException e)
        {
            // These are (usally) validation errors caused by wrong input parameters.
            // No need to log a stack trace as an error.
            logger.warn("Parameter error while rebuilding node", e);
            throw new RuntimeException("Parameter error while rebuilding node: " + e);
        }
        catch (ExecutionException e)
        {
            // This is used exclusively through JMX, so log the full trace but only throw a simple RTE
            logger.error("Error while rebuilding node", e.getCause());
            throw new RuntimeException("Error while rebuilding node: " + e.getCause().getMessage());
        }
        catch (RuntimeException e)
        {
            logger.error("Error while rebuilding node", e);
            throw e;
        }
        finally
        {
            // rebuild is done (successfully or not)
            currentRebuild.set(null);
        }
    }

    public void abortRebuild(String reason)
    {
        if (reason == null)
            reason = "Manually aborted";

        RangeStreamer streamer = currentRebuild.get();
        if (streamer == null)
            throw new IllegalStateException("No active rebuild");

        // Do not clear the 'currentRebuild' field here. The currently active 'RangeStreamer' will exit and
        // therefore clear the reference in 'StorageService.rebuild()'.

        streamer.abort(reason);
    }

    public void setRpcTimeout(long value)
    {
        DatabaseDescriptor.setRpcTimeout(value);
        logger.info("set rpc timeout to {} ms", value);
    }

    public long getRpcTimeout()
    {
        return DatabaseDescriptor.getRpcTimeout();
    }

    public void setReadRpcTimeout(long value)
    {
        DatabaseDescriptor.setReadRpcTimeout(value);
        logger.info("set read rpc timeout to {} ms", value);
    }

    public long getReadRpcTimeout()
    {
        return DatabaseDescriptor.getReadRpcTimeout();
    }

    public void setRangeRpcTimeout(long value)
    {
        DatabaseDescriptor.setRangeRpcTimeout(value);
        logger.info("set range rpc timeout to {} ms", value);
    }

    public long getRangeRpcTimeout()
    {
        return DatabaseDescriptor.getRangeRpcTimeout();
    }

    public void setWriteRpcTimeout(long value)
    {
        DatabaseDescriptor.setWriteRpcTimeout(value);
        logger.info("set write rpc timeout to {} ms", value);
    }

    public long getWriteRpcTimeout()
    {
        return DatabaseDescriptor.getWriteRpcTimeout();
    }

    public void setCounterWriteRpcTimeout(long value)
    {
        DatabaseDescriptor.setCounterWriteRpcTimeout(value);
        logger.info("set counter write rpc timeout to {} ms", value);
    }

    public long getCounterWriteRpcTimeout()
    {
        return DatabaseDescriptor.getCounterWriteRpcTimeout();
    }

    public void setCasContentionTimeout(long value)
    {
        DatabaseDescriptor.setCasContentionTimeout(value);
        logger.info("set cas contention rpc timeout to {} ms", value);
    }

    public long getCasContentionTimeout()
    {
        return DatabaseDescriptor.getCasContentionTimeout();
    }

    public void setTruncateRpcTimeout(long value)
    {
        DatabaseDescriptor.setTruncateRpcTimeout(value);
        logger.info("set truncate rpc timeout to {} ms", value);
    }

    public long getTruncateRpcTimeout()
    {
        return DatabaseDescriptor.getTruncateRpcTimeout();
    }

    public void setStreamingSocketTimeout(int value)
    {
        DatabaseDescriptor.setStreamingSocketTimeout(value);
        logger.info("set streaming socket timeout to {} ms", value);
    }

    public int getStreamingSocketTimeout()
    {
        return DatabaseDescriptor.getStreamingSocketTimeout();
    }

    public void setStreamThroughputMbPerSec(int value)
    {
        DatabaseDescriptor.setStreamThroughputOutboundMegabitsPerSec(value);
        logger.info("setstreamthroughput: throttle set to {}", value);
    }

    public int getStreamThroughputMbPerSec()
    {
        return DatabaseDescriptor.getStreamThroughputOutboundMegabitsPerSec();
    }

    public void setInterDCStreamThroughputMbPerSec(int value)
    {
        DatabaseDescriptor.setInterDCStreamThroughputOutboundMegabitsPerSec(value);
        logger.info("setinterdcstreamthroughput: throttle set to {}", value);
    }

    public int getInterDCStreamThroughputMbPerSec()
    {
        return DatabaseDescriptor.getInterDCStreamThroughputOutboundMegabitsPerSec();
    }


    public int getCompactionThroughputMbPerSec()
    {
        return DatabaseDescriptor.getCompactionThroughputMbPerSec();
    }

    public void setCompactionThroughputMbPerSec(int value)
    {
        DatabaseDescriptor.setCompactionThroughputMbPerSec(value);
        CompactionManager.instance.setRate(value);
    }

    public int getConcurrentCompactors()
    {
        return DatabaseDescriptor.getConcurrentCompactors();
    }

    public void setConcurrentCompactors(int value)
    {
        if (value <= 0)
            throw new IllegalArgumentException("Number of concurrent compactors should be greater than 0.");
        DatabaseDescriptor.setConcurrentCompactors(value);
        CompactionManager.instance.setConcurrentCompactors(value);
    }

    public boolean isIncrementalBackupsEnabled()
    {
        return DatabaseDescriptor.isIncrementalBackupsEnabled();
    }

    public void setIncrementalBackupsEnabled(boolean value)
    {
        DatabaseDescriptor.setIncrementalBackupsEnabled(value);
    }

    private void setMode(Mode m, boolean log)
    {
        setMode(m, null, log);
    }

    private void setMode(Mode m, String msg, boolean log)
    {
        operationMode = m;
        String logMsg = msg == null ? m.toString() : String.format("%s: %s", m, msg);
        if (log)
            logger.info(logMsg);
        else
            logger.debug(logMsg);
    }

    /**
     * Bootstrap node by fetching data from other nodes.
     * If node is bootstrapping as a new node, then this also announces bootstrapping to the cluster.
     *
     * This blocks until streaming is done.
     *
     * @param tokens bootstrapping tokens
     * @return true if bootstrap succeeds.
     */
    private boolean bootstrap(final Collection<Token> tokens)
    {
        isBootstrapMode = true;
        SystemKeyspace.updateTokens(tokens); // DON'T use setToken, that makes us part of the ring locally which is incorrect until we are done bootstrapping

        if (!replacing || !isReplacingSameAddress())
        {
            // if not an existing token then bootstrap
            List<Pair<ApplicationState, VersionedValue>> states = new ArrayList<>();
            states.add(Pair.create(ApplicationState.TOKENS, valueFactory.tokens(tokens)));
            states.add(Pair.create(ApplicationState.STATUS, replacing?
                                                            valueFactory.bootReplacing(DatabaseDescriptor.getReplaceAddress()) :
                                                            valueFactory.bootstrapping(tokens)));
            Gossiper.instance.addLocalApplicationStates(states);
            setMode(Mode.JOINING, "sleeping " + RING_DELAY + " ms for pending range setup", true);
            Uninterruptibles.sleepUninterruptibly(RING_DELAY, TimeUnit.MILLISECONDS);
        }
        else
        {
            // Dont set any state for the node which is bootstrapping the existing token...
            tokenMetadata.updateNormalTokens(tokens, FBUtilities.getBroadcastAddress());
            SystemKeyspace.removeEndpoint(DatabaseDescriptor.getReplaceAddress());
        }
        if (!Gossiper.instance.seenAnySeed())
            throw new IllegalStateException("Unable to contact any seeds!");

        if (Boolean.getBoolean("cassandra.reset_bootstrap_progress"))
        {
            logger.info("Resetting bootstrap progress to start fresh");
            SystemKeyspace.resetAvailableRanges();
        }

        // Force disk boundary invalidation now that local tokens are set
        invalidateDiskBoundaries();

        setMode(Mode.JOINING, "Starting to bootstrap...", true);
        BootStrapper bootstrapper = new BootStrapper(FBUtilities.getBroadcastAddress(), tokens, tokenMetadata);
        bootstrapper.addProgressListener(progressSupport);
<<<<<<< HEAD
        // handles token update
        ListenableFuture<StreamState> bootstrapStream = bootstrapper.bootstrap(streamStateStore,
                                                                               useStrictConsistency && !replacing,
                                                                               replacing ? getReplaceConsistency() : RangeStreamer.StreamConsistency.ONE);
=======
        ListenableFuture<StreamState> bootstrapStream = bootstrapper.bootstrap(streamStateStore, !replacing && useStrictConsistency); // handles token update
>>>>>>> fbf6efcb
        Futures.addCallback(bootstrapStream, new FutureCallback<StreamState>()
        {
            @Override
            public void onSuccess(StreamState streamState)
            {
                bootstrapFinished();
                logger.info("Bootstrap completed! for the tokens {}", tokens);
            }

            @Override
            public void onFailure(Throwable e)
            {
                logger.warn("Error during bootstrap.", e);
            }
        });
        try
        {
            bootstrapStream.get();
            return true;
        }
        catch (Throwable e)
        {
            logger.error("Error while waiting on bootstrap to complete. Bootstrap will have to be restarted.", e);
            return false;
        }
    }

    private void invalidateDiskBoundaries()
    {
        for (Keyspace keyspace : Keyspace.all())
        {
            for (ColumnFamilyStore cfs : keyspace.getColumnFamilyStores())
            {
                for (final ColumnFamilyStore store : cfs.concatWithIndexes())
                {
                    store.invalidateDiskBoundaries();
                }
            }
        }
    }

    /**
     * All MVs have been created during bootstrap, so mark them as built
     */
    private void markViewsAsBuilt() {
        for (String keyspace : Schema.instance.getUserKeyspaces())
        {
            for (ViewDefinition view: Schema.instance.getKSMetaData(keyspace).views)
                SystemKeyspace.finishViewBuildStatus(view.ksName, view.viewName);
        }
    }

    /**
     * Called when bootstrap did finish successfully
     */
    private void bootstrapFinished() {
        markViewsAsBuilt();
        isBootstrapMode = false;
    }

    public boolean resumeBootstrap()
    {
        if (isBootstrapMode && SystemKeyspace.bootstrapInProgress())
        {
            logger.info("Resuming bootstrap...");

            // get bootstrap tokens saved in system keyspace
            final Collection<Token> tokens = SystemKeyspace.getSavedTokens();
            // already bootstrapped ranges are filtered during bootstrap
            BootStrapper bootstrapper = new BootStrapper(FBUtilities.getBroadcastAddress(), tokens, tokenMetadata);
            bootstrapper.addProgressListener(progressSupport);
<<<<<<< HEAD
            // handles token update
            ListenableFuture<StreamState> bootstrapStream = bootstrapper.bootstrap(streamStateStore,
                                                                                   useStrictConsistency && !replacing,
                                                                                   replacing ? getReplaceConsistency() : RangeStreamer.StreamConsistency.ONE);
=======
            ListenableFuture<StreamState> bootstrapStream = bootstrapper.bootstrap(streamStateStore, !replacing && useStrictConsistency); // handles token update
>>>>>>> fbf6efcb
            Futures.addCallback(bootstrapStream, new FutureCallback<StreamState>()
            {
                @Override
                public void onSuccess(StreamState streamState)
                {
                    bootstrapFinished();
                    // start participating in the ring.
                    // pretend we are in survey mode so we can use joinRing() here
                    isSurveyMode = true;
                    try
                    {
                        progressSupport.progress("bootstrap", ProgressEvent.createNotification("Joining ring..."));
                        joinRing(true);
                    }
                    catch (IOException ignore)
                    {
                        // joinRing with survey mode does not throw IOException
                    }
                    progressSupport.progress("bootstrap", new ProgressEvent(ProgressEventType.COMPLETE, 1, 1, "Resume bootstrap complete"));
                    logger.info("Resume complete");
                }

                @Override
                public void onFailure(Throwable e)
                {
                    String message = "Error during bootstrap: ";
                    if (e instanceof ExecutionException && e.getCause() != null)
                    {
                        message += e.getCause().getMessage();
                    }
                    else
                    {
                        message += e.getMessage();
                    }
                    logger.error(message, e);
                    progressSupport.progress("bootstrap", new ProgressEvent(ProgressEventType.ERROR, 1, 1, message));
                    progressSupport.progress("bootstrap", new ProgressEvent(ProgressEventType.COMPLETE, 1, 1, "Resume bootstrap complete"));
                }
            });
            return true;
        }
        else
        {
            logger.info("Resuming bootstrap is requested, but the node is already bootstrapped.");
            return false;
        }
    }

    public boolean isBootstrapMode()
    {
        return isBootstrapMode;
    }

    public TokenMetadata getTokenMetadata()
    {
        return tokenMetadata;
    }

    /**
     * for a keyspace, return the ranges and corresponding listen addresses.
     * @param keyspace
     * @return the endpoint map
     */
    public Map<List<String>, List<String>> getRangeToEndpointMap(String keyspace)
    {
        /* All the ranges for the tokens */
        Map<List<String>, List<String>> map = new HashMap<>();
        for (Map.Entry<Range<Token>,List<InetAddress>> entry : getRangeToAddressMap(keyspace).entrySet())
        {
            map.put(entry.getKey().asList(), stringify(entry.getValue()));
        }
        return map;
    }

    /**
     * Return the rpc address associated with an endpoint as a string.
     * @param endpoint The endpoint to get rpc address for
     * @return the rpc address
     */
    public String getRpcaddress(InetAddress endpoint)
    {
        if (endpoint.equals(FBUtilities.getBroadcastAddress()))
            return FBUtilities.getBroadcastRpcAddress().getHostAddress();
        else if (Gossiper.instance.getEndpointStateForEndpoint(endpoint).getApplicationState(ApplicationState.RPC_ADDRESS) == null)
            return endpoint.getHostAddress();
        else
            return Gossiper.instance.getEndpointStateForEndpoint(endpoint).getApplicationState(ApplicationState.RPC_ADDRESS).value;
    }

    /**
     * for a keyspace, return the ranges and corresponding RPC addresses for a given keyspace.
     * @param keyspace
     * @return the endpoint map
     */
    public Map<List<String>, List<String>> getRangeToRpcaddressMap(String keyspace)
    {
        /* All the ranges for the tokens */
        Map<List<String>, List<String>> map = new HashMap<>();
        for (Map.Entry<Range<Token>, List<InetAddress>> entry : getRangeToAddressMap(keyspace).entrySet())
        {
            List<String> rpcaddrs = new ArrayList<>(entry.getValue().size());
            for (InetAddress endpoint: entry.getValue())
            {
                rpcaddrs.add(getRpcaddress(endpoint));
            }
            map.put(entry.getKey().asList(), rpcaddrs);
        }
        return map;
    }

    public Map<List<String>, List<String>> getPendingRangeToEndpointMap(String keyspace)
    {
        // some people just want to get a visual representation of things. Allow null and set it to the first
        // non-system keyspace.
        if (keyspace == null)
            keyspace = Schema.instance.getNonLocalStrategyKeyspaces().get(0);

        Map<List<String>, List<String>> map = new HashMap<>();
        for (Map.Entry<Range<Token>, Collection<InetAddress>> entry : tokenMetadata.getPendingRangesMM(keyspace).asMap().entrySet())
        {
            List<InetAddress> l = new ArrayList<>(entry.getValue());
            map.put(entry.getKey().asList(), stringify(l));
        }
        return map;
    }

    public Map<Range<Token>, List<InetAddress>> getRangeToAddressMap(String keyspace)
    {
        return getRangeToAddressMap(keyspace, tokenMetadata.sortedTokens());
    }

    public Map<Range<Token>, List<InetAddress>> getRangeToAddressMapInLocalDC(String keyspace)
    {
        Predicate<InetAddress> isLocalDC = new Predicate<InetAddress>()
        {
            public boolean apply(InetAddress address)
            {
                return isLocalDC(address);
            }
        };

        Map<Range<Token>, List<InetAddress>> origMap = getRangeToAddressMap(keyspace, getTokensInLocalDC());
        Map<Range<Token>, List<InetAddress>> filteredMap = Maps.newHashMap();
        for (Map.Entry<Range<Token>, List<InetAddress>> entry : origMap.entrySet())
        {
            List<InetAddress> endpointsInLocalDC = Lists.newArrayList(Collections2.filter(entry.getValue(), isLocalDC));
            filteredMap.put(entry.getKey(), endpointsInLocalDC);
        }

        return filteredMap;
    }

    private List<Token> getTokensInLocalDC()
    {
        List<Token> filteredTokens = Lists.newArrayList();
        for (Token token : tokenMetadata.sortedTokens())
        {
            InetAddress endpoint = tokenMetadata.getEndpoint(token);
            if (isLocalDC(endpoint))
                filteredTokens.add(token);
        }
        return filteredTokens;
    }

    private boolean isLocalDC(InetAddress targetHost)
    {
        String remoteDC = DatabaseDescriptor.getEndpointSnitch().getDatacenter(targetHost);
        String localDC = DatabaseDescriptor.getEndpointSnitch().getDatacenter(FBUtilities.getBroadcastAddress());
        return remoteDC.equals(localDC);
    }

    private Map<Range<Token>, List<InetAddress>> getRangeToAddressMap(String keyspace, List<Token> sortedTokens)
    {
        // some people just want to get a visual representation of things. Allow null and set it to the first
        // non-system keyspace.
        if (keyspace == null)
            keyspace = Schema.instance.getNonLocalStrategyKeyspaces().get(0);

        List<Range<Token>> ranges = getAllRanges(sortedTokens);
        return constructRangeToEndpointMap(keyspace, ranges);
    }


    /**
     * The same as {@code describeRing(String)} but converts TokenRange to the String for JMX compatibility
     *
     * @param keyspace The keyspace to fetch information about
     *
     * @return a List of TokenRange(s) converted to String for the given keyspace
     */
    public List<String> describeRingJMX(String keyspace) throws IOException
    {
        List<TokenRange> tokenRanges;
        try
        {
            tokenRanges = describeRing(keyspace);
        }
        catch (InvalidRequestException e)
        {
            throw new IOException(e.getMessage());
        }
        List<String> result = new ArrayList<>(tokenRanges.size());

        for (TokenRange tokenRange : tokenRanges)
            result.add(tokenRange.toString());

        return result;
    }

    /**
     * The TokenRange for a given keyspace.
     *
     * @param keyspace The keyspace to fetch information about
     *
     * @return a List of TokenRange(s) for the given keyspace
     *
     * @throws InvalidRequestException if there is no ring information available about keyspace
     */
    public List<TokenRange> describeRing(String keyspace) throws InvalidRequestException
    {
        return describeRing(keyspace, false);
    }

    /**
     * The same as {@code describeRing(String)} but considers only the part of the ring formed by nodes in the local DC.
     */
    public List<TokenRange> describeLocalRing(String keyspace) throws InvalidRequestException
    {
        return describeRing(keyspace, true);
    }

    private List<TokenRange> describeRing(String keyspace, boolean includeOnlyLocalDC) throws InvalidRequestException
    {
        if (!Schema.instance.getKeyspaces().contains(keyspace))
            throw new InvalidRequestException("No such keyspace: " + keyspace);

        if (keyspace == null || Keyspace.open(keyspace).getReplicationStrategy() instanceof LocalStrategy)
            throw new InvalidRequestException("There is no ring for the keyspace: " + keyspace);

        List<TokenRange> ranges = new ArrayList<>();
        Token.TokenFactory tf = getTokenFactory();

        Map<Range<Token>, List<InetAddress>> rangeToAddressMap =
                includeOnlyLocalDC
                        ? getRangeToAddressMapInLocalDC(keyspace)
                        : getRangeToAddressMap(keyspace);

        for (Map.Entry<Range<Token>, List<InetAddress>> entry : rangeToAddressMap.entrySet())
        {
            Range<Token> range = entry.getKey();
            List<InetAddress> addresses = entry.getValue();
            List<String> endpoints = new ArrayList<>(addresses.size());
            List<String> rpc_endpoints = new ArrayList<>(addresses.size());
            List<EndpointDetails> epDetails = new ArrayList<>(addresses.size());

            for (InetAddress endpoint : addresses)
            {
                EndpointDetails details = new EndpointDetails();
                details.host = endpoint.getHostAddress();
                details.datacenter = DatabaseDescriptor.getEndpointSnitch().getDatacenter(endpoint);
                details.rack = DatabaseDescriptor.getEndpointSnitch().getRack(endpoint);

                endpoints.add(details.host);
                rpc_endpoints.add(getRpcaddress(endpoint));

                epDetails.add(details);
            }

            TokenRange tr = new TokenRange(tf.toString(range.left.getToken()), tf.toString(range.right.getToken()), endpoints)
                                    .setEndpoint_details(epDetails)
                                    .setRpc_endpoints(rpc_endpoints);

            ranges.add(tr);
        }

        return ranges;
    }

    public Map<String, String> getTokenToEndpointMap()
    {
        Map<Token, InetAddress> mapInetAddress = tokenMetadata.getNormalAndBootstrappingTokenToEndpointMap();
        // in order to preserve tokens in ascending order, we use LinkedHashMap here
        Map<String, String> mapString = new LinkedHashMap<>(mapInetAddress.size());
        List<Token> tokens = new ArrayList<>(mapInetAddress.keySet());
        Collections.sort(tokens);
        for (Token token : tokens)
        {
            mapString.put(token.toString(), mapInetAddress.get(token).getHostAddress());
        }
        return mapString;
    }

    public String getLocalHostId()
    {
        return getTokenMetadata().getHostId(FBUtilities.getBroadcastAddress()).toString();
    }

    public UUID getLocalHostUUID()
    {
        return getTokenMetadata().getHostId(FBUtilities.getBroadcastAddress());
    }

    public Map<String, String> getHostIdMap()
    {
        return getEndpointToHostId();
    }

    public Map<String, String> getEndpointToHostId()
    {
        Map<String, String> mapOut = new HashMap<>();
        for (Map.Entry<InetAddress, UUID> entry : getTokenMetadata().getEndpointToHostIdMapForReading().entrySet())
            mapOut.put(entry.getKey().getHostAddress(), entry.getValue().toString());
        return mapOut;
    }

    public Map<String, String> getHostIdToEndpoint()
    {
        Map<String, String> mapOut = new HashMap<>();
        for (Map.Entry<InetAddress, UUID> entry : getTokenMetadata().getEndpointToHostIdMapForReading().entrySet())
            mapOut.put(entry.getValue().toString(), entry.getKey().getHostAddress());
        return mapOut;
    }

    /**
     * Construct the range to endpoint mapping based on the true view
     * of the world.
     * @param ranges
     * @return mapping of ranges to the replicas responsible for them.
    */
    private Map<Range<Token>, List<InetAddress>> constructRangeToEndpointMap(String keyspace, List<Range<Token>> ranges)
    {
        Map<Range<Token>, List<InetAddress>> rangeToEndpointMap = new HashMap<>(ranges.size());
        for (Range<Token> range : ranges)
        {
            rangeToEndpointMap.put(range, Keyspace.open(keyspace).getReplicationStrategy().getNaturalEndpoints(range.right));
        }
        return rangeToEndpointMap;
    }

    public void beforeChange(InetAddress endpoint, EndpointState currentState, ApplicationState newStateKey, VersionedValue newValue)
    {
        // no-op
    }

    /*
     * Handle the reception of a new particular ApplicationState for a particular endpoint. Note that the value of the
     * ApplicationState has not necessarily "changed" since the last known value, if we already received the same update
     * from somewhere else.
     *
     * onChange only ever sees one ApplicationState piece change at a time (even if many ApplicationState updates were
     * received at the same time), so we perform a kind of state machine here. We are concerned with two events: knowing
     * the token associated with an endpoint, and knowing its operation mode. Nodes can start in either bootstrap or
     * normal mode, and from bootstrap mode can change mode to normal. A node in bootstrap mode needs to have
     * pendingranges set in TokenMetadata; a node in normal mode should instead be part of the token ring.
     *
     * Normal progression of ApplicationState.STATUS values for a node should be like this:
     * STATUS_BOOTSTRAPPING,token
     *   if bootstrapping. stays this way until all files are received.
     * STATUS_NORMAL,token
     *   ready to serve reads and writes.
     * STATUS_LEAVING,token
     *   get ready to leave the cluster as part of a decommission
     * STATUS_LEFT,token
     *   set after decommission is completed.
     *
     * Other STATUS values that may be seen (possibly anywhere in the normal progression):
     * STATUS_MOVING,newtoken
     *   set if node is currently moving to a new token in the ring
     * REMOVING_TOKEN,deadtoken
     *   set if the node is dead and is being removed by its REMOVAL_COORDINATOR
     * REMOVED_TOKEN,deadtoken
     *   set if the node is dead and has been removed by its REMOVAL_COORDINATOR
     *
     * Note: Any time a node state changes from STATUS_NORMAL, it will not be visible to new nodes. So it follows that
     * you should never bootstrap a new node during a removenode, decommission or move.
     */
    public void onChange(InetAddress endpoint, ApplicationState state, VersionedValue value)
    {
        if (state == ApplicationState.STATUS)
        {
            String[] pieces = splitValue(value);
            assert (pieces.length > 0);

            String moveName = pieces[0];

            switch (moveName)
            {
                case VersionedValue.STATUS_BOOTSTRAPPING_REPLACE:
                    handleStateBootreplacing(endpoint, pieces);
                    break;
                case VersionedValue.STATUS_BOOTSTRAPPING:
                    handleStateBootstrap(endpoint);
                    break;
                case VersionedValue.STATUS_NORMAL:
                    handleStateNormal(endpoint, VersionedValue.STATUS_NORMAL);
                    break;
                case VersionedValue.SHUTDOWN:
                    handleStateNormal(endpoint, VersionedValue.SHUTDOWN);
                    break;
                case VersionedValue.REMOVING_TOKEN:
                case VersionedValue.REMOVED_TOKEN:
                    handleStateRemoving(endpoint, pieces);
                    break;
                case VersionedValue.STATUS_LEAVING:
                    handleStateLeaving(endpoint);
                    break;
                case VersionedValue.STATUS_LEFT:
                    handleStateLeft(endpoint, pieces);
                    break;
                case VersionedValue.STATUS_MOVING:
                    handleStateMoving(endpoint, pieces);
                    break;
            }
        }
        else
        {
            EndpointState epState = Gossiper.instance.getEndpointStateForEndpoint(endpoint);
            if (epState == null || Gossiper.instance.isDeadState(epState))
            {
                logger.debug("Ignoring state change for dead or unknown endpoint: {}", endpoint);
                return;
            }

            if (getTokenMetadata().isMember(endpoint))
            {
                final ExecutorService executor = StageManager.getStage(Stage.MUTATION);
                switch (state)
                {
                    case RELEASE_VERSION:
                        SystemKeyspace.updatePeerInfo(endpoint, "release_version", value.value, executor);
                        break;
                    case DC:
                        updateTopology(endpoint);
                        SystemKeyspace.updatePeerInfo(endpoint, "data_center", value.value, executor);
                        break;
                    case RACK:
                        updateTopology(endpoint);
                        SystemKeyspace.updatePeerInfo(endpoint, "rack", value.value, executor);
                        break;
                    case RPC_ADDRESS:
                        try
                        {
                            SystemKeyspace.updatePeerInfo(endpoint, "rpc_address", InetAddress.getByName(value.value), executor);
                        }
                        catch (UnknownHostException e)
                        {
                            throw new RuntimeException(e);
                        }
                        break;
                    case SCHEMA:
                        SystemKeyspace.updatePeerInfo(endpoint, "schema_version", UUID.fromString(value.value), executor);
                        MigrationManager.instance.scheduleSchemaPull(endpoint, epState, String.format("gossip schema version change to %s", value.value));
                        break;
                    case HOST_ID:
                        SystemKeyspace.updatePeerInfo(endpoint, "host_id", UUID.fromString(value.value), executor);
                        break;
                    case RPC_READY:
                        notifyRpcChange(endpoint, epState.isRpcReady());
                        break;
                    case NET_VERSION:
                        updateNetVersion(endpoint, value);
                        break;
                }
            }
        }
    }

    private static String[] splitValue(VersionedValue value)
    {
        return value.value.split(VersionedValue.DELIMITER_STR, -1);
    }

    private void updateNetVersion(InetAddress endpoint, VersionedValue value)
    {
        try
        {
            MessagingService.instance().setVersion(endpoint, Integer.parseInt(value.value));
        }
        catch (NumberFormatException e)
        {
            throw new AssertionError("Got invalid value for NET_VERSION application state: " + value.value);
        }
    }

    public void updateTopology(InetAddress endpoint)
    {
        if (getTokenMetadata().isMember(endpoint))
        {
            getTokenMetadata().updateTopology(endpoint);
        }
    }

    public void updateTopology()
    {
        getTokenMetadata().updateTopology();
    }

    private void updatePeerInfo(InetAddress endpoint)
    {
        EndpointState epState = Gossiper.instance.getEndpointStateForEndpoint(endpoint);
        final ExecutorService executor = StageManager.getStage(Stage.MUTATION);
        for (Map.Entry<ApplicationState, VersionedValue> entry : epState.states())
        {
            switch (entry.getKey())
            {
                case RELEASE_VERSION:
                    SystemKeyspace.updatePeerInfo(endpoint, "release_version", entry.getValue().value, executor);
                    break;
                case DC:
                    SystemKeyspace.updatePeerInfo(endpoint, "data_center", entry.getValue().value, executor);
                    break;
                case RACK:
                    SystemKeyspace.updatePeerInfo(endpoint, "rack", entry.getValue().value, executor);
                    break;
                case RPC_ADDRESS:
                    try
                    {
                        SystemKeyspace.updatePeerInfo(endpoint, "rpc_address", InetAddress.getByName(entry.getValue().value), executor);
                    }
                    catch (UnknownHostException e)
                    {
                        throw new RuntimeException(e);
                    }
                    break;
                case SCHEMA:
                    SystemKeyspace.updatePeerInfo(endpoint, "schema_version", UUID.fromString(entry.getValue().value), executor);
                    break;
                case HOST_ID:
                    SystemKeyspace.updatePeerInfo(endpoint, "host_id", UUID.fromString(entry.getValue().value), executor);
                    break;
            }
        }
    }

    private void notifyRpcChange(InetAddress endpoint, boolean ready)
    {
        if (ready)
            notifyUp(endpoint);
        else
            notifyDown(endpoint);
    }

    private void notifyUp(InetAddress endpoint)
    {
        if (!isRpcReady(endpoint) || !Gossiper.instance.isAlive(endpoint))
            return;

        for (IEndpointLifecycleSubscriber subscriber : lifecycleSubscribers)
            subscriber.onUp(endpoint);
    }

    private void notifyDown(InetAddress endpoint)
    {
        for (IEndpointLifecycleSubscriber subscriber : lifecycleSubscribers)
            subscriber.onDown(endpoint);
    }

    private void notifyJoined(InetAddress endpoint)
    {
        if (!isStatus(endpoint, VersionedValue.STATUS_NORMAL))
            return;

        for (IEndpointLifecycleSubscriber subscriber : lifecycleSubscribers)
            subscriber.onJoinCluster(endpoint);
    }

    private void notifyMoved(InetAddress endpoint)
    {
        for (IEndpointLifecycleSubscriber subscriber : lifecycleSubscribers)
            subscriber.onMove(endpoint);
    }

    private void notifyLeft(InetAddress endpoint)
    {
        for (IEndpointLifecycleSubscriber subscriber : lifecycleSubscribers)
            subscriber.onLeaveCluster(endpoint);
    }

    private boolean isStatus(InetAddress endpoint, String status)
    {
        EndpointState state = Gossiper.instance.getEndpointStateForEndpoint(endpoint);
        return state != null && state.getStatus().equals(status);
    }

    public boolean isRpcReady(InetAddress endpoint)
    {
        if (MessagingService.instance().getVersion(endpoint) < MessagingService.VERSION_22)
            return true;
        EndpointState state = Gossiper.instance.getEndpointStateForEndpoint(endpoint);
        return state != null && state.isRpcReady();
    }

    /**
     * Set the RPC status. Because when draining a node we need to set the RPC
     * status to not ready, and drain is called by the shutdown hook, it may be that value is false
     * and there is no local endpoint state. In this case it's OK to just do nothing. Therefore,
     * we assert that the local endpoint state is not null only when value is true.
     *
     * @param value - true indicates that RPC is ready, false indicates the opposite.
     */
    public void setRpcReady(boolean value)
    {
        EndpointState state = Gossiper.instance.getEndpointStateForEndpoint(FBUtilities.getBroadcastAddress());
        // if value is false we're OK with a null state, if it is true we are not.
        assert !value || state != null;

        if (state != null)
            Gossiper.instance.addLocalApplicationState(ApplicationState.RPC_READY, valueFactory.rpcReady(value));
    }

    private Collection<Token> getTokensFor(InetAddress endpoint)
    {
        try
        {
            EndpointState state = Gossiper.instance.getEndpointStateForEndpoint(endpoint);
            if (state == null)
                return Collections.emptyList();

            VersionedValue versionedValue = state.getApplicationState(ApplicationState.TOKENS);
            if (versionedValue == null)
                return Collections.emptyList();

            return TokenSerializer.deserialize(tokenMetadata.partitioner, new DataInputStream(new ByteArrayInputStream(versionedValue.toBytes())));
        }
        catch (IOException e)
        {
            throw new RuntimeException(e);
        }
    }

    /**
     * Handle node bootstrap
     *
     * @param endpoint bootstrapping node
     */
    private void handleStateBootstrap(InetAddress endpoint)
    {
        Collection<Token> tokens;
        // explicitly check for TOKENS, because a bootstrapping node might be bootstrapping in legacy mode; that is, not using vnodes and no token specified
        tokens = getTokensFor(endpoint);

        if (logger.isDebugEnabled())
            logger.debug("Node {} state bootstrapping, token {}", endpoint, tokens);

        // if this node is present in token metadata, either we have missed intermediate states
        // or the node had crashed. Print warning if needed, clear obsolete stuff and
        // continue.
        if (tokenMetadata.isMember(endpoint))
        {
            // If isLeaving is false, we have missed both LEAVING and LEFT. However, if
            // isLeaving is true, we have only missed LEFT. Waiting time between completing
            // leave operation and rebootstrapping is relatively short, so the latter is quite
            // common (not enough time for gossip to spread). Therefore we report only the
            // former in the log.
            if (!tokenMetadata.isLeaving(endpoint))
                logger.info("Node {} state jump to bootstrap", endpoint);
            tokenMetadata.removeEndpoint(endpoint);
        }

        tokenMetadata.addBootstrapTokens(tokens, endpoint);
        PendingRangeCalculatorService.instance.update();

        tokenMetadata.updateHostId(Gossiper.instance.getHostId(endpoint), endpoint);
    }

    private void handleStateBootreplacing(InetAddress newNode, String[] pieces)
    {
        InetAddress oldNode;
        try
        {
            oldNode = InetAddress.getByName(pieces[1]);
        }
        catch (Exception e)
        {
            logger.error("Node {} tried to replace malformed endpoint {}.", newNode, pieces[1], e);
            return;
        }

        if (FailureDetector.instance.isAlive(oldNode))
        {
            throw new RuntimeException(String.format("Node %s is trying to replace alive node %s.", newNode, oldNode));
        }

        Optional<InetAddress> replacingNode = tokenMetadata.getReplacingNode(newNode);
        if (replacingNode.isPresent() && !replacingNode.get().equals(oldNode))
        {
            throw new RuntimeException(String.format("Node %s is already replacing %s but is trying to replace %s.",
                                                     newNode, replacingNode.get(), oldNode));
        }

        Collection<Token> tokens = getTokensFor(newNode);

        if (logger.isDebugEnabled())
            logger.debug("Node {} is replacing {}, tokens {}", newNode, oldNode, tokens);

        tokenMetadata.addReplaceTokens(tokens, newNode, oldNode);
        PendingRangeCalculatorService.instance.update();

        tokenMetadata.updateHostId(Gossiper.instance.getHostId(newNode), newNode);
    }

    /**
     * Handle node move to normal state. That is, node is entering token ring and participating
     * in reads.
     *
     * @param endpoint node
     */
    private void handleStateNormal(final InetAddress endpoint, final String status)
    {
        Collection<Token> tokens = getTokensFor(endpoint);
        Set<Token> tokensToUpdateInMetadata = new HashSet<>();
        Set<Token> tokensToUpdateInSystemKeyspace = new HashSet<>();
        Set<InetAddress> endpointsToRemove = new HashSet<>();

        if (logger.isDebugEnabled())
            logger.debug("Node {} state {}, token {}", endpoint, status, tokens);

        if (tokenMetadata.isMember(endpoint))
            logger.info("Node {} state jump to {}", endpoint, status);

        if (tokens.isEmpty() && status.equals(VersionedValue.STATUS_NORMAL))
            logger.error("Node {} is in state normal but it has no tokens, state: {}",
                         endpoint,
                         Gossiper.instance.getEndpointStateForEndpoint(endpoint));

        Optional<InetAddress> replacingNode = tokenMetadata.getReplacingNode(endpoint);
        if (replacingNode.isPresent())
        {
            assert !endpoint.equals(replacingNode.get()) : "Pending replacement endpoint with same address is not supported";
            logger.info("Node {} will complete replacement of {} for tokens {}", endpoint, replacingNode.get(), tokens);
            if (FailureDetector.instance.isAlive(replacingNode.get()))
            {
                logger.error("Node {} cannot complete replacement of alive node {}.", endpoint, replacingNode.get());
                return;
            }
            endpointsToRemove.add(replacingNode.get());
        }

        Optional<InetAddress> replacementNode = tokenMetadata.getReplacementNode(endpoint);
        if (replacementNode.isPresent())
        {
            logger.warn("Node {} is currently being replaced by node {}.", endpoint, replacementNode.get());
        }

        updatePeerInfo(endpoint);
        // Order Matters, TM.updateHostID() should be called before TM.updateNormalToken(), (see CASSANDRA-4300).
        UUID hostId = Gossiper.instance.getHostId(endpoint);
        InetAddress existing = tokenMetadata.getEndpointForHostId(hostId);
        if (replacing && isReplacingSameAddress() && Gossiper.instance.getEndpointStateForEndpoint(DatabaseDescriptor.getReplaceAddress()) != null
            && (hostId.equals(Gossiper.instance.getHostId(DatabaseDescriptor.getReplaceAddress()))))
            logger.warn("Not updating token metadata for {} because I am replacing it", endpoint);
        else
        {
            if (existing != null && !existing.equals(endpoint))
            {
                if (existing.equals(FBUtilities.getBroadcastAddress()))
                {
                    logger.warn("Not updating host ID {} for {} because it's mine", hostId, endpoint);
                    tokenMetadata.removeEndpoint(endpoint);
                    endpointsToRemove.add(endpoint);
                }
                else if (Gossiper.instance.compareEndpointStartup(endpoint, existing) > 0)
                {
                    logger.warn("Host ID collision for {} between {} and {}; {} is the new owner", hostId, existing, endpoint, endpoint);
                    tokenMetadata.removeEndpoint(existing);
                    endpointsToRemove.add(existing);
                    tokenMetadata.updateHostId(hostId, endpoint);
                }
                else
                {
                    logger.warn("Host ID collision for {} between {} and {}; ignored {}", hostId, existing, endpoint, endpoint);
                    tokenMetadata.removeEndpoint(endpoint);
                    endpointsToRemove.add(endpoint);
                }
            }
            else
                tokenMetadata.updateHostId(hostId, endpoint);
        }

        for (final Token token : tokens)
        {
            // we don't want to update if this node is responsible for the token and it has a later startup time than endpoint.
            InetAddress currentOwner = tokenMetadata.getEndpoint(token);
            if (currentOwner == null)
            {
                logger.debug("New node {} at token {}", endpoint, token);
                tokensToUpdateInMetadata.add(token);
                tokensToUpdateInSystemKeyspace.add(token);
            }
            else if (endpoint.equals(currentOwner))
            {
                // set state back to normal, since the node may have tried to leave, but failed and is now back up
                tokensToUpdateInMetadata.add(token);
                tokensToUpdateInSystemKeyspace.add(token);
            }
            else if (Gossiper.instance.compareEndpointStartup(endpoint, currentOwner) > 0)
            {
                tokensToUpdateInMetadata.add(token);
                tokensToUpdateInSystemKeyspace.add(token);

                // currentOwner is no longer current, endpoint is.  Keep track of these moves, because when
                // a host no longer has any tokens, we'll want to remove it.
                Multimap<InetAddress, Token> epToTokenCopy = getTokenMetadata().getEndpointToTokenMapForReading();
                epToTokenCopy.get(currentOwner).remove(token);
                if (epToTokenCopy.get(currentOwner).size() < 1)
                    endpointsToRemove.add(currentOwner);

                logger.info("Nodes {} and {} have the same token {}.  {} is the new owner",
                            endpoint,
                            currentOwner,
                            token,
                            endpoint);
            }
            else
            {
                logger.info("Nodes {} and {} have the same token {}.  Ignoring {}",
                            endpoint,
                            currentOwner,
                            token,
                            endpoint);
            }
        }

        // capture because updateNormalTokens clears moving and member status
        boolean isMember = tokenMetadata.isMember(endpoint);
        boolean isMoving = tokenMetadata.isMoving(endpoint);
        tokenMetadata.updateNormalTokens(tokensToUpdateInMetadata, endpoint);
        for (InetAddress ep : endpointsToRemove)
        {
            removeEndpoint(ep);
            if (replacing && DatabaseDescriptor.getReplaceAddress().equals(ep))
                Gossiper.instance.replacementQuarantine(ep); // quarantine locally longer than normally; see CASSANDRA-8260
        }
        if (!tokensToUpdateInSystemKeyspace.isEmpty())
            SystemKeyspace.updateTokens(endpoint, tokensToUpdateInSystemKeyspace, StageManager.getStage(Stage.MUTATION));

        if (isMoving || operationMode == Mode.MOVING)
        {
            tokenMetadata.removeFromMoving(endpoint);
            notifyMoved(endpoint);
        }
        else if (!isMember) // prior to this, the node was not a member
        {
            notifyJoined(endpoint);
        }

        PendingRangeCalculatorService.instance.update();
    }

    /**
     * Handle node preparing to leave the ring
     *
     * @param endpoint node
     */
    private void handleStateLeaving(InetAddress endpoint)
    {
        Collection<Token> tokens = getTokensFor(endpoint);

        if (logger.isDebugEnabled())
            logger.debug("Node {} state leaving, tokens {}", endpoint, tokens);

        // If the node is previously unknown or tokens do not match, update tokenmetadata to
        // have this node as 'normal' (it must have been using this token before the
        // leave). This way we'll get pending ranges right.
        if (!tokenMetadata.isMember(endpoint))
        {
            logger.info("Node {} state jump to leaving", endpoint);
            tokenMetadata.updateNormalTokens(tokens, endpoint);
        }
        else if (!tokenMetadata.getTokens(endpoint).containsAll(tokens))
        {
            logger.warn("Node {} 'leaving' token mismatch. Long network partition?", endpoint);
            tokenMetadata.updateNormalTokens(tokens, endpoint);
        }

        // at this point the endpoint is certainly a member with this token, so let's proceed
        // normally
        tokenMetadata.addLeavingEndpoint(endpoint);
        PendingRangeCalculatorService.instance.update();
    }

    /**
     * Handle node leaving the ring. This will happen when a node is decommissioned
     *
     * @param endpoint If reason for leaving is decommission, endpoint is the leaving node.
     * @param pieces STATE_LEFT,token
     */
    private void handleStateLeft(InetAddress endpoint, String[] pieces)
    {
        assert pieces.length >= 2;
        Collection<Token> tokens = getTokensFor(endpoint);

        if (logger.isDebugEnabled())
            logger.debug("Node {} state left, tokens {}", endpoint, tokens);

        excise(tokens, endpoint, extractExpireTime(pieces));
    }

    /**
     * Handle node moving inside the ring.
     *
     * @param endpoint moving endpoint address
     * @param pieces STATE_MOVING, token
     */
    private void handleStateMoving(InetAddress endpoint, String[] pieces)
    {
        assert pieces.length >= 2;
        Token token = getTokenFactory().fromString(pieces[1]);

        if (logger.isDebugEnabled())
            logger.debug("Node {} state moving, new token {}", endpoint, token);

        tokenMetadata.addMovingEndpoint(token, endpoint);

        PendingRangeCalculatorService.instance.update();
    }

    /**
     * Handle notification that a node being actively removed from the ring via 'removenode'
     *
     * @param endpoint node
     * @param pieces either REMOVED_TOKEN (node is gone) or REMOVING_TOKEN (replicas need to be restored)
     */
    private void handleStateRemoving(InetAddress endpoint, String[] pieces)
    {
        assert (pieces.length > 0);

        if (endpoint.equals(FBUtilities.getBroadcastAddress()))
        {
            logger.info("Received removenode gossip about myself. Is this node rejoining after an explicit removenode?");
            try
            {
                drain();
            }
            catch (Exception e)
            {
                throw new RuntimeException(e);
            }
            return;
        }
        if (tokenMetadata.isMember(endpoint))
        {
            String state = pieces[0];
            Collection<Token> removeTokens = tokenMetadata.getTokens(endpoint);

            if (VersionedValue.REMOVED_TOKEN.equals(state))
            {
                excise(removeTokens, endpoint, extractExpireTime(pieces));
            }
            else if (VersionedValue.REMOVING_TOKEN.equals(state))
            {
                if (logger.isDebugEnabled())
                    logger.debug("Tokens {} removed manually (endpoint was {})", removeTokens, endpoint);

                // Note that the endpoint is being removed
                tokenMetadata.addLeavingEndpoint(endpoint);
                PendingRangeCalculatorService.instance.update();

                // find the endpoint coordinating this removal that we need to notify when we're done
                String[] coordinator = splitValue(Gossiper.instance.getEndpointStateForEndpoint(endpoint).getApplicationState(ApplicationState.REMOVAL_COORDINATOR));
                UUID hostId = UUID.fromString(coordinator[1]);
                // grab any data we are now responsible for and notify responsible node
                restoreReplicaCount(endpoint, tokenMetadata.getEndpointForHostId(hostId));
            }
        }
        else // now that the gossiper has told us about this nonexistent member, notify the gossiper to remove it
        {
            if (VersionedValue.REMOVED_TOKEN.equals(pieces[0]))
                addExpireTimeIfFound(endpoint, extractExpireTime(pieces));
            removeEndpoint(endpoint);
        }
    }

    private void excise(Collection<Token> tokens, InetAddress endpoint)
    {
        logger.info("Removing tokens {} for {}", tokens, endpoint);

        UUID hostId = tokenMetadata.getHostId(endpoint);
        if (hostId != null && tokenMetadata.isMember(endpoint))
            HintsService.instance.excise(hostId);

        removeEndpoint(endpoint);
        tokenMetadata.removeEndpoint(endpoint);
        if (!tokens.isEmpty())
            tokenMetadata.removeBootstrapTokens(tokens);
        notifyLeft(endpoint);
        PendingRangeCalculatorService.instance.update();
    }

    private void excise(Collection<Token> tokens, InetAddress endpoint, long expireTime)
    {
        addExpireTimeIfFound(endpoint, expireTime);
        excise(tokens, endpoint);
    }

    /** unlike excise we just need this endpoint gone without going through any notifications **/
    private void removeEndpoint(InetAddress endpoint)
    {
        Gossiper.instance.removeEndpoint(endpoint);
        SystemKeyspace.removeEndpoint(endpoint);
    }

    protected void addExpireTimeIfFound(InetAddress endpoint, long expireTime)
    {
        if (expireTime != 0L)
        {
            Gossiper.instance.addExpireTimeForEndpoint(endpoint, expireTime);
        }
    }

    protected long extractExpireTime(String[] pieces)
    {
        return Long.parseLong(pieces[2]);
    }

    /**
     * Finds living endpoints responsible for the given ranges
     *
     * @param keyspaceName the keyspace ranges belong to
     * @param ranges the ranges to find sources for
     * @return multimap of addresses to ranges the address is responsible for
     */
    private Multimap<InetAddress, Range<Token>> getNewSourceRanges(String keyspaceName, Set<Range<Token>> ranges)
    {
        InetAddress myAddress = FBUtilities.getBroadcastAddress();
        Multimap<Range<Token>, InetAddress> rangeAddresses = Keyspace.open(keyspaceName).getReplicationStrategy().getRangeAddresses(tokenMetadata.cloneOnlyTokenMap());
        Multimap<InetAddress, Range<Token>> sourceRanges = HashMultimap.create();
        IFailureDetector failureDetector = FailureDetector.instance;

        // find alive sources for our new ranges
        for (Range<Token> range : ranges)
        {
            Collection<InetAddress> possibleRanges = rangeAddresses.get(range);
            IEndpointSnitch snitch = DatabaseDescriptor.getEndpointSnitch();
            List<InetAddress> sources = snitch.getSortedListByProximity(myAddress, possibleRanges);

            assert (!sources.contains(myAddress));

            for (InetAddress source : sources)
            {
                if (failureDetector.isAlive(source))
                {
                    sourceRanges.put(source, range);
                    break;
                }
            }
        }
        return sourceRanges;
    }

    /**
     * Sends a notification to a node indicating we have finished replicating data.
     *
     * @param remote node to send notification to
     */
    private void sendReplicationNotification(InetAddress remote)
    {
        // notify the remote token
        MessageOut msg = new MessageOut(MessagingService.Verb.REPLICATION_FINISHED);
        IFailureDetector failureDetector = FailureDetector.instance;
        if (logger.isDebugEnabled())
            logger.debug("Notifying {} of replication completion\n", remote);
        while (failureDetector.isAlive(remote))
        {
            AsyncOneResponse iar = MessagingService.instance().sendRR(msg, remote);
            try
            {
                iar.get(DatabaseDescriptor.getRpcTimeout(), TimeUnit.MILLISECONDS);
                return; // done
            }
            catch(TimeoutException e)
            {
                // try again
            }
        }
    }

    /**
     * Called when an endpoint is removed from the ring. This function checks
     * whether this node becomes responsible for new ranges as a
     * consequence and streams data if needed.
     *
     * This is rather ineffective, but it does not matter so much
     * since this is called very seldom
     *
     * @param endpoint the node that left
     */
    private void restoreReplicaCount(InetAddress endpoint, final InetAddress notifyEndpoint)
    {
        Multimap<String, Map.Entry<InetAddress, Collection<Range<Token>>>> rangesToFetch = HashMultimap.create();

        InetAddress myAddress = FBUtilities.getBroadcastAddress();

        for (String keyspaceName : Schema.instance.getNonLocalStrategyKeyspaces())
        {
            Multimap<Range<Token>, InetAddress> changedRanges = getChangedRangesForLeaving(keyspaceName, endpoint);
            Set<Range<Token>> myNewRanges = new HashSet<>();
            for (Map.Entry<Range<Token>, InetAddress> entry : changedRanges.entries())
            {
                if (entry.getValue().equals(myAddress))
                    myNewRanges.add(entry.getKey());
            }
            Multimap<InetAddress, Range<Token>> sourceRanges = getNewSourceRanges(keyspaceName, myNewRanges);
            for (Map.Entry<InetAddress, Collection<Range<Token>>> entry : sourceRanges.asMap().entrySet())
            {
                rangesToFetch.put(keyspaceName, entry);
            }
        }

        StreamPlan stream = new StreamPlan(StreamOperation.RESTORE_REPLICA_COUNT, true, true);
        for (String keyspaceName : rangesToFetch.keySet())
        {
            for (Map.Entry<InetAddress, Collection<Range<Token>>> entry : rangesToFetch.get(keyspaceName))
            {
                InetAddress source = entry.getKey();
                InetAddress preferred = SystemKeyspace.getPreferredIP(source);
                Collection<Range<Token>> ranges = entry.getValue();
                if (logger.isDebugEnabled())
                    logger.debug("Requesting from {} ranges {}", source, StringUtils.join(ranges, ", "));
                stream.requestRanges(source, preferred, keyspaceName, ranges);
            }
        }
        StreamResultFuture future = stream.execute();
        Futures.addCallback(future, new FutureCallback<StreamState>()
        {
            public void onSuccess(StreamState finalState)
            {
                sendReplicationNotification(notifyEndpoint);
            }

            public void onFailure(Throwable t)
            {
                logger.warn("Streaming to restore replica count failed", t);
                // We still want to send the notification
                sendReplicationNotification(notifyEndpoint);
            }
        });
    }

    // needs to be modified to accept either a keyspace or ARS.
    private Multimap<Range<Token>, InetAddress> getChangedRangesForLeaving(String keyspaceName, InetAddress endpoint)
    {
        // First get all ranges the leaving endpoint is responsible for
        Collection<Range<Token>> ranges = getRangesForEndpoint(keyspaceName, endpoint);

        if (logger.isDebugEnabled())
            logger.debug("Node {} ranges [{}]", endpoint, StringUtils.join(ranges, ", "));

        Map<Range<Token>, List<InetAddress>> currentReplicaEndpoints = new HashMap<>(ranges.size());

        // Find (for each range) all nodes that store replicas for these ranges as well
        TokenMetadata metadata = tokenMetadata.cloneOnlyTokenMap(); // don't do this in the loop! #7758
        for (Range<Token> range : ranges)
            currentReplicaEndpoints.put(range, Keyspace.open(keyspaceName).getReplicationStrategy().calculateNaturalEndpoints(range.right, metadata));

        TokenMetadata temp = tokenMetadata.cloneAfterAllLeft();

        // endpoint might or might not be 'leaving'. If it was not leaving (that is, removenode
        // command was used), it is still present in temp and must be removed.
        if (temp.isMember(endpoint))
            temp.removeEndpoint(endpoint);

        Multimap<Range<Token>, InetAddress> changedRanges = HashMultimap.create();

        // Go through the ranges and for each range check who will be
        // storing replicas for these ranges when the leaving endpoint
        // is gone. Whoever is present in newReplicaEndpoints list, but
        // not in the currentReplicaEndpoints list, will be needing the
        // range.
        for (Range<Token> range : ranges)
        {
            Collection<InetAddress> newReplicaEndpoints = Keyspace.open(keyspaceName).getReplicationStrategy().calculateNaturalEndpoints(range.right, temp);
            newReplicaEndpoints.removeAll(currentReplicaEndpoints.get(range));
            if (logger.isDebugEnabled())
                if (newReplicaEndpoints.isEmpty())
                    logger.debug("Range {} already in all replicas", range);
                else
                    logger.debug("Range {} will be responsibility of {}", range, StringUtils.join(newReplicaEndpoints, ", "));
            changedRanges.putAll(range, newReplicaEndpoints);
        }

        return changedRanges;
    }

    public void onJoin(InetAddress endpoint, EndpointState epState)
    {
        for (Map.Entry<ApplicationState, VersionedValue> entry : epState.states())
        {
            onChange(endpoint, entry.getKey(), entry.getValue());
        }
        MigrationManager.instance.scheduleSchemaPull(endpoint, epState, "endpoint joined");
    }

    public void onAlive(InetAddress endpoint, EndpointState state)
    {
        MigrationManager.instance.scheduleSchemaPull(endpoint, state, "endpoint alive");

        if (tokenMetadata.isMember(endpoint))
            notifyUp(endpoint);
    }

    public void onRemove(InetAddress endpoint)
    {
        tokenMetadata.removeEndpoint(endpoint);
        PendingRangeCalculatorService.instance.update();
    }

    public void onDead(InetAddress endpoint, EndpointState state)
    {
        MessagingService.instance().convict(endpoint);
        notifyDown(endpoint);
    }

    public void onRestart(InetAddress endpoint, EndpointState state)
    {
        // If we have restarted before the node was even marked down, we need to reset the connection pool
        if (state.isAlive())
            onDead(endpoint, state);

        // Then, the node may have been upgraded and changed its messaging protocol version. If so, we
        // want to update that before we mark the node live again to avoid problems like CASSANDRA-11128.
        VersionedValue netVersion = state.getApplicationState(ApplicationState.NET_VERSION);
        if (netVersion != null)
            updateNetVersion(endpoint, netVersion);
    }


    public String getLoadString()
    {
        return FileUtils.stringifyFileSize(StorageMetrics.load.getCount());
    }

    public Map<String, String> getLoadMap()
    {
        Map<String, String> map = new HashMap<>();
        for (Map.Entry<InetAddress,Double> entry : LoadBroadcaster.instance.getLoadInfo().entrySet())
        {
            map.put(entry.getKey().getHostAddress(), FileUtils.stringifyFileSize(entry.getValue()));
        }
        // gossiper doesn't see its own updates, so we need to special-case the local node
        map.put(FBUtilities.getBroadcastAddress().getHostAddress(), getLoadString());
        return map;
    }

    // TODO
    public final void deliverHints(String host)
    {
        throw new UnsupportedOperationException();
    }

    public Collection<Token> getLocalTokens()
    {
        Collection<Token> tokens = SystemKeyspace.getSavedTokens();
        assert tokens != null && !tokens.isEmpty(); // should not be called before initServer sets this
        return tokens;
    }

    @Nullable
    public InetAddress getEndpointForHostId(UUID hostId)
    {
        return tokenMetadata.getEndpointForHostId(hostId);
    }

    @Nullable
    public UUID getHostIdForEndpoint(InetAddress address)
    {
        return tokenMetadata.getHostId(address);
    }

    /* These methods belong to the MBean interface */

    public List<String> getTokens()
    {
        return getTokens(FBUtilities.getBroadcastAddress());
    }

    public List<String> getTokens(String endpoint) throws UnknownHostException
    {
        return getTokens(InetAddress.getByName(endpoint));
    }

    private List<String> getTokens(InetAddress endpoint)
    {
        List<String> strTokens = new ArrayList<>();
        for (Token tok : getTokenMetadata().getTokens(endpoint))
            strTokens.add(tok.toString());
        return strTokens;
    }

    public String getReleaseVersion()
    {
        return FBUtilities.getReleaseVersionString();
    }

    public String getSchemaVersion()
    {
        return Schema.instance.getVersion().toString();
    }

    public List<String> getLeavingNodes()
    {
        return stringify(tokenMetadata.getLeavingEndpoints());
    }

    public List<String> getMovingNodes()
    {
        List<String> endpoints = new ArrayList<>();

        for (Pair<Token, InetAddress> node : tokenMetadata.getMovingEndpoints())
        {
            endpoints.add(node.right.getHostAddress());
        }

        return endpoints;
    }

    public List<String> getJoiningNodes()
    {
        return stringify(tokenMetadata.getBootstrapTokens().valueSet());
    }

    public List<String> getLiveNodes()
    {
        return stringify(Gossiper.instance.getLiveMembers());
    }

    public Set<InetAddress> getLiveRingMembers()
    {
        return getLiveRingMembers(false);
    }

    public Set<InetAddress> getLiveRingMembers(boolean excludeDeadStates)
    {
        Set<InetAddress> ret = new HashSet<>();
        for (InetAddress ep : Gossiper.instance.getLiveMembers())
        {
            if (excludeDeadStates)
            {
                EndpointState epState = Gossiper.instance.getEndpointStateForEndpoint(ep);
                if (epState == null || Gossiper.instance.isDeadState(epState))
                    continue;
            }

            if (tokenMetadata.isMember(ep))
                ret.add(ep);
        }
        return ret;
    }


    public List<String> getUnreachableNodes()
    {
        return stringify(Gossiper.instance.getUnreachableMembers());
    }

    public String[] getAllDataFileLocations()
    {
        String[] locations = DatabaseDescriptor.getAllDataFileLocations();
        for (int i = 0; i < locations.length; i++)
            locations[i] = FileUtils.getCanonicalPath(locations[i]);
        return locations;
    }

    public String getCommitLogLocation()
    {
        return FileUtils.getCanonicalPath(DatabaseDescriptor.getCommitLogLocation());
    }

    public String getSavedCachesLocation()
    {
        return FileUtils.getCanonicalPath(DatabaseDescriptor.getSavedCachesLocation());
    }

    private List<String> stringify(Iterable<InetAddress> endpoints)
    {
        List<String> stringEndpoints = new ArrayList<>();
        for (InetAddress ep : endpoints)
        {
            stringEndpoints.add(ep.getHostAddress());
        }
        return stringEndpoints;
    }

    public int getCurrentGenerationNumber()
    {
        return Gossiper.instance.getCurrentGenerationNumber(FBUtilities.getBroadcastAddress());
    }

    public int forceKeyspaceCleanup(String keyspaceName, String... tables) throws IOException, ExecutionException, InterruptedException
    {
        return forceKeyspaceCleanup(0, keyspaceName, tables);
    }

    public int forceKeyspaceCleanup(int jobs, String keyspaceName, String... tables) throws IOException, ExecutionException, InterruptedException
    {
        if (SchemaConstants.isLocalSystemKeyspace(keyspaceName))
            throw new RuntimeException("Cleanup of the system keyspace is neither necessary nor wise");

        CompactionManager.AllSSTableOpStatus status = CompactionManager.AllSSTableOpStatus.SUCCESSFUL;
        for (ColumnFamilyStore cfStore : getValidColumnFamilies(false, false, keyspaceName, tables))
        {
            CompactionManager.AllSSTableOpStatus oneStatus = cfStore.forceCleanup(jobs);
            if (oneStatus != CompactionManager.AllSSTableOpStatus.SUCCESSFUL)
                status = oneStatus;
        }
        return status.statusCode;
    }

    public int scrub(boolean disableSnapshot, boolean skipCorrupted, String keyspaceName, String... tables) throws IOException, ExecutionException, InterruptedException
    {
        return scrub(disableSnapshot, skipCorrupted, true, 0, keyspaceName, tables);
    }

    public int scrub(boolean disableSnapshot, boolean skipCorrupted, boolean checkData, String keyspaceName, String... tables) throws IOException, ExecutionException, InterruptedException
    {
        return scrub(disableSnapshot, skipCorrupted, checkData, 0, keyspaceName, tables);
    }

    public int scrub(boolean disableSnapshot, boolean skipCorrupted, boolean checkData, int jobs, String keyspaceName, String... tables) throws IOException, ExecutionException, InterruptedException
    {
        CompactionManager.AllSSTableOpStatus status = CompactionManager.AllSSTableOpStatus.SUCCESSFUL;
        for (ColumnFamilyStore cfStore : getValidColumnFamilies(true, false, keyspaceName, tables))
        {
            CompactionManager.AllSSTableOpStatus oneStatus = cfStore.scrub(disableSnapshot, skipCorrupted, checkData, jobs);
            if (oneStatus != CompactionManager.AllSSTableOpStatus.SUCCESSFUL)
                status = oneStatus;
        }
        return status.statusCode;
    }

    public int verify(boolean extendedVerify, String keyspaceName, String... tableNames) throws IOException, ExecutionException, InterruptedException
    {
        CompactionManager.AllSSTableOpStatus status = CompactionManager.AllSSTableOpStatus.SUCCESSFUL;
        for (ColumnFamilyStore cfStore : getValidColumnFamilies(false, false, keyspaceName, tableNames))
        {
            CompactionManager.AllSSTableOpStatus oneStatus = cfStore.verify(extendedVerify);
            if (oneStatus != CompactionManager.AllSSTableOpStatus.SUCCESSFUL)
                status = oneStatus;
        }
        return status.statusCode;
    }

    public int upgradeSSTables(String keyspaceName, boolean excludeCurrentVersion, String... tableNames) throws IOException, ExecutionException, InterruptedException
    {
        return upgradeSSTables(keyspaceName, excludeCurrentVersion, 0, tableNames);
    }

    public int upgradeSSTables(String keyspaceName, boolean excludeCurrentVersion, int jobs, String... tableNames) throws IOException, ExecutionException, InterruptedException
    {
        CompactionManager.AllSSTableOpStatus status = CompactionManager.AllSSTableOpStatus.SUCCESSFUL;
        for (ColumnFamilyStore cfStore : getValidColumnFamilies(true, true, keyspaceName, tableNames))
        {
            CompactionManager.AllSSTableOpStatus oneStatus = cfStore.sstablesRewrite(excludeCurrentVersion, jobs);
            if (oneStatus != CompactionManager.AllSSTableOpStatus.SUCCESSFUL)
                status = oneStatus;
        }
        return status.statusCode;
    }

    public void forceKeyspaceCompaction(boolean splitOutput, String keyspaceName, String... tableNames) throws IOException, ExecutionException, InterruptedException
    {
        for (ColumnFamilyStore cfStore : getValidColumnFamilies(true, false, keyspaceName, tableNames))
        {
            cfStore.forceMajorCompaction(splitOutput);
        }
    }

    public int relocateSSTables(String keyspaceName, String ... columnFamilies) throws IOException, ExecutionException, InterruptedException
    {
        return relocateSSTables(0, keyspaceName, columnFamilies);
    }

    public int relocateSSTables(int jobs, String keyspaceName, String ... columnFamilies) throws IOException, ExecutionException, InterruptedException
    {
        CompactionManager.AllSSTableOpStatus status = CompactionManager.AllSSTableOpStatus.SUCCESSFUL;
        for (ColumnFamilyStore cfs : getValidColumnFamilies(false, false, keyspaceName, columnFamilies))
        {
            CompactionManager.AllSSTableOpStatus oneStatus = cfs.relocateSSTables(jobs);
            if (oneStatus != CompactionManager.AllSSTableOpStatus.SUCCESSFUL)
                status = oneStatus;
        }
        return status.statusCode;
    }

    public int garbageCollect(String tombstoneOptionString, int jobs, String keyspaceName, String ... columnFamilies) throws IOException, ExecutionException, InterruptedException
    {
        TombstoneOption tombstoneOption = TombstoneOption.valueOf(tombstoneOptionString);
        CompactionManager.AllSSTableOpStatus status = CompactionManager.AllSSTableOpStatus.SUCCESSFUL;
        for (ColumnFamilyStore cfs : getValidColumnFamilies(false, false, keyspaceName, columnFamilies))
        {
            CompactionManager.AllSSTableOpStatus oneStatus = cfs.garbageCollect(tombstoneOption, jobs);
            if (oneStatus != CompactionManager.AllSSTableOpStatus.SUCCESSFUL)
                status = oneStatus;
        }
        return status.statusCode;
    }

    /**
     * Takes the snapshot of a multiple column family from different keyspaces. A snapshot name must be specified.
     *
     * @param tag
     *            the tag given to the snapshot; may not be null or empty
     * @param options
     *            Map of options (skipFlush is the only supported option for now)
     * @param entities
     *            list of keyspaces / tables in the form of empty | ks1 ks2 ... | ks1.cf1,ks2.cf2,...
     */
    @Override
    public void takeSnapshot(String tag, Map<String, String> options, String... entities) throws IOException
    {
        boolean skipFlush = Boolean.parseBoolean(options.getOrDefault("skipFlush", "false"));

        if (entities != null && entities.length > 0 && entities[0].contains("."))
        {
            takeMultipleTableSnapshot(tag, skipFlush, entities);
        }
        else
        {
            takeSnapshot(tag, skipFlush, entities);
        }
    }

    /**
     * Takes the snapshot of a specific table. A snapshot name must be
     * specified.
     *
     * @param keyspaceName
     *            the keyspace which holds the specified table
     * @param tableName
     *            the table to snapshot
     * @param tag
     *            the tag given to the snapshot; may not be null or empty
     */
    public void takeTableSnapshot(String keyspaceName, String tableName, String tag)
            throws IOException
    {
        takeMultipleTableSnapshot(tag, false, keyspaceName + "." + tableName);
    }

    public void forceKeyspaceCompactionForTokenRange(String keyspaceName, String startToken, String endToken, String... tableNames) throws IOException, ExecutionException, InterruptedException
    {
        Collection<Range<Token>> tokenRanges = createRepairRangeFrom(startToken, endToken);

        for (ColumnFamilyStore cfStore : getValidColumnFamilies(true, false, keyspaceName, tableNames))
        {
            cfStore.forceCompactionForTokenRange(tokenRanges);
        }
    }

    /**
     * Takes the snapshot for the given keyspaces. A snapshot name must be specified.
     *
     * @param tag the tag given to the snapshot; may not be null or empty
     * @param keyspaceNames the names of the keyspaces to snapshot; empty means "all."
     */
    public void takeSnapshot(String tag, String... keyspaceNames) throws IOException
    {
        takeSnapshot(tag, false, keyspaceNames);
    }

    /**
     * Takes the snapshot of a multiple column family from different keyspaces. A snapshot name must be specified.
     *
     * @param tag
     *            the tag given to the snapshot; may not be null or empty
     * @param tableList
     *            list of tables from different keyspace in the form of ks1.cf1 ks2.cf2
     */
    public void takeMultipleTableSnapshot(String tag, String... tableList)
            throws IOException
    {
        takeMultipleTableSnapshot(tag, false, tableList);
    }

    /**
     * Takes the snapshot for the given keyspaces. A snapshot name must be specified.
     *
     * @param tag the tag given to the snapshot; may not be null or empty
     * @param skipFlush Skip blocking flush of memtable
     * @param keyspaceNames the names of the keyspaces to snapshot; empty means "all."
     */
    private void takeSnapshot(String tag, boolean skipFlush, String... keyspaceNames) throws IOException
    {
        if (operationMode == Mode.JOINING)
            throw new IOException("Cannot snapshot until bootstrap completes");
        if (tag == null || tag.equals(""))
            throw new IOException("You must supply a snapshot name.");

        Iterable<Keyspace> keyspaces;
        if (keyspaceNames.length == 0)
        {
            keyspaces = Keyspace.all();
        }
        else
        {
            ArrayList<Keyspace> t = new ArrayList<>(keyspaceNames.length);
            for (String keyspaceName : keyspaceNames)
                t.add(getValidKeyspace(keyspaceName));
            keyspaces = t;
        }

        // Do a check to see if this snapshot exists before we actually snapshot
        for (Keyspace keyspace : keyspaces)
            if (keyspace.snapshotExists(tag))
                throw new IOException("Snapshot " + tag + " already exists.");


        Set<SSTableReader> snapshotted = new HashSet<>();
        for (Keyspace keyspace : keyspaces)
            snapshotted.addAll(keyspace.snapshot(tag, null, skipFlush, snapshotted));
    }

    /**
     * Takes the snapshot of a multiple column family from different keyspaces. A snapshot name must be specified.
     *
     *
     * @param tag
     *            the tag given to the snapshot; may not be null or empty
     * @param skipFlush
     *            Skip blocking flush of memtable
     * @param tableList
     *            list of tables from different keyspace in the form of ks1.cf1 ks2.cf2
     */
    private void takeMultipleTableSnapshot(String tag, boolean skipFlush, String... tableList)
            throws IOException
    {
        Map<Keyspace, List<String>> keyspaceColumnfamily = new HashMap<Keyspace, List<String>>();
        for (String table : tableList)
        {
            String splittedString[] = StringUtils.split(table, '.');
            if (splittedString.length == 2)
            {
                String keyspaceName = splittedString[0];
                String tableName = splittedString[1];

                if (keyspaceName == null)
                    throw new IOException("You must supply a keyspace name");
                if (operationMode.equals(Mode.JOINING))
                    throw new IOException("Cannot snapshot until bootstrap completes");

                if (tableName == null)
                    throw new IOException("You must supply a table name");
                if (tag == null || tag.equals(""))
                    throw new IOException("You must supply a snapshot name.");

                Keyspace keyspace = getValidKeyspace(keyspaceName);
                ColumnFamilyStore columnFamilyStore = keyspace.getColumnFamilyStore(tableName);
                // As there can be multiple column family from same keyspace check if snapshot exist for that specific
                // columnfamily and not for whole keyspace

                if (columnFamilyStore.snapshotExists(tag))
                    throw new IOException("Snapshot " + tag + " already exists.");
                if (!keyspaceColumnfamily.containsKey(keyspace))
                {
                    keyspaceColumnfamily.put(keyspace, new ArrayList<String>());
                }

                // Add Keyspace columnfamily to map in order to support atomicity for snapshot process.
                // So no snapshot should happen if any one of the above conditions fail for any keyspace or columnfamily
                keyspaceColumnfamily.get(keyspace).add(tableName);

            }
            else
            {
                throw new IllegalArgumentException(
                        "Cannot take a snapshot on secondary index or invalid column family name. You must supply a column family name in the form of keyspace.columnfamily");
            }
        }

        Set<SSTableReader> snapshotted = new HashSet<>();
        for (Entry<Keyspace, List<String>> entry : keyspaceColumnfamily.entrySet())
        {
            for (String table : entry.getValue())
                snapshotted.addAll(entry.getKey().snapshot(tag, table, skipFlush, snapshotted));
        }

    }

    private Keyspace getValidKeyspace(String keyspaceName) throws IOException
    {
        if (!Schema.instance.getKeyspaces().contains(keyspaceName))
        {
            throw new IOException("Keyspace " + keyspaceName + " does not exist");
        }
        return Keyspace.open(keyspaceName);
    }

    /**
     * Remove the snapshot with the given name from the given keyspaces.
     * If no tag is specified we will remove all snapshots.
     */
    public void clearSnapshot(String tag, String... keyspaceNames) throws IOException
    {
        if(tag == null)
            tag = "";

        Set<String> keyspaces = new HashSet<>();
        for (String dataDir : DatabaseDescriptor.getAllDataFileLocations())
        {
            for(String keyspaceDir : new File(dataDir).list())
            {
                // Only add a ks if it has been specified as a param, assuming params were actually provided.
                if (keyspaceNames.length > 0 && !Arrays.asList(keyspaceNames).contains(keyspaceDir))
                    continue;
                keyspaces.add(keyspaceDir);
            }
        }

        for (String keyspace : keyspaces)
            Keyspace.clearSnapshot(tag, keyspace);

        if (logger.isDebugEnabled())
            logger.debug("Cleared out snapshot directories");
    }

    public Map<String, TabularData> getSnapshotDetails()
    {
        Map<String, TabularData> snapshotMap = new HashMap<>();
        for (Keyspace keyspace : Keyspace.all())
        {
            if (SchemaConstants.isLocalSystemKeyspace(keyspace.getName()))
                continue;

            for (ColumnFamilyStore cfStore : keyspace.getColumnFamilyStores())
            {
                for (Map.Entry<String, Pair<Long,Long>> snapshotDetail : cfStore.getSnapshotDetails().entrySet())
                {
                    TabularDataSupport data = (TabularDataSupport)snapshotMap.get(snapshotDetail.getKey());
                    if (data == null)
                    {
                        data = new TabularDataSupport(SnapshotDetailsTabularData.TABULAR_TYPE);
                        snapshotMap.put(snapshotDetail.getKey(), data);
                    }

                    SnapshotDetailsTabularData.from(snapshotDetail.getKey(), keyspace.getName(), cfStore.getColumnFamilyName(), snapshotDetail, data);
                }
            }
        }
        return snapshotMap;
    }

    public long trueSnapshotsSize()
    {
        long total = 0;
        for (Keyspace keyspace : Keyspace.all())
        {
            if (SchemaConstants.isLocalSystemKeyspace(keyspace.getName()))
                continue;

            for (ColumnFamilyStore cfStore : keyspace.getColumnFamilyStores())
            {
                total += cfStore.trueSnapshotsSize();
            }
        }

        return total;
    }

    public void refreshSizeEstimates() throws ExecutionException
    {
        cleanupSizeEstimates();
        FBUtilities.waitOnFuture(ScheduledExecutors.optionalTasks.submit(SizeEstimatesRecorder.instance));
    }

    public void cleanupSizeEstimates()
    {
        SetMultimap<String, String> sizeEstimates = SystemKeyspace.getTablesWithSizeEstimates();

        for (Entry<String, Collection<String>> tablesByKeyspace : sizeEstimates.asMap().entrySet())
        {
            String keyspace = tablesByKeyspace.getKey();
            if (!Schema.instance.getKeyspaces().contains(keyspace))
            {
                SystemKeyspace.clearSizeEstimates(keyspace);
            }
            else
            {
                for (String table : tablesByKeyspace.getValue())
                {
                    if (!Schema.instance.hasCF(Pair.create(keyspace, table)))
                        SystemKeyspace.clearSizeEstimates(keyspace, table);
                }
            }
        }
    }

    /**
     * @param allowIndexes Allow index CF names to be passed in
     * @param autoAddIndexes Automatically add secondary indexes if a CF has them
     * @param keyspaceName keyspace
     * @param cfNames CFs
     * @throws java.lang.IllegalArgumentException when given CF name does not exist
     */
    public Iterable<ColumnFamilyStore> getValidColumnFamilies(boolean allowIndexes, boolean autoAddIndexes, String keyspaceName, String... cfNames) throws IOException
    {
        Keyspace keyspace = getValidKeyspace(keyspaceName);
        return keyspace.getValidColumnFamilies(allowIndexes, autoAddIndexes, cfNames);
    }

    /**
     * Flush all memtables for a keyspace and column families.
     * @param keyspaceName
     * @param tableNames
     * @throws IOException
     */
    public void forceKeyspaceFlush(String keyspaceName, String... tableNames) throws IOException
    {
        for (ColumnFamilyStore cfStore : getValidColumnFamilies(true, false, keyspaceName, tableNames))
        {
            logger.debug("Forcing flush on keyspace {}, CF {}", keyspaceName, cfStore.name);
            cfStore.forceBlockingFlush();
        }
    }

    public int repairAsync(String keyspace, Map<String, String> repairSpec)
    {
        RepairOption option = RepairOption.parse(repairSpec, tokenMetadata.partitioner);
        // if ranges are not specified
        if (option.getRanges().isEmpty())
        {
            if (option.isPrimaryRange())
            {
                // when repairing only primary range, neither dataCenters nor hosts can be set
                if (option.getDataCenters().isEmpty() && option.getHosts().isEmpty())
                    option.getRanges().addAll(getPrimaryRanges(keyspace));
                    // except dataCenters only contain local DC (i.e. -local)
                else if (option.isInLocalDCOnly())
                    option.getRanges().addAll(getPrimaryRangesWithinDC(keyspace));
                else
                    throw new IllegalArgumentException("You need to run primary range repair on all nodes in the cluster.");
            }
            else
            {
                option.getRanges().addAll(getLocalRanges(keyspace));
            }
        }
        return forceRepairAsync(keyspace, option, false);
    }

    @Deprecated
    public int forceRepairAsync(String keyspace,
                                boolean isSequential,
                                Collection<String> dataCenters,
                                Collection<String> hosts,
                                boolean primaryRange,
                                boolean fullRepair,
                                String... tableNames)
    {
        return forceRepairAsync(keyspace, isSequential ? RepairParallelism.SEQUENTIAL.ordinal() : RepairParallelism.PARALLEL.ordinal(), dataCenters, hosts, primaryRange, fullRepair, tableNames);
    }

    @Deprecated
    public int forceRepairAsync(String keyspace,
                                int parallelismDegree,
                                Collection<String> dataCenters,
                                Collection<String> hosts,
                                boolean primaryRange,
                                boolean fullRepair,
                                String... tableNames)
    {
        if (parallelismDegree < 0 || parallelismDegree > RepairParallelism.values().length - 1)
        {
            throw new IllegalArgumentException("Invalid parallelism degree specified: " + parallelismDegree);
        }
        RepairParallelism parallelism = RepairParallelism.values()[parallelismDegree];
        if (FBUtilities.isWindows && parallelism != RepairParallelism.PARALLEL)
        {
            logger.warn("Snapshot-based repair is not yet supported on Windows.  Reverting to parallel repair.");
            parallelism = RepairParallelism.PARALLEL;
        }

        RepairOption options = new RepairOption(parallelism, primaryRange, !fullRepair, false, 1, Collections.<Range<Token>>emptyList(), false, false, false);
        if (dataCenters != null)
        {
            options.getDataCenters().addAll(dataCenters);
        }
        if (hosts != null)
        {
            options.getHosts().addAll(hosts);
        }
        if (primaryRange)
        {
            // when repairing only primary range, neither dataCenters nor hosts can be set
            if (options.getDataCenters().isEmpty() && options.getHosts().isEmpty())
                options.getRanges().addAll(getPrimaryRanges(keyspace));
                // except dataCenters only contain local DC (i.e. -local)
            else if (options.getDataCenters().size() == 1 && options.getDataCenters().contains(DatabaseDescriptor.getLocalDataCenter()))
                options.getRanges().addAll(getPrimaryRangesWithinDC(keyspace));
            else
                throw new IllegalArgumentException("You need to run primary range repair on all nodes in the cluster.");
        }
        else
        {
            options.getRanges().addAll(getLocalRanges(keyspace));
        }
        if (tableNames != null)
        {
            for (String table : tableNames)
            {
                options.getColumnFamilies().add(table);
            }
        }
        return forceRepairAsync(keyspace, options, true);
    }

    @Deprecated
    public int forceRepairAsync(String keyspace,
                                boolean isSequential,
                                boolean isLocal,
                                boolean primaryRange,
                                boolean fullRepair,
                                String... tableNames)
    {
        Set<String> dataCenters = null;
        if (isLocal)
        {
            dataCenters = Sets.newHashSet(DatabaseDescriptor.getLocalDataCenter());
        }
        return forceRepairAsync(keyspace, isSequential, dataCenters, null, primaryRange, fullRepair, tableNames);
    }

    @Deprecated
    public int forceRepairRangeAsync(String beginToken,
                                     String endToken,
                                     String keyspaceName,
                                     boolean isSequential,
                                     Collection<String> dataCenters,
                                     Collection<String> hosts,
                                     boolean fullRepair,
                                     String... tableNames)
    {
        return forceRepairRangeAsync(beginToken, endToken, keyspaceName,
                                     isSequential ? RepairParallelism.SEQUENTIAL.ordinal() : RepairParallelism.PARALLEL.ordinal(),
                                     dataCenters, hosts, fullRepair, tableNames);
    }

    @Deprecated
    public int forceRepairRangeAsync(String beginToken,
                                     String endToken,
                                     String keyspaceName,
                                     int parallelismDegree,
                                     Collection<String> dataCenters,
                                     Collection<String> hosts,
                                     boolean fullRepair,
                                     String... tableNames)
    {
        if (parallelismDegree < 0 || parallelismDegree > RepairParallelism.values().length - 1)
        {
            throw new IllegalArgumentException("Invalid parallelism degree specified: " + parallelismDegree);
        }
        RepairParallelism parallelism = RepairParallelism.values()[parallelismDegree];
        if (FBUtilities.isWindows && parallelism != RepairParallelism.PARALLEL)
        {
            logger.warn("Snapshot-based repair is not yet supported on Windows.  Reverting to parallel repair.");
            parallelism = RepairParallelism.PARALLEL;
        }

        if (!fullRepair)
            logger.warn("Incremental repair can't be requested with subrange repair " +
                        "because each subrange repair would generate an anti-compacted table. " +
                        "The repair will occur but without anti-compaction.");
        Collection<Range<Token>> repairingRange = createRepairRangeFrom(beginToken, endToken);

        RepairOption options = new RepairOption(parallelism, false, !fullRepair, false, 1, repairingRange, true, false, false);
        if (dataCenters != null)
        {
            options.getDataCenters().addAll(dataCenters);
        }
        if (hosts != null)
        {
            options.getHosts().addAll(hosts);
        }
        if (tableNames != null)
        {
            for (String table : tableNames)
            {
                options.getColumnFamilies().add(table);
            }
        }

        logger.info("starting user-requested repair of range {} for keyspace {} and column families {}",
                    repairingRange, keyspaceName, tableNames);
        return forceRepairAsync(keyspaceName, options, true);
    }

    @Deprecated
    public int forceRepairRangeAsync(String beginToken,
                                     String endToken,
                                     String keyspaceName,
                                     boolean isSequential,
                                     boolean isLocal,
                                     boolean fullRepair,
                                     String... tableNames)
    {
        Set<String> dataCenters = null;
        if (isLocal)
        {
            dataCenters = Sets.newHashSet(DatabaseDescriptor.getLocalDataCenter());
        }
        return forceRepairRangeAsync(beginToken, endToken, keyspaceName, isSequential, dataCenters, null, fullRepair, tableNames);
    }

    /**
     * Create collection of ranges that match ring layout from given tokens.
     *
     * @param beginToken beginning token of the range
     * @param endToken end token of the range
     * @return collection of ranges that match ring layout in TokenMetadata
     */
    @VisibleForTesting
    Collection<Range<Token>> createRepairRangeFrom(String beginToken, String endToken)
    {
        Token parsedBeginToken = getTokenFactory().fromString(beginToken);
        Token parsedEndToken = getTokenFactory().fromString(endToken);

        // Break up given range to match ring layout in TokenMetadata
        ArrayList<Range<Token>> repairingRange = new ArrayList<>();

        ArrayList<Token> tokens = new ArrayList<>(tokenMetadata.sortedTokens());
        if (!tokens.contains(parsedBeginToken))
        {
            tokens.add(parsedBeginToken);
        }
        if (!tokens.contains(parsedEndToken))
        {
            tokens.add(parsedEndToken);
        }
        // tokens now contain all tokens including our endpoints
        Collections.sort(tokens);

        int start = tokens.indexOf(parsedBeginToken), end = tokens.indexOf(parsedEndToken);
        for (int i = start; i != end; i = (i+1) % tokens.size())
        {
            Range<Token> range = new Range<>(tokens.get(i), tokens.get((i+1) % tokens.size()));
            repairingRange.add(range);
        }

        return repairingRange;
    }

    public TokenFactory getTokenFactory()
    {
        return tokenMetadata.partitioner.getTokenFactory();
    }

    public int forceRepairAsync(String keyspace, RepairOption options, boolean legacy)
    {
        if (options.getRanges().isEmpty() || Keyspace.open(keyspace).getReplicationStrategy().getReplicationFactor() < 2)
            return 0;

        if (options.isIncremental() && shouldFallBackToFullRepair(keyspace, options.getColumnFamilies().toArray(new String[options.getColumnFamilies().size()])))
        {
            logger.info("Incremental repair is not supported on tables{} from keyspace {} with materialized views. " +
                        "Running full repairs instead.", options.getColumnFamilies().isEmpty()? "" : " " + options.getColumnFamilies(), keyspace);
            options.setIncremental(false);
        }

        int cmd = nextRepairCommand.incrementAndGet();
        NamedThreadFactory.createThread(createRepairTask(cmd, keyspace, options, legacy), "Repair-Task-" + threadCounter.incrementAndGet()).start();
        return cmd;
    }

    protected boolean shouldFallBackToFullRepair(String keyspace, String[] tables)
    {
        try
        {
            Set<ColumnFamilyStore> tablesToRepair = Sets.newHashSet(getValidColumnFamilies(false, false, keyspace, tables));
            Set<String> tablesWithViewsOrCdc = tablesToRepair.stream().filter(c -> c.hasViews() || c.metadata.isView() || c.isCdcEnabled()).map(c -> c.name).collect(Collectors.toSet());

            if (tablesWithViewsOrCdc.isEmpty())
                return false;

            if (tablesToRepair.size() == tablesWithViewsOrCdc.size())
                return true;


            throw new IllegalArgumentException(String.format("Cannot run a single repair command on tables with CDC/MVs and non-MV/CDC tables (%s) from keyspace %s " +
                                                             "simultaneously because incremental repair is not supported on tables with materialized views" +
                                                             "or CDC: %s. Please execute a separate command for repairing tables with and without CDC/MVs.", tablesToRepair,
                                                             keyspace, tablesWithViewsOrCdc));
        }
        catch (IOException e)
        {
            throw new RuntimeException("Could not fetch tables for repair.", e);
        }
    }

    private FutureTask<Object> createRepairTask(final int cmd, final String keyspace, final RepairOption options, boolean legacy)
    {
        if (!options.getDataCenters().isEmpty() && !options.getDataCenters().contains(DatabaseDescriptor.getLocalDataCenter()))
        {
            throw new IllegalArgumentException("the local data center must be part of the repair");
        }

        RepairRunnable task = new RepairRunnable(this, cmd, options, keyspace);
        task.addProgressListener(progressSupport);
        if (legacy)
            task.addProgressListener(legacyProgressSupport);
        return new FutureTask<>(task, null);
    }

    public void forceTerminateAllRepairSessions()
    {
        ActiveRepairService.instance.terminateSessions();
    }

    /* End of MBean interface methods */

    /**
     * Get the "primary ranges" for the specified keyspace and endpoint.
     * "Primary ranges" are the ranges that the node is responsible for storing replica primarily.
     * The node that stores replica primarily is defined as the first node returned
     * by {@link AbstractReplicationStrategy#calculateNaturalEndpoints}.
     *
     * @param keyspace Keyspace name to check primary ranges
     * @param ep endpoint we are interested in.
     * @return primary ranges for the specified endpoint.
     */
    public Collection<Range<Token>> getPrimaryRangesForEndpoint(String keyspace, InetAddress ep)
    {
        AbstractReplicationStrategy strategy = Keyspace.open(keyspace).getReplicationStrategy();
        Collection<Range<Token>> primaryRanges = new HashSet<>();
        TokenMetadata metadata = tokenMetadata.cloneOnlyTokenMap();
        for (Token token : metadata.sortedTokens())
        {
            List<InetAddress> endpoints = strategy.calculateNaturalEndpoints(token, metadata);
            if (endpoints.size() > 0 && endpoints.get(0).equals(ep))
                primaryRanges.add(new Range<>(metadata.getPredecessor(token), token));
        }
        return primaryRanges;
    }

    /**
     * Get the "primary ranges" within local DC for the specified keyspace and endpoint.
     *
     * @see #getPrimaryRangesForEndpoint(String, java.net.InetAddress)
     * @param keyspace Keyspace name to check primary ranges
     * @param referenceEndpoint endpoint we are interested in.
     * @return primary ranges within local DC for the specified endpoint.
     */
    public Collection<Range<Token>> getPrimaryRangeForEndpointWithinDC(String keyspace, InetAddress referenceEndpoint)
    {
        TokenMetadata metadata = tokenMetadata.cloneOnlyTokenMap();
        String localDC = DatabaseDescriptor.getEndpointSnitch().getDatacenter(referenceEndpoint);
        Collection<InetAddress> localDcNodes = metadata.getTopology().getDatacenterEndpoints().get(localDC);
        AbstractReplicationStrategy strategy = Keyspace.open(keyspace).getReplicationStrategy();

        Collection<Range<Token>> localDCPrimaryRanges = new HashSet<>();
        for (Token token : metadata.sortedTokens())
        {
            List<InetAddress> endpoints = strategy.calculateNaturalEndpoints(token, metadata);
            for (InetAddress endpoint : endpoints)
            {
                if (localDcNodes.contains(endpoint))
                {
                    if (endpoint.equals(referenceEndpoint))
                    {
                        localDCPrimaryRanges.add(new Range<>(metadata.getPredecessor(token), token));
                    }
                    break;
                }
            }
        }

        return localDCPrimaryRanges;
    }

    /**
     * Get all ranges an endpoint is responsible for (by keyspace)
     * @param ep endpoint we are interested in.
     * @return ranges for the specified endpoint.
     */
    Collection<Range<Token>> getRangesForEndpoint(String keyspaceName, InetAddress ep)
    {
        return Keyspace.open(keyspaceName).getReplicationStrategy().getAddressRanges().get(ep);
    }

    /**
     * Get all ranges that span the ring given a set
     * of tokens. All ranges are in sorted order of
     * ranges.
     * @return ranges in sorted order
    */
    public List<Range<Token>> getAllRanges(List<Token> sortedTokens)
    {
        if (logger.isTraceEnabled())
            logger.trace("computing ranges for {}", StringUtils.join(sortedTokens, ", "));

        if (sortedTokens.isEmpty())
            return Collections.emptyList();
        int size = sortedTokens.size();
        List<Range<Token>> ranges = new ArrayList<>(size + 1);
        for (int i = 1; i < size; ++i)
        {
            Range<Token> range = new Range<>(sortedTokens.get(i - 1), sortedTokens.get(i));
            ranges.add(range);
        }
        Range<Token> range = new Range<>(sortedTokens.get(size - 1), sortedTokens.get(0));
        ranges.add(range);

        return ranges;
    }

    /**
     * This method returns the N endpoints that are responsible for storing the
     * specified key i.e for replication.
     *
     * @param keyspaceName keyspace name also known as keyspace
     * @param cf Column family name
     * @param key key for which we need to find the endpoint
     * @return the endpoint responsible for this key
     */
    public List<InetAddress> getNaturalEndpoints(String keyspaceName, String cf, String key)
    {
        KeyspaceMetadata ksMetaData = Schema.instance.getKSMetaData(keyspaceName);
        if (ksMetaData == null)
            throw new IllegalArgumentException("Unknown keyspace '" + keyspaceName + "'");

        CFMetaData cfMetaData = ksMetaData.getTableOrViewNullable(cf);
        if (cfMetaData == null)
            throw new IllegalArgumentException("Unknown table '" + cf + "' in keyspace '" + keyspaceName + "'");

        return getNaturalEndpoints(keyspaceName, tokenMetadata.partitioner.getToken(cfMetaData.getKeyValidator().fromString(key)));
    }

    public List<InetAddress> getNaturalEndpoints(String keyspaceName, ByteBuffer key)
    {
        return getNaturalEndpoints(keyspaceName, tokenMetadata.partitioner.getToken(key));
    }

    /**
     * This method returns the N endpoints that are responsible for storing the
     * specified key i.e for replication.
     *
     * @param keyspaceName keyspace name also known as keyspace
     * @param pos position for which we need to find the endpoint
     * @return the endpoint responsible for this token
     */
    public List<InetAddress> getNaturalEndpoints(String keyspaceName, RingPosition pos)
    {
        return Keyspace.open(keyspaceName).getReplicationStrategy().getNaturalEndpoints(pos);
    }

    /**
     * Returns the endpoints currently responsible for storing the token plus pending ones
     */
    public Iterable<InetAddress> getNaturalAndPendingEndpoints(String keyspaceName, Token token)
    {
        return Iterables.concat(getNaturalEndpoints(keyspaceName, token), tokenMetadata.pendingEndpointsFor(token, keyspaceName));
    }

    /**
     * This method attempts to return N endpoints that are responsible for storing the
     * specified key i.e for replication.
     *
     * @param keyspace keyspace name also known as keyspace
     * @param key key for which we need to find the endpoint
     * @return the endpoint responsible for this key
     */
    public List<InetAddress> getLiveNaturalEndpoints(Keyspace keyspace, ByteBuffer key)
    {
        return getLiveNaturalEndpoints(keyspace, tokenMetadata.decorateKey(key));
    }

    public List<InetAddress> getLiveNaturalEndpoints(Keyspace keyspace, RingPosition pos)
    {
        List<InetAddress> liveEps = new ArrayList<>();
        getLiveNaturalEndpoints(keyspace, pos, liveEps);
        return liveEps;
    }

    /**
     * This method attempts to return N endpoints that are responsible for storing the
     * specified key i.e for replication.
     *
     * @param keyspace keyspace name also known as keyspace
     * @param pos position for which we need to find the endpoint
     * @param liveEps the list of endpoints to mutate
     */
    public void getLiveNaturalEndpoints(Keyspace keyspace, RingPosition pos, List<InetAddress> liveEps)
    {
        List<InetAddress> endpoints = keyspace.getReplicationStrategy().getNaturalEndpoints(pos);

        for (InetAddress endpoint : endpoints)
        {
            if (FailureDetector.instance.isAlive(endpoint))
                liveEps.add(endpoint);
        }
    }


    public void setLoggingLevel(String classQualifier, String rawLevel) throws Exception
    {
        ch.qos.logback.classic.Logger logBackLogger = (ch.qos.logback.classic.Logger) LoggerFactory.getLogger(classQualifier);

        // if both classQualifer and rawLevel are empty, reload from configuration
        if (StringUtils.isBlank(classQualifier) && StringUtils.isBlank(rawLevel) )
        {
            JMXConfiguratorMBean jmxConfiguratorMBean = JMX.newMBeanProxy(ManagementFactory.getPlatformMBeanServer(),
                    new ObjectName("ch.qos.logback.classic:Name=default,Type=ch.qos.logback.classic.jmx.JMXConfigurator"),
                    JMXConfiguratorMBean.class);
            jmxConfiguratorMBean.reloadDefaultConfiguration();
            return;
        }
        // classQualifer is set, but blank level given
        else if (StringUtils.isNotBlank(classQualifier) && StringUtils.isBlank(rawLevel) )
        {
            if (logBackLogger.getLevel() != null || hasAppenders(logBackLogger))
                logBackLogger.setLevel(null);
            return;
        }

        ch.qos.logback.classic.Level level = ch.qos.logback.classic.Level.toLevel(rawLevel);
        logBackLogger.setLevel(level);
        logger.info("set log level to {} for classes under '{}' (if the level doesn't look like '{}' then the logger couldn't parse '{}')", level, classQualifier, rawLevel, rawLevel);
    }

    /**
     * @return the runtime logging levels for all the configured loggers
     */
    @Override
    public Map<String,String>getLoggingLevels()
    {
        Map<String, String> logLevelMaps = Maps.newLinkedHashMap();
        LoggerContext lc = (LoggerContext) LoggerFactory.getILoggerFactory();
        for (ch.qos.logback.classic.Logger logger : lc.getLoggerList())
        {
            if(logger.getLevel() != null || hasAppenders(logger))
                logLevelMaps.put(logger.getName(), logger.getLevel().toString());
        }
        return logLevelMaps;
    }

    private boolean hasAppenders(ch.qos.logback.classic.Logger logger)
    {
        Iterator<Appender<ILoggingEvent>> it = logger.iteratorForAppenders();
        return it.hasNext();
    }

    /**
     * @return list of Token ranges (_not_ keys!) together with estimated key count,
     *      breaking up the data this node is responsible for into pieces of roughly keysPerSplit
     */
    public List<Pair<Range<Token>, Long>> getSplits(String keyspaceName, String cfName, Range<Token> range, int keysPerSplit)
    {
        Keyspace t = Keyspace.open(keyspaceName);
        ColumnFamilyStore cfs = t.getColumnFamilyStore(cfName);
        List<DecoratedKey> keys = keySamples(Collections.singleton(cfs), range);

        long totalRowCountEstimate = cfs.estimatedKeysForRange(range);

        // splitCount should be much smaller than number of key samples, to avoid huge sampling error
        int minSamplesPerSplit = 4;
        int maxSplitCount = keys.size() / minSamplesPerSplit + 1;
        int splitCount = Math.max(1, Math.min(maxSplitCount, (int)(totalRowCountEstimate / keysPerSplit)));

        List<Token> tokens = keysToTokens(range, keys);
        return getSplits(tokens, splitCount, cfs);
    }

    private List<Pair<Range<Token>, Long>> getSplits(List<Token> tokens, int splitCount, ColumnFamilyStore cfs)
    {
        double step = (double) (tokens.size() - 1) / splitCount;
        Token prevToken = tokens.get(0);
        List<Pair<Range<Token>, Long>> splits = Lists.newArrayListWithExpectedSize(splitCount);
        for (int i = 1; i <= splitCount; i++)
        {
            int index = (int) Math.round(i * step);
            Token token = tokens.get(index);
            Range<Token> range = new Range<>(prevToken, token);
            // always return an estimate > 0 (see CASSANDRA-7322)
            splits.add(Pair.create(range, Math.max(cfs.metadata.params.minIndexInterval, cfs.estimatedKeysForRange(range))));
            prevToken = token;
        }
        return splits;
    }

    private List<Token> keysToTokens(Range<Token> range, List<DecoratedKey> keys)
    {
        List<Token> tokens = Lists.newArrayListWithExpectedSize(keys.size() + 2);
        tokens.add(range.left);
        for (DecoratedKey key : keys)
            tokens.add(key.getToken());
        tokens.add(range.right);
        return tokens;
    }

    private List<DecoratedKey> keySamples(Iterable<ColumnFamilyStore> cfses, Range<Token> range)
    {
        List<DecoratedKey> keys = new ArrayList<>();
        for (ColumnFamilyStore cfs : cfses)
            Iterables.addAll(keys, cfs.keySamples(range));
        FBUtilities.sortSampledKeys(keys, range);
        return keys;
    }

    /**
     * Broadcast leaving status and update local tokenMetadata accordingly
     */
    private void startLeaving()
    {
        Gossiper.instance.addLocalApplicationState(ApplicationState.STATUS, valueFactory.leaving(getLocalTokens()));
        tokenMetadata.addLeavingEndpoint(FBUtilities.getBroadcastAddress());
        PendingRangeCalculatorService.instance.update();
    }

    public void decommission(boolean force) throws InterruptedException
    {
        TokenMetadata metadata = tokenMetadata.cloneAfterAllLeft();
        if (operationMode != Mode.LEAVING)
        {
            if (!tokenMetadata.isMember(FBUtilities.getBroadcastAddress()))
                throw new UnsupportedOperationException("local node is not a member of the token ring yet");
            if (metadata.getAllEndpoints().size() < 2)
                    throw new UnsupportedOperationException("no other normal nodes in the ring; decommission would be pointless");
            if (operationMode != Mode.NORMAL)
                throw new UnsupportedOperationException("Node in " + operationMode + " state; wait for status to become normal or restart");
        }
        if (!isDecommissioning.compareAndSet(false, true))
            throw new IllegalStateException("Node is still decommissioning. Check nodetool netstats.");

        if (logger.isDebugEnabled())
            logger.debug("DECOMMISSIONING");

        try
        {
            PendingRangeCalculatorService.instance.blockUntilFinished();

            String dc = DatabaseDescriptor.getEndpointSnitch().getDatacenter(FBUtilities.getBroadcastAddress());

            if (operationMode != Mode.LEAVING) // If we're already decommissioning there is no point checking RF/pending ranges
            {
                int rf, numNodes;
                for (String keyspaceName : Schema.instance.getPartitionedKeyspaces())
                {
                    if (!force)
                    {
                        Keyspace keyspace = Keyspace.open(keyspaceName);
                        if (keyspace.getReplicationStrategy() instanceof NetworkTopologyStrategy)
                        {
                            NetworkTopologyStrategy strategy = (NetworkTopologyStrategy) keyspace.getReplicationStrategy();
                            rf = strategy.getReplicationFactor(dc);
                            numNodes = metadata.getTopology().getDatacenterEndpoints().get(dc).size();
                        }
                        else
                        {
                            numNodes = metadata.getAllEndpoints().size();
                            rf = keyspace.getReplicationStrategy().getReplicationFactor();
                        }

                        if (numNodes <= rf)
                            throw new UnsupportedOperationException("Not enough live nodes to maintain replication factor in keyspace "
                                                                    + keyspaceName + " (RF = " + rf + ", N = " + numNodes + ")."
                                                                    + " Perform a forceful decommission to ignore.");
                    }
                    if (tokenMetadata.getPendingRanges(keyspaceName, FBUtilities.getBroadcastAddress()).size() > 0)
                        throw new UnsupportedOperationException("data is currently moving to this node; unable to leave the ring");
                }
            }

            startLeaving();
            long timeout = Math.max(RING_DELAY, BatchlogManager.instance.getBatchlogTimeout());
            setMode(Mode.LEAVING, "sleeping " + timeout + " ms for batch processing and pending range setup", true);
            Thread.sleep(timeout);

            Runnable finishLeaving = new Runnable()
            {
                public void run()
                {
                    shutdownClientServers();
                    Gossiper.instance.stop();
                    try
                    {
                        MessagingService.instance().shutdown();
                    }
                    catch (IOError ioe)
                    {
                        logger.info("failed to shutdown message service: {}", ioe);
                    }
                    StageManager.shutdownNow();
                    SystemKeyspace.setBootstrapState(SystemKeyspace.BootstrapState.DECOMMISSIONED);
                    setMode(Mode.DECOMMISSIONED, true);
                    // let op be responsible for killing the process
                }
            };
            unbootstrap(finishLeaving);
        }
        catch (InterruptedException e)
        {
            throw new RuntimeException("Node interrupted while decommissioning");
        }
        catch (ExecutionException e)
        {
            logger.error("Error while decommissioning node ", e.getCause());
            throw new RuntimeException("Error while decommissioning node: " + e.getCause().getMessage());
        }
        finally
        {
            isDecommissioning.set(false);
        }
    }

    private void leaveRing()
    {
        SystemKeyspace.setBootstrapState(SystemKeyspace.BootstrapState.NEEDS_BOOTSTRAP);
        tokenMetadata.removeEndpoint(FBUtilities.getBroadcastAddress());
        PendingRangeCalculatorService.instance.update();

        Gossiper.instance.addLocalApplicationState(ApplicationState.STATUS, valueFactory.left(getLocalTokens(),Gossiper.computeExpireTime()));
        int delay = Math.max(RING_DELAY, Gossiper.intervalInMillis * 2);
        logger.info("Announcing that I have left the ring for {}ms", delay);
        Uninterruptibles.sleepUninterruptibly(delay, TimeUnit.MILLISECONDS);
    }

    private void unbootstrap(Runnable onFinish) throws ExecutionException, InterruptedException
    {
        Map<String, Multimap<Range<Token>, InetAddress>> rangesToStream = new HashMap<>();

        for (String keyspaceName : Schema.instance.getNonLocalStrategyKeyspaces())
        {
            Multimap<Range<Token>, InetAddress> rangesMM = getChangedRangesForLeaving(keyspaceName, FBUtilities.getBroadcastAddress());

            if (logger.isDebugEnabled())
                logger.debug("Ranges needing transfer are [{}]", StringUtils.join(rangesMM.keySet(), ","));

            rangesToStream.put(keyspaceName, rangesMM);
        }

        setMode(Mode.LEAVING, "replaying batch log and streaming data to other nodes", true);

        // Start with BatchLog replay, which may create hints but no writes since this is no longer a valid endpoint.
        Future<?> batchlogReplay = BatchlogManager.instance.startBatchlogReplay();
        Future<StreamState> streamSuccess = streamRanges(rangesToStream);

        // Wait for batch log to complete before streaming hints.
        logger.debug("waiting for batch log processing.");
        batchlogReplay.get();

        setMode(Mode.LEAVING, "streaming hints to other nodes", true);

        Future hintsSuccess = streamHints();

        // wait for the transfer runnables to signal the latch.
        logger.debug("waiting for stream acks.");
        streamSuccess.get();
        hintsSuccess.get();
        logger.debug("stream acks all received.");
        leaveRing();
        onFinish.run();
    }

    private Future streamHints()
    {
        return HintsService.instance.transferHints(this::getPreferredHintsStreamTarget);
    }

    /**
     * Find the best target to stream hints to. Currently the closest peer according to the snitch
     */
    private UUID getPreferredHintsStreamTarget()
    {
        List<InetAddress> candidates = new ArrayList<>(StorageService.instance.getTokenMetadata().cloneAfterAllLeft().getAllEndpoints());
        candidates.remove(FBUtilities.getBroadcastAddress());
        for (Iterator<InetAddress> iter = candidates.iterator(); iter.hasNext(); )
        {
            InetAddress address = iter.next();
            if (!FailureDetector.instance.isAlive(address))
                iter.remove();
        }

        if (candidates.isEmpty())
        {
            logger.warn("Unable to stream hints since no live endpoints seen");
            throw new RuntimeException("Unable to stream hints since no live endpoints seen");
        }
        else
        {
            // stream to the closest peer as chosen by the snitch
            DatabaseDescriptor.getEndpointSnitch().sortByProximity(FBUtilities.getBroadcastAddress(), candidates);
            InetAddress hintsDestinationHost = candidates.get(0);
            return tokenMetadata.getHostId(hintsDestinationHost);
        }
    }

    public void move(String newToken) throws IOException
    {
        try
        {
            getTokenFactory().validate(newToken);
        }
        catch (ConfigurationException e)
        {
            throw new IOException(e.getMessage());
        }
        move(getTokenFactory().fromString(newToken));
    }

    /**
     * move the node to new token or find a new token to boot to according to load
     *
     * @param newToken new token to boot to, or if null, find balanced token to boot to
     *
     * @throws IOException on any I/O operation error
     */
    private void move(Token newToken) throws IOException
    {
        if (newToken == null)
            throw new IOException("Can't move to the undefined (null) token.");

        if (tokenMetadata.sortedTokens().contains(newToken))
            throw new IOException("target token " + newToken + " is already owned by another node.");

        // address of the current node
        InetAddress localAddress = FBUtilities.getBroadcastAddress();

        // This doesn't make any sense in a vnodes environment.
        if (getTokenMetadata().getTokens(localAddress).size() > 1)
        {
            logger.error("Invalid request to move(Token); This node has more than one token and cannot be moved thusly.");
            throw new UnsupportedOperationException("This node has more than one token and cannot be moved thusly.");
        }

        List<String> keyspacesToProcess = Schema.instance.getNonLocalStrategyKeyspaces();

        PendingRangeCalculatorService.instance.blockUntilFinished();
        // checking if data is moving to this node
        for (String keyspaceName : keyspacesToProcess)
        {
            if (tokenMetadata.getPendingRanges(keyspaceName, localAddress).size() > 0)
                throw new UnsupportedOperationException("data is currently moving to this node; unable to leave the ring");
        }

        Gossiper.instance.addLocalApplicationState(ApplicationState.STATUS, valueFactory.moving(newToken));
        setMode(Mode.MOVING, String.format("Moving %s from %s to %s.", localAddress, getLocalTokens().iterator().next(), newToken), true);

        setMode(Mode.MOVING, String.format("Sleeping %s ms before start streaming/fetching ranges", RING_DELAY), true);
        Uninterruptibles.sleepUninterruptibly(RING_DELAY, TimeUnit.MILLISECONDS);

        RangeRelocator relocator = new RangeRelocator(Collections.singleton(newToken), keyspacesToProcess);

        if (relocator.streamsNeeded())
        {
            setMode(Mode.MOVING, "fetching new ranges and streaming old ranges", true);
            try
            {
                relocator.stream().get();
            }
            catch (ExecutionException | InterruptedException e)
            {
                throw new RuntimeException("Interrupted while waiting for stream/fetch ranges to finish: " + e.getMessage());
            }
        }
        else
        {
            setMode(Mode.MOVING, "No ranges to fetch/stream", true);
        }

        setTokens(Collections.singleton(newToken)); // setting new token as we have everything settled

        if (logger.isDebugEnabled())
            logger.debug("Successfully moved to new token {}", getLocalTokens().iterator().next());
    }

    private class RangeRelocator
    {
        private final StreamPlan streamPlan = new StreamPlan(StreamOperation.RELOCATION, true, true);

        private RangeRelocator(Collection<Token> tokens, List<String> keyspaceNames)
        {
            calculateToFromStreams(tokens, keyspaceNames);
        }

        private void calculateToFromStreams(Collection<Token> newTokens, List<String> keyspaceNames)
        {
            InetAddress localAddress = FBUtilities.getBroadcastAddress();
            IEndpointSnitch snitch = DatabaseDescriptor.getEndpointSnitch();
            TokenMetadata tokenMetaCloneAllSettled = tokenMetadata.cloneAfterAllSettled();
            // clone to avoid concurrent modification in calculateNaturalEndpoints
            TokenMetadata tokenMetaClone = tokenMetadata.cloneOnlyTokenMap();

            for (String keyspace : keyspaceNames)
            {
                // replication strategy of the current keyspace
                AbstractReplicationStrategy strategy = Keyspace.open(keyspace).getReplicationStrategy();
                Multimap<InetAddress, Range<Token>> endpointToRanges = strategy.getAddressRanges();

                logger.debug("Calculating ranges to stream and request for keyspace {}", keyspace);
                for (Token newToken : newTokens)
                {
                    // getting collection of the currently used ranges by this keyspace
                    Collection<Range<Token>> currentRanges = endpointToRanges.get(localAddress);
                    // collection of ranges which this node will serve after move to the new token
                    Collection<Range<Token>> updatedRanges = strategy.getPendingAddressRanges(tokenMetaClone, newToken, localAddress);

                    // ring ranges and endpoints associated with them
                    // this used to determine what nodes should we ping about range data
                    Multimap<Range<Token>, InetAddress> rangeAddresses = strategy.getRangeAddresses(tokenMetaClone);

                    // calculated parts of the ranges to request/stream from/to nodes in the ring
                    Pair<Set<Range<Token>>, Set<Range<Token>>> rangesPerKeyspace = calculateStreamAndFetchRanges(currentRanges, updatedRanges);

                    /**
                     * In this loop we are going through all ranges "to fetch" and determining
                     * nodes in the ring responsible for data we are interested in
                     */
                    Multimap<Range<Token>, InetAddress> rangesToFetchWithPreferredEndpoints = ArrayListMultimap.create();
                    for (Range<Token> toFetch : rangesPerKeyspace.right)
                    {
                        for (Range<Token> range : rangeAddresses.keySet())
                        {
                            if (range.contains(toFetch))
                            {
                                List<InetAddress> endpoints = null;

                                if (useStrictConsistency)
                                {
                                    Set<InetAddress> oldEndpoints = Sets.newHashSet(rangeAddresses.get(range));
                                    Set<InetAddress> newEndpoints = Sets.newHashSet(strategy.calculateNaturalEndpoints(toFetch.right, tokenMetaCloneAllSettled));

                                    //Due to CASSANDRA-5953 we can have a higher RF then we have endpoints.
                                    //So we need to be careful to only be strict when endpoints == RF
                                    if (oldEndpoints.size() == strategy.getReplicationFactor())
                                    {
                                        oldEndpoints.removeAll(newEndpoints);

                                        //No relocation required
                                        if (oldEndpoints.isEmpty())
                                            continue;

                                        assert oldEndpoints.size() == 1 : "Expected 1 endpoint but found " + oldEndpoints.size();
                                    }

                                    endpoints = Lists.newArrayList(oldEndpoints.iterator().next());
                                }
                                else
                                {
                                    endpoints = snitch.getSortedListByProximity(localAddress, rangeAddresses.get(range));
                                }

                                // storing range and preferred endpoint set
                                rangesToFetchWithPreferredEndpoints.putAll(toFetch, endpoints);
                            }
                        }

                        Collection<InetAddress> addressList = rangesToFetchWithPreferredEndpoints.get(toFetch);
                        if (addressList == null || addressList.isEmpty())
                            continue;

                        if (useStrictConsistency)
                        {
                            if (addressList.size() > 1)
                                throw new IllegalStateException("Multiple strict sources found for " + toFetch);

                            InetAddress sourceIp = addressList.iterator().next();
                            if (Gossiper.instance.isEnabled() && !Gossiper.instance.getEndpointStateForEndpoint(sourceIp).isAlive())
                                throw new RuntimeException("A node required to move the data consistently is down ("+sourceIp+").  If you wish to move the data from a potentially inconsistent replica, restart the node with -Dcassandra.consistent.rangemovement=false");
                        }
                    }

                    // calculating endpoints to stream current ranges to if needed
                    // in some situations node will handle current ranges as part of the new ranges
                    Multimap<InetAddress, Range<Token>> endpointRanges = HashMultimap.create();
                    for (Range<Token> toStream : rangesPerKeyspace.left)
                    {
                        Set<InetAddress> currentEndpoints = ImmutableSet.copyOf(strategy.calculateNaturalEndpoints(toStream.right, tokenMetaClone));
                        Set<InetAddress> newEndpoints = ImmutableSet.copyOf(strategy.calculateNaturalEndpoints(toStream.right, tokenMetaCloneAllSettled));
                        logger.debug("Range: {} Current endpoints: {} New endpoints: {}", toStream, currentEndpoints, newEndpoints);
                        for (InetAddress address : Sets.difference(newEndpoints, currentEndpoints))
                        {
                            logger.debug("Range {} has new owner {}", toStream, address);
                            endpointRanges.put(address, toStream);
                        }
                    }

                    // stream ranges
                    for (InetAddress address : endpointRanges.keySet())
                    {
                        logger.debug("Will stream range {} of keyspace {} to endpoint {}", endpointRanges.get(address), keyspace, address);
                        InetAddress preferred = SystemKeyspace.getPreferredIP(address);
                        streamPlan.transferRanges(address, preferred, keyspace, endpointRanges.get(address));
                    }

                    // stream requests
                    Multimap<InetAddress, Range<Token>> workMap = RangeStreamer.getWorkMapForMove(rangesToFetchWithPreferredEndpoints, keyspace, FailureDetector.instance, useStrictConsistency);
                    for (InetAddress address : workMap.keySet())
                    {
                        logger.debug("Will request range {} of keyspace {} from endpoint {}", workMap.get(address), keyspace, address);
                        InetAddress preferred = SystemKeyspace.getPreferredIP(address);
                        streamPlan.requestRanges(address, preferred, keyspace, workMap.get(address));
                    }

                    logger.debug("Keyspace {}: work map {}.", keyspace, workMap);
                }
            }
        }

        public Future<StreamState> stream()
        {
            return streamPlan.execute();
        }

        public boolean streamsNeeded()
        {
            return !streamPlan.isEmpty();
        }
    }

    /**
     * Get the status of a token removal.
     */
    public String getRemovalStatus()
    {
        if (removingNode == null)
        {
            return "No token removals in process.";
        }
        return String.format("Removing token (%s). Waiting for replication confirmation from [%s].",
                             tokenMetadata.getToken(removingNode),
                             StringUtils.join(replicatingNodes, ","));
    }

    /**
     * Force a remove operation to complete. This may be necessary if a remove operation
     * blocks forever due to node/stream failure. removeNode() must be called
     * first, this is a last resort measure.  No further attempt will be made to restore replicas.
     */
    public void forceRemoveCompletion()
    {
        if (!replicatingNodes.isEmpty()  || tokenMetadata.getSizeOfLeavingEndpoints() > 0)
        {
            logger.warn("Removal not confirmed for for {}", StringUtils.join(this.replicatingNodes, ","));
            for (InetAddress endpoint : tokenMetadata.getLeavingEndpoints())
            {
                UUID hostId = tokenMetadata.getHostId(endpoint);
                Gossiper.instance.advertiseTokenRemoved(endpoint, hostId);
                excise(tokenMetadata.getTokens(endpoint), endpoint);
            }
            replicatingNodes.clear();
            removingNode = null;
        }
        else
        {
            logger.warn("No nodes to force removal on, call 'removenode' first");
        }
    }

    /**
     * Remove a node that has died, attempting to restore the replica count.
     * If the node is alive, decommission should be attempted.  If decommission
     * fails, then removeNode should be called.  If we fail while trying to
     * restore the replica count, finally forceRemoveCompleteion should be
     * called to forcibly remove the node without regard to replica count.
     *
     * @param hostIdString Host ID for the node
     */
    public void removeNode(String hostIdString)
    {
        InetAddress myAddress = FBUtilities.getBroadcastAddress();
        UUID localHostId = tokenMetadata.getHostId(myAddress);
        UUID hostId = UUID.fromString(hostIdString);
        InetAddress endpoint = tokenMetadata.getEndpointForHostId(hostId);

        if (endpoint == null)
            throw new UnsupportedOperationException("Host ID not found.");

        if (!tokenMetadata.isMember(endpoint))
            throw new UnsupportedOperationException("Node to be removed is not a member of the token ring");

        if (endpoint.equals(myAddress))
             throw new UnsupportedOperationException("Cannot remove self");

        if (Gossiper.instance.getLiveMembers().contains(endpoint))
            throw new UnsupportedOperationException("Node " + endpoint + " is alive and owns this ID. Use decommission command to remove it from the ring");

        // A leaving endpoint that is dead is already being removed.
        if (tokenMetadata.isLeaving(endpoint))
            logger.warn("Node {} is already being removed, continuing removal anyway", endpoint);

        if (!replicatingNodes.isEmpty())
            throw new UnsupportedOperationException("This node is already processing a removal. Wait for it to complete, or use 'removenode force' if this has failed.");

        Collection<Token> tokens = tokenMetadata.getTokens(endpoint);

        // Find the endpoints that are going to become responsible for data
        for (String keyspaceName : Schema.instance.getNonLocalStrategyKeyspaces())
        {
            // if the replication factor is 1 the data is lost so we shouldn't wait for confirmation
            if (Keyspace.open(keyspaceName).getReplicationStrategy().getReplicationFactor() == 1)
                continue;

            // get all ranges that change ownership (that is, a node needs
            // to take responsibility for new range)
            Multimap<Range<Token>, InetAddress> changedRanges = getChangedRangesForLeaving(keyspaceName, endpoint);
            IFailureDetector failureDetector = FailureDetector.instance;
            for (InetAddress ep : changedRanges.values())
            {
                if (failureDetector.isAlive(ep))
                    replicatingNodes.add(ep);
                else
                    logger.warn("Endpoint {} is down and will not receive data for re-replication of {}", ep, endpoint);
            }
        }
        removingNode = endpoint;

        tokenMetadata.addLeavingEndpoint(endpoint);
        PendingRangeCalculatorService.instance.update();

        // the gossiper will handle spoofing this node's state to REMOVING_TOKEN for us
        // we add our own token so other nodes to let us know when they're done
        Gossiper.instance.advertiseRemoving(endpoint, hostId, localHostId);

        // kick off streaming commands
        restoreReplicaCount(endpoint, myAddress);

        // wait for ReplicationFinishedVerbHandler to signal we're done
        while (!replicatingNodes.isEmpty())
        {
            Uninterruptibles.sleepUninterruptibly(100, TimeUnit.MILLISECONDS);
        }

        excise(tokens, endpoint);

        // gossiper will indicate the token has left
        Gossiper.instance.advertiseTokenRemoved(endpoint, hostId);

        replicatingNodes.clear();
        removingNode = null;
    }

    public void confirmReplication(InetAddress node)
    {
        // replicatingNodes can be empty in the case where this node used to be a removal coordinator,
        // but restarted before all 'replication finished' messages arrived. In that case, we'll
        // still go ahead and acknowledge it.
        if (!replicatingNodes.isEmpty())
        {
            replicatingNodes.remove(node);
        }
        else
        {
            logger.info("Received unexpected REPLICATION_FINISHED message from {}. Was this node recently a removal coordinator?", node);
        }
    }

    public String getOperationMode()
    {
        return operationMode.toString();
    }

    public boolean isStarting()
    {
        return operationMode == Mode.STARTING;
    }

    public boolean isMoving()
    {
        return operationMode == Mode.MOVING;
    }

    public boolean isJoining()
    {
        return operationMode == Mode.JOINING;
    }

    public boolean isDrained()
    {
        return operationMode == Mode.DRAINED;
    }

    public boolean isDraining()
    {
        return operationMode == Mode.DRAINING;
    }

    public String getDrainProgress()
    {
        return String.format("Drained %s/%s ColumnFamilies", remainingCFs, totalCFs);
    }

    /**
     * Shuts node off to writes, empties memtables and the commit log.
     */
    public synchronized void drain() throws IOException, InterruptedException, ExecutionException
    {
        drain(false);
    }

    protected synchronized void drain(boolean isFinalShutdown) throws IOException, InterruptedException, ExecutionException
    {
        ExecutorService counterMutationStage = StageManager.getStage(Stage.COUNTER_MUTATION);
        ExecutorService viewMutationStage = StageManager.getStage(Stage.VIEW_MUTATION);
        ExecutorService mutationStage = StageManager.getStage(Stage.MUTATION);

        if (mutationStage.isTerminated()
            && counterMutationStage.isTerminated()
            && viewMutationStage.isTerminated())
        {
            if (!isFinalShutdown)
                logger.warn("Cannot drain node (did it already happen?)");
            return;
        }

        assert !isShutdown;
        isShutdown = true;

        Throwable preShutdownHookThrowable = Throwables.perform(null, preShutdownHooks.stream().map(h -> h::run));
        if (preShutdownHookThrowable != null)
            logger.error("Attempting to continue draining after pre-shutdown hooks returned exception", preShutdownHookThrowable);

        try
        {
            setMode(Mode.DRAINING, "starting drain process", !isFinalShutdown);

            BatchlogManager.instance.shutdown();
            HintsService.instance.pauseDispatch();

            if (daemon != null)
                shutdownClientServers();
            ScheduledExecutors.optionalTasks.shutdown();
            Gossiper.instance.stop();

            if (!isFinalShutdown)
                setMode(Mode.DRAINING, "shutting down MessageService", false);

            // In-progress writes originating here could generate hints to be written, so shut down MessagingService
            // before mutation stage, so we can get all the hints saved before shutting down
            MessagingService.instance().shutdown();

            if (!isFinalShutdown)
                setMode(Mode.DRAINING, "clearing mutation stage", false);
            viewMutationStage.shutdown();
            counterMutationStage.shutdown();
            mutationStage.shutdown();
            viewMutationStage.awaitTermination(3600, TimeUnit.SECONDS);
            counterMutationStage.awaitTermination(3600, TimeUnit.SECONDS);
            mutationStage.awaitTermination(3600, TimeUnit.SECONDS);

            StorageProxy.instance.verifyNoHintsInProgress();

            if (!isFinalShutdown)
                setMode(Mode.DRAINING, "flushing column families", false);

            // disable autocompaction - we don't want to start any new compactions while we are draining
            for (Keyspace keyspace : Keyspace.all())
                for (ColumnFamilyStore cfs : keyspace.getColumnFamilyStores())
                    cfs.disableAutoCompaction();

            // count CFs first, since forceFlush could block for the flushWriter to get a queue slot empty
            totalCFs = 0;
            for (Keyspace keyspace : Keyspace.nonSystem())
                totalCFs += keyspace.getColumnFamilyStores().size();
            remainingCFs = totalCFs;
            // flush
            List<Future<?>> flushes = new ArrayList<>();
            for (Keyspace keyspace : Keyspace.nonSystem())
            {
                for (ColumnFamilyStore cfs : keyspace.getColumnFamilyStores())
                    flushes.add(cfs.forceFlush());
            }
            // wait for the flushes.
            // TODO this is a godawful way to track progress, since they flush in parallel.  a long one could
            // thus make several short ones "instant" if we wait for them later.
            for (Future f : flushes)
            {
                try
                {
                    FBUtilities.waitOnFuture(f);
                }
                catch (Throwable t)
                {
                    JVMStabilityInspector.inspectThrowable(t);
                    // don't let this stop us from shutting down the commitlog and other thread pools
                    logger.warn("Caught exception while waiting for memtable flushes during shutdown hook", t);
                }

                remainingCFs--;
            }

            // Interrupt ongoing compactions and shutdown CM to prevent further compactions.
            CompactionManager.instance.forceShutdown();
            // Flush the system tables after all other tables are flushed, just in case flushing modifies any system state
            // like CASSANDRA-5151. Don't bother with progress tracking since system data is tiny.
            // Flush system tables after stopping compactions since they modify
            // system tables (for example compactions can obsolete sstables and the tidiers in SSTableReader update
            // system tables, see SSTableReader.GlobalTidy)
            flushes.clear();
            for (Keyspace keyspace : Keyspace.system())
            {
                for (ColumnFamilyStore cfs : keyspace.getColumnFamilyStores())
                    flushes.add(cfs.forceFlush());
            }
            FBUtilities.waitOnFutures(flushes);

            HintsService.instance.shutdownBlocking();

            // Interrupt ongoing compactions and shutdown CM to prevent further compactions.
            CompactionManager.instance.forceShutdown();

            // whilst we've flushed all the CFs, which will have recycled all completed segments, we want to ensure
            // there are no segments to replay, so we force the recycling of any remaining (should be at most one)
            CommitLog.instance.forceRecycleAllSegments();

            CommitLog.instance.shutdownBlocking();

            // wait for miscellaneous tasks like sstable and commitlog segment deletion
            ScheduledExecutors.nonPeriodicTasks.shutdown();
            if (!ScheduledExecutors.nonPeriodicTasks.awaitTermination(1, TimeUnit.MINUTES))
                logger.warn("Failed to wait for non periodic tasks to shutdown");

            ColumnFamilyStore.shutdownPostFlushExecutor();
            setMode(Mode.DRAINED, !isFinalShutdown);
        }
        catch (Throwable t)
        {
            logger.error("Caught an exception while draining ", t);
        }
        finally
        {
            Throwable postShutdownHookThrowable = Throwables.perform(null, postShutdownHooks.stream().map(h -> h::run));
            if (postShutdownHookThrowable != null)
                logger.error("Post-shutdown hooks returned exception", postShutdownHookThrowable);
        }
    }

    /**
     * Add a runnable which will be called before shut down or drain. This is useful for other
     * applications running in the same JVM which may want to shut down first rather than time
     * out attempting to use Cassandra calls which will no longer work.
     * @param hook: the code to run
     * @return true on success, false if Cassandra is already shutting down, in which case the runnable
     * has NOT been added.
     */
    public synchronized boolean addPreShutdownHook(Runnable hook)
    {
        if (!isDraining() && !isDrained())
            return preShutdownHooks.add(hook);

        return false;
    }

    /**
     * Remove a preshutdown hook
     */
    public synchronized boolean removePreShutdownHook(Runnable hook)
    {
        return preShutdownHooks.remove(hook);
    }

    /**
     * Add a runnable which will be called after shutdown or drain. This is useful for other applications
     * running in the same JVM that Cassandra needs to work and should shut down later.
     * @param hook: the code to run
     * @return true on success, false if Cassandra is already shutting down, in which case the runnable has NOT been
     * added.
     */
    public synchronized boolean addPostShutdownHook(Runnable hook)
    {
        if (!isDraining() && !isDrained())
            return postShutdownHooks.add(hook);

        return false;
    }

    /**
     * Remove a postshutdownhook
     */
    public synchronized boolean removePostShutdownHook(Runnable hook)
    {
        return postShutdownHooks.remove(hook);
    }

    /**
     * Some services are shutdown during draining and we should not attempt to start them again.
     *
     * @param service - the name of the service we are trying to start.
     * @throws IllegalStateException - an exception that nodetool is able to convert into a message to display to the user
     */
    synchronized void checkServiceAllowedToStart(String service)
    {
        if (isDraining()) // when draining isShutdown is also true, so we check first to return a more accurate message
            throw new IllegalStateException(String.format("Unable to start %s because the node is draining.", service));

        if (isShutdown()) // do not rely on operationMode in case it gets changed to decomissioned or other
            throw new IllegalStateException(String.format("Unable to start %s because the node was drained.", service));
    }

    // Never ever do this at home. Used by tests.
    @VisibleForTesting
    public IPartitioner setPartitionerUnsafe(IPartitioner newPartitioner)
    {
        IPartitioner oldPartitioner = DatabaseDescriptor.setPartitionerUnsafe(newPartitioner);
        tokenMetadata = tokenMetadata.cloneWithNewPartitioner(newPartitioner);
        valueFactory = new VersionedValue.VersionedValueFactory(newPartitioner);
        return oldPartitioner;
    }

    TokenMetadata setTokenMetadataUnsafe(TokenMetadata tmd)
    {
        TokenMetadata old = tokenMetadata;
        tokenMetadata = tmd;
        return old;
    }

    public void truncate(String keyspace, String table) throws TimeoutException, IOException
    {
        try
        {
            StorageProxy.truncateBlocking(keyspace, table);
        }
        catch (UnavailableException e)
        {
            throw new IOException(e.getMessage());
        }
    }

    public Map<InetAddress, Float> getOwnership()
    {
        List<Token> sortedTokens = tokenMetadata.sortedTokens();
        // describeOwnership returns tokens in an unspecified order, let's re-order them
        Map<Token, Float> tokenMap = new TreeMap<Token, Float>(tokenMetadata.partitioner.describeOwnership(sortedTokens));
        Map<InetAddress, Float> nodeMap = new LinkedHashMap<>();
        for (Map.Entry<Token, Float> entry : tokenMap.entrySet())
        {
            InetAddress endpoint = tokenMetadata.getEndpoint(entry.getKey());
            Float tokenOwnership = entry.getValue();
            if (nodeMap.containsKey(endpoint))
                nodeMap.put(endpoint, nodeMap.get(endpoint) + tokenOwnership);
            else
                nodeMap.put(endpoint, tokenOwnership);
        }
        return nodeMap;
    }

    /**
     * Calculates ownership. If there are multiple DC's and the replication strategy is DC aware then ownership will be
     * calculated per dc, i.e. each DC will have total ring ownership divided amongst its nodes. Without replication
     * total ownership will be a multiple of the number of DC's and this value will then go up within each DC depending
     * on the number of replicas within itself. For DC unaware replication strategies, ownership without replication
     * will be 100%.
     *
     * @throws IllegalStateException when node is not configured properly.
     */
    public LinkedHashMap<InetAddress, Float> effectiveOwnership(String keyspace) throws IllegalStateException
    {
        AbstractReplicationStrategy strategy;
        if (keyspace != null)
        {
            Keyspace keyspaceInstance = Schema.instance.getKeyspaceInstance(keyspace);
            if (keyspaceInstance == null)
                throw new IllegalArgumentException("The keyspace " + keyspace + ", does not exist");

            if (keyspaceInstance.getReplicationStrategy() instanceof LocalStrategy)
                throw new IllegalStateException("Ownership values for keyspaces with LocalStrategy are meaningless");
            strategy = keyspaceInstance.getReplicationStrategy();
        }
        else
        {
            List<String> userKeyspaces = Schema.instance.getUserKeyspaces();

            if (userKeyspaces.size() > 0)
            {
                keyspace = userKeyspaces.get(0);
                AbstractReplicationStrategy replicationStrategy = Schema.instance.getKeyspaceInstance(keyspace).getReplicationStrategy();
                for (String keyspaceName : userKeyspaces)
                {
                    if (!Schema.instance.getKeyspaceInstance(keyspaceName).getReplicationStrategy().hasSameSettings(replicationStrategy))
                        throw new IllegalStateException("Non-system keyspaces don't have the same replication settings, effective ownership information is meaningless");
                }
            }
            else
            {
                keyspace = "system_traces";
            }

            Keyspace keyspaceInstance = Schema.instance.getKeyspaceInstance(keyspace);
            if (keyspaceInstance == null)
                throw new IllegalArgumentException("The node does not have " + keyspace + " yet, probably still bootstrapping");
            strategy = keyspaceInstance.getReplicationStrategy();
        }

        TokenMetadata metadata = tokenMetadata.cloneOnlyTokenMap();

        Collection<Collection<InetAddress>> endpointsGroupedByDc = new ArrayList<>();
        // mapping of dc's to nodes, use sorted map so that we get dcs sorted
        SortedMap<String, Collection<InetAddress>> sortedDcsToEndpoints = new TreeMap<>();
        sortedDcsToEndpoints.putAll(metadata.getTopology().getDatacenterEndpoints().asMap());
        for (Collection<InetAddress> endpoints : sortedDcsToEndpoints.values())
            endpointsGroupedByDc.add(endpoints);

        Map<Token, Float> tokenOwnership = tokenMetadata.partitioner.describeOwnership(tokenMetadata.sortedTokens());
        LinkedHashMap<InetAddress, Float> finalOwnership = Maps.newLinkedHashMap();

        Multimap<InetAddress, Range<Token>> endpointToRanges = strategy.getAddressRanges();
        // calculate ownership per dc
        for (Collection<InetAddress> endpoints : endpointsGroupedByDc)
        {
            // calculate the ownership with replication and add the endpoint to the final ownership map
            for (InetAddress endpoint : endpoints)
            {
                float ownership = 0.0f;
                for (Range<Token> range : endpointToRanges.get(endpoint))
                {
                    if (tokenOwnership.containsKey(range.right))
                        ownership += tokenOwnership.get(range.right);
                }
                finalOwnership.put(endpoint, ownership);
            }
        }
        return finalOwnership;
    }

    public List<String> getKeyspaces()
    {
        List<String> keyspaceNamesList = new ArrayList<>(Schema.instance.getKeyspaces());
        return Collections.unmodifiableList(keyspaceNamesList);
    }

    public List<String> getNonSystemKeyspaces()
    {
        return Collections.unmodifiableList(Schema.instance.getNonSystemKeyspaces());
    }

    public List<String> getNonLocalStrategyKeyspaces()
    {
        return Collections.unmodifiableList(Schema.instance.getNonLocalStrategyKeyspaces());
    }

    public Map<String, Map<String, String>> getTableInfos(String keyspace, String... tables)
    {
        Map<String, Map<String, String>> tableInfos = new HashMap<>();

        try
        {
            getValidColumnFamilies(false, false, keyspace, tables).forEach(cfs -> tableInfos.put(cfs.name, cfs.getTableInfo().asMap()));
        }
        catch (IOException e)
        {
            throw new RuntimeException(String.format("Could not retrieve info for keyspace %s and table(s) %s.", keyspace, tables), e);
        }

        return tableInfos;
    }

    public Map<String,List<String>> getKeyspacesAndViews()
    {
        Map<String, List<String>> map = new HashMap<>();
        for (String ks : Schema.instance.getKeyspaces())
        {
            List<String> tables = new ArrayList<>();
            map.put(ks, tables);
            for (Iterator<ViewDefinition> viewIter = Schema.instance.getKSMetaData(ks).views.iterator(); viewIter.hasNext();)
            {
                tables.add(viewIter.next().viewName);
            }
        }
        return map;
    }

    public Map<String, String> getViewBuildStatuses(String keyspace, String view)
    {
        Map<UUID, String> coreViewStatus = SystemDistributedKeyspace.viewStatus(keyspace, view);
        Map<InetAddress, UUID> hostIdToEndpoint = tokenMetadata.getEndpointToHostIdMapForReading();
        Map<String, String> result = new HashMap<>();

        for (Map.Entry<InetAddress, UUID> entry : hostIdToEndpoint.entrySet())
        {
            UUID hostId = entry.getValue();
            InetAddress endpoint = entry.getKey();
            result.put(endpoint.toString(),
                       coreViewStatus.containsKey(hostId)
                       ? coreViewStatus.get(hostId)
                       : "UNKNOWN");
        }

        return Collections.unmodifiableMap(result);
    }

    public void setDynamicUpdateInterval(int dynamicUpdateInterval)
    {
        if (DatabaseDescriptor.getEndpointSnitch() instanceof DynamicEndpointSnitch)
        {

            try
            {
                updateSnitch(null, true, dynamicUpdateInterval, null, null);
            }
            catch (ClassNotFoundException e)
            {
                throw new RuntimeException(e);
            }
        }
    }

    public int getDynamicUpdateInterval()
    {
        return DatabaseDescriptor.getDynamicUpdateInterval();
    }

    public void updateSnitch(String epSnitchClassName, Boolean dynamic, Integer dynamicUpdateInterval, Integer dynamicResetInterval, Double dynamicBadnessThreshold) throws ClassNotFoundException
    {
        // apply dynamic snitch configuration
        if (dynamicUpdateInterval != null)
            DatabaseDescriptor.setDynamicUpdateInterval(dynamicUpdateInterval);
        if (dynamicResetInterval != null)
            DatabaseDescriptor.setDynamicResetInterval(dynamicResetInterval);
        if (dynamicBadnessThreshold != null)
            DatabaseDescriptor.setDynamicBadnessThreshold(dynamicBadnessThreshold);

        IEndpointSnitch oldSnitch = DatabaseDescriptor.getEndpointSnitch();

        // new snitch registers mbean during construction
        if(epSnitchClassName != null)
        {

            // need to unregister the mbean _before_ the new dynamic snitch is instantiated (and implicitly initialized
            // and its mbean registered)
            if (oldSnitch instanceof DynamicEndpointSnitch)
                ((DynamicEndpointSnitch)oldSnitch).close();

            IEndpointSnitch newSnitch;
            try
            {
                newSnitch = DatabaseDescriptor.createEndpointSnitch(dynamic != null && dynamic, epSnitchClassName);
            }
            catch (ConfigurationException e)
            {
                throw new ClassNotFoundException(e.getMessage());
            }

            if (newSnitch instanceof DynamicEndpointSnitch)
            {
                logger.info("Created new dynamic snitch {} with update-interval={}, reset-interval={}, badness-threshold={}",
                            ((DynamicEndpointSnitch)newSnitch).subsnitch.getClass().getName(), DatabaseDescriptor.getDynamicUpdateInterval(),
                            DatabaseDescriptor.getDynamicResetInterval(), DatabaseDescriptor.getDynamicBadnessThreshold());
            }
            else
            {
                logger.info("Created new non-dynamic snitch {}", newSnitch.getClass().getName());
            }

            // point snitch references to the new instance
            DatabaseDescriptor.setEndpointSnitch(newSnitch);
            for (String ks : Schema.instance.getKeyspaces())
            {
                Keyspace.open(ks).getReplicationStrategy().snitch = newSnitch;
            }
        }
        else
        {
            if (oldSnitch instanceof DynamicEndpointSnitch)
            {
                logger.info("Applying config change to dynamic snitch {} with update-interval={}, reset-interval={}, badness-threshold={}",
                            ((DynamicEndpointSnitch)oldSnitch).subsnitch.getClass().getName(), DatabaseDescriptor.getDynamicUpdateInterval(),
                            DatabaseDescriptor.getDynamicResetInterval(), DatabaseDescriptor.getDynamicBadnessThreshold());

                DynamicEndpointSnitch snitch = (DynamicEndpointSnitch)oldSnitch;
                snitch.applyConfigChanges();
            }
        }

        updateTopology();
    }

    /**
     * Seed data to the endpoints that will be responsible for it at the future
     *
     * @param rangesToStreamByKeyspace keyspaces and data ranges with endpoints included for each
     * @return async Future for whether stream was success
     */
    private Future<StreamState> streamRanges(Map<String, Multimap<Range<Token>, InetAddress>> rangesToStreamByKeyspace)
    {
        // First, we build a list of ranges to stream to each host, per table
        Map<String, Map<InetAddress, List<Range<Token>>>> sessionsToStreamByKeyspace = new HashMap<>();

        for (Map.Entry<String, Multimap<Range<Token>, InetAddress>> entry : rangesToStreamByKeyspace.entrySet())
        {
            String keyspace = entry.getKey();
            Multimap<Range<Token>, InetAddress> rangesWithEndpoints = entry.getValue();

            if (rangesWithEndpoints.isEmpty())
                continue;

            Map<InetAddress, Set<Range<Token>>> transferredRangePerKeyspace = SystemKeyspace.getTransferredRanges("Unbootstrap",
                                                                                                                  keyspace,
                                                                                                                  StorageService.instance.getTokenMetadata().partitioner);
            Map<InetAddress, List<Range<Token>>> rangesPerEndpoint = new HashMap<>();
            for (Map.Entry<Range<Token>, InetAddress> endPointEntry : rangesWithEndpoints.entries())
            {
                Range<Token> range = endPointEntry.getKey();
                InetAddress endpoint = endPointEntry.getValue();

                Set<Range<Token>> transferredRanges = transferredRangePerKeyspace.get(endpoint);
                if (transferredRanges != null && transferredRanges.contains(range))
                {
                    logger.debug("Skipping transferred range {} of keyspace {}, endpoint {}", range, keyspace, endpoint);
                    continue;
                }

                List<Range<Token>> curRanges = rangesPerEndpoint.get(endpoint);
                if (curRanges == null)
                {
                    curRanges = new LinkedList<>();
                    rangesPerEndpoint.put(endpoint, curRanges);
                }
                curRanges.add(range);
            }

            sessionsToStreamByKeyspace.put(keyspace, rangesPerEndpoint);
        }

        StreamPlan streamPlan = new StreamPlan(StreamOperation.DECOMMISSION, true, true);

        // Vinculate StreamStateStore to current StreamPlan to update transferred ranges per StreamSession
        streamPlan.listeners(streamStateStore);
        for (Map.Entry<String, Map<InetAddress, List<Range<Token>>>> entry : sessionsToStreamByKeyspace.entrySet())
        {
            String keyspaceName = entry.getKey();
            Map<InetAddress, List<Range<Token>>> rangesPerEndpoint = entry.getValue();

            for (Map.Entry<InetAddress, List<Range<Token>>> rangesEntry : rangesPerEndpoint.entrySet())
            {
                List<Range<Token>> ranges = rangesEntry.getValue();
                InetAddress newEndpoint = rangesEntry.getKey();
                InetAddress preferred = SystemKeyspace.getPreferredIP(newEndpoint);

                // TODO each call to transferRanges re-flushes, this is potentially a lot of waste
                streamPlan.transferRanges(newEndpoint, preferred, keyspaceName, ranges);
            }
        }
        return streamPlan.execute();
    }

    /**
     * Calculate pair of ranges to stream/fetch for given two range collections
     * (current ranges for keyspace and ranges after move to new token)
     *
     * @param current collection of the ranges by current token
     * @param updated collection of the ranges after token is changed
     * @return pair of ranges to stream/fetch for given current and updated range collections
     */
    public Pair<Set<Range<Token>>, Set<Range<Token>>> calculateStreamAndFetchRanges(Collection<Range<Token>> current, Collection<Range<Token>> updated)
    {
        Set<Range<Token>> toStream = new HashSet<>();
        Set<Range<Token>> toFetch  = new HashSet<>();


        for (Range<Token> r1 : current)
        {
            boolean intersect = false;
            for (Range<Token> r2 : updated)
            {
                if (r1.intersects(r2))
                {
                    // adding difference ranges to fetch from a ring
                    toStream.addAll(r1.subtract(r2));
                    intersect = true;
                }
            }
            if (!intersect)
            {
                toStream.add(r1); // should seed whole old range
            }
        }

        for (Range<Token> r2 : updated)
        {
            boolean intersect = false;
            for (Range<Token> r1 : current)
            {
                if (r2.intersects(r1))
                {
                    // adding difference ranges to fetch from a ring
                    toFetch.addAll(r2.subtract(r1));
                    intersect = true;
                }
            }
            if (!intersect)
            {
                toFetch.add(r2); // should fetch whole old range
            }
        }

        return Pair.create(toStream, toFetch);
    }

    public void bulkLoad(String directory)
    {
        try
        {
            bulkLoadInternal(directory).get();
        }
        catch (Exception e)
        {
            throw new RuntimeException(e);
        }
    }

    public String bulkLoadAsync(String directory)
    {
        return bulkLoadInternal(directory).planId.toString();
    }

    private StreamResultFuture bulkLoadInternal(String directory)
    {
        File dir = new File(directory);

        if (!dir.exists() || !dir.isDirectory())
            throw new IllegalArgumentException("Invalid directory " + directory);

        SSTableLoader.Client client = new SSTableLoader.Client()
        {
            private String keyspace;

            public void init(String keyspace)
            {
                this.keyspace = keyspace;
                try
                {
                    for (Map.Entry<Range<Token>, List<InetAddress>> entry : StorageService.instance.getRangeToAddressMap(keyspace).entrySet())
                    {
                        Range<Token> range = entry.getKey();
                        for (InetAddress endpoint : entry.getValue())
                            addRangeForEndpoint(range, endpoint);
                    }
                }
                catch (Exception e)
                {
                    throw new RuntimeException(e);
                }
            }

            public CFMetaData getTableMetadata(String tableName)
            {
                return Schema.instance.getCFMetaData(keyspace, tableName);
            }
        };

        return new SSTableLoader(dir, client, new OutputHandler.LogOutput()).stream();
    }

    public void rescheduleFailedDeletions()
    {
        LifecycleTransaction.rescheduleFailedDeletions();
    }

    /**
     * #{@inheritDoc}
     */
    public void loadNewSSTables(String ksName, String cfName, boolean resetLevels)
    {
        ColumnFamilyStore.loadNewSSTables(ksName, cfName, resetLevels);
    }

    /**
     * #{@inheritDoc}
     */
    public List<String> sampleKeyRange() // do not rename to getter - see CASSANDRA-4452 for details
    {
        List<DecoratedKey> keys = new ArrayList<>();
        for (Keyspace keyspace : Keyspace.nonLocalStrategy())
        {
            for (Range<Token> range : getPrimaryRangesForEndpoint(keyspace.getName(), FBUtilities.getBroadcastAddress()))
                keys.addAll(keySamples(keyspace.getColumnFamilyStores(), range));
        }

        List<String> sampledKeys = new ArrayList<>(keys.size());
        for (DecoratedKey key : keys)
            sampledKeys.add(key.getToken().toString());
        return sampledKeys;
    }

    public void rebuildSecondaryIndex(String ksName, String cfName, String... idxNames)
    {
        String[] indices = asList(idxNames).stream()
                                           .map(p -> isIndexColumnFamily(p) ? getIndexName(p) : p)
                                           .collect(toList())
                                           .toArray(new String[idxNames.length]);

        ColumnFamilyStore.rebuildSecondaryIndex(ksName, cfName, indices);
    }

    public void resetLocalSchema() throws IOException
    {
        MigrationManager.resetLocalSchema();
    }

    public void reloadLocalSchema()
    {
        SchemaKeyspace.reloadSchemaAndAnnounceVersion();
    }

    public void setTraceProbability(double probability)
    {
        this.traceProbability = probability;
    }

    public double getTraceProbability()
    {
        return traceProbability;
    }

    public void disableAutoCompaction(String ks, String... tables) throws IOException
    {
        for (ColumnFamilyStore cfs : getValidColumnFamilies(true, true, ks, tables))
        {
            cfs.disableAutoCompaction();
        }
    }

    public synchronized void enableAutoCompaction(String ks, String... tables) throws IOException
    {
        checkServiceAllowedToStart("auto compaction");

        for (ColumnFamilyStore cfs : getValidColumnFamilies(true, true, ks, tables))
        {
            cfs.enableAutoCompaction();
        }
    }

    /** Returns the name of the cluster */
    public String getClusterName()
    {
        return DatabaseDescriptor.getClusterName();
    }

    /** Returns the cluster partitioner */
    public String getPartitionerName()
    {
        return DatabaseDescriptor.getPartitionerName();
    }

    public int getTombstoneWarnThreshold()
    {
        return DatabaseDescriptor.getTombstoneWarnThreshold();
    }

    public void setTombstoneWarnThreshold(int threshold)
    {
        DatabaseDescriptor.setTombstoneWarnThreshold(threshold);
    }

    public int getTombstoneFailureThreshold()
    {
        return DatabaseDescriptor.getTombstoneFailureThreshold();
    }

    public void setTombstoneFailureThreshold(int threshold)
    {
        DatabaseDescriptor.setTombstoneFailureThreshold(threshold);
    }

    public int getBatchSizeFailureThreshold()
    {
        return DatabaseDescriptor.getBatchSizeFailThresholdInKB();
    }

    public void setBatchSizeFailureThreshold(int threshold)
    {
        DatabaseDescriptor.setBatchSizeFailThresholdInKB(threshold);
    }

    public void setHintedHandoffThrottleInKB(int throttleInKB)
    {
        DatabaseDescriptor.setHintedHandoffThrottleInKB(throttleInKB);
        logger.info("Updated hinted_handoff_throttle_in_kb to {}", throttleInKB);
    }

    public long getPid()
    {
        return NativeLibrary.getProcessID();
    }

    public int forceMarkAllSSTablesAsUnrepaired(String keyspace, String... tables) throws IOException
    {
        int marked = 0;
        for (ColumnFamilyStore cfs : getValidColumnFamilies(false, false, keyspace, tables))
        {
            try
            {
                marked += cfs.forceMarkAllSSTablesAsUnrepaired();
            } catch (Throwable t)
            {
                logger.error("Error while marking all SSTables from table {}.{} as unrepaired. Please trigger operation again " +
                             "or manually mark SSTables as unrepaired otherwise rows already purged on other replicas may be " +
                             "propagated to other replicas during incremental repair without their respectives tombstones.",
                             keyspace, cfs.name, t);
                throw new RuntimeException(t);
            }
        }
        return marked;
    }
}<|MERGE_RESOLUTION|>--- conflicted
+++ resolved
@@ -1330,12 +1330,7 @@
                                                    null,
                                                    FBUtilities.getBroadcastAddress(),
                                                    StreamOperation.REBUILD,
-<<<<<<< HEAD
                                                    useStrictConsistency && !replacing,
-                                                   RangeStreamer.StreamConsistency.ONE,
-=======
-                                                   !replacing && useStrictConsistency,
->>>>>>> fbf6efcb
                                                    DatabaseDescriptor.getEndpointSnitch(),
                                                    streamStateStore,
                                                    false,
@@ -1674,14 +1669,10 @@
         setMode(Mode.JOINING, "Starting to bootstrap...", true);
         BootStrapper bootstrapper = new BootStrapper(FBUtilities.getBroadcastAddress(), tokens, tokenMetadata);
         bootstrapper.addProgressListener(progressSupport);
-<<<<<<< HEAD
+
         // handles token update
-        ListenableFuture<StreamState> bootstrapStream = bootstrapper.bootstrap(streamStateStore,
-                                                                               useStrictConsistency && !replacing,
-                                                                               replacing ? getReplaceConsistency() : RangeStreamer.StreamConsistency.ONE);
-=======
-        ListenableFuture<StreamState> bootstrapStream = bootstrapper.bootstrap(streamStateStore, !replacing && useStrictConsistency); // handles token update
->>>>>>> fbf6efcb
+        ListenableFuture<StreamState> bootstrapStream = bootstrapper.bootstrap(streamStateStore, useStrictConsistency && !replacing);
+
         Futures.addCallback(bootstrapStream, new FutureCallback<StreamState>()
         {
             @Override
@@ -1753,14 +1744,10 @@
             // already bootstrapped ranges are filtered during bootstrap
             BootStrapper bootstrapper = new BootStrapper(FBUtilities.getBroadcastAddress(), tokens, tokenMetadata);
             bootstrapper.addProgressListener(progressSupport);
-<<<<<<< HEAD
+
             // handles token update
-            ListenableFuture<StreamState> bootstrapStream = bootstrapper.bootstrap(streamStateStore,
-                                                                                   useStrictConsistency && !replacing,
-                                                                                   replacing ? getReplaceConsistency() : RangeStreamer.StreamConsistency.ONE);
-=======
-            ListenableFuture<StreamState> bootstrapStream = bootstrapper.bootstrap(streamStateStore, !replacing && useStrictConsistency); // handles token update
->>>>>>> fbf6efcb
+            ListenableFuture<StreamState> bootstrapStream = bootstrapper.bootstrap(streamStateStore, useStrictConsistency && !replacing);
+
             Futures.addCallback(bootstrapStream, new FutureCallback<StreamState>()
             {
                 @Override
