/*
 * Licensed to the Apache Software Foundation (ASF) under one
 * or more contributor license agreements.  See the NOTICE file
 * distributed with this work for additional information
 * regarding copyright ownership.  The ASF licenses this file
 * to you under the Apache License, Version 2.0 (the
 * "License"); you may not use this file except in compliance
 * with the License.  You may obtain a copy of the License at
 *
 *     http://www.apache.org/licenses/LICENSE-2.0
 *
 * Unless required by applicable law or agreed to in writing, software
 * distributed under the License is distributed on an "AS IS" BASIS,
 * WITHOUT WARRANTIES OR CONDITIONS OF ANY KIND, either express or implied.
 * See the License for the specific language governing permissions and
 * limitations under the License.
 */
package org.apache.cassandra.service;

import java.io.*;
import java.lang.management.ManagementFactory;
import java.net.InetAddress;
import java.net.UnknownHostException;
import java.nio.ByteBuffer;
import java.util.*;
import java.util.Map.Entry;
import java.util.concurrent.*;
import java.util.concurrent.atomic.AtomicBoolean;
import java.util.concurrent.atomic.AtomicInteger;
import java.util.concurrent.atomic.AtomicReference;
import java.util.stream.Collectors;
import java.util.regex.MatchResult;
import java.util.regex.Pattern;
import java.util.stream.StreamSupport;

import javax.annotation.Nullable;
import javax.management.*;
import javax.management.openmbean.TabularData;
import javax.management.openmbean.TabularDataSupport;

import com.google.common.annotations.VisibleForTesting;
import com.google.common.base.Predicate;
import com.google.common.collect.*;
import com.google.common.util.concurrent.*;

import org.apache.commons.lang3.StringUtils;

import org.slf4j.Logger;
import org.slf4j.LoggerFactory;

import ch.qos.logback.classic.LoggerContext;
import ch.qos.logback.classic.jmx.JMXConfiguratorMBean;
import ch.qos.logback.classic.spi.ILoggingEvent;
import ch.qos.logback.core.Appender;
import ch.qos.logback.core.hook.DelayingShutdownHook;
import org.apache.cassandra.auth.AuthKeyspace;
import org.apache.cassandra.auth.AuthMigrationListener;
import org.apache.cassandra.batchlog.BatchRemoveVerbHandler;
import org.apache.cassandra.batchlog.BatchStoreVerbHandler;
import org.apache.cassandra.batchlog.BatchlogManager;
import org.apache.cassandra.concurrent.NamedThreadFactory;
import org.apache.cassandra.concurrent.ScheduledExecutors;
import org.apache.cassandra.concurrent.Stage;
import org.apache.cassandra.concurrent.StageManager;
import org.apache.cassandra.config.CFMetaData;
import org.apache.cassandra.config.DatabaseDescriptor;
import org.apache.cassandra.config.Schema;
import org.apache.cassandra.config.SchemaConstants;
import org.apache.cassandra.config.ViewDefinition;
import org.apache.cassandra.db.*;
import org.apache.cassandra.db.commitlog.CommitLog;
import org.apache.cassandra.db.compaction.CompactionManager;
import org.apache.cassandra.db.lifecycle.LifecycleTransaction;
import org.apache.cassandra.dht.*;
import org.apache.cassandra.dht.Range;
import org.apache.cassandra.dht.Token.TokenFactory;
import org.apache.cassandra.exceptions.*;
import org.apache.cassandra.gms.*;
import org.apache.cassandra.hints.HintVerbHandler;
import org.apache.cassandra.hints.HintsService;
import org.apache.cassandra.io.sstable.format.SSTableReader;
import org.apache.cassandra.io.sstable.SSTableLoader;
import org.apache.cassandra.io.util.FileUtils;
import org.apache.cassandra.locator.*;
import org.apache.cassandra.metrics.StorageMetrics;
import org.apache.cassandra.net.*;
import org.apache.cassandra.repair.*;
import org.apache.cassandra.repair.messages.RepairOption;
import org.apache.cassandra.schema.CompactionParams.TombstoneOption;
import org.apache.cassandra.schema.KeyspaceMetadata;
import org.apache.cassandra.schema.SchemaKeyspace;
import org.apache.cassandra.service.paxos.CommitVerbHandler;
import org.apache.cassandra.service.paxos.PrepareVerbHandler;
import org.apache.cassandra.service.paxos.ProposeVerbHandler;
import org.apache.cassandra.streaming.*;
import org.apache.cassandra.thrift.EndpointDetails;
import org.apache.cassandra.thrift.TokenRange;
import org.apache.cassandra.thrift.cassandraConstants;
import org.apache.cassandra.tracing.TraceKeyspace;
import org.apache.cassandra.transport.ProtocolVersion;
import org.apache.cassandra.utils.*;
import org.apache.cassandra.utils.progress.ProgressEvent;
import org.apache.cassandra.utils.progress.ProgressEventType;
import org.apache.cassandra.utils.progress.jmx.JMXProgressSupport;
import org.apache.cassandra.utils.progress.jmx.LegacyJMXProgressSupport;

import static java.util.Arrays.asList;
import static java.util.stream.Collectors.toList;
import static org.apache.cassandra.index.SecondaryIndexManager.getIndexName;
import static org.apache.cassandra.index.SecondaryIndexManager.isIndexColumnFamily;

/**
 * This abstraction contains the token/identifier of this node
 * on the identifier space. This token gets gossiped around.
 * This class will also maintain histograms of the load information
 * of other nodes in the cluster.
 */
public class StorageService extends NotificationBroadcasterSupport implements IEndpointStateChangeSubscriber, StorageServiceMBean
{
    private static final Logger logger = LoggerFactory.getLogger(StorageService.class);

    public static final int RING_DELAY = getRingDelay(); // delay after which we assume ring has stablized

    private final JMXProgressSupport progressSupport = new JMXProgressSupport(this);

    /**
     * @deprecated backward support to previous notification interface
     * Will be removed on 4.0
     */
    @Deprecated
    private final LegacyJMXProgressSupport legacyProgressSupport;

    private static final AtomicInteger threadCounter = new AtomicInteger(1);

    private static int getRingDelay()
    {
        String newdelay = System.getProperty("cassandra.ring_delay_ms");
        if (newdelay != null)
        {
            logger.info("Overriding RING_DELAY to {}ms", newdelay);
            return Integer.parseInt(newdelay);
        }
        else
            return 30 * 1000;
    }

    /* This abstraction maintains the token/endpoint metadata information */
    private TokenMetadata tokenMetadata = new TokenMetadata();

    public volatile VersionedValue.VersionedValueFactory valueFactory = new VersionedValue.VersionedValueFactory(tokenMetadata.partitioner);

    private Thread drainOnShutdown = null;
    private volatile boolean isShutdown = false;
    private final List<Runnable> preShutdownHooks = new ArrayList<>();
    private final List<Runnable> postShutdownHooks = new ArrayList<>();

    public static final StorageService instance = new StorageService();

    @Deprecated
    public boolean isInShutdownHook()
    {
        return isShutdown();
    }

    public boolean isShutdown()
    {
        return isShutdown;
    }

    public Collection<Range<Token>> getLocalRanges(String keyspaceName)
    {
        return getRangesForEndpoint(keyspaceName, FBUtilities.getBroadcastAddress());
    }

    public Collection<Range<Token>> getNormalizedLocalRanges(String keyspaceName)
    {
        return Keyspace.open(keyspaceName).getReplicationStrategy().getNormalizedLocalRanges();
    }

    public Collection<Range<Token>> getPrimaryRanges(String keyspace)
    {
        return getPrimaryRangesForEndpoint(keyspace, FBUtilities.getBroadcastAddress());
    }

    public Collection<Range<Token>> getPrimaryRangesWithinDC(String keyspace)
    {
        return getPrimaryRangeForEndpointWithinDC(keyspace, FBUtilities.getBroadcastAddress());
    }

    private final Set<InetAddress> replicatingNodes = Collections.synchronizedSet(new HashSet<InetAddress>());
    private CassandraDaemon daemon;

    private InetAddress removingNode;

    /* Are we starting this node in bootstrap mode? */
    private volatile boolean isBootstrapMode;

    /* we bootstrap but do NOT join the ring unless told to do so */
    private boolean isSurveyMode = Boolean.parseBoolean(System.getProperty("cassandra.write_survey", "false"));
    /* true if node is rebuilding and receiving data */
    private final AtomicReference<RangeStreamer> currentRebuild = new AtomicReference<>();
    private final AtomicBoolean isDecommissioning = new AtomicBoolean();

    private volatile boolean initialized = false;
    private volatile boolean joined = false;
    private volatile boolean gossipActive = false;
    private final AtomicBoolean authSetupCalled = new AtomicBoolean(false);
    private volatile boolean authSetupComplete = false;

    /* the probability for tracing any particular request, 0 disables tracing and 1 enables for all */
    private double traceProbability = 0.0;

    private static enum Mode { STARTING, NORMAL, JOINING, LEAVING, DECOMMISSIONED, MOVING, DRAINING, DRAINED }
    private volatile Mode operationMode = Mode.STARTING;

    /* Used for tracking drain progress */
    private volatile int totalCFs, remainingCFs;

    private static final AtomicInteger nextRepairCommand = new AtomicInteger();

    private final List<IEndpointLifecycleSubscriber> lifecycleSubscribers = new CopyOnWriteArrayList<>();

    private final ObjectName jmxObjectName;

    private Collection<Token> bootstrapTokens = null;

    // true when keeping strict consistency while bootstrapping
    private static final boolean useStrictConsistency = Boolean.parseBoolean(System.getProperty("cassandra.consistent.rangemovement", "true"));
    private static final boolean allowSimultaneousMoves = Boolean.parseBoolean(System.getProperty("cassandra.consistent.simultaneousmoves.allow","false"));
    private static final boolean joinRing = Boolean.parseBoolean(System.getProperty("cassandra.join_ring", "true"));
    private boolean replacing;

    /**
     * Whether partitioning sstables by token range is enabled when there are multiple disk
     */
    private static final boolean SPLIT_SSTABLES_BY_TOKEN_RANGE = Boolean.parseBoolean(System.getProperty("cassandra.split_sstables_by_token_range", "true"));

    private final StreamStateStore streamStateStore = new StreamStateStore();

    /** This method updates the local token on disk  */
    public void setTokens(Collection<Token> tokens)
    {
        assert tokens != null && !tokens.isEmpty() : "Node needs at least one token.";
        if (logger.isDebugEnabled())
            logger.debug("Setting tokens to {}", tokens);
        SystemKeyspace.updateTokens(tokens);
        Collection<Token> localTokens = getLocalTokens();
        setGossipTokens(localTokens);
        tokenMetadata.updateNormalTokens(tokens, FBUtilities.getBroadcastAddress());
        setMode(Mode.NORMAL, false);
    }

    public void setGossipTokens(Collection<Token> tokens)
    {
        List<Pair<ApplicationState, VersionedValue>> states = new ArrayList<Pair<ApplicationState, VersionedValue>>();
        states.add(Pair.create(ApplicationState.TOKENS, valueFactory.tokens(tokens)));
        states.add(Pair.create(ApplicationState.STATUS, valueFactory.normal(tokens)));
        Gossiper.instance.addLocalApplicationStates(states);
    }

    public StorageService()
    {
        // use dedicated executor for sending JMX notifications
        super(Executors.newSingleThreadExecutor());

        MBeanServer mbs = ManagementFactory.getPlatformMBeanServer();
        try
        {
            jmxObjectName = new ObjectName("org.apache.cassandra.db:type=StorageService");
            mbs.registerMBean(this, jmxObjectName);
            mbs.registerMBean(StreamManager.instance, new ObjectName(StreamManager.OBJECT_NAME));
        }
        catch (Exception e)
        {
            throw new RuntimeException(e);
        }

        legacyProgressSupport = new LegacyJMXProgressSupport(this, jmxObjectName);

        /* register the verb handlers */
        MessagingService.instance().registerVerbHandlers(MessagingService.Verb.MUTATION, new MutationVerbHandler());
        MessagingService.instance().registerVerbHandlers(MessagingService.Verb.READ_REPAIR, new ReadRepairVerbHandler());
        MessagingService.instance().registerVerbHandlers(MessagingService.Verb.READ, new ReadCommandVerbHandler());
        MessagingService.instance().registerVerbHandlers(MessagingService.Verb.RANGE_SLICE, new RangeSliceVerbHandler());
        MessagingService.instance().registerVerbHandlers(MessagingService.Verb.PAGED_RANGE, new RangeSliceVerbHandler());
        MessagingService.instance().registerVerbHandlers(MessagingService.Verb.COUNTER_MUTATION, new CounterMutationVerbHandler());
        MessagingService.instance().registerVerbHandlers(MessagingService.Verb.TRUNCATE, new TruncateVerbHandler());
        MessagingService.instance().registerVerbHandlers(MessagingService.Verb.PAXOS_PREPARE, new PrepareVerbHandler());
        MessagingService.instance().registerVerbHandlers(MessagingService.Verb.PAXOS_PROPOSE, new ProposeVerbHandler());
        MessagingService.instance().registerVerbHandlers(MessagingService.Verb.PAXOS_COMMIT, new CommitVerbHandler());
        MessagingService.instance().registerVerbHandlers(MessagingService.Verb.HINT, new HintVerbHandler());

        // see BootStrapper for a summary of how the bootstrap verbs interact
        MessagingService.instance().registerVerbHandlers(MessagingService.Verb.REPLICATION_FINISHED, new ReplicationFinishedVerbHandler());
        MessagingService.instance().registerVerbHandlers(MessagingService.Verb.REQUEST_RESPONSE, new ResponseVerbHandler());
        MessagingService.instance().registerVerbHandlers(MessagingService.Verb.INTERNAL_RESPONSE, new ResponseVerbHandler());
        MessagingService.instance().registerVerbHandlers(MessagingService.Verb.REPAIR_MESSAGE, new RepairMessageVerbHandler());
        MessagingService.instance().registerVerbHandlers(MessagingService.Verb.GOSSIP_SHUTDOWN, new GossipShutdownVerbHandler());

        MessagingService.instance().registerVerbHandlers(MessagingService.Verb.GOSSIP_DIGEST_SYN, new GossipDigestSynVerbHandler());
        MessagingService.instance().registerVerbHandlers(MessagingService.Verb.GOSSIP_DIGEST_ACK, new GossipDigestAckVerbHandler());
        MessagingService.instance().registerVerbHandlers(MessagingService.Verb.GOSSIP_DIGEST_ACK2, new GossipDigestAck2VerbHandler());

        MessagingService.instance().registerVerbHandlers(MessagingService.Verb.DEFINITIONS_UPDATE, new DefinitionsUpdateVerbHandler());
        MessagingService.instance().registerVerbHandlers(MessagingService.Verb.SCHEMA_CHECK, new SchemaCheckVerbHandler());
        MessagingService.instance().registerVerbHandlers(MessagingService.Verb.MIGRATION_REQUEST, new MigrationRequestVerbHandler());

        MessagingService.instance().registerVerbHandlers(MessagingService.Verb.SNAPSHOT, new SnapshotVerbHandler());
        MessagingService.instance().registerVerbHandlers(MessagingService.Verb.ECHO, new EchoVerbHandler());

        MessagingService.instance().registerVerbHandlers(MessagingService.Verb.BATCH_STORE, new BatchStoreVerbHandler());
        MessagingService.instance().registerVerbHandlers(MessagingService.Verb.BATCH_REMOVE, new BatchRemoveVerbHandler());
    }

    public void registerDaemon(CassandraDaemon daemon)
    {
        this.daemon = daemon;
    }

    public void register(IEndpointLifecycleSubscriber subscriber)
    {
        lifecycleSubscribers.add(subscriber);
    }

    public void unregister(IEndpointLifecycleSubscriber subscriber)
    {
        lifecycleSubscribers.remove(subscriber);
    }

    // should only be called via JMX
    public void stopGossiping()
    {
        if (gossipActive)
        {
            logger.warn("Stopping gossip by operator request");
            Gossiper.instance.stop();
            gossipActive = false;
        }
    }

    // should only be called via JMX
    public synchronized void startGossiping()
    {
        if (!gossipActive)
        {
            checkServiceAllowedToStart("gossip");

            logger.warn("Starting gossip by operator request");
            Collection<Token> tokens = SystemKeyspace.getSavedTokens();

            boolean validTokens = tokens != null && !tokens.isEmpty();

            // shouldn't be called before these are set if we intend to join the ring/are in the process of doing so
            if (joined || joinRing)
                assert validTokens : "Cannot start gossiping for a node intended to join without valid tokens";

            if (validTokens)
                setGossipTokens(tokens);

            Gossiper.instance.forceNewerGeneration();
            Gossiper.instance.start((int) (System.currentTimeMillis() / 1000));
            gossipActive = true;
        }
    }

    // should only be called via JMX
    public boolean isGossipRunning()
    {
        return Gossiper.instance.isEnabled();
    }

    // should only be called via JMX
    public synchronized void startRPCServer()
    {
        checkServiceAllowedToStart("thrift");

        if (daemon == null)
        {
            throw new IllegalStateException("No configured daemon");
        }
        daemon.thriftServer.start();
    }

    public void stopRPCServer()
    {
        if (daemon == null)
        {
            throw new IllegalStateException("No configured daemon");
        }
        if (daemon.thriftServer != null)
            daemon.thriftServer.stop();
    }

    public boolean isRPCServerRunning()
    {
        if ((daemon == null) || (daemon.thriftServer == null))
        {
            return false;
        }
        return daemon.thriftServer.isRunning();
    }

    public synchronized void startNativeTransport()
    {
        checkServiceAllowedToStart("native transport");

        if (daemon == null)
        {
            throw new IllegalStateException("No configured daemon");
        }

        try
        {
            daemon.startNativeTransport();
        }
        catch (Exception e)
        {
            throw new RuntimeException("Error starting native transport: " + e.getMessage());
        }
    }

    public void stopNativeTransport()
    {
        if (daemon == null)
        {
            throw new IllegalStateException("No configured daemon");
        }
        daemon.stopNativeTransport();
    }

    public boolean isNativeTransportRunning()
    {
        if (daemon == null)
        {
            return false;
        }
        return daemon.isNativeTransportRunning();
    }

    public void stopTransports()
    {
        if (isGossipActive())
        {
            logger.error("Stopping gossiper");
            stopGossiping();
        }
        if (isRPCServerRunning())
        {
            logger.error("Stopping RPC server");
            stopRPCServer();
        }
        if (isNativeTransportRunning())
        {
            logger.error("Stopping native transport");
            stopNativeTransport();
        }
    }

    /**
     * Set the Gossip flag RPC_READY to false and then
     * shutdown the client services (thrift and CQL).
     *
     * Note that other nodes will do this for us when
     * they get the Gossip shutdown message, so even if
     * we don't get time to broadcast this, it is not a problem.
     *
     * See {@link Gossiper#markAsShutdown(InetAddress)}
     */
    private void shutdownClientServers()
    {
        setRpcReady(false);
        stopRPCServer();
        stopNativeTransport();
    }

    public void stopClient()
    {
        Gossiper.instance.unregister(this);
        Gossiper.instance.stop();
        MessagingService.instance().shutdown();
        // give it a second so that task accepted before the MessagingService shutdown gets submitted to the stage (to avoid RejectedExecutionException)
        Uninterruptibles.sleepUninterruptibly(1, TimeUnit.SECONDS);
        StageManager.shutdownNow();
    }

    public boolean isInitialized()
    {
        return initialized;
    }

    public boolean isGossipActive()
    {
        return gossipActive;
    }

    public boolean isDaemonSetupCompleted()
    {
        return daemon == null
               ? false
               : daemon.setupCompleted();
    }

    public void stopDaemon()
    {
        if (daemon == null)
            throw new IllegalStateException("No configured daemon");
        daemon.deactivate();
    }

    private synchronized UUID prepareForReplacement() throws ConfigurationException
    {
        if (SystemKeyspace.bootstrapComplete())
            throw new RuntimeException("Cannot replace address with a node that is already bootstrapped");

        if (!joinRing)
            throw new ConfigurationException("Cannot set both join_ring=false and attempt to replace a node");

        if (!DatabaseDescriptor.isAutoBootstrap() && !Boolean.getBoolean("cassandra.allow_unsafe_replace"))
            throw new RuntimeException("Replacing a node without bootstrapping risks invalidating consistency " +
                                       "guarantees as the expected data may not be present until repair is run. " +
                                       "To perform this operation, please restart with " +
                                       "-Dcassandra.allow_unsafe_replace=true");

        InetAddress replaceAddress = DatabaseDescriptor.getReplaceAddress();
        logger.info("Gathering node replacement information for {}", replaceAddress);
        Map<InetAddress, EndpointState> epStates = Gossiper.instance.doShadowRound();
        // as we've completed the shadow round of gossip, we should be able to find the node we're replacing
        if (epStates.get(replaceAddress) == null)
            throw new RuntimeException(String.format("Cannot replace_address %s because it doesn't exist in gossip", replaceAddress));

        try
        {
            VersionedValue tokensVersionedValue = epStates.get(replaceAddress).getApplicationState(ApplicationState.TOKENS);
            if (tokensVersionedValue == null)
                throw new RuntimeException(String.format("Could not find tokens for %s to replace", replaceAddress));

            bootstrapTokens = TokenSerializer.deserialize(tokenMetadata.partitioner, new DataInputStream(new ByteArrayInputStream(tokensVersionedValue.toBytes())));
        }
        catch (IOException e)
        {
            throw new RuntimeException(e);
        }

        UUID localHostId = SystemKeyspace.getLocalHostId();

        if (isReplacingSameAddress())
        {
            localHostId = Gossiper.instance.getHostId(replaceAddress, epStates);
            SystemKeyspace.setLocalHostId(localHostId); // use the replacee's host Id as our own so we receive hints, etc
        }

        return localHostId;
    }

    private synchronized void checkForEndpointCollision(UUID localHostId) throws ConfigurationException
    {
        if (Boolean.getBoolean("cassandra.allow_unsafe_join"))
        {
            logger.warn("Skipping endpoint collision check as cassandra.allow_unsafe_join=true");
            return;
        }

        logger.debug("Starting shadow gossip round to check for endpoint collision");
        Map<InetAddress, EndpointState> epStates = Gossiper.instance.doShadowRound();
        // If bootstrapping, check whether any previously known status for the endpoint makes it unsafe to do so.
        // If not bootstrapping, compare the host id for this endpoint learned from gossip (if any) with the local
        // one, which was either read from system.local or generated at startup. If a learned id is present &
        // doesn't match the local, then the node needs replacing
        if (!Gossiper.instance.isSafeForStartup(FBUtilities.getBroadcastAddress(), localHostId, shouldBootstrap(), epStates))
        {
            throw new RuntimeException(String.format("A node with address %s already exists, cancelling join. " +
                                                     "Use cassandra.replace_address if you want to replace this node.",
                                                     FBUtilities.getBroadcastAddress()));
        }

        if (shouldBootstrap() && useStrictConsistency && !allowSimultaneousMoves())
        {
            for (Map.Entry<InetAddress, EndpointState> entry : epStates.entrySet())
            {
                // ignore local node or empty status
                if (entry.getKey().equals(FBUtilities.getBroadcastAddress()) || entry.getValue().getApplicationState(ApplicationState.STATUS) == null)
                    continue;
                String[] pieces = splitValue(entry.getValue().getApplicationState(ApplicationState.STATUS));
                assert (pieces.length > 0);
                String state = pieces[0];
                if (state.equals(VersionedValue.STATUS_BOOTSTRAPPING) || state.equals(VersionedValue.STATUS_LEAVING) || state.equals(VersionedValue.STATUS_MOVING))
                    throw new UnsupportedOperationException("Other bootstrapping/leaving/moving nodes detected, cannot bootstrap while cassandra.consistent.rangemovement is true");
            }
        }
    }

    private boolean allowSimultaneousMoves()
    {
        return allowSimultaneousMoves && DatabaseDescriptor.getNumTokens() == 1;
    }

    // for testing only
    public void unsafeInitialize() throws ConfigurationException
    {
        initialized = true;
        gossipActive = true;
        Gossiper.instance.register(this);
        Gossiper.instance.start((int) (System.currentTimeMillis() / 1000)); // needed for node-ring gathering.
        Gossiper.instance.addLocalApplicationState(ApplicationState.NET_VERSION, valueFactory.networkVersion());
        if (!MessagingService.instance().isListening())
            MessagingService.instance().listen();
    }

    public void populateTokenMetadata()
    {
        if (Boolean.parseBoolean(System.getProperty("cassandra.load_ring_state", "true")))
        {
            logger.info("Populating token metadata from system tables");
            Multimap<InetAddress, Token> loadedTokens = SystemKeyspace.loadTokens();
            if (!shouldBootstrap()) // if we have not completed bootstrapping, we should not add ourselves as a normal token
                loadedTokens.putAll(FBUtilities.getBroadcastAddress(), SystemKeyspace.getSavedTokens());
            for (InetAddress ep : loadedTokens.keySet())
                tokenMetadata.updateNormalTokens(loadedTokens.get(ep), ep);

            logger.info("Token metadata: {}", tokenMetadata);
        }
    }

    public synchronized void initServer() throws ConfigurationException
    {
        initServer(RING_DELAY);
    }

    public synchronized void initServer(int delay) throws ConfigurationException
    {
        logger.info("Cassandra version: {}", FBUtilities.getReleaseVersionString());
        logger.info("Thrift API version: {}", cassandraConstants.VERSION);
        logger.info("CQL supported versions: {} (default: {})",
                StringUtils.join(ClientState.getCQLSupportedVersion(), ", "), ClientState.DEFAULT_CQL_VERSION);
        logger.info("Native protocol supported versions: {} (default: {})",
                    StringUtils.join(ProtocolVersion.supportedVersions(), ", "), ProtocolVersion.CURRENT);

        try
        {
            // Ensure StorageProxy is initialized on start-up; see CASSANDRA-3797.
            Class.forName("org.apache.cassandra.service.StorageProxy");
            // also IndexSummaryManager, which is otherwise unreferenced
            Class.forName("org.apache.cassandra.io.sstable.IndexSummaryManager");
        }
        catch (ClassNotFoundException e)
        {
            throw new AssertionError(e);
        }

        // daemon threads, like our executors', continue to run while shutdown hooks are invoked
        drainOnShutdown = NamedThreadFactory.createThread(new WrappedRunnable()
        {
            @Override
            public void runMayThrow() throws InterruptedException, ExecutionException, IOException
            {
                drain(true);

                if (FBUtilities.isWindows)
                    WindowsTimer.endTimerPeriod(DatabaseDescriptor.getWindowsTimerInterval());

                // Cleanup logback
                DelayingShutdownHook logbackHook = new DelayingShutdownHook();
                logbackHook.setContext((LoggerContext)LoggerFactory.getILoggerFactory());
                logbackHook.run();
            }
        }, "StorageServiceShutdownHook");
        Runtime.getRuntime().addShutdownHook(drainOnShutdown);

        replacing = isReplacing();

        if (!Boolean.parseBoolean(System.getProperty("cassandra.start_gossip", "true")))
        {
            logger.info("Not starting gossip as requested.");
            // load ring state in preparation for starting gossip later
            loadRingState();
            initialized = true;
            return;
        }

        prepareToJoin();

        // Has to be called after the host id has potentially changed in prepareToJoin().
        try
        {
            CacheService.instance.counterCache.loadSavedAsync().get();
        }
        catch (Throwable t)
        {
            JVMStabilityInspector.inspectThrowable(t);
            logger.warn("Error loading counter cache", t);
        }

        if (joinRing)
        {
            joinTokenRing(delay);
        }
        else
        {
            Collection<Token> tokens = SystemKeyspace.getSavedTokens();
            if (!tokens.isEmpty())
            {
                tokenMetadata.updateNormalTokens(tokens, FBUtilities.getBroadcastAddress());
                // order is important here, the gossiper can fire in between adding these two states.  It's ok to send TOKENS without STATUS, but *not* vice versa.
                List<Pair<ApplicationState, VersionedValue>> states = new ArrayList<Pair<ApplicationState, VersionedValue>>();
                states.add(Pair.create(ApplicationState.TOKENS, valueFactory.tokens(tokens)));
                states.add(Pair.create(ApplicationState.STATUS, valueFactory.hibernate(true)));
                Gossiper.instance.addLocalApplicationStates(states);
            }
            doAuthSetup();
            logger.info("Not joining ring as requested. Use JMX (StorageService->joinRing()) to initiate ring joining");
        }

        initialized = true;
    }

    private void loadRingState()
    {
        if (Boolean.parseBoolean(System.getProperty("cassandra.load_ring_state", "true")))
        {
            logger.info("Loading persisted ring state");
            Multimap<InetAddress, Token> loadedTokens = SystemKeyspace.loadTokens();
            Map<InetAddress, UUID> loadedHostIds = SystemKeyspace.loadHostIds();
            for (InetAddress ep : loadedTokens.keySet())
            {
                if (ep.equals(FBUtilities.getBroadcastAddress()))
                {
                    // entry has been mistakenly added, delete it
                    SystemKeyspace.removeEndpoint(ep);
                }
                else
                {
                    if (loadedHostIds.containsKey(ep))
                        tokenMetadata.updateHostId(loadedHostIds.get(ep), ep);
                    Gossiper.instance.addSavedEndpoint(ep);
                }
            }
        }
    }

    public boolean isReplacing()
    {
        if (System.getProperty("cassandra.replace_address_first_boot", null) != null && SystemKeyspace.bootstrapComplete())
        {
            logger.info("Replace address on first boot requested; this node is already bootstrapped");
            return false;
        }
        return DatabaseDescriptor.getReplaceAddress() != null;
    }

    /**
     * In the event of forceful termination we need to remove the shutdown hook to prevent hanging (OOM for instance)
     */
    public void removeShutdownHook()
    {
        if (drainOnShutdown != null)
            Runtime.getRuntime().removeShutdownHook(drainOnShutdown);

        if (FBUtilities.isWindows)
            WindowsTimer.endTimerPeriod(DatabaseDescriptor.getWindowsTimerInterval());
    }

    private boolean shouldBootstrap()
    {
        return DatabaseDescriptor.isAutoBootstrap() && !SystemKeyspace.bootstrapComplete() && !isSeed();
    }

    public static boolean isSeed()
    {
        return DatabaseDescriptor.getSeeds().contains(FBUtilities.getBroadcastAddress());
    }

    private void prepareToJoin() throws ConfigurationException
    {
        if (!joined)
        {
            Map<ApplicationState, VersionedValue> appStates = new EnumMap<>(ApplicationState.class);

            if (SystemKeyspace.wasDecommissioned())
            {
                if (Boolean.getBoolean("cassandra.override_decommission"))
                {
                    logger.warn("This node was decommissioned, but overriding by operator request.");
                    SystemKeyspace.setBootstrapState(SystemKeyspace.BootstrapState.COMPLETED);
                }
                else
                    throw new ConfigurationException("This node was decommissioned and will not rejoin the ring unless cassandra.override_decommission=true has been set, or all existing data is removed and the node is bootstrapped again");
            }

            if (DatabaseDescriptor.getReplaceTokens().size() > 0 || DatabaseDescriptor.getReplaceNode() != null)
                throw new RuntimeException("Replace method removed; use cassandra.replace_address instead");

            if (!MessagingService.instance().isListening())
                MessagingService.instance().listen();

            UUID localHostId = SystemKeyspace.getLocalHostId();

            if (replacing)
            {
                localHostId = prepareForReplacement();
                appStates.put(ApplicationState.TOKENS, valueFactory.tokens(bootstrapTokens));

                if (!DatabaseDescriptor.isAutoBootstrap())
                {
                    // Will not do replace procedure, persist the tokens we're taking over locally
                    // so that they don't get clobbered with auto generated ones in joinTokenRing
                    SystemKeyspace.updateTokens(bootstrapTokens);
                }
                else if (isReplacingSameAddress())
                {
                    //only go into hibernate state if replacing the same address (CASSANDRA-8523)
                    logger.warn("Writes will not be forwarded to this node during replacement because it has the same address as " +
                                "the node to be replaced ({}). If the previous node has been down for longer than max_hint_window_in_ms, " +
                                "repair must be run after the replacement process in order to make this node consistent.",
                                DatabaseDescriptor.getReplaceAddress());
                    appStates.put(ApplicationState.STATUS, valueFactory.hibernate(true));
                }
            }
            else
            {
                checkForEndpointCollision(localHostId);
            }

            // have to start the gossip service before we can see any info on other nodes.  this is necessary
            // for bootstrap to get the load info it needs.
            // (we won't be part of the storage ring though until we add a counterId to our state, below.)
            // Seed the host ID-to-endpoint map with our own ID.
            getTokenMetadata().updateHostId(localHostId, FBUtilities.getBroadcastAddress());
            appStates.put(ApplicationState.NET_VERSION, valueFactory.networkVersion());
            appStates.put(ApplicationState.HOST_ID, valueFactory.hostId(localHostId));
            appStates.put(ApplicationState.RPC_ADDRESS, valueFactory.rpcaddress(FBUtilities.getBroadcastRpcAddress()));
            appStates.put(ApplicationState.RELEASE_VERSION, valueFactory.releaseVersion());

            // load the persisted ring state. This used to be done earlier in the init process,
            // but now we always perform a shadow round when preparing to join and we have to
            // clear endpoint states after doing that.
            loadRingState();

            logger.info("Starting up server gossip");
            Gossiper.instance.register(this);
            Gossiper.instance.start(SystemKeyspace.incrementAndGetGeneration(), appStates); // needed for node-ring gathering.
            gossipActive = true;
            // gossip snitch infos (local DC and rack)
            gossipSnitchInfo();
            // gossip Schema.emptyVersion forcing immediate check for schema updates (see MigrationManager#maybeScheduleSchemaPull)
            Schema.instance.updateVersionAndAnnounce(); // Ensure we know our own actual Schema UUID in preparation for updates
            LoadBroadcaster.instance.startBroadcasting();
            HintsService.instance.startDispatch();
            BatchlogManager.instance.start();
        }
    }

    public void waitForSchema(int delay)
    {
        // first sleep the delay to make sure we see all our peers
        for (int i = 0; i < delay; i += 1000)
        {
            // if we see schema, we can proceed to the next check directly
            if (!Schema.instance.getVersion().equals(SchemaConstants.emptyVersion))
            {
                logger.debug("got schema: {}", Schema.instance.getVersion());
                break;
            }
            Uninterruptibles.sleepUninterruptibly(1, TimeUnit.SECONDS);
        }
        // if our schema hasn't matched yet, wait until it has
        // we do this by waiting for all in-flight migration requests and responses to complete
        // (post CASSANDRA-1391 we don't expect this to be necessary very often, but it doesn't hurt to be careful)
        if (!MigrationManager.isReadyForBootstrap())
        {
            setMode(Mode.JOINING, "waiting for schema information to complete", true);
            MigrationManager.waitUntilReadyForBootstrap();
        }
    }

    private void joinTokenRing(int delay) throws ConfigurationException
    {
        joined = true;

        // We bootstrap if we haven't successfully bootstrapped before, as long as we are not a seed.
        // If we are a seed, or if the user manually sets auto_bootstrap to false,
        // we'll skip streaming data from other nodes and jump directly into the ring.
        //
        // The seed check allows us to skip the RING_DELAY sleep for the single-node cluster case,
        // which is useful for both new users and testing.
        //
        // We attempted to replace this with a schema-presence check, but you need a meaningful sleep
        // to get schema info from gossip which defeats the purpose.  See CASSANDRA-4427 for the gory details.
        Set<InetAddress> current = new HashSet<>();
        if (logger.isDebugEnabled())
        {
            logger.debug("Bootstrap variables: {} {} {} {}",
                         DatabaseDescriptor.isAutoBootstrap(),
                         SystemKeyspace.bootstrapInProgress(),
                         SystemKeyspace.bootstrapComplete(),
                         DatabaseDescriptor.getSeeds().contains(FBUtilities.getBroadcastAddress()));
        }
        if (DatabaseDescriptor.isAutoBootstrap() && !SystemKeyspace.bootstrapComplete() && DatabaseDescriptor.getSeeds().contains(FBUtilities.getBroadcastAddress()))
        {
            logger.info("This node will not auto bootstrap because it is configured to be a seed node.");
        }

        boolean dataAvailable = true; // make this to false when bootstrap streaming failed
        boolean bootstrap = shouldBootstrap();
        if (bootstrap)
        {
            if (SystemKeyspace.bootstrapInProgress())
                logger.warn("Detected previous bootstrap failure; retrying");
            else
                SystemKeyspace.setBootstrapState(SystemKeyspace.BootstrapState.IN_PROGRESS);
            setMode(Mode.JOINING, "waiting for ring information", true);
            waitForSchema(delay);
            setMode(Mode.JOINING, "schema complete, ready to bootstrap", true);
            setMode(Mode.JOINING, "waiting for pending range calculation", true);
            PendingRangeCalculatorService.instance.blockUntilFinished();
            setMode(Mode.JOINING, "calculation complete, ready to bootstrap", true);

            logger.debug("... got ring + schema info");

            if (useStrictConsistency && !allowSimultaneousMoves() &&
                    (
                        tokenMetadata.getBootstrapTokens().valueSet().size() > 0 ||
                        tokenMetadata.getSizeOfLeavingEndpoints() > 0 ||
                        tokenMetadata.getSizeOfMovingEndpoints() > 0
                    ))
            {
                String bootstrapTokens = StringUtils.join(tokenMetadata.getBootstrapTokens().valueSet(), ',');
                String leavingTokens = StringUtils.join(tokenMetadata.getLeavingEndpoints(), ',');
                String movingTokens = StringUtils.join(tokenMetadata.getMovingEndpoints().stream().map(e -> e.right).toArray(), ',');
                throw new UnsupportedOperationException(String.format("Other bootstrapping/leaving/moving nodes detected, cannot bootstrap while cassandra.consistent.rangemovement is true. Nodes detected, bootstrapping: %s; leaving: %s; moving: %s;", bootstrapTokens, leavingTokens, movingTokens));
            }

            // get bootstrap tokens
            if (!replacing)
            {
                if (tokenMetadata.isMember(FBUtilities.getBroadcastAddress()))
                {
                    String s = "This node is already a member of the token ring; bootstrap aborted. (If replacing a dead node, remove the old one from the ring first.)";
                    throw new UnsupportedOperationException(s);
                }
                setMode(Mode.JOINING, "getting bootstrap token", true);
                bootstrapTokens = BootStrapper.getBootstrapTokens(tokenMetadata, FBUtilities.getBroadcastAddress(), delay);
            }
            else
            {
                if (!isReplacingSameAddress())
                {
                    try
                    {
                        // Sleep additionally to make sure that the server actually is not alive
                        // and giving it more time to gossip if alive.
                        Thread.sleep(LoadBroadcaster.BROADCAST_INTERVAL);
                    }
                    catch (InterruptedException e)
                    {
                        throw new AssertionError(e);
                    }

                    // check for operator errors...
                    for (Token token : bootstrapTokens)
                    {
                        InetAddress existing = tokenMetadata.getEndpoint(token);
                        if (existing != null)
                        {
                            long nanoDelay = delay * 1000000L;
                            if (Gossiper.instance.getEndpointStateForEndpoint(existing).getUpdateTimestamp() > (System.nanoTime() - nanoDelay))
                                throw new UnsupportedOperationException("Cannot replace a live node... ");
                            current.add(existing);
                        }
                        else
                        {
                            throw new UnsupportedOperationException("Cannot replace token " + token + " which does not exist!");
                        }
                    }
                }
                else
                {
                    try
                    {
                        Thread.sleep(RING_DELAY);
                    }
                    catch (InterruptedException e)
                    {
                        throw new AssertionError(e);
                    }

                }
                setMode(Mode.JOINING, "Replacing a node with token(s): " + bootstrapTokens, true);
            }

            dataAvailable = bootstrap(bootstrapTokens);
        }
        else
        {
            bootstrapTokens = SystemKeyspace.getSavedTokens();
            if (bootstrapTokens.isEmpty())
            {
                bootstrapTokens = BootStrapper.getBootstrapTokens(tokenMetadata, FBUtilities.getBroadcastAddress(), delay);
            }
            else
            {
                if (bootstrapTokens.size() != DatabaseDescriptor.getNumTokens())
                    throw new ConfigurationException("Cannot change the number of tokens from " + bootstrapTokens.size() + " to " + DatabaseDescriptor.getNumTokens());
                else
                    logger.info("Using saved tokens {}", bootstrapTokens);
            }
        }

        // if we don't have system_traces keyspace at this point, then create it manually
        maybeAddOrUpdateKeyspace(TraceKeyspace.metadata());
        maybeAddOrUpdateKeyspace(SystemDistributedKeyspace.metadata());

        if (!isSurveyMode)
        {
            if (dataAvailable)
            {
                finishJoiningRing(bootstrap, bootstrapTokens);
                doAuthSetup();

                // remove the existing info about the replaced node.
                if (!current.isEmpty())
                {
                    for (InetAddress existing : current)
                        Gossiper.instance.replacedEndpoint(existing);
                }
            }
            else
            {
                logger.warn("Some data streaming failed. Use nodetool to check bootstrap state and resume. For more, see `nodetool help bootstrap`. {}", SystemKeyspace.getBootstrapState());
                doAuthSetup();
            }
        }
        else
        {
            logger.info("Startup complete, but write survey mode is active, not becoming an active ring member. Use JMX (StorageService->joinRing()) to finalize ring joining.");
            doAuthSetup();
        }
    }

    public static boolean isReplacingSameAddress()
    {
        return DatabaseDescriptor.getReplaceAddress().equals(FBUtilities.getBroadcastAddress());
    }

    public static RangeStreamer.StreamConsistency getReplaceConsistency()
    {
        try
        {
            return RangeStreamer.StreamConsistency.valueOf(System.getProperty("cassandra.replace_consistency", "ONE").toUpperCase());
        } catch (IllegalArgumentException e)
        {
            logger.warn("Could not parse -Dcassandra.replace_consistency={} property. Using replace consistency of ONE.", System.getProperty("cassandra.replace_consistency"));
            return RangeStreamer.StreamConsistency.ONE;
        }
    }

    public void gossipSnitchInfo()
    {
        IEndpointSnitch snitch = DatabaseDescriptor.getEndpointSnitch();
        String dc = snitch.getDatacenter(FBUtilities.getBroadcastAddress());
        String rack = snitch.getRack(FBUtilities.getBroadcastAddress());
        Gossiper.instance.addLocalApplicationState(ApplicationState.DC, StorageService.instance.valueFactory.datacenter(dc));
        Gossiper.instance.addLocalApplicationState(ApplicationState.RACK, StorageService.instance.valueFactory.rack(rack));
    }

    public void joinRing() throws IOException
    {
        SystemKeyspace.BootstrapState state = SystemKeyspace.getBootstrapState();
        joinRing(state.equals(SystemKeyspace.BootstrapState.IN_PROGRESS));
    }

    private synchronized void joinRing(boolean resumedBootstrap) throws IOException
    {
        if (!joined)
        {
            logger.info("Joining ring by operator request");
            try
            {
                joinTokenRing(0);
            }
            catch (ConfigurationException e)
            {
                throw new IOException(e.getMessage());
            }
        }
        else if (isSurveyMode)
        {
            logger.info("Leaving write survey mode and joining ring at operator request");
            finishJoiningRing(resumedBootstrap, SystemKeyspace.getSavedTokens());
            isSurveyMode = false;
            doAuthSetup();
        }
    }

    private void executePreJoinTasks(boolean bootstrap)
    {
        StreamSupport.stream(ColumnFamilyStore.all().spliterator(), false)
                .filter(cfs -> Schema.instance.getUserKeyspaces().contains(cfs.keyspace.getName()))
                .forEach(cfs -> cfs.indexManager.executePreJoinTasksBlocking(bootstrap));
    }

    private void finishJoiningRing(boolean didBootstrap, Collection<Token> tokens)
    {
        // start participating in the ring.
        setMode(Mode.JOINING, "Finish joining ring", true);
        SystemKeyspace.setBootstrapState(SystemKeyspace.BootstrapState.COMPLETED);
        executePreJoinTasks(didBootstrap);
        setTokens(tokens);
    }

    private void doAuthSetup()
    {
        if (!authSetupCalled.getAndSet(true))
        {
            maybeAddOrUpdateKeyspace(AuthKeyspace.metadata());

            DatabaseDescriptor.getRoleManager().setup();
            DatabaseDescriptor.getAuthenticator().setup();
            DatabaseDescriptor.getAuthorizer().setup();
            MigrationManager.instance.register(new AuthMigrationListener());
            authSetupComplete = true;
        }
    }

    public boolean isAuthSetupComplete()
    {
        return authSetupComplete;
    }

    private void maybeAddKeyspace(KeyspaceMetadata ksm)
    {
        try
        {
            /*
             * We use timestamp of 0, intentionally, so that varying timestamps wouldn't cause schema mismatches on
             * newly added nodes.
             *
             * Having the initial/default timestamp as 0 also allows users to make and persist changes to replication
             * of our replicated system keyspaces.
             *
             * In case that we need to make incompatible changes to those kesypaces/tables, we'd need to bump the timestamp
             * on per-keyspace/per-table basis. So far we've never needed to.
             */
            MigrationManager.announceNewKeyspace(ksm, 0, false);
        }
        catch (AlreadyExistsException e)
        {
            logger.debug("Attempted to create new keyspace {}, but it already exists", ksm.name);
        }
    }

    /**
     * Ensure the schema of a pseudo-system keyspace (a distributed system keyspace: traces, auth and the so-called distributedKeyspace),
     * is up to date with what we expected (creating it if it doesn't exist and updating tables that may have been upgraded).
     */
    private void maybeAddOrUpdateKeyspace(KeyspaceMetadata expected)
    {
        // Note that want to deal with the keyspace and its table a bit differently: for the keyspace definition
        // itself, we want to create it if it doesn't exist yet, but if it does exist, we don't want to modify it,
        // because user can modify the definition to change the replication factor (#6016) and we don't want to
        // override it. For the tables however, we have to deal with the fact that new version can add new columns
        // (#8162 being an example), so even if the table definition exists, we still need to force the "current"
        // version of the schema, the one the node will be expecting.

        KeyspaceMetadata defined = Schema.instance.getKSMetaData(expected.name);
        // If the keyspace doesn't exist, create it
        if (defined == null)
        {
            maybeAddKeyspace(expected);
            defined = Schema.instance.getKSMetaData(expected.name);
        }

        // While the keyspace exists, it might miss table or have outdated one
        // There is also the potential for a race, as schema migrations add the bare
        // keyspace into Schema.instance before adding its tables, so double check that
        // all the expected tables are present
        for (CFMetaData expectedTable : expected.tables)
        {
            CFMetaData definedTable = defined.tables.get(expectedTable.cfName).orElse(null);
            if (definedTable == null || !definedTable.equals(expectedTable))
                MigrationManager.forceAnnounceNewColumnFamily(expectedTable);
        }
    }

    public boolean isJoined()
    {
        return tokenMetadata.isMember(FBUtilities.getBroadcastAddress()) && !isSurveyMode;
    }

    public void rebuild(String sourceDc)
    {
        rebuild(sourceDc, null, null, null);
    }

    public void rebuild(String sourceDc, String keyspace, String tokens, String specificSources)
    {
        rebuild(keyspace != null ? Collections.singletonList(keyspace) : Collections.emptyList(),
                tokens,
                RebuildMode.NORMAL,
                StreamingOptions.forRebuild(tokenMetadata.cloneOnlyTokenMap(),
                                            sourceDc, specificSources));
    }

    public String rebuild(List<String> keyspaces,
                          String tokens,
                          String mode,
                          List<String> srcDcNames,
                          List<String> excludeDcNames,
                          List<String> specifiedSources,
                          List<String> excludeSources)
    {
        return rebuild(keyspaces != null ? keyspaces : Collections.emptyList(),
                       tokens,
                       RebuildMode.getMode(mode),
                       StreamingOptions.forRebuild(tokenMetadata.cloneOnlyTokenMap(),
                                                   srcDcNames, excludeDcNames, specifiedSources, excludeSources));
    }

    private String rebuild(List<String> keyspaces,
                           String tokens,
                           RebuildMode mode,
                           StreamingOptions options)
    {
        keyspaces = keyspaces != null ? keyspaces : Collections.emptyList();

        // check the arguments
        if (keyspaces.isEmpty() && tokens != null)
        {
            throw new IllegalArgumentException("Cannot specify tokens without keyspace.");
        }


        String msg = String.format("%s, %s, %s, %s",
                                   !keyspaces.isEmpty() ? keyspaces : "(All keyspaces)",
                                   tokens == null ? "(All tokens)" : tokens,
                                   mode, options);

        logger.info("starting rebuild for {}", msg);
        long t0 = System.currentTimeMillis();

        RangeStreamer streamer = new RangeStreamer(tokenMetadata,
                                                   null,
                                                   FBUtilities.getBroadcastAddress(),
                                                   StreamOperation.REBUILD,
                                                   useStrictConsistency && !replacing,
                                                   RangeStreamer.StreamConsistency.ONE,
                                                   DatabaseDescriptor.getEndpointSnitch(),
                                                   streamStateStore,
                                                   false,
                                                   options.toSourceFilter(DatabaseDescriptor.getEndpointSnitch(),
                                                                          FailureDetector.instance));
        // check ongoing rebuild
        if (!currentRebuild.compareAndSet(null, streamer))
        {
            throw new IllegalStateException("Node is still rebuilding. Check nodetool netstats.");
        }

        try
        {
            if (keyspaces.isEmpty())
            {
                keyspaces = Schema.instance.getNonLocalStrategyKeyspaces();
            }

            if (tokens == null)
            {
                for (String keyspaceName : keyspaces)
                    streamer.addRanges(keyspaceName, getLocalRanges(keyspaceName));

                mode.beforeStreaming(keyspaces);
            }
            else
            {
                List<Range<Token>> ranges = new ArrayList<>();
                Token.TokenFactory factory = getTokenFactory();
                Pattern rangePattern = Pattern.compile("\\(\\s*(-?\\w+)\\s*,\\s*(-?\\w+)\\s*\\]");
                try (Scanner tokenScanner = new Scanner(tokens))
                {
                    while (tokenScanner.findInLine(rangePattern) != null)
                    {
                        MatchResult range = tokenScanner.match();
                        Token startToken = factory.fromString(range.group(1));
                        Token endToken = factory.fromString(range.group(2));
                        logger.info("adding range: ({},{}]", startToken, endToken);
                        ranges.add(new Range<>(startToken, endToken));
                    }
                    if (tokenScanner.hasNext())
                        throw new IllegalArgumentException("Unexpected string: " + tokenScanner.next());
                }

                Map<String, Collection<Range<Token>>> keyspaceRanges = new HashMap<>();
                for (String keyspaceName : keyspaces)
                {
                    // Ensure all specified ranges are actually ranges owned by this host
                    Collection<Range<Token>> localRanges = getLocalRanges(keyspaceName);
                    Set<Range<Token>> specifiedNotFoundRanges = new HashSet<>(ranges);
                    for (Range<Token> specifiedRange : ranges)
                    {
                        for (Range<Token> localRange : localRanges)
                        {
                            if (localRange.contains(specifiedRange))
                            {
                                specifiedNotFoundRanges.remove(specifiedRange);
                                break;
                            }
                        }
                    }
                    if (!specifiedNotFoundRanges.isEmpty())
                    {
                        throw new IllegalArgumentException(String.format("The specified range(s) %s is not a range that is owned by this node. Please ensure that all token ranges specified to be rebuilt belong to this node.", specifiedNotFoundRanges));
                    }

                    streamer.addRanges(keyspaceName, ranges);
                    keyspaceRanges.put(keyspaceName, ranges);
                }

                mode.beforeStreaming(keyspaceRanges);
            }

            StreamResultFuture resultFuture = streamer.fetchAsync();
            // wait for result
            resultFuture.get();

            long t = System.currentTimeMillis() - t0;
            long totalBytes = 0L;
            for (SessionInfo session : resultFuture.getCurrentState().sessions)
                totalBytes += session.getTotalSizeReceived();

            String info = String.format("finished rebuild for %s after %d seconds receiving %s.",
                                        msg, t / 1000, FileUtils.stringifyFileSize(totalBytes));
            logger.info("{}", info);
            return info;
        }
        catch (InterruptedException e)
        {
            throw new RuntimeException("Interrupted while waiting on rebuild streaming");
        }
        catch (IllegalArgumentException | IllegalStateException e)
        {
            // These are (usally) validation errors caused by wrong input parameters.
            // No need to log a stack trace as an error.
            logger.warn("Parameter error while rebuilding node", e);
            throw new RuntimeException("Parameter error while rebuilding node: " + e);
        }
        catch (ExecutionException e)
        {
            // This is used exclusively through JMX, so log the full trace but only throw a simple RTE
            logger.error("Error while rebuilding node", e.getCause());
            throw new RuntimeException("Error while rebuilding node: " + e.getCause().getMessage());
        }
        catch (RuntimeException e)
        {
            logger.error("Error while rebuilding node", e);
            throw e;
        }
        finally
        {
            // rebuild is done (successfully or not)
            currentRebuild.set(null);
        }
    }

    public void abortRebuild(String reason)
    {
        if (reason == null)
            reason = "Manually aborted";

        RangeStreamer streamer = currentRebuild.get();
        if (streamer == null)
            throw new IllegalStateException("No active rebuild");

        // Do not clear the 'currentRebuild' field here. The currently active 'RangeStreamer' will exit and
        // therefore clear the reference in 'StorageService.rebuild()'.

        streamer.abort(reason);
    }

    public void setRpcTimeout(long value)
    {
        DatabaseDescriptor.setRpcTimeout(value);
        logger.info("set rpc timeout to {} ms", value);
    }

    public long getRpcTimeout()
    {
        return DatabaseDescriptor.getRpcTimeout();
    }

    public void setReadRpcTimeout(long value)
    {
        DatabaseDescriptor.setReadRpcTimeout(value);
        logger.info("set read rpc timeout to {} ms", value);
    }

    public long getReadRpcTimeout()
    {
        return DatabaseDescriptor.getReadRpcTimeout();
    }

    public void setRangeRpcTimeout(long value)
    {
        DatabaseDescriptor.setRangeRpcTimeout(value);
        logger.info("set range rpc timeout to {} ms", value);
    }

    public long getRangeRpcTimeout()
    {
        return DatabaseDescriptor.getRangeRpcTimeout();
    }

    public void setWriteRpcTimeout(long value)
    {
        DatabaseDescriptor.setWriteRpcTimeout(value);
        logger.info("set write rpc timeout to {} ms", value);
    }

    public long getWriteRpcTimeout()
    {
        return DatabaseDescriptor.getWriteRpcTimeout();
    }

    public void setCounterWriteRpcTimeout(long value)
    {
        DatabaseDescriptor.setCounterWriteRpcTimeout(value);
        logger.info("set counter write rpc timeout to {} ms", value);
    }

    public long getCounterWriteRpcTimeout()
    {
        return DatabaseDescriptor.getCounterWriteRpcTimeout();
    }

    public void setCasContentionTimeout(long value)
    {
        DatabaseDescriptor.setCasContentionTimeout(value);
        logger.info("set cas contention rpc timeout to {} ms", value);
    }

    public long getCasContentionTimeout()
    {
        return DatabaseDescriptor.getCasContentionTimeout();
    }

    public void setTruncateRpcTimeout(long value)
    {
        DatabaseDescriptor.setTruncateRpcTimeout(value);
        logger.info("set truncate rpc timeout to {} ms", value);
    }

    public long getTruncateRpcTimeout()
    {
        return DatabaseDescriptor.getTruncateRpcTimeout();
    }

    public void setStreamingSocketTimeout(int value)
    {
        DatabaseDescriptor.setStreamingSocketTimeout(value);
        logger.info("set streaming socket timeout to {} ms", value);
    }

    public int getStreamingSocketTimeout()
    {
        return DatabaseDescriptor.getStreamingSocketTimeout();
    }

    public void setStreamThroughputMbPerSec(int value)
    {
        DatabaseDescriptor.setStreamThroughputOutboundMegabitsPerSec(value);
        logger.info("setstreamthroughput: throttle set to {}", value);
    }

    public int getStreamThroughputMbPerSec()
    {
        return DatabaseDescriptor.getStreamThroughputOutboundMegabitsPerSec();
    }

    public void setInterDCStreamThroughputMbPerSec(int value)
    {
        DatabaseDescriptor.setInterDCStreamThroughputOutboundMegabitsPerSec(value);
        logger.info("setinterdcstreamthroughput: throttle set to {}", value);
    }

    public int getInterDCStreamThroughputMbPerSec()
    {
        return DatabaseDescriptor.getInterDCStreamThroughputOutboundMegabitsPerSec();
    }


    public int getCompactionThroughputMbPerSec()
    {
        return DatabaseDescriptor.getCompactionThroughputMbPerSec();
    }

    public void setCompactionThroughputMbPerSec(int value)
    {
        DatabaseDescriptor.setCompactionThroughputMbPerSec(value);
        CompactionManager.instance.setRate(value);
    }

    public int getConcurrentCompactors()
    {
        return DatabaseDescriptor.getConcurrentCompactors();
    }

    public void setConcurrentCompactors(int value)
    {
        if (value <= 0)
            throw new IllegalArgumentException("Number of concurrent compactors should be greater than 0.");
        DatabaseDescriptor.setConcurrentCompactors(value);
        CompactionManager.instance.setConcurrentCompactors(value);
    }

    public boolean isIncrementalBackupsEnabled()
    {
        return DatabaseDescriptor.isIncrementalBackupsEnabled();
    }

    public void setIncrementalBackupsEnabled(boolean value)
    {
        DatabaseDescriptor.setIncrementalBackupsEnabled(value);
    }

    private void setMode(Mode m, boolean log)
    {
        setMode(m, null, log);
    }

    private void setMode(Mode m, String msg, boolean log)
    {
        operationMode = m;
        String logMsg = msg == null ? m.toString() : String.format("%s: %s", m, msg);
        if (log)
            logger.info(logMsg);
        else
            logger.debug(logMsg);
    }

    /**
     * Bootstrap node by fetching data from other nodes.
     * If node is bootstrapping as a new node, then this also announces bootstrapping to the cluster.
     *
     * This blocks until streaming is done.
     *
     * @param tokens bootstrapping tokens
     * @return true if bootstrap succeeds.
     */
    private boolean bootstrap(final Collection<Token> tokens)
    {
        isBootstrapMode = true;
        SystemKeyspace.updateTokens(tokens); // DON'T use setToken, that makes us part of the ring locally which is incorrect until we are done bootstrapping

        if (!replacing || !isReplacingSameAddress())
        {
            // if not an existing token then bootstrap
            List<Pair<ApplicationState, VersionedValue>> states = new ArrayList<>();
            states.add(Pair.create(ApplicationState.TOKENS, valueFactory.tokens(tokens)));
            states.add(Pair.create(ApplicationState.STATUS, replacing?
                                                            valueFactory.bootReplacing(DatabaseDescriptor.getReplaceAddress()) :
                                                            valueFactory.bootstrapping(tokens)));
            Gossiper.instance.addLocalApplicationStates(states);
            setMode(Mode.JOINING, "sleeping " + RING_DELAY + " ms for pending range setup", true);
            Uninterruptibles.sleepUninterruptibly(RING_DELAY, TimeUnit.MILLISECONDS);
        }
        else
        {
            // Dont set any state for the node which is bootstrapping the existing token...
            tokenMetadata.updateNormalTokens(tokens, FBUtilities.getBroadcastAddress());
            SystemKeyspace.removeEndpoint(DatabaseDescriptor.getReplaceAddress());
        }
        if (!Gossiper.instance.seenAnySeed())
            throw new IllegalStateException("Unable to contact any seeds!");

        if (Boolean.getBoolean("cassandra.reset_bootstrap_progress"))
        {
            logger.info("Resetting bootstrap progress to start fresh");
            SystemKeyspace.resetAvailableRanges();
        }

        setMode(Mode.JOINING, "Starting to bootstrap...", true);
        BootStrapper bootstrapper = new BootStrapper(FBUtilities.getBroadcastAddress(), tokens, tokenMetadata);
        bootstrapper.addProgressListener(progressSupport);
        // handles token update
        ListenableFuture<StreamState> bootstrapStream = bootstrapper.bootstrap(streamStateStore,
                                                                               useStrictConsistency && !replacing,
                                                                               replacing ? getReplaceConsistency() : RangeStreamer.StreamConsistency.ONE);
        Futures.addCallback(bootstrapStream, new FutureCallback<StreamState>()
        {
            @Override
            public void onSuccess(StreamState streamState)
            {
                bootstrapFinished();
                logger.info("Bootstrap completed! for the tokens {}", tokens);
            }

            @Override
            public void onFailure(Throwable e)
            {
                logger.warn("Error during bootstrap.", e);
            }
        });
        try
        {
            bootstrapStream.get();
            return true;
        }
        catch (Throwable e)
        {
            logger.error("Error while waiting on bootstrap to complete. Bootstrap will have to be restarted.", e);
            return false;
        }
    }

    /**
     * All MVs have been created during bootstrap, so mark them as built
     */
    private void markViewsAsBuilt() {
        for (String keyspace : Schema.instance.getUserKeyspaces())
        {
            for (ViewDefinition view: Schema.instance.getKSMetaData(keyspace).views)
                SystemKeyspace.finishViewBuildStatus(view.ksName, view.viewName);
        }
    }

    /**
     * Called when bootstrap did finish successfully
     */
    private void bootstrapFinished() {
        markViewsAsBuilt();
        isBootstrapMode = false;
    }

    public boolean resumeBootstrap()
    {
        if (isBootstrapMode && SystemKeyspace.bootstrapInProgress())
        {
            logger.info("Resuming bootstrap...");

            // get bootstrap tokens saved in system keyspace
            final Collection<Token> tokens = SystemKeyspace.getSavedTokens();
            // already bootstrapped ranges are filtered during bootstrap
            BootStrapper bootstrapper = new BootStrapper(FBUtilities.getBroadcastAddress(), tokens, tokenMetadata);
            bootstrapper.addProgressListener(progressSupport);
            // handles token update
            ListenableFuture<StreamState> bootstrapStream = bootstrapper.bootstrap(streamStateStore,
                                                                                   useStrictConsistency && !replacing,
                                                                                   replacing ? getReplaceConsistency() : RangeStreamer.StreamConsistency.ONE);
            Futures.addCallback(bootstrapStream, new FutureCallback<StreamState>()
            {
                @Override
                public void onSuccess(StreamState streamState)
                {
                    bootstrapFinished();
                    // start participating in the ring.
                    // pretend we are in survey mode so we can use joinRing() here
                    isSurveyMode = true;
                    try
                    {
                        progressSupport.progress("bootstrap", ProgressEvent.createNotification("Joining ring..."));
                        joinRing(true);
                    }
                    catch (IOException ignore)
                    {
                        // joinRing with survey mode does not throw IOException
                    }
                    progressSupport.progress("bootstrap", new ProgressEvent(ProgressEventType.COMPLETE, 1, 1, "Resume bootstrap complete"));
                    logger.info("Resume complete");
                }

                @Override
                public void onFailure(Throwable e)
                {
                    String message = "Error during bootstrap: ";
                    if (e instanceof ExecutionException && e.getCause() != null)
                    {
                        message += e.getCause().getMessage();
                    }
                    else
                    {
                        message += e.getMessage();
                    }
                    logger.error(message, e);
                    progressSupport.progress("bootstrap", new ProgressEvent(ProgressEventType.ERROR, 1, 1, message));
                    progressSupport.progress("bootstrap", new ProgressEvent(ProgressEventType.COMPLETE, 1, 1, "Resume bootstrap complete"));
                }
            });
            return true;
        }
        else
        {
            logger.info("Resuming bootstrap is requested, but the node is already bootstrapped.");
            return false;
        }
    }

    public boolean isBootstrapMode()
    {
        return isBootstrapMode;
    }

    public TokenMetadata getTokenMetadata()
    {
        return tokenMetadata;
    }

    /**
     * for a keyspace, return the ranges and corresponding listen addresses.
     * @param keyspace
     * @return the endpoint map
     */
    public Map<List<String>, List<String>> getRangeToEndpointMap(String keyspace)
    {
        /* All the ranges for the tokens */
        Map<List<String>, List<String>> map = new HashMap<>();
        for (Map.Entry<Range<Token>,List<InetAddress>> entry : getRangeToAddressMap(keyspace).entrySet())
        {
            map.put(entry.getKey().asList(), stringify(entry.getValue()));
        }
        return map;
    }

    /**
     * Return the rpc address associated with an endpoint as a string.
     * @param endpoint The endpoint to get rpc address for
     * @return the rpc address
     */
    public String getRpcaddress(InetAddress endpoint)
    {
        if (endpoint.equals(FBUtilities.getBroadcastAddress()))
            return FBUtilities.getBroadcastRpcAddress().getHostAddress();
        else if (Gossiper.instance.getEndpointStateForEndpoint(endpoint).getApplicationState(ApplicationState.RPC_ADDRESS) == null)
            return endpoint.getHostAddress();
        else
            return Gossiper.instance.getEndpointStateForEndpoint(endpoint).getApplicationState(ApplicationState.RPC_ADDRESS).value;
    }

    /**
     * for a keyspace, return the ranges and corresponding RPC addresses for a given keyspace.
     * @param keyspace
     * @return the endpoint map
     */
    public Map<List<String>, List<String>> getRangeToRpcaddressMap(String keyspace)
    {
        /* All the ranges for the tokens */
        Map<List<String>, List<String>> map = new HashMap<>();
        for (Map.Entry<Range<Token>, List<InetAddress>> entry : getRangeToAddressMap(keyspace).entrySet())
        {
            List<String> rpcaddrs = new ArrayList<>(entry.getValue().size());
            for (InetAddress endpoint: entry.getValue())
            {
                rpcaddrs.add(getRpcaddress(endpoint));
            }
            map.put(entry.getKey().asList(), rpcaddrs);
        }
        return map;
    }

    public Map<List<String>, List<String>> getPendingRangeToEndpointMap(String keyspace)
    {
        // some people just want to get a visual representation of things. Allow null and set it to the first
        // non-system keyspace.
        if (keyspace == null)
            keyspace = Schema.instance.getNonLocalStrategyKeyspaces().get(0);

        Map<List<String>, List<String>> map = new HashMap<>();
        for (Map.Entry<Range<Token>, Collection<InetAddress>> entry : tokenMetadata.getPendingRangesMM(keyspace).asMap().entrySet())
        {
            List<InetAddress> l = new ArrayList<>(entry.getValue());
            map.put(entry.getKey().asList(), stringify(l));
        }
        return map;
    }

    public Map<Range<Token>, List<InetAddress>> getRangeToAddressMap(String keyspace)
    {
        return getRangeToAddressMap(keyspace, tokenMetadata.sortedTokens());
    }

    public Map<Range<Token>, List<InetAddress>> getRangeToAddressMapInLocalDC(String keyspace)
    {
        Predicate<InetAddress> isLocalDC = new Predicate<InetAddress>()
        {
            public boolean apply(InetAddress address)
            {
                return isLocalDC(address);
            }
        };

        Map<Range<Token>, List<InetAddress>> origMap = getRangeToAddressMap(keyspace, getTokensInLocalDC());
        Map<Range<Token>, List<InetAddress>> filteredMap = Maps.newHashMap();
        for (Map.Entry<Range<Token>, List<InetAddress>> entry : origMap.entrySet())
        {
            List<InetAddress> endpointsInLocalDC = Lists.newArrayList(Collections2.filter(entry.getValue(), isLocalDC));
            filteredMap.put(entry.getKey(), endpointsInLocalDC);
        }

        return filteredMap;
    }

    private List<Token> getTokensInLocalDC()
    {
        List<Token> filteredTokens = Lists.newArrayList();
        for (Token token : tokenMetadata.sortedTokens())
        {
            InetAddress endpoint = tokenMetadata.getEndpoint(token);
            if (isLocalDC(endpoint))
                filteredTokens.add(token);
        }
        return filteredTokens;
    }

    private boolean isLocalDC(InetAddress targetHost)
    {
        String remoteDC = DatabaseDescriptor.getEndpointSnitch().getDatacenter(targetHost);
        String localDC = DatabaseDescriptor.getEndpointSnitch().getDatacenter(FBUtilities.getBroadcastAddress());
        return remoteDC.equals(localDC);
    }

    private Map<Range<Token>, List<InetAddress>> getRangeToAddressMap(String keyspace, List<Token> sortedTokens)
    {
        // some people just want to get a visual representation of things. Allow null and set it to the first
        // non-system keyspace.
        if (keyspace == null)
            keyspace = Schema.instance.getNonLocalStrategyKeyspaces().get(0);

        List<Range<Token>> ranges = getAllRanges(sortedTokens);
        return constructRangeToEndpointMap(keyspace, ranges);
    }


    /**
     * The same as {@code describeRing(String)} but converts TokenRange to the String for JMX compatibility
     *
     * @param keyspace The keyspace to fetch information about
     *
     * @return a List of TokenRange(s) converted to String for the given keyspace
     */
    public List<String> describeRingJMX(String keyspace) throws IOException
    {
        List<TokenRange> tokenRanges;
        try
        {
            tokenRanges = describeRing(keyspace);
        }
        catch (InvalidRequestException e)
        {
            throw new IOException(e.getMessage());
        }
        List<String> result = new ArrayList<>(tokenRanges.size());

        for (TokenRange tokenRange : tokenRanges)
            result.add(tokenRange.toString());

        return result;
    }

    /**
     * The TokenRange for a given keyspace.
     *
     * @param keyspace The keyspace to fetch information about
     *
     * @return a List of TokenRange(s) for the given keyspace
     *
     * @throws InvalidRequestException if there is no ring information available about keyspace
     */
    public List<TokenRange> describeRing(String keyspace) throws InvalidRequestException
    {
        return describeRing(keyspace, false);
    }

    /**
     * The same as {@code describeRing(String)} but considers only the part of the ring formed by nodes in the local DC.
     */
    public List<TokenRange> describeLocalRing(String keyspace) throws InvalidRequestException
    {
        return describeRing(keyspace, true);
    }

    private List<TokenRange> describeRing(String keyspace, boolean includeOnlyLocalDC) throws InvalidRequestException
    {
        if (!Schema.instance.getKeyspaces().contains(keyspace))
            throw new InvalidRequestException("No such keyspace: " + keyspace);

        if (keyspace == null || Keyspace.open(keyspace).getReplicationStrategy() instanceof LocalStrategy)
            throw new InvalidRequestException("There is no ring for the keyspace: " + keyspace);

        List<TokenRange> ranges = new ArrayList<>();
        Token.TokenFactory tf = getTokenFactory();

        Map<Range<Token>, List<InetAddress>> rangeToAddressMap =
                includeOnlyLocalDC
                        ? getRangeToAddressMapInLocalDC(keyspace)
                        : getRangeToAddressMap(keyspace);

        for (Map.Entry<Range<Token>, List<InetAddress>> entry : rangeToAddressMap.entrySet())
        {
            Range<Token> range = entry.getKey();
            List<InetAddress> addresses = entry.getValue();
            List<String> endpoints = new ArrayList<>(addresses.size());
            List<String> rpc_endpoints = new ArrayList<>(addresses.size());
            List<EndpointDetails> epDetails = new ArrayList<>(addresses.size());

            for (InetAddress endpoint : addresses)
            {
                EndpointDetails details = new EndpointDetails();
                details.host = endpoint.getHostAddress();
                details.datacenter = DatabaseDescriptor.getEndpointSnitch().getDatacenter(endpoint);
                details.rack = DatabaseDescriptor.getEndpointSnitch().getRack(endpoint);

                endpoints.add(details.host);
                rpc_endpoints.add(getRpcaddress(endpoint));

                epDetails.add(details);
            }

            TokenRange tr = new TokenRange(tf.toString(range.left.getToken()), tf.toString(range.right.getToken()), endpoints)
                                    .setEndpoint_details(epDetails)
                                    .setRpc_endpoints(rpc_endpoints);

            ranges.add(tr);
        }

        return ranges;
    }

    public Map<String, String> getTokenToEndpointMap()
    {
        Map<Token, InetAddress> mapInetAddress = tokenMetadata.getNormalAndBootstrappingTokenToEndpointMap();
        // in order to preserve tokens in ascending order, we use LinkedHashMap here
        Map<String, String> mapString = new LinkedHashMap<>(mapInetAddress.size());
        List<Token> tokens = new ArrayList<>(mapInetAddress.keySet());
        Collections.sort(tokens);
        for (Token token : tokens)
        {
            mapString.put(token.toString(), mapInetAddress.get(token).getHostAddress());
        }
        return mapString;
    }

    public String getLocalHostId()
    {
        return getTokenMetadata().getHostId(FBUtilities.getBroadcastAddress()).toString();
    }

    public UUID getLocalHostUUID()
    {
        return getTokenMetadata().getHostId(FBUtilities.getBroadcastAddress());
    }

    public Map<String, String> getHostIdMap()
    {
        return getEndpointToHostId();
    }

    public Map<String, String> getEndpointToHostId()
    {
        Map<String, String> mapOut = new HashMap<>();
        for (Map.Entry<InetAddress, UUID> entry : getTokenMetadata().getEndpointToHostIdMapForReading().entrySet())
            mapOut.put(entry.getKey().getHostAddress(), entry.getValue().toString());
        return mapOut;
    }

    public Map<String, String> getHostIdToEndpoint()
    {
        Map<String, String> mapOut = new HashMap<>();
        for (Map.Entry<InetAddress, UUID> entry : getTokenMetadata().getEndpointToHostIdMapForReading().entrySet())
            mapOut.put(entry.getValue().toString(), entry.getKey().getHostAddress());
        return mapOut;
    }

    /**
     * Construct the range to endpoint mapping based on the true view
     * of the world.
     * @param ranges
     * @return mapping of ranges to the replicas responsible for them.
    */
    private Map<Range<Token>, List<InetAddress>> constructRangeToEndpointMap(String keyspace, List<Range<Token>> ranges)
    {
        Map<Range<Token>, List<InetAddress>> rangeToEndpointMap = new HashMap<>(ranges.size());
        AbstractReplicationStrategy strategy = Keyspace.open(keyspace).getReplicationStrategy();
        for (Range<Token> range : ranges)
        {
            rangeToEndpointMap.put(range, strategy.getNaturalEndpoints(range.right));
        }
        return rangeToEndpointMap;
    }

    public void beforeChange(InetAddress endpoint, EndpointState currentState, ApplicationState newStateKey, VersionedValue newValue)
    {
        // no-op
    }

    /*
     * Handle the reception of a new particular ApplicationState for a particular endpoint. Note that the value of the
     * ApplicationState has not necessarily "changed" since the last known value, if we already received the same update
     * from somewhere else.
     *
     * onChange only ever sees one ApplicationState piece change at a time (even if many ApplicationState updates were
     * received at the same time), so we perform a kind of state machine here. We are concerned with two events: knowing
     * the token associated with an endpoint, and knowing its operation mode. Nodes can start in either bootstrap or
     * normal mode, and from bootstrap mode can change mode to normal. A node in bootstrap mode needs to have
     * pendingranges set in TokenMetadata; a node in normal mode should instead be part of the token ring.
     *
     * Normal progression of ApplicationState.STATUS values for a node should be like this:
     * STATUS_BOOTSTRAPPING,token
     *   if bootstrapping. stays this way until all files are received.
     * STATUS_NORMAL,token
     *   ready to serve reads and writes.
     * STATUS_LEAVING,token
     *   get ready to leave the cluster as part of a decommission
     * STATUS_LEFT,token
     *   set after decommission is completed.
     *
     * Other STATUS values that may be seen (possibly anywhere in the normal progression):
     * STATUS_MOVING,newtoken
     *   set if node is currently moving to a new token in the ring
     * REMOVING_TOKEN,deadtoken
     *   set if the node is dead and is being removed by its REMOVAL_COORDINATOR
     * REMOVED_TOKEN,deadtoken
     *   set if the node is dead and has been removed by its REMOVAL_COORDINATOR
     *
     * Note: Any time a node state changes from STATUS_NORMAL, it will not be visible to new nodes. So it follows that
     * you should never bootstrap a new node during a removenode, decommission or move.
     */
    public void onChange(InetAddress endpoint, ApplicationState state, VersionedValue value)
    {
        if (state == ApplicationState.STATUS)
        {
            String[] pieces = splitValue(value);
            assert (pieces.length > 0);

            String moveName = pieces[0];

            switch (moveName)
            {
                case VersionedValue.STATUS_BOOTSTRAPPING_REPLACE:
                    handleStateBootreplacing(endpoint, pieces);
                    break;
                case VersionedValue.STATUS_BOOTSTRAPPING:
                    handleStateBootstrap(endpoint);
                    break;
                case VersionedValue.STATUS_NORMAL:
                    handleStateNormal(endpoint, VersionedValue.STATUS_NORMAL);
                    break;
                case VersionedValue.SHUTDOWN:
                    handleStateNormal(endpoint, VersionedValue.SHUTDOWN);
                    break;
                case VersionedValue.REMOVING_TOKEN:
                case VersionedValue.REMOVED_TOKEN:
                    handleStateRemoving(endpoint, pieces);
                    break;
                case VersionedValue.STATUS_LEAVING:
                    handleStateLeaving(endpoint);
                    break;
                case VersionedValue.STATUS_LEFT:
                    handleStateLeft(endpoint, pieces);
                    break;
                case VersionedValue.STATUS_MOVING:
                    handleStateMoving(endpoint, pieces);
                    break;
            }
        }
        else
        {
            EndpointState epState = Gossiper.instance.getEndpointStateForEndpoint(endpoint);
            if (epState == null || Gossiper.instance.isDeadState(epState))
            {
                logger.debug("Ignoring state change for dead or unknown endpoint: {}", endpoint);
                return;
            }

            if (getTokenMetadata().isMember(endpoint))
            {
                final ExecutorService executor = StageManager.getStage(Stage.MUTATION);
                switch (state)
                {
                    case RELEASE_VERSION:
                        SystemKeyspace.updatePeerInfo(endpoint, "release_version", value.value, executor);
                        break;
                    case DC:
                        updateTopology(endpoint);
                        SystemKeyspace.updatePeerInfo(endpoint, "data_center", value.value, executor);
                        break;
                    case RACK:
                        updateTopology(endpoint);
                        SystemKeyspace.updatePeerInfo(endpoint, "rack", value.value, executor);
                        break;
                    case RPC_ADDRESS:
                        try
                        {
                            SystemKeyspace.updatePeerInfo(endpoint, "rpc_address", InetAddress.getByName(value.value), executor);
                        }
                        catch (UnknownHostException e)
                        {
                            throw new RuntimeException(e);
                        }
                        break;
                    case SCHEMA:
                        SystemKeyspace.updatePeerInfo(endpoint, "schema_version", UUID.fromString(value.value), executor);
                        MigrationManager.instance.scheduleSchemaPull(endpoint, epState);
                        break;
                    case HOST_ID:
                        SystemKeyspace.updatePeerInfo(endpoint, "host_id", UUID.fromString(value.value), executor);
                        break;
                    case RPC_READY:
                        notifyRpcChange(endpoint, epState.isRpcReady());
                        break;
                    case NET_VERSION:
                        updateNetVersion(endpoint, value);
                        break;
                }
            }
        }
    }

    private static String[] splitValue(VersionedValue value)
    {
        return value.value.split(VersionedValue.DELIMITER_STR, -1);
    }

    private void updateNetVersion(InetAddress endpoint, VersionedValue value)
    {
        try
        {
            MessagingService.instance().setVersion(endpoint, Integer.parseInt(value.value));
        }
        catch (NumberFormatException e)
        {
            throw new AssertionError("Got invalid value for NET_VERSION application state: " + value.value);
        }
    }

    public void updateTopology(InetAddress endpoint)
    {
        if (getTokenMetadata().isMember(endpoint))
        {
            getTokenMetadata().updateTopology(endpoint);
        }
    }

    public void updateTopology()
    {
        getTokenMetadata().updateTopology();
    }

    private void updatePeerInfo(InetAddress endpoint)
    {
        EndpointState epState = Gossiper.instance.getEndpointStateForEndpoint(endpoint);
        final ExecutorService executor = StageManager.getStage(Stage.MUTATION);
        for (Map.Entry<ApplicationState, VersionedValue> entry : epState.states())
        {
            switch (entry.getKey())
            {
                case RELEASE_VERSION:
                    SystemKeyspace.updatePeerInfo(endpoint, "release_version", entry.getValue().value, executor);
                    break;
                case DC:
                    SystemKeyspace.updatePeerInfo(endpoint, "data_center", entry.getValue().value, executor);
                    break;
                case RACK:
                    SystemKeyspace.updatePeerInfo(endpoint, "rack", entry.getValue().value, executor);
                    break;
                case RPC_ADDRESS:
                    try
                    {
                        SystemKeyspace.updatePeerInfo(endpoint, "rpc_address", InetAddress.getByName(entry.getValue().value), executor);
                    }
                    catch (UnknownHostException e)
                    {
                        throw new RuntimeException(e);
                    }
                    break;
                case SCHEMA:
                    SystemKeyspace.updatePeerInfo(endpoint, "schema_version", UUID.fromString(entry.getValue().value), executor);
                    break;
                case HOST_ID:
                    SystemKeyspace.updatePeerInfo(endpoint, "host_id", UUID.fromString(entry.getValue().value), executor);
                    break;
            }
        }
    }

    private void notifyRpcChange(InetAddress endpoint, boolean ready)
    {
        if (ready)
            notifyUp(endpoint);
        else
            notifyDown(endpoint);
    }

    private void notifyUp(InetAddress endpoint)
    {
        if (!isRpcReady(endpoint) || !Gossiper.instance.isAlive(endpoint))
            return;

        for (IEndpointLifecycleSubscriber subscriber : lifecycleSubscribers)
            subscriber.onUp(endpoint);
    }

    private void notifyDown(InetAddress endpoint)
    {
        for (IEndpointLifecycleSubscriber subscriber : lifecycleSubscribers)
            subscriber.onDown(endpoint);
    }

    private void notifyJoined(InetAddress endpoint)
    {
        if (!isStatus(endpoint, VersionedValue.STATUS_NORMAL))
            return;

        for (IEndpointLifecycleSubscriber subscriber : lifecycleSubscribers)
            subscriber.onJoinCluster(endpoint);
    }

    private void notifyMoved(InetAddress endpoint)
    {
        for (IEndpointLifecycleSubscriber subscriber : lifecycleSubscribers)
            subscriber.onMove(endpoint);
    }

    private void notifyLeft(InetAddress endpoint)
    {
        for (IEndpointLifecycleSubscriber subscriber : lifecycleSubscribers)
            subscriber.onLeaveCluster(endpoint);
    }

    private boolean isStatus(InetAddress endpoint, String status)
    {
        EndpointState state = Gossiper.instance.getEndpointStateForEndpoint(endpoint);
        return state != null && state.getStatus().equals(status);
    }

    public boolean isRpcReady(InetAddress endpoint)
    {
        if (MessagingService.instance().getVersion(endpoint) < MessagingService.VERSION_22)
            return true;
        EndpointState state = Gossiper.instance.getEndpointStateForEndpoint(endpoint);
        return state != null && state.isRpcReady();
    }

    /**
     * Set the RPC status. Because when draining a node we need to set the RPC
     * status to not ready, and drain is called by the shutdown hook, it may be that value is false
     * and there is no local endpoint state. In this case it's OK to just do nothing. Therefore,
     * we assert that the local endpoint state is not null only when value is true.
     *
     * @param value - true indicates that RPC is ready, false indicates the opposite.
     */
    public void setRpcReady(boolean value)
    {
        EndpointState state = Gossiper.instance.getEndpointStateForEndpoint(FBUtilities.getBroadcastAddress());
        // if value is false we're OK with a null state, if it is true we are not.
        assert !value || state != null;

        if (state != null)
            Gossiper.instance.addLocalApplicationState(ApplicationState.RPC_READY, valueFactory.rpcReady(value));
    }

    private Collection<Token> getTokensFor(InetAddress endpoint)
    {
        try
        {
            EndpointState state = Gossiper.instance.getEndpointStateForEndpoint(endpoint);
            if (state == null)
                return Collections.emptyList();

            VersionedValue versionedValue = state.getApplicationState(ApplicationState.TOKENS);
            if (versionedValue == null)
                return Collections.emptyList();

            return TokenSerializer.deserialize(tokenMetadata.partitioner, new DataInputStream(new ByteArrayInputStream(versionedValue.toBytes())));
        }
        catch (IOException e)
        {
            throw new RuntimeException(e);
        }
    }

    /**
     * Handle node bootstrap
     *
     * @param endpoint bootstrapping node
     */
    private void handleStateBootstrap(InetAddress endpoint)
    {
        Collection<Token> tokens;
        // explicitly check for TOKENS, because a bootstrapping node might be bootstrapping in legacy mode; that is, not using vnodes and no token specified
        tokens = getTokensFor(endpoint);

        if (logger.isDebugEnabled())
            logger.debug("Node {} state bootstrapping, token {}", endpoint, tokens);

        // if this node is present in token metadata, either we have missed intermediate states
        // or the node had crashed. Print warning if needed, clear obsolete stuff and
        // continue.
        if (tokenMetadata.isMember(endpoint))
        {
            // If isLeaving is false, we have missed both LEAVING and LEFT. However, if
            // isLeaving is true, we have only missed LEFT. Waiting time between completing
            // leave operation and rebootstrapping is relatively short, so the latter is quite
            // common (not enough time for gossip to spread). Therefore we report only the
            // former in the log.
            if (!tokenMetadata.isLeaving(endpoint))
                logger.info("Node {} state jump to bootstrap", endpoint);
            tokenMetadata.removeEndpoint(endpoint);
        }

        tokenMetadata.addBootstrapTokens(tokens, endpoint);
        PendingRangeCalculatorService.instance.update();

        tokenMetadata.updateHostId(Gossiper.instance.getHostId(endpoint), endpoint);
    }

    private void handleStateBootreplacing(InetAddress newNode, String[] pieces)
    {
        InetAddress oldNode;
        try
        {
            oldNode = InetAddress.getByName(pieces[1]);
        }
        catch (Exception e)
        {
            logger.error("Node {} tried to replace malformed endpoint {}.", newNode, pieces[1], e);
            return;
        }

        if (FailureDetector.instance.isAlive(oldNode))
        {
            throw new RuntimeException(String.format("Node %s is trying to replace alive node %s.", newNode, oldNode));
        }

        Optional<InetAddress> replacingNode = tokenMetadata.getReplacingNode(newNode);
        if (replacingNode.isPresent() && !replacingNode.get().equals(oldNode))
        {
            throw new RuntimeException(String.format("Node %s is already replacing %s but is trying to replace %s.",
                                                     newNode, replacingNode.get(), oldNode));
        }

        Collection<Token> tokens = getTokensFor(newNode);

        if (logger.isDebugEnabled())
            logger.debug("Node {} is replacing {}, tokens {}", newNode, oldNode, tokens);

        tokenMetadata.addReplaceTokens(tokens, newNode, oldNode);
        PendingRangeCalculatorService.instance.update();

        tokenMetadata.updateHostId(Gossiper.instance.getHostId(newNode), newNode);
    }

    /**
     * Handle node move to normal state. That is, node is entering token ring and participating
     * in reads.
     *
     * @param endpoint node
     */
    private void handleStateNormal(final InetAddress endpoint, final String status)
    {
        Collection<Token> tokens = getTokensFor(endpoint);
        Set<Token> tokensToUpdateInMetadata = new HashSet<>();
        Set<Token> tokensToUpdateInSystemKeyspace = new HashSet<>();
        Set<InetAddress> endpointsToRemove = new HashSet<>();

        if (logger.isDebugEnabled())
            logger.debug("Node {} state {}, token {}", endpoint, status, tokens);

        if (tokenMetadata.isMember(endpoint))
            logger.info("Node {} state jump to {}", endpoint, status);

        if (tokens.isEmpty() && status.equals(VersionedValue.STATUS_NORMAL))
            logger.error("Node {} is in state normal but it has no tokens, state: {}",
                         endpoint,
                         Gossiper.instance.getEndpointStateForEndpoint(endpoint));

        Optional<InetAddress> replacingNode = tokenMetadata.getReplacingNode(endpoint);
        if (replacingNode.isPresent())
        {
            assert !endpoint.equals(replacingNode.get()) : "Pending replacement endpoint with same address is not supported";
            logger.info("Node {} will complete replacement of {} for tokens {}", endpoint, replacingNode.get(), tokens);
            if (FailureDetector.instance.isAlive(replacingNode.get()))
            {
                logger.error("Node {} cannot complete replacement of alive node {}.", endpoint, replacingNode.get());
                return;
            }
            endpointsToRemove.add(replacingNode.get());
        }

        Optional<InetAddress> replacementNode = tokenMetadata.getReplacementNode(endpoint);
        if (replacementNode.isPresent())
        {
            logger.warn("Node {} is currently being replaced by node {}.", endpoint, replacementNode.get());
        }

        updatePeerInfo(endpoint);
        // Order Matters, TM.updateHostID() should be called before TM.updateNormalToken(), (see CASSANDRA-4300).
        UUID hostId = Gossiper.instance.getHostId(endpoint);
        InetAddress existing = tokenMetadata.getEndpointForHostId(hostId);
        if (replacing && isReplacingSameAddress() && Gossiper.instance.getEndpointStateForEndpoint(DatabaseDescriptor.getReplaceAddress()) != null
            && (hostId.equals(Gossiper.instance.getHostId(DatabaseDescriptor.getReplaceAddress()))))
            logger.warn("Not updating token metadata for {} because I am replacing it", endpoint);
        else
        {
            if (existing != null && !existing.equals(endpoint))
            {
                if (existing.equals(FBUtilities.getBroadcastAddress()))
                {
                    logger.warn("Not updating host ID {} for {} because it's mine", hostId, endpoint);
                    tokenMetadata.removeEndpoint(endpoint);
                    endpointsToRemove.add(endpoint);
                }
                else if (Gossiper.instance.compareEndpointStartup(endpoint, existing) > 0)
                {
                    logger.warn("Host ID collision for {} between {} and {}; {} is the new owner", hostId, existing, endpoint, endpoint);
                    tokenMetadata.removeEndpoint(existing);
                    endpointsToRemove.add(existing);
                    tokenMetadata.updateHostId(hostId, endpoint);
                }
                else
                {
                    logger.warn("Host ID collision for {} between {} and {}; ignored {}", hostId, existing, endpoint, endpoint);
                    tokenMetadata.removeEndpoint(endpoint);
                    endpointsToRemove.add(endpoint);
                }
            }
            else
                tokenMetadata.updateHostId(hostId, endpoint);
        }

        for (final Token token : tokens)
        {
            // we don't want to update if this node is responsible for the token and it has a later startup time than endpoint.
            InetAddress currentOwner = tokenMetadata.getEndpoint(token);
            if (currentOwner == null)
            {
                logger.debug("New node {} at token {}", endpoint, token);
                tokensToUpdateInMetadata.add(token);
                tokensToUpdateInSystemKeyspace.add(token);
            }
            else if (endpoint.equals(currentOwner))
            {
                // set state back to normal, since the node may have tried to leave, but failed and is now back up
                tokensToUpdateInMetadata.add(token);
                tokensToUpdateInSystemKeyspace.add(token);
            }
            else if (Gossiper.instance.compareEndpointStartup(endpoint, currentOwner) > 0)
            {
                tokensToUpdateInMetadata.add(token);
                tokensToUpdateInSystemKeyspace.add(token);

                // currentOwner is no longer current, endpoint is.  Keep track of these moves, because when
                // a host no longer has any tokens, we'll want to remove it.
                Multimap<InetAddress, Token> epToTokenCopy = getTokenMetadata().getEndpointToTokenMapForReading();
                epToTokenCopy.get(currentOwner).remove(token);
                if (epToTokenCopy.get(currentOwner).size() < 1)
                    endpointsToRemove.add(currentOwner);

                logger.info("Nodes {} and {} have the same token {}.  {} is the new owner",
                            endpoint,
                            currentOwner,
                            token,
                            endpoint);
            }
            else
            {
                logger.info("Nodes {} and {} have the same token {}.  Ignoring {}",
                            endpoint,
                            currentOwner,
                            token,
                            endpoint);
            }
        }

        // capture because updateNormalTokens clears moving and member status
        boolean isMember = tokenMetadata.isMember(endpoint);
        boolean isMoving = tokenMetadata.isMoving(endpoint);
        tokenMetadata.updateNormalTokens(tokensToUpdateInMetadata, endpoint);
        for (InetAddress ep : endpointsToRemove)
        {
            removeEndpoint(ep);
            if (replacing && DatabaseDescriptor.getReplaceAddress().equals(ep))
                Gossiper.instance.replacementQuarantine(ep); // quarantine locally longer than normally; see CASSANDRA-8260
        }
        if (!tokensToUpdateInSystemKeyspace.isEmpty())
            SystemKeyspace.updateTokens(endpoint, tokensToUpdateInSystemKeyspace, StageManager.getStage(Stage.MUTATION));

        if (isMoving || operationMode == Mode.MOVING)
        {
            tokenMetadata.removeFromMoving(endpoint);
            notifyMoved(endpoint);
        }
        else if (!isMember) // prior to this, the node was not a member
        {
            notifyJoined(endpoint);
        }

        PendingRangeCalculatorService.instance.update();
    }

    /**
     * Handle node preparing to leave the ring
     *
     * @param endpoint node
     */
    private void handleStateLeaving(InetAddress endpoint)
    {
        Collection<Token> tokens = getTokensFor(endpoint);

        if (logger.isDebugEnabled())
            logger.debug("Node {} state leaving, tokens {}", endpoint, tokens);

        // If the node is previously unknown or tokens do not match, update tokenmetadata to
        // have this node as 'normal' (it must have been using this token before the
        // leave). This way we'll get pending ranges right.
        if (!tokenMetadata.isMember(endpoint))
        {
            logger.info("Node {} state jump to leaving", endpoint);
            tokenMetadata.updateNormalTokens(tokens, endpoint);
        }
        else if (!tokenMetadata.getTokens(endpoint).containsAll(tokens))
        {
            logger.warn("Node {} 'leaving' token mismatch. Long network partition?", endpoint);
            tokenMetadata.updateNormalTokens(tokens, endpoint);
        }

        // at this point the endpoint is certainly a member with this token, so let's proceed
        // normally
        tokenMetadata.addLeavingEndpoint(endpoint);
        PendingRangeCalculatorService.instance.update();
    }

    /**
     * Handle node leaving the ring. This will happen when a node is decommissioned
     *
     * @param endpoint If reason for leaving is decommission, endpoint is the leaving node.
     * @param pieces STATE_LEFT,token
     */
    private void handleStateLeft(InetAddress endpoint, String[] pieces)
    {
        assert pieces.length >= 2;
        Collection<Token> tokens = getTokensFor(endpoint);

        if (logger.isDebugEnabled())
            logger.debug("Node {} state left, tokens {}", endpoint, tokens);

        excise(tokens, endpoint, extractExpireTime(pieces));
    }

    /**
     * Handle node moving inside the ring.
     *
     * @param endpoint moving endpoint address
     * @param pieces STATE_MOVING, token
     */
    private void handleStateMoving(InetAddress endpoint, String[] pieces)
    {
        assert pieces.length >= 2;
        Token token = getTokenFactory().fromString(pieces[1]);

        if (logger.isDebugEnabled())
            logger.debug("Node {} state moving, new token {}", endpoint, token);

        tokenMetadata.addMovingEndpoint(token, endpoint);

        PendingRangeCalculatorService.instance.update();
    }

    /**
     * Handle notification that a node being actively removed from the ring via 'removenode'
     *
     * @param endpoint node
     * @param pieces either REMOVED_TOKEN (node is gone) or REMOVING_TOKEN (replicas need to be restored)
     */
    private void handleStateRemoving(InetAddress endpoint, String[] pieces)
    {
        assert (pieces.length > 0);

        if (endpoint.equals(FBUtilities.getBroadcastAddress()))
        {
            logger.info("Received removenode gossip about myself. Is this node rejoining after an explicit removenode?");
            try
            {
                drain();
            }
            catch (Exception e)
            {
                throw new RuntimeException(e);
            }
            return;
        }
        if (tokenMetadata.isMember(endpoint))
        {
            String state = pieces[0];
            Collection<Token> removeTokens = tokenMetadata.getTokens(endpoint);

            if (VersionedValue.REMOVED_TOKEN.equals(state))
            {
                excise(removeTokens, endpoint, extractExpireTime(pieces));
            }
            else if (VersionedValue.REMOVING_TOKEN.equals(state))
            {
                if (logger.isDebugEnabled())
                    logger.debug("Tokens {} removed manually (endpoint was {})", removeTokens, endpoint);

                // Note that the endpoint is being removed
                tokenMetadata.addLeavingEndpoint(endpoint);
                PendingRangeCalculatorService.instance.update();

                // find the endpoint coordinating this removal that we need to notify when we're done
                String[] coordinator = splitValue(Gossiper.instance.getEndpointStateForEndpoint(endpoint).getApplicationState(ApplicationState.REMOVAL_COORDINATOR));
                UUID hostId = UUID.fromString(coordinator[1]);
                // grab any data we are now responsible for and notify responsible node
                restoreReplicaCount(endpoint, tokenMetadata.getEndpointForHostId(hostId));
            }
        }
        else // now that the gossiper has told us about this nonexistent member, notify the gossiper to remove it
        {
            if (VersionedValue.REMOVED_TOKEN.equals(pieces[0]))
                addExpireTimeIfFound(endpoint, extractExpireTime(pieces));
            removeEndpoint(endpoint);
        }
    }

    private void excise(Collection<Token> tokens, InetAddress endpoint)
    {
        logger.info("Removing tokens {} for {}", tokens, endpoint);

        UUID hostId = tokenMetadata.getHostId(endpoint);
        if (hostId != null && tokenMetadata.isMember(endpoint))
            HintsService.instance.excise(hostId);

        removeEndpoint(endpoint);
        tokenMetadata.removeEndpoint(endpoint);
        if (!tokens.isEmpty())
            tokenMetadata.removeBootstrapTokens(tokens);
        notifyLeft(endpoint);
        PendingRangeCalculatorService.instance.update();
    }

    private void excise(Collection<Token> tokens, InetAddress endpoint, long expireTime)
    {
        addExpireTimeIfFound(endpoint, expireTime);
        excise(tokens, endpoint);
    }

    /** unlike excise we just need this endpoint gone without going through any notifications **/
    private void removeEndpoint(InetAddress endpoint)
    {
        Gossiper.instance.removeEndpoint(endpoint);
        SystemKeyspace.removeEndpoint(endpoint);
    }

    protected void addExpireTimeIfFound(InetAddress endpoint, long expireTime)
    {
        if (expireTime != 0L)
        {
            Gossiper.instance.addExpireTimeForEndpoint(endpoint, expireTime);
        }
    }

    protected long extractExpireTime(String[] pieces)
    {
        return Long.parseLong(pieces[2]);
    }

    /**
     * Finds living endpoints responsible for the given ranges
     *
     * @param keyspaceName the keyspace ranges belong to
     * @param ranges the ranges to find sources for
     * @return multimap of addresses to ranges the address is responsible for
     */
    private Multimap<InetAddress, Range<Token>> getNewSourceRanges(String keyspaceName, Set<Range<Token>> ranges)
    {
        InetAddress myAddress = FBUtilities.getBroadcastAddress();
        Multimap<Range<Token>, InetAddress> rangeAddresses = Keyspace.open(keyspaceName).getReplicationStrategy().getRangeAddresses(tokenMetadata.cloneOnlyTokenMap());
        Multimap<InetAddress, Range<Token>> sourceRanges = HashMultimap.create();
        IFailureDetector failureDetector = FailureDetector.instance;

        // find alive sources for our new ranges
        for (Range<Token> range : ranges)
        {
            Collection<InetAddress> possibleRanges = rangeAddresses.get(range);
            IEndpointSnitch snitch = DatabaseDescriptor.getEndpointSnitch();
            List<InetAddress> sources = snitch.getSortedListByProximity(myAddress, possibleRanges);

            assert (!sources.contains(myAddress));

            for (InetAddress source : sources)
            {
                if (failureDetector.isAlive(source))
                {
                    sourceRanges.put(source, range);
                    break;
                }
            }
        }
        return sourceRanges;
    }

    /**
     * Sends a notification to a node indicating we have finished replicating data.
     *
     * @param remote node to send notification to
     */
    private void sendReplicationNotification(InetAddress remote)
    {
        // notify the remote token
        MessageOut msg = new MessageOut(MessagingService.Verb.REPLICATION_FINISHED);
        IFailureDetector failureDetector = FailureDetector.instance;
        if (logger.isDebugEnabled())
            logger.debug("Notifying {} of replication completion\n", remote);
        while (failureDetector.isAlive(remote))
        {
            AsyncOneResponse iar = MessagingService.instance().sendRR(msg, remote);
            try
            {
                iar.get(DatabaseDescriptor.getRpcTimeout(), TimeUnit.MILLISECONDS);
                return; // done
            }
            catch(TimeoutException e)
            {
                // try again
            }
        }
    }

    /**
     * Called when an endpoint is removed from the ring. This function checks
     * whether this node becomes responsible for new ranges as a
     * consequence and streams data if needed.
     *
     * This is rather ineffective, but it does not matter so much
     * since this is called very seldom
     *
     * @param endpoint the node that left
     */
    private void restoreReplicaCount(InetAddress endpoint, final InetAddress notifyEndpoint)
    {
        Multimap<String, Map.Entry<InetAddress, Collection<Range<Token>>>> rangesToFetch = HashMultimap.create();

        InetAddress myAddress = FBUtilities.getBroadcastAddress();

        for (String keyspaceName : Schema.instance.getNonLocalStrategyKeyspaces())
        {
            Multimap<Range<Token>, InetAddress> changedRanges = getChangedRangesForLeaving(keyspaceName, endpoint);
            Set<Range<Token>> myNewRanges = new HashSet<>();
            for (Map.Entry<Range<Token>, InetAddress> entry : changedRanges.entries())
            {
                if (entry.getValue().equals(myAddress))
                    myNewRanges.add(entry.getKey());
            }
            Multimap<InetAddress, Range<Token>> sourceRanges = getNewSourceRanges(keyspaceName, myNewRanges);
            for (Map.Entry<InetAddress, Collection<Range<Token>>> entry : sourceRanges.asMap().entrySet())
            {
                rangesToFetch.put(keyspaceName, entry);
            }
        }

        StreamPlan stream = new StreamPlan(StreamOperation.RESTORE_REPLICA_COUNT);
        for (String keyspaceName : rangesToFetch.keySet())
        {
            for (Map.Entry<InetAddress, Collection<Range<Token>>> entry : rangesToFetch.get(keyspaceName))
            {
                InetAddress source = entry.getKey();
                InetAddress preferred = SystemKeyspace.getPreferredIP(source);
                Collection<Range<Token>> ranges = entry.getValue();
                if (logger.isDebugEnabled())
                    logger.debug("Requesting from {} ranges {}", source, StringUtils.join(ranges, ", "));
                stream.requestRanges(source, preferred, keyspaceName, ranges);
            }
        }
        StreamResultFuture future = stream.execute();
        Futures.addCallback(future, new FutureCallback<StreamState>()
        {
            public void onSuccess(StreamState finalState)
            {
                sendReplicationNotification(notifyEndpoint);
            }

            public void onFailure(Throwable t)
            {
                logger.warn("Streaming to restore replica count failed", t);
                // We still want to send the notification
                sendReplicationNotification(notifyEndpoint);
            }
        });
    }

    // needs to be modified to accept either a keyspace or ARS.
    private Multimap<Range<Token>, InetAddress> getChangedRangesForLeaving(String keyspaceName, InetAddress endpoint)
    {
        // First get all ranges the leaving endpoint is responsible for
        Collection<Range<Token>> ranges = getRangesForEndpoint(keyspaceName, endpoint);

        if (logger.isDebugEnabled())
            logger.debug("Node {} ranges [{}]", endpoint, StringUtils.join(ranges, ", "));

        Map<Range<Token>, List<InetAddress>> currentReplicaEndpoints = new HashMap<>(ranges.size());

        // Find (for each range) all nodes that store replicas for these ranges as well
        TokenMetadata metadata = tokenMetadata.cloneOnlyTokenMap(); // don't do this in the loop! #7758
        for (Range<Token> range : ranges)
            currentReplicaEndpoints.put(range, Keyspace.open(keyspaceName).getReplicationStrategy().calculateNaturalEndpoints(range.right, metadata));

        TokenMetadata temp = tokenMetadata.cloneAfterAllLeft();

        // endpoint might or might not be 'leaving'. If it was not leaving (that is, removenode
        // command was used), it is still present in temp and must be removed.
        if (temp.isMember(endpoint))
            temp.removeEndpoint(endpoint);

        Multimap<Range<Token>, InetAddress> changedRanges = HashMultimap.create();

        // Go through the ranges and for each range check who will be
        // storing replicas for these ranges when the leaving endpoint
        // is gone. Whoever is present in newReplicaEndpoints list, but
        // not in the currentReplicaEndpoints list, will be needing the
        // range.
        for (Range<Token> range : ranges)
        {
            Collection<InetAddress> newReplicaEndpoints = Keyspace.open(keyspaceName).getReplicationStrategy().calculateNaturalEndpoints(range.right, temp);
            newReplicaEndpoints.removeAll(currentReplicaEndpoints.get(range));
            if (logger.isDebugEnabled())
                if (newReplicaEndpoints.isEmpty())
                    logger.debug("Range {} already in all replicas", range);
                else
                    logger.debug("Range {} will be responsibility of {}", range, StringUtils.join(newReplicaEndpoints, ", "));
            changedRanges.putAll(range, newReplicaEndpoints);
        }

        return changedRanges;
    }

    public void onJoin(InetAddress endpoint, EndpointState epState)
    {
        for (Map.Entry<ApplicationState, VersionedValue> entry : epState.states())
        {
            onChange(endpoint, entry.getKey(), entry.getValue());
        }
        MigrationManager.instance.scheduleSchemaPull(endpoint, epState);
    }

    public void onAlive(InetAddress endpoint, EndpointState state)
    {
        MigrationManager.instance.scheduleSchemaPull(endpoint, state);

        if (tokenMetadata.isMember(endpoint))
            notifyUp(endpoint);
    }

    public void onRemove(InetAddress endpoint)
    {
        tokenMetadata.removeEndpoint(endpoint);
        PendingRangeCalculatorService.instance.update();
    }

    public void onDead(InetAddress endpoint, EndpointState state)
    {
        MessagingService.instance().convict(endpoint);
        notifyDown(endpoint);
    }

    public void onRestart(InetAddress endpoint, EndpointState state)
    {
        // If we have restarted before the node was even marked down, we need to reset the connection pool
        if (state.isAlive())
            onDead(endpoint, state);

        // Then, the node may have been upgraded and changed its messaging protocol version. If so, we
        // want to update that before we mark the node live again to avoid problems like CASSANDRA-11128.
        VersionedValue netVersion = state.getApplicationState(ApplicationState.NET_VERSION);
        if (netVersion != null)
            updateNetVersion(endpoint, netVersion);
    }


    public String getLoadString()
    {
        return FileUtils.stringifyFileSize(StorageMetrics.load.getCount());
    }

    public Map<String, String> getLoadMap()
    {
        Map<String, String> map = new HashMap<>();
        for (Map.Entry<InetAddress,Double> entry : LoadBroadcaster.instance.getLoadInfo().entrySet())
        {
            map.put(entry.getKey().getHostAddress(), FileUtils.stringifyFileSize(entry.getValue()));
        }
        // gossiper doesn't see its own updates, so we need to special-case the local node
        map.put(FBUtilities.getBroadcastAddress().getHostAddress(), getLoadString());
        return map;
    }

    // TODO
    public final void deliverHints(String host)
    {
        throw new UnsupportedOperationException();
    }

    public Collection<Token> getLocalTokens()
    {
        Collection<Token> tokens = SystemKeyspace.getSavedTokens();
        assert tokens != null && !tokens.isEmpty(); // should not be called before initServer sets this
        return tokens;
    }

    @Nullable
    public InetAddress getEndpointForHostId(UUID hostId)
    {
        return tokenMetadata.getEndpointForHostId(hostId);
    }

    @Nullable
    public UUID getHostIdForEndpoint(InetAddress address)
    {
        return tokenMetadata.getHostId(address);
    }

    /* These methods belong to the MBean interface */

    public List<String> getTokens()
    {
        return getTokens(FBUtilities.getBroadcastAddress());
    }

    public List<String> getTokens(String endpoint) throws UnknownHostException
    {
        return getTokens(InetAddress.getByName(endpoint));
    }

    private List<String> getTokens(InetAddress endpoint)
    {
        List<String> strTokens = new ArrayList<>();
        for (Token tok : getTokenMetadata().getTokens(endpoint))
            strTokens.add(tok.toString());
        return strTokens;
    }

    public String getReleaseVersion()
    {
        return FBUtilities.getReleaseVersionString();
    }

    public String getSchemaVersion()
    {
        return Schema.instance.getVersion().toString();
    }

    public List<String> getLeavingNodes()
    {
        return stringify(tokenMetadata.getLeavingEndpoints());
    }

    public List<String> getMovingNodes()
    {
        List<String> endpoints = new ArrayList<>();

        for (Pair<Token, InetAddress> node : tokenMetadata.getMovingEndpoints())
        {
            endpoints.add(node.right.getHostAddress());
        }

        return endpoints;
    }

    public List<String> getJoiningNodes()
    {
        return stringify(tokenMetadata.getBootstrapTokens().valueSet());
    }

    public List<String> getLiveNodes()
    {
        return stringify(Gossiper.instance.getLiveMembers());
    }

    public Set<InetAddress> getLiveRingMembers()
    {
        return getLiveRingMembers(false);
    }

    public Set<InetAddress> getLiveRingMembers(boolean excludeDeadStates)
    {
        Set<InetAddress> ret = new HashSet<>();
        for (InetAddress ep : Gossiper.instance.getLiveMembers())
        {
            if (excludeDeadStates)
            {
                EndpointState epState = Gossiper.instance.getEndpointStateForEndpoint(ep);
                if (epState == null || Gossiper.instance.isDeadState(epState))
                    continue;
            }

            if (tokenMetadata.isMember(ep))
                ret.add(ep);
        }
        return ret;
    }


    public List<String> getUnreachableNodes()
    {
        return stringify(Gossiper.instance.getUnreachableMembers());
    }

    public String[] getAllDataFileLocations()
    {
        String[] locations = DatabaseDescriptor.getAllDataFileLocations();
        for (int i = 0; i < locations.length; i++)
            locations[i] = FileUtils.getCanonicalPath(locations[i]);
        return locations;
    }

    public String getCommitLogLocation()
    {
        return FileUtils.getCanonicalPath(DatabaseDescriptor.getCommitLogLocation());
    }

    public String getSavedCachesLocation()
    {
        return FileUtils.getCanonicalPath(DatabaseDescriptor.getSavedCachesLocation());
    }

    private List<String> stringify(Iterable<InetAddress> endpoints)
    {
        List<String> stringEndpoints = new ArrayList<>();
        for (InetAddress ep : endpoints)
        {
            stringEndpoints.add(ep.getHostAddress());
        }
        return stringEndpoints;
    }

    public int getCurrentGenerationNumber()
    {
        return Gossiper.instance.getCurrentGenerationNumber(FBUtilities.getBroadcastAddress());
    }

    public int forceKeyspaceCleanup(String keyspaceName, String... tables) throws IOException, ExecutionException, InterruptedException
    {
        return forceKeyspaceCleanup(0, keyspaceName, tables);
    }

    public int forceKeyspaceCleanup(int jobs, String keyspaceName, String... tables) throws IOException, ExecutionException, InterruptedException
    {
        if (SchemaConstants.isLocalSystemKeyspace(keyspaceName))
            throw new RuntimeException("Cleanup of the system keyspace is neither necessary nor wise");

        CompactionManager.AllSSTableOpStatus status = CompactionManager.AllSSTableOpStatus.SUCCESSFUL;
        for (ColumnFamilyStore cfStore : getValidColumnFamilies(false, false, keyspaceName, tables))
        {
            CompactionManager.AllSSTableOpStatus oneStatus = cfStore.forceCleanup(jobs);
            if (oneStatus != CompactionManager.AllSSTableOpStatus.SUCCESSFUL)
                status = oneStatus;
        }
        return status.statusCode;
    }

    public int scrub(boolean disableSnapshot, boolean skipCorrupted, String keyspaceName, String... tables) throws IOException, ExecutionException, InterruptedException
    {
        return scrub(disableSnapshot, skipCorrupted, true, 0, keyspaceName, tables);
    }

    public int scrub(boolean disableSnapshot, boolean skipCorrupted, boolean checkData, String keyspaceName, String... tables) throws IOException, ExecutionException, InterruptedException
    {
        return scrub(disableSnapshot, skipCorrupted, checkData, 0, keyspaceName, tables);
    }

    public int scrub(boolean disableSnapshot, boolean skipCorrupted, boolean checkData, int jobs, String keyspaceName, String... tables) throws IOException, ExecutionException, InterruptedException
    {
        CompactionManager.AllSSTableOpStatus status = CompactionManager.AllSSTableOpStatus.SUCCESSFUL;
        for (ColumnFamilyStore cfStore : getValidColumnFamilies(true, false, keyspaceName, tables))
        {
            CompactionManager.AllSSTableOpStatus oneStatus = cfStore.scrub(disableSnapshot, skipCorrupted, checkData, jobs);
            if (oneStatus != CompactionManager.AllSSTableOpStatus.SUCCESSFUL)
                status = oneStatus;
        }
        return status.statusCode;
    }

    public int verify(boolean extendedVerify, String keyspaceName, String... tableNames) throws IOException, ExecutionException, InterruptedException
    {
        CompactionManager.AllSSTableOpStatus status = CompactionManager.AllSSTableOpStatus.SUCCESSFUL;
        for (ColumnFamilyStore cfStore : getValidColumnFamilies(false, false, keyspaceName, tableNames))
        {
            CompactionManager.AllSSTableOpStatus oneStatus = cfStore.verify(extendedVerify);
            if (oneStatus != CompactionManager.AllSSTableOpStatus.SUCCESSFUL)
                status = oneStatus;
        }
        return status.statusCode;
    }

    public int upgradeSSTables(String keyspaceName, boolean excludeCurrentVersion, String... tableNames) throws IOException, ExecutionException, InterruptedException
    {
        return upgradeSSTables(keyspaceName, excludeCurrentVersion, 0, tableNames);
    }

    public int upgradeSSTables(String keyspaceName, boolean excludeCurrentVersion, int jobs, String... tableNames) throws IOException, ExecutionException, InterruptedException
    {
        CompactionManager.AllSSTableOpStatus status = CompactionManager.AllSSTableOpStatus.SUCCESSFUL;
        for (ColumnFamilyStore cfStore : getValidColumnFamilies(true, true, keyspaceName, tableNames))
        {
            CompactionManager.AllSSTableOpStatus oneStatus = cfStore.sstablesRewrite(excludeCurrentVersion, jobs);
            if (oneStatus != CompactionManager.AllSSTableOpStatus.SUCCESSFUL)
                status = oneStatus;
        }
        return status.statusCode;
    }

    public void forceKeyspaceCompaction(boolean splitOutput, String keyspaceName, String... tableNames) throws IOException, ExecutionException, InterruptedException
    {
        for (ColumnFamilyStore cfStore : getValidColumnFamilies(true, false, keyspaceName, tableNames))
        {
            cfStore.forceMajorCompaction(splitOutput);
        }
    }

    public int relocateSSTables(String keyspaceName, String ... columnFamilies) throws IOException, ExecutionException, InterruptedException
    {
        return relocateSSTables(0, keyspaceName, columnFamilies);
    }

    public int relocateSSTables(int jobs, String keyspaceName, String ... columnFamilies) throws IOException, ExecutionException, InterruptedException
    {
        CompactionManager.AllSSTableOpStatus status = CompactionManager.AllSSTableOpStatus.SUCCESSFUL;
        for (ColumnFamilyStore cfs : getValidColumnFamilies(false, false, keyspaceName, columnFamilies))
        {
            CompactionManager.AllSSTableOpStatus oneStatus = cfs.relocateSSTables(jobs);
            if (oneStatus != CompactionManager.AllSSTableOpStatus.SUCCESSFUL)
                status = oneStatus;
        }
        return status.statusCode;
    }

    public int garbageCollect(String tombstoneOptionString, int jobs, String keyspaceName, String ... columnFamilies) throws IOException, ExecutionException, InterruptedException
    {
        TombstoneOption tombstoneOption = TombstoneOption.valueOf(tombstoneOptionString);
        CompactionManager.AllSSTableOpStatus status = CompactionManager.AllSSTableOpStatus.SUCCESSFUL;
        for (ColumnFamilyStore cfs : getValidColumnFamilies(false, false, keyspaceName, columnFamilies))
        {
            CompactionManager.AllSSTableOpStatus oneStatus = cfs.garbageCollect(tombstoneOption, jobs);
            if (oneStatus != CompactionManager.AllSSTableOpStatus.SUCCESSFUL)
                status = oneStatus;
        }
        return status.statusCode;
    }

    /**
     * Takes the snapshot of a multiple column family from different keyspaces. A snapshot name must be specified.
     *
     * @param tag
     *            the tag given to the snapshot; may not be null or empty
     * @param options
     *            Map of options (skipFlush is the only supported option for now)
     * @param entities
     *            list of keyspaces / tables in the form of empty | ks1 ks2 ... | ks1.cf1,ks2.cf2,...
     */
    @Override
    public void takeSnapshot(String tag, Map<String, String> options, String... entities) throws IOException
    {
        boolean skipFlush = Boolean.parseBoolean(options.getOrDefault("skipFlush", "false"));

        if (entities != null && entities.length > 0 && entities[0].contains("."))
        {
            takeMultipleTableSnapshot(tag, skipFlush, entities);
        }
        else
        {
            takeSnapshot(tag, skipFlush, entities);
        }
    }

    /**
     * Takes the snapshot of a specific table. A snapshot name must be
     * specified.
     *
     * @param keyspaceName
     *            the keyspace which holds the specified table
     * @param tableName
     *            the table to snapshot
     * @param tag
     *            the tag given to the snapshot; may not be null or empty
     */
    public void takeTableSnapshot(String keyspaceName, String tableName, String tag)
            throws IOException
    {
        takeMultipleTableSnapshot(tag, false, keyspaceName + "." + tableName);
    }

    public void forceKeyspaceCompactionForTokenRange(String keyspaceName, String startToken, String endToken, String... tableNames) throws IOException, ExecutionException, InterruptedException
    {
        Collection<Range<Token>> tokenRanges = createRepairRangeFrom(startToken, endToken);

        for (ColumnFamilyStore cfStore : getValidColumnFamilies(true, false, keyspaceName, tableNames))
        {
            cfStore.forceCompactionForTokenRange(tokenRanges);
        }
    }

    /**
     * Takes the snapshot for the given keyspaces. A snapshot name must be specified.
     *
     * @param tag the tag given to the snapshot; may not be null or empty
     * @param keyspaceNames the names of the keyspaces to snapshot; empty means "all."
     */
    public void takeSnapshot(String tag, String... keyspaceNames) throws IOException
    {
        takeSnapshot(tag, false, keyspaceNames);
    }

    /**
     * Takes the snapshot of a multiple column family from different keyspaces. A snapshot name must be specified.
     *
     * @param tag
     *            the tag given to the snapshot; may not be null or empty
     * @param tableList
     *            list of tables from different keyspace in the form of ks1.cf1 ks2.cf2
     */
    public void takeMultipleTableSnapshot(String tag, String... tableList)
            throws IOException
    {
        takeMultipleTableSnapshot(tag, false, tableList);
    }

    /**
     * Takes the snapshot for the given keyspaces. A snapshot name must be specified.
     *
     * @param tag the tag given to the snapshot; may not be null or empty
     * @param skipFlush Skip blocking flush of memtable
     * @param keyspaceNames the names of the keyspaces to snapshot; empty means "all."
     */
    private void takeSnapshot(String tag, boolean skipFlush, String... keyspaceNames) throws IOException
    {
        if (operationMode == Mode.JOINING)
            throw new IOException("Cannot snapshot until bootstrap completes");
        if (tag == null || tag.equals(""))
            throw new IOException("You must supply a snapshot name.");

        Iterable<Keyspace> keyspaces;
        if (keyspaceNames.length == 0)
        {
            keyspaces = Keyspace.all();
        }
        else
        {
            ArrayList<Keyspace> t = new ArrayList<>(keyspaceNames.length);
            for (String keyspaceName : keyspaceNames)
                t.add(getValidKeyspace(keyspaceName));
            keyspaces = t;
        }

        // Do a check to see if this snapshot exists before we actually snapshot
        for (Keyspace keyspace : keyspaces)
            if (keyspace.snapshotExists(tag))
                throw new IOException("Snapshot " + tag + " already exists.");


        Set<SSTableReader> snapshotted = new HashSet<>();
        for (Keyspace keyspace : keyspaces)
            snapshotted.addAll(keyspace.snapshot(tag, null, skipFlush, snapshotted));
    }

    /**
     * Takes the snapshot of a multiple column family from different keyspaces. A snapshot name must be specified.
     *
     *
     * @param tag
     *            the tag given to the snapshot; may not be null or empty
     * @param skipFlush
     *            Skip blocking flush of memtable
     * @param tableList
     *            list of tables from different keyspace in the form of ks1.cf1 ks2.cf2
     */
    private void takeMultipleTableSnapshot(String tag, boolean skipFlush, String... tableList)
            throws IOException
    {
        Map<Keyspace, List<String>> keyspaceColumnfamily = new HashMap<Keyspace, List<String>>();
        for (String table : tableList)
        {
            String splittedString[] = StringUtils.split(table, '.');
            if (splittedString.length == 2)
            {
                String keyspaceName = splittedString[0];
                String tableName = splittedString[1];

                if (keyspaceName == null)
                    throw new IOException("You must supply a keyspace name");
                if (operationMode.equals(Mode.JOINING))
                    throw new IOException("Cannot snapshot until bootstrap completes");

                if (tableName == null)
                    throw new IOException("You must supply a table name");
                if (tag == null || tag.equals(""))
                    throw new IOException("You must supply a snapshot name.");

                Keyspace keyspace = getValidKeyspace(keyspaceName);
                ColumnFamilyStore columnFamilyStore = keyspace.getColumnFamilyStore(tableName);
                // As there can be multiple column family from same keyspace check if snapshot exist for that specific
                // columnfamily and not for whole keyspace

                if (columnFamilyStore.snapshotExists(tag))
                    throw new IOException("Snapshot " + tag + " already exists.");
                if (!keyspaceColumnfamily.containsKey(keyspace))
                {
                    keyspaceColumnfamily.put(keyspace, new ArrayList<String>());
                }

                // Add Keyspace columnfamily to map in order to support atomicity for snapshot process.
                // So no snapshot should happen if any one of the above conditions fail for any keyspace or columnfamily
                keyspaceColumnfamily.get(keyspace).add(tableName);

            }
            else
            {
                throw new IllegalArgumentException(
                        "Cannot take a snapshot on secondary index or invalid column family name. You must supply a column family name in the form of keyspace.columnfamily");
            }
        }

        Set<SSTableReader> snapshotted = new HashSet<>();
        for (Entry<Keyspace, List<String>> entry : keyspaceColumnfamily.entrySet())
        {
            for (String table : entry.getValue())
                snapshotted.addAll(entry.getKey().snapshot(tag, table, skipFlush, snapshotted));
        }

    }

    private Keyspace getValidKeyspace(String keyspaceName) throws IOException
    {
        if (!Schema.instance.getKeyspaces().contains(keyspaceName))
        {
            throw new IOException("Keyspace " + keyspaceName + " does not exist");
        }
        return Keyspace.open(keyspaceName);
    }

    /**
     * Remove the snapshot with the given name from the given keyspaces.
     * If no tag is specified we will remove all snapshots.
     */
    public void clearSnapshot(String tag, String... keyspaceNames) throws IOException
    {
        if(tag == null)
            tag = "";

        Set<String> keyspaces = new HashSet<>();
        for (String dataDir : DatabaseDescriptor.getAllDataFileLocations())
        {
            for(String keyspaceDir : new File(dataDir).list())
            {
                // Only add a ks if it has been specified as a param, assuming params were actually provided.
                if (keyspaceNames.length > 0 && !Arrays.asList(keyspaceNames).contains(keyspaceDir))
                    continue;
                keyspaces.add(keyspaceDir);
            }
        }

        for (String keyspace : keyspaces)
            Keyspace.clearSnapshot(tag, keyspace);

        if (logger.isDebugEnabled())
            logger.debug("Cleared out snapshot directories");
    }

    public Map<String, TabularData> getSnapshotDetails()
    {
        Map<String, TabularData> snapshotMap = new HashMap<>();
        for (Keyspace keyspace : Keyspace.all())
        {
            if (SchemaConstants.isLocalSystemKeyspace(keyspace.getName()))
                continue;

            for (ColumnFamilyStore cfStore : keyspace.getColumnFamilyStores())
            {
                for (Map.Entry<String, Pair<Long,Long>> snapshotDetail : cfStore.getSnapshotDetails().entrySet())
                {
                    TabularDataSupport data = (TabularDataSupport)snapshotMap.get(snapshotDetail.getKey());
                    if (data == null)
                    {
                        data = new TabularDataSupport(SnapshotDetailsTabularData.TABULAR_TYPE);
                        snapshotMap.put(snapshotDetail.getKey(), data);
                    }

                    SnapshotDetailsTabularData.from(snapshotDetail.getKey(), keyspace.getName(), cfStore.getColumnFamilyName(), snapshotDetail, data);
                }
            }
        }
        return snapshotMap;
    }

    public long trueSnapshotsSize()
    {
        long total = 0;
        for (Keyspace keyspace : Keyspace.all())
        {
            if (SchemaConstants.isLocalSystemKeyspace(keyspace.getName()))
                continue;

            for (ColumnFamilyStore cfStore : keyspace.getColumnFamilyStores())
            {
                total += cfStore.trueSnapshotsSize();
            }
        }

        return total;
    }

    public void refreshSizeEstimates() throws ExecutionException
    {
        FBUtilities.waitOnFuture(ScheduledExecutors.optionalTasks.submit(SizeEstimatesRecorder.instance));
    }

    /**
     * @param allowIndexes Allow index CF names to be passed in
     * @param autoAddIndexes Automatically add secondary indexes if a CF has them
     * @param keyspaceName keyspace
     * @param cfNames CFs
     * @throws java.lang.IllegalArgumentException when given CF name does not exist
     */
    public Iterable<ColumnFamilyStore> getValidColumnFamilies(boolean allowIndexes, boolean autoAddIndexes, String keyspaceName, String... cfNames) throws IOException
    {
        Keyspace keyspace = getValidKeyspace(keyspaceName);
        return keyspace.getValidColumnFamilies(allowIndexes, autoAddIndexes, cfNames);
    }

    /**
     * Flush all memtables for a keyspace and column families.
     * @param keyspaceName
     * @param tableNames
     * @throws IOException
     */
    public void forceKeyspaceFlush(String keyspaceName, String... tableNames) throws IOException
    {
        for (ColumnFamilyStore cfStore : getValidColumnFamilies(true, false, keyspaceName, tableNames))
        {
            logger.debug("Forcing flush on keyspace {}, CF {}", keyspaceName, cfStore.name);
            cfStore.forceBlockingFlush();
        }
    }

    public int repairAsync(String keyspace, Map<String, String> repairSpec)
    {
        RepairOption option = RepairOption.parse(repairSpec, tokenMetadata.partitioner);
        // if ranges are not specified
        if (option.getRanges().isEmpty())
        {
            if (option.isPrimaryRange())
            {
                // when repairing only primary range, neither dataCenters nor hosts can be set
                if (option.getDataCenters().isEmpty() && option.getHosts().isEmpty())
                    option.getRanges().addAll(getPrimaryRanges(keyspace));
                    // except dataCenters only contain local DC (i.e. -local)
                else if (option.isInLocalDCOnly())
                    option.getRanges().addAll(getPrimaryRangesWithinDC(keyspace));
                else
                    throw new IllegalArgumentException("You need to run primary range repair on all nodes in the cluster.");
            }
            else
            {
                option.getRanges().addAll(getLocalRanges(keyspace));
            }
        }
        return forceRepairAsync(keyspace, option, false);
    }

    @Deprecated
    public int forceRepairAsync(String keyspace,
                                boolean isSequential,
                                Collection<String> dataCenters,
                                Collection<String> hosts,
                                boolean primaryRange,
                                boolean fullRepair,
                                String... tableNames)
    {
        return forceRepairAsync(keyspace, isSequential ? RepairParallelism.SEQUENTIAL.ordinal() : RepairParallelism.PARALLEL.ordinal(), dataCenters, hosts, primaryRange, fullRepair, tableNames);
    }

    @Deprecated
    public int forceRepairAsync(String keyspace,
                                int parallelismDegree,
                                Collection<String> dataCenters,
                                Collection<String> hosts,
                                boolean primaryRange,
                                boolean fullRepair,
                                String... tableNames)
    {
        if (parallelismDegree < 0 || parallelismDegree > RepairParallelism.values().length - 1)
        {
            throw new IllegalArgumentException("Invalid parallelism degree specified: " + parallelismDegree);
        }
        RepairParallelism parallelism = RepairParallelism.values()[parallelismDegree];
        if (FBUtilities.isWindows && parallelism != RepairParallelism.PARALLEL)
        {
            logger.warn("Snapshot-based repair is not yet supported on Windows.  Reverting to parallel repair.");
            parallelism = RepairParallelism.PARALLEL;
        }

        RepairOption options = new RepairOption(parallelism, primaryRange, !fullRepair, false, 1, Collections.<Range<Token>>emptyList(), false, false, false);
        if (dataCenters != null)
        {
            options.getDataCenters().addAll(dataCenters);
        }
        if (hosts != null)
        {
            options.getHosts().addAll(hosts);
        }
        if (primaryRange)
        {
            // when repairing only primary range, neither dataCenters nor hosts can be set
            if (options.getDataCenters().isEmpty() && options.getHosts().isEmpty())
                options.getRanges().addAll(getPrimaryRanges(keyspace));
                // except dataCenters only contain local DC (i.e. -local)
            else if (options.getDataCenters().size() == 1 && options.getDataCenters().contains(DatabaseDescriptor.getLocalDataCenter()))
                options.getRanges().addAll(getPrimaryRangesWithinDC(keyspace));
            else
                throw new IllegalArgumentException("You need to run primary range repair on all nodes in the cluster.");
        }
        else
        {
            options.getRanges().addAll(getLocalRanges(keyspace));
        }
        if (tableNames != null)
        {
            for (String table : tableNames)
            {
                options.getColumnFamilies().add(table);
            }
        }
        return forceRepairAsync(keyspace, options, true);
    }

    @Deprecated
    public int forceRepairAsync(String keyspace,
                                boolean isSequential,
                                boolean isLocal,
                                boolean primaryRange,
                                boolean fullRepair,
                                String... tableNames)
    {
        Set<String> dataCenters = null;
        if (isLocal)
        {
            dataCenters = Sets.newHashSet(DatabaseDescriptor.getLocalDataCenter());
        }
        return forceRepairAsync(keyspace, isSequential, dataCenters, null, primaryRange, fullRepair, tableNames);
    }

    @Deprecated
    public int forceRepairRangeAsync(String beginToken,
                                     String endToken,
                                     String keyspaceName,
                                     boolean isSequential,
                                     Collection<String> dataCenters,
                                     Collection<String> hosts,
                                     boolean fullRepair,
                                     String... tableNames)
    {
        return forceRepairRangeAsync(beginToken, endToken, keyspaceName,
                                     isSequential ? RepairParallelism.SEQUENTIAL.ordinal() : RepairParallelism.PARALLEL.ordinal(),
                                     dataCenters, hosts, fullRepair, tableNames);
    }

    @Deprecated
    public int forceRepairRangeAsync(String beginToken,
                                     String endToken,
                                     String keyspaceName,
                                     int parallelismDegree,
                                     Collection<String> dataCenters,
                                     Collection<String> hosts,
                                     boolean fullRepair,
                                     String... tableNames)
    {
        if (parallelismDegree < 0 || parallelismDegree > RepairParallelism.values().length - 1)
        {
            throw new IllegalArgumentException("Invalid parallelism degree specified: " + parallelismDegree);
        }
        RepairParallelism parallelism = RepairParallelism.values()[parallelismDegree];
        if (FBUtilities.isWindows && parallelism != RepairParallelism.PARALLEL)
        {
            logger.warn("Snapshot-based repair is not yet supported on Windows.  Reverting to parallel repair.");
            parallelism = RepairParallelism.PARALLEL;
        }

        if (!fullRepair)
            logger.warn("Incremental repair can't be requested with subrange repair " +
                        "because each subrange repair would generate an anti-compacted table. " +
                        "The repair will occur but without anti-compaction.");
        Collection<Range<Token>> repairingRange = createRepairRangeFrom(beginToken, endToken);

        RepairOption options = new RepairOption(parallelism, false, !fullRepair, false, 1, repairingRange, true, false, false);
        if (dataCenters != null)
        {
            options.getDataCenters().addAll(dataCenters);
        }
        if (hosts != null)
        {
            options.getHosts().addAll(hosts);
        }
        if (tableNames != null)
        {
            for (String table : tableNames)
            {
                options.getColumnFamilies().add(table);
            }
        }

        logger.info("starting user-requested repair of range {} for keyspace {} and column families {}",
                    repairingRange, keyspaceName, tableNames);
        return forceRepairAsync(keyspaceName, options, true);
    }

    @Deprecated
    public int forceRepairRangeAsync(String beginToken,
                                     String endToken,
                                     String keyspaceName,
                                     boolean isSequential,
                                     boolean isLocal,
                                     boolean fullRepair,
                                     String... tableNames)
    {
        Set<String> dataCenters = null;
        if (isLocal)
        {
            dataCenters = Sets.newHashSet(DatabaseDescriptor.getLocalDataCenter());
        }
        return forceRepairRangeAsync(beginToken, endToken, keyspaceName, isSequential, dataCenters, null, fullRepair, tableNames);
    }

    /**
     * Create collection of ranges that match ring layout from given tokens.
     *
     * @param beginToken beginning token of the range
     * @param endToken end token of the range
     * @return collection of ranges that match ring layout in TokenMetadata
     */
    @VisibleForTesting
    Collection<Range<Token>> createRepairRangeFrom(String beginToken, String endToken)
    {
        Token parsedBeginToken = getTokenFactory().fromString(beginToken);
        Token parsedEndToken = getTokenFactory().fromString(endToken);

        // Break up given range to match ring layout in TokenMetadata
        ArrayList<Range<Token>> repairingRange = new ArrayList<>();

        ArrayList<Token> tokens = new ArrayList<>(tokenMetadata.sortedTokens());
        if (!tokens.contains(parsedBeginToken))
        {
            tokens.add(parsedBeginToken);
        }
        if (!tokens.contains(parsedEndToken))
        {
            tokens.add(parsedEndToken);
        }
        // tokens now contain all tokens including our endpoints
        Collections.sort(tokens);

        int start = tokens.indexOf(parsedBeginToken), end = tokens.indexOf(parsedEndToken);
        for (int i = start; i != end; i = (i+1) % tokens.size())
        {
            Range<Token> range = new Range<>(tokens.get(i), tokens.get((i+1) % tokens.size()));
            repairingRange.add(range);
        }

        return repairingRange;
    }

    public TokenFactory getTokenFactory()
    {
        return tokenMetadata.partitioner.getTokenFactory();
    }

    public int forceRepairAsync(String keyspace, RepairOption options, boolean legacy)
    {
        if (options.getRanges().isEmpty() || Keyspace.open(keyspace).getReplicationStrategy().getReplicationFactor() < 2)
            return 0;

        if (options.isIncremental() && shouldFallBackToFullRepair(keyspace, options.getColumnFamilies().toArray(new String[options.getColumnFamilies().size()])))
        {
            logger.info("Incremental repair is not supported on tables{} from keyspace {} with materialized views. " +
                        "Running full repairs instead.", options.getColumnFamilies().isEmpty()? "" : " " + options.getColumnFamilies(), keyspace);
            options.setIncremental(false);
        }

        int cmd = nextRepairCommand.incrementAndGet();
        NamedThreadFactory.createThread(createRepairTask(cmd, keyspace, options, legacy), "Repair-Task-" + threadCounter.incrementAndGet()).start();
        return cmd;
    }

    protected boolean shouldFallBackToFullRepair(String keyspace, String[] tables)
    {
        try
        {
            Set<ColumnFamilyStore> tablesToRepair = Sets.newHashSet(getValidColumnFamilies(false, false, keyspace, tables));
            Set<String> tablesWithViewsOrCdc = tablesToRepair.stream().filter(c -> c.hasViews() || c.metadata.isView() || c.isCdcEnabled()).map(c -> c.name).collect(Collectors.toSet());

            if (tablesWithViewsOrCdc.isEmpty())
                return false;

            if (tablesToRepair.size() == tablesWithViewsOrCdc.size())
                return true;


            throw new IllegalArgumentException(String.format("Cannot run a single repair command on tables with CDC/MVs and non-MV/CDC tables (%s) from keyspace %s " +
                                                             "simultaneously because incremental repair is not supported on tables with materialized views" +
                                                             "or CDC: %s. Please execute a separate command for repairing tables with and without CDC/MVs.", tablesToRepair,
                                                             keyspace, tablesWithViewsOrCdc));
        }
        catch (IOException e)
        {
            throw new RuntimeException("Could not fetch tables for repair.", e);
        }
    }

    private FutureTask<Object> createRepairTask(final int cmd, final String keyspace, final RepairOption options, boolean legacy)
    {
        if (!options.getDataCenters().isEmpty() && !options.getDataCenters().contains(DatabaseDescriptor.getLocalDataCenter()))
        {
            throw new IllegalArgumentException("the local data center must be part of the repair");
        }

        RepairRunnable task = new RepairRunnable(this, cmd, options, keyspace);
        task.addProgressListener(progressSupport);
        if (legacy)
            task.addProgressListener(legacyProgressSupport);
        return new FutureTask<>(task, null);
    }

    public void forceTerminateAllRepairSessions()
    {
        ActiveRepairService.instance.terminateSessions();
    }

    /* End of MBean interface methods */

    /**
     * Get the "primary ranges" for the specified keyspace and endpoint.
     * "Primary ranges" are the ranges that the node is responsible for storing replica primarily.
     * The node that stores replica primarily is defined as the first node returned
     * by {@link AbstractReplicationStrategy#calculateNaturalEndpoints}.
     *
     * @param keyspace Keyspace name to check primary ranges
     * @param ep endpoint we are interested in.
     * @return primary ranges for the specified endpoint.
     */
    public Collection<Range<Token>> getPrimaryRangesForEndpoint(String keyspace, InetAddress ep)
    {
        AbstractReplicationStrategy strategy = Keyspace.open(keyspace).getReplicationStrategy();
        Collection<Range<Token>> primaryRanges = new HashSet<>();
        TokenMetadata metadata = tokenMetadata.cloneOnlyTokenMap();
        for (Token token : metadata.sortedTokens())
        {
            List<InetAddress> endpoints = strategy.calculateNaturalEndpoints(token, metadata);
            if (endpoints.size() > 0 && endpoints.get(0).equals(ep))
                primaryRanges.add(new Range<>(metadata.getPredecessor(token), token));
        }
        return primaryRanges;
    }

    /**
     * Get the "primary ranges" within local DC for the specified keyspace and endpoint.
     *
     * @see #getPrimaryRangesForEndpoint(String, java.net.InetAddress)
     * @param keyspace Keyspace name to check primary ranges
     * @param referenceEndpoint endpoint we are interested in.
     * @return primary ranges within local DC for the specified endpoint.
     */
    public Collection<Range<Token>> getPrimaryRangeForEndpointWithinDC(String keyspace, InetAddress referenceEndpoint)
    {
        TokenMetadata metadata = tokenMetadata.cloneOnlyTokenMap();
        String localDC = DatabaseDescriptor.getEndpointSnitch().getDatacenter(referenceEndpoint);
        Collection<InetAddress> localDcNodes = metadata.getTopology().getDatacenterEndpoints().get(localDC);
        AbstractReplicationStrategy strategy = Keyspace.open(keyspace).getReplicationStrategy();

        Collection<Range<Token>> localDCPrimaryRanges = new HashSet<>();
        for (Token token : metadata.sortedTokens())
        {
            List<InetAddress> endpoints = strategy.calculateNaturalEndpoints(token, metadata);
            for (InetAddress endpoint : endpoints)
            {
                if (localDcNodes.contains(endpoint))
                {
                    if (endpoint.equals(referenceEndpoint))
                    {
                        localDCPrimaryRanges.add(new Range<>(metadata.getPredecessor(token), token));
                    }
                    break;
                }
            }
        }

        return localDCPrimaryRanges;
    }

    /**
     * Get all ranges an endpoint is responsible for (by keyspace)
     * @param ep endpoint we are interested in.
     * @return ranges for the specified endpoint.
     */
    Collection<Range<Token>> getRangesForEndpoint(String keyspaceName, InetAddress ep)
    {
        return Keyspace.open(keyspaceName).getReplicationStrategy().getAddressRanges().get(ep);
    }

    /**
     * Get all ranges that span the ring given a set
     * of tokens. All ranges are in sorted order of
     * ranges.
     * @return ranges in sorted order
    */
    public List<Range<Token>> getAllRanges(List<Token> sortedTokens)
    {
        if (logger.isTraceEnabled())
            logger.trace("computing ranges for {}", StringUtils.join(sortedTokens, ", "));

        if (sortedTokens.isEmpty())
            return Collections.emptyList();
        int size = sortedTokens.size();
        List<Range<Token>> ranges = new ArrayList<>(size + 1);
        for (int i = 1; i < size; ++i)
        {
            Range<Token> range = new Range<>(sortedTokens.get(i - 1), sortedTokens.get(i));
            ranges.add(range);
        }
        Range<Token> range = new Range<>(sortedTokens.get(size - 1), sortedTokens.get(0));
        ranges.add(range);

        return ranges;
    }

    /**
     * This method returns the N endpoints that are responsible for storing the
     * specified key i.e for replication.
     *
     * @param keyspaceName keyspace name also known as keyspace
     * @param cf Column family name
     * @param key key for which we need to find the endpoint
     * @return the endpoint responsible for this key
     */
    public List<InetAddress> getNaturalEndpoints(String keyspaceName, String cf, String key)
    {
        KeyspaceMetadata ksMetaData = Schema.instance.getKSMetaData(keyspaceName);
        if (ksMetaData == null)
            throw new IllegalArgumentException("Unknown keyspace '" + keyspaceName + "'");

        CFMetaData cfMetaData = ksMetaData.getTableOrViewNullable(cf);
        if (cfMetaData == null)
            throw new IllegalArgumentException("Unknown table '" + cf + "' in keyspace '" + keyspaceName + "'");

        return getNaturalEndpoints(keyspaceName, tokenMetadata.partitioner.getToken(cfMetaData.getKeyValidator().fromString(key)));
    }

    public List<InetAddress> getNaturalEndpoints(String keyspaceName, ByteBuffer key)
    {
        return getNaturalEndpoints(keyspaceName, tokenMetadata.partitioner.getToken(key));
    }

    /**
     * This method returns the N endpoints that are responsible for storing the
     * specified key i.e for replication.
     *
     * @param keyspaceName keyspace name also known as keyspace
     * @param pos position for which we need to find the endpoint
     * @return the endpoint responsible for this token
     */
    public List<InetAddress> getNaturalEndpoints(String keyspaceName, RingPosition pos)
    {
        return Keyspace.open(keyspaceName).getReplicationStrategy().getNaturalEndpoints(pos);
    }

    /**
     * Returns the endpoints currently responsible for storing the token plus pending ones
     */
    public Iterable<InetAddress> getNaturalAndPendingEndpoints(String keyspaceName, Token token)
    {
        return Iterables.concat(getNaturalEndpoints(keyspaceName, token), tokenMetadata.pendingEndpointsFor(token, keyspaceName));
    }

    /**
     * This method attempts to return N endpoints that are responsible for storing the
     * specified key i.e for replication.
     *
     * @param keyspace keyspace name also known as keyspace
     * @param key key for which we need to find the endpoint
     * @return the endpoint responsible for this key
     */
    public List<InetAddress> getLiveNaturalEndpoints(Keyspace keyspace, ByteBuffer key)
    {
        return getLiveNaturalEndpoints(keyspace, tokenMetadata.decorateKey(key));
    }

    public List<InetAddress> getLiveNaturalEndpoints(Keyspace keyspace, RingPosition pos)
    {
        List<InetAddress> liveEps = new ArrayList<>();
        getLiveNaturalEndpoints(keyspace, pos, liveEps);
        return liveEps;
    }

    /**
     * This method attempts to return N endpoints that are responsible for storing the
     * specified key i.e for replication.
     *
     * @param keyspace keyspace name also known as keyspace
     * @param pos position for which we need to find the endpoint
     * @param liveEps the list of endpoints to mutate
     */
    public void getLiveNaturalEndpoints(Keyspace keyspace, RingPosition pos, List<InetAddress> liveEps)
    {
        List<InetAddress> endpoints = keyspace.getReplicationStrategy().getNaturalEndpoints(pos);

        for (InetAddress endpoint : endpoints)
        {
            if (FailureDetector.instance.isAlive(endpoint))
                liveEps.add(endpoint);
        }
    }


    public void setLoggingLevel(String classQualifier, String rawLevel) throws Exception
    {
        ch.qos.logback.classic.Logger logBackLogger = (ch.qos.logback.classic.Logger) LoggerFactory.getLogger(classQualifier);

        // if both classQualifer and rawLevel are empty, reload from configuration
        if (StringUtils.isBlank(classQualifier) && StringUtils.isBlank(rawLevel) )
        {
            JMXConfiguratorMBean jmxConfiguratorMBean = JMX.newMBeanProxy(ManagementFactory.getPlatformMBeanServer(),
                    new ObjectName("ch.qos.logback.classic:Name=default,Type=ch.qos.logback.classic.jmx.JMXConfigurator"),
                    JMXConfiguratorMBean.class);
            jmxConfiguratorMBean.reloadDefaultConfiguration();
            return;
        }
        // classQualifer is set, but blank level given
        else if (StringUtils.isNotBlank(classQualifier) && StringUtils.isBlank(rawLevel) )
        {
            if (logBackLogger.getLevel() != null || hasAppenders(logBackLogger))
                logBackLogger.setLevel(null);
            return;
        }

        ch.qos.logback.classic.Level level = ch.qos.logback.classic.Level.toLevel(rawLevel);
        logBackLogger.setLevel(level);
        logger.info("set log level to {} for classes under '{}' (if the level doesn't look like '{}' then the logger couldn't parse '{}')", level, classQualifier, rawLevel, rawLevel);
    }

    /**
     * @return the runtime logging levels for all the configured loggers
     */
    @Override
    public Map<String,String>getLoggingLevels()
    {
        Map<String, String> logLevelMaps = Maps.newLinkedHashMap();
        LoggerContext lc = (LoggerContext) LoggerFactory.getILoggerFactory();
        for (ch.qos.logback.classic.Logger logger : lc.getLoggerList())
        {
            if(logger.getLevel() != null || hasAppenders(logger))
                logLevelMaps.put(logger.getName(), logger.getLevel().toString());
        }
        return logLevelMaps;
    }

    private boolean hasAppenders(ch.qos.logback.classic.Logger logger)
    {
        Iterator<Appender<ILoggingEvent>> it = logger.iteratorForAppenders();
        return it.hasNext();
    }

    /**
     * @return list of Token ranges (_not_ keys!) together with estimated key count,
     *      breaking up the data this node is responsible for into pieces of roughly keysPerSplit
     */
    public List<Pair<Range<Token>, Long>> getSplits(String keyspaceName, String cfName, Range<Token> range, int keysPerSplit)
    {
        Keyspace t = Keyspace.open(keyspaceName);
        ColumnFamilyStore cfs = t.getColumnFamilyStore(cfName);
        List<DecoratedKey> keys = keySamples(Collections.singleton(cfs), range);

        long totalRowCountEstimate = cfs.estimatedKeysForRange(range);

        // splitCount should be much smaller than number of key samples, to avoid huge sampling error
        int minSamplesPerSplit = 4;
        int maxSplitCount = keys.size() / minSamplesPerSplit + 1;
        int splitCount = Math.max(1, Math.min(maxSplitCount, (int)(totalRowCountEstimate / keysPerSplit)));

        List<Token> tokens = keysToTokens(range, keys);
        return getSplits(tokens, splitCount, cfs);
    }

    private List<Pair<Range<Token>, Long>> getSplits(List<Token> tokens, int splitCount, ColumnFamilyStore cfs)
    {
        double step = (double) (tokens.size() - 1) / splitCount;
        Token prevToken = tokens.get(0);
        List<Pair<Range<Token>, Long>> splits = Lists.newArrayListWithExpectedSize(splitCount);
        for (int i = 1; i <= splitCount; i++)
        {
            int index = (int) Math.round(i * step);
            Token token = tokens.get(index);
            Range<Token> range = new Range<>(prevToken, token);
            // always return an estimate > 0 (see CASSANDRA-7322)
            splits.add(Pair.create(range, Math.max(cfs.metadata.params.minIndexInterval, cfs.estimatedKeysForRange(range))));
            prevToken = token;
        }
        return splits;
    }

    private List<Token> keysToTokens(Range<Token> range, List<DecoratedKey> keys)
    {
        List<Token> tokens = Lists.newArrayListWithExpectedSize(keys.size() + 2);
        tokens.add(range.left);
        for (DecoratedKey key : keys)
            tokens.add(key.getToken());
        tokens.add(range.right);
        return tokens;
    }

    private List<DecoratedKey> keySamples(Iterable<ColumnFamilyStore> cfses, Range<Token> range)
    {
        List<DecoratedKey> keys = new ArrayList<>();
        for (ColumnFamilyStore cfs : cfses)
            Iterables.addAll(keys, cfs.keySamples(range));
        FBUtilities.sortSampledKeys(keys, range);
        return keys;
    }

    /**
     * Broadcast leaving status and update local tokenMetadata accordingly
     */
    private void startLeaving()
    {
        Gossiper.instance.addLocalApplicationState(ApplicationState.STATUS, valueFactory.leaving(getLocalTokens()));
        tokenMetadata.addLeavingEndpoint(FBUtilities.getBroadcastAddress());
        PendingRangeCalculatorService.instance.update();
    }

    public void decommission(boolean force) throws InterruptedException
    {
        TokenMetadata metadata = tokenMetadata.cloneAfterAllLeft();
        if (operationMode != Mode.LEAVING)
        {
            if (!tokenMetadata.isMember(FBUtilities.getBroadcastAddress()))
                throw new UnsupportedOperationException("local node is not a member of the token ring yet");
            if (metadata.getAllEndpoints().size() < 2)
                    throw new UnsupportedOperationException("no other normal nodes in the ring; decommission would be pointless");
            if (operationMode != Mode.NORMAL)
                throw new UnsupportedOperationException("Node in " + operationMode + " state; wait for status to become normal or restart");
        }
        if (!isDecommissioning.compareAndSet(false, true))
            throw new IllegalStateException("Node is still decommissioning. Check nodetool netstats.");

        if (logger.isDebugEnabled())
            logger.debug("DECOMMISSIONING");

        try
        {
            PendingRangeCalculatorService.instance.blockUntilFinished();

            String dc = DatabaseDescriptor.getEndpointSnitch().getDatacenter(FBUtilities.getBroadcastAddress());

            if (operationMode != Mode.LEAVING) // If we're already decommissioning there is no point checking RF/pending ranges
            {
                int rf, numNodes;
                for (String keyspaceName : Schema.instance.getPartitionedKeyspaces())
                {
                    if (!force)
                    {
                        Keyspace keyspace = Keyspace.open(keyspaceName);
                        if (keyspace.getReplicationStrategy() instanceof NetworkTopologyStrategy)
                        {
                            NetworkTopologyStrategy strategy = (NetworkTopologyStrategy) keyspace.getReplicationStrategy();
                            rf = strategy.getReplicationFactor(dc);
                            numNodes = metadata.getTopology().getDatacenterEndpoints().get(dc).size();
                        }
                        else
                        {
                            numNodes = metadata.getAllEndpoints().size();
                            rf = keyspace.getReplicationStrategy().getReplicationFactor();
                        }

                        if (numNodes <= rf)
                            throw new UnsupportedOperationException("Not enough live nodes to maintain replication factor in keyspace "
                                                                    + keyspaceName + " (RF = " + rf + ", N = " + numNodes + ")."
                                                                    + " Perform a forceful decommission to ignore.");
                    }
                    if (tokenMetadata.getPendingRanges(keyspaceName, FBUtilities.getBroadcastAddress()).size() > 0)
                        throw new UnsupportedOperationException("data is currently moving to this node; unable to leave the ring");
                }
            }

            startLeaving();
            long timeout = Math.max(RING_DELAY, BatchlogManager.instance.getBatchlogTimeout());
            setMode(Mode.LEAVING, "sleeping " + timeout + " ms for batch processing and pending range setup", true);
            Thread.sleep(timeout);

            Runnable finishLeaving = new Runnable()
            {
                public void run()
                {
                    shutdownClientServers();
                    Gossiper.instance.stop();
                    try
                    {
                        MessagingService.instance().shutdown();
                    }
                    catch (IOError ioe)
                    {
                        logger.info("failed to shutdown message service: {}", ioe);
                    }
                    StageManager.shutdownNow();
                    SystemKeyspace.setBootstrapState(SystemKeyspace.BootstrapState.DECOMMISSIONED);
                    setMode(Mode.DECOMMISSIONED, true);
                    // let op be responsible for killing the process
                }
            };
            unbootstrap(finishLeaving);
        }
        catch (InterruptedException e)
        {
            throw new RuntimeException("Node interrupted while decommissioning");
        }
        catch (ExecutionException e)
        {
            logger.error("Error while decommissioning node ", e.getCause());
            throw new RuntimeException("Error while decommissioning node: " + e.getCause().getMessage());
        }
        finally
        {
            isDecommissioning.set(false);
        }
    }

    private void leaveRing()
    {
        SystemKeyspace.setBootstrapState(SystemKeyspace.BootstrapState.NEEDS_BOOTSTRAP);
        tokenMetadata.removeEndpoint(FBUtilities.getBroadcastAddress());
        PendingRangeCalculatorService.instance.update();

        Gossiper.instance.addLocalApplicationState(ApplicationState.STATUS, valueFactory.left(getLocalTokens(),Gossiper.computeExpireTime()));
        int delay = Math.max(RING_DELAY, Gossiper.intervalInMillis * 2);
        logger.info("Announcing that I have left the ring for {}ms", delay);
        Uninterruptibles.sleepUninterruptibly(delay, TimeUnit.MILLISECONDS);
    }

    private void unbootstrap(Runnable onFinish) throws ExecutionException, InterruptedException
    {
        Map<String, Multimap<Range<Token>, InetAddress>> rangesToStream = new HashMap<>();

        for (String keyspaceName : Schema.instance.getNonLocalStrategyKeyspaces())
        {
            Multimap<Range<Token>, InetAddress> rangesMM = getChangedRangesForLeaving(keyspaceName, FBUtilities.getBroadcastAddress());

            if (logger.isDebugEnabled())
                logger.debug("Ranges needing transfer are [{}]", StringUtils.join(rangesMM.keySet(), ","));

            rangesToStream.put(keyspaceName, rangesMM);
        }

        setMode(Mode.LEAVING, "replaying batch log and streaming data to other nodes", true);

        // Start with BatchLog replay, which may create hints but no writes since this is no longer a valid endpoint.
        Future<?> batchlogReplay = BatchlogManager.instance.startBatchlogReplay();
        Future<StreamState> streamSuccess = streamRanges(rangesToStream);

        // Wait for batch log to complete before streaming hints.
        logger.debug("waiting for batch log processing.");
        batchlogReplay.get();

        setMode(Mode.LEAVING, "streaming hints to other nodes", true);

        Future hintsSuccess = streamHints();

        // wait for the transfer runnables to signal the latch.
        logger.debug("waiting for stream acks.");
        streamSuccess.get();
        hintsSuccess.get();
        logger.debug("stream acks all received.");
        leaveRing();
        onFinish.run();
    }

    private Future streamHints()
    {
        return HintsService.instance.transferHints(this::getPreferredHintsStreamTarget);
    }

    /**
     * Find the best target to stream hints to. Currently the closest peer according to the snitch
     */
    private UUID getPreferredHintsStreamTarget()
    {
        List<InetAddress> candidates = new ArrayList<>(StorageService.instance.getTokenMetadata().cloneAfterAllLeft().getAllEndpoints());
        candidates.remove(FBUtilities.getBroadcastAddress());
        for (Iterator<InetAddress> iter = candidates.iterator(); iter.hasNext(); )
        {
            InetAddress address = iter.next();
            if (!FailureDetector.instance.isAlive(address))
                iter.remove();
        }

        if (candidates.isEmpty())
        {
            logger.warn("Unable to stream hints since no live endpoints seen");
            throw new RuntimeException("Unable to stream hints since no live endpoints seen");
        }
        else
        {
            // stream to the closest peer as chosen by the snitch
            DatabaseDescriptor.getEndpointSnitch().sortByProximity(FBUtilities.getBroadcastAddress(), candidates);
            InetAddress hintsDestinationHost = candidates.get(0);
            return tokenMetadata.getHostId(hintsDestinationHost);
        }
    }

    public void move(String newToken) throws IOException
    {
        try
        {
            getTokenFactory().validate(newToken);
        }
        catch (ConfigurationException e)
        {
            throw new IOException(e.getMessage());
        }
        move(getTokenFactory().fromString(newToken));
    }

    /**
     * move the node to new token or find a new token to boot to according to load
     *
     * @param newToken new token to boot to, or if null, find balanced token to boot to
     *
     * @throws IOException on any I/O operation error
     */
    private void move(Token newToken) throws IOException
    {
        if (newToken == null)
            throw new IOException("Can't move to the undefined (null) token.");

        if (tokenMetadata.sortedTokens().contains(newToken))
            throw new IOException("target token " + newToken + " is already owned by another node.");

        // address of the current node
        InetAddress localAddress = FBUtilities.getBroadcastAddress();

        // This doesn't make any sense in a vnodes environment.
        if (getTokenMetadata().getTokens(localAddress).size() > 1)
        {
            logger.error("Invalid request to move(Token); This node has more than one token and cannot be moved thusly.");
            throw new UnsupportedOperationException("This node has more than one token and cannot be moved thusly.");
        }

        List<String> keyspacesToProcess = Schema.instance.getNonLocalStrategyKeyspaces();

        PendingRangeCalculatorService.instance.blockUntilFinished();
        // checking if data is moving to this node
        for (String keyspaceName : keyspacesToProcess)
        {
            if (tokenMetadata.getPendingRanges(keyspaceName, localAddress).size() > 0)
                throw new UnsupportedOperationException("data is currently moving to this node; unable to leave the ring");
        }

        Gossiper.instance.addLocalApplicationState(ApplicationState.STATUS, valueFactory.moving(newToken));
        setMode(Mode.MOVING, String.format("Moving %s from %s to %s.", localAddress, getLocalTokens().iterator().next(), newToken), true);

        setMode(Mode.MOVING, String.format("Sleeping %s ms before start streaming/fetching ranges", RING_DELAY), true);
        Uninterruptibles.sleepUninterruptibly(RING_DELAY, TimeUnit.MILLISECONDS);

        RangeRelocator relocator = new RangeRelocator(Collections.singleton(newToken), keyspacesToProcess);

        if (relocator.streamsNeeded())
        {
            setMode(Mode.MOVING, "fetching new ranges and streaming old ranges", true);
            try
            {
                relocator.stream().get();
            }
            catch (ExecutionException | InterruptedException e)
            {
                throw new RuntimeException("Interrupted while waiting for stream/fetch ranges to finish: " + e.getMessage());
            }
        }
        else
        {
            setMode(Mode.MOVING, "No ranges to fetch/stream", true);
        }

        setTokens(Collections.singleton(newToken)); // setting new token as we have everything settled

        if (logger.isDebugEnabled())
            logger.debug("Successfully moved to new token {}", getLocalTokens().iterator().next());
    }

    private class RangeRelocator
    {
        private final StreamPlan streamPlan = new StreamPlan(StreamOperation.RELOCATION);

        private RangeRelocator(Collection<Token> tokens, List<String> keyspaceNames)
        {
            calculateToFromStreams(tokens, keyspaceNames);
        }

        private void calculateToFromStreams(Collection<Token> newTokens, List<String> keyspaceNames)
        {
            InetAddress localAddress = FBUtilities.getBroadcastAddress();
            IEndpointSnitch snitch = DatabaseDescriptor.getEndpointSnitch();
            TokenMetadata tokenMetaCloneAllSettled = tokenMetadata.cloneAfterAllSettled();
            // clone to avoid concurrent modification in calculateNaturalEndpoints
            TokenMetadata tokenMetaClone = tokenMetadata.cloneOnlyTokenMap();

            for (String keyspace : keyspaceNames)
            {
                // replication strategy of the current keyspace
                AbstractReplicationStrategy strategy = Keyspace.open(keyspace).getReplicationStrategy();
                Multimap<InetAddress, Range<Token>> endpointToRanges = strategy.getAddressRanges();

                logger.debug("Calculating ranges to stream and request for keyspace {}", keyspace);
                for (Token newToken : newTokens)
                {
                    // getting collection of the currently used ranges by this keyspace
                    Collection<Range<Token>> currentRanges = endpointToRanges.get(localAddress);
                    // collection of ranges which this node will serve after move to the new token
                    Collection<Range<Token>> updatedRanges = strategy.getPendingAddressRanges(tokenMetaClone, newToken, localAddress);

                    // ring ranges and endpoints associated with them
                    // this used to determine what nodes should we ping about range data
                    Multimap<Range<Token>, InetAddress> rangeAddresses = strategy.getRangeAddresses(tokenMetaClone);

                    // calculated parts of the ranges to request/stream from/to nodes in the ring
                    Pair<Set<Range<Token>>, Set<Range<Token>>> rangesPerKeyspace = calculateStreamAndFetchRanges(currentRanges, updatedRanges);

                    /**
                     * In this loop we are going through all ranges "to fetch" and determining
                     * nodes in the ring responsible for data we are interested in
                     */
                    Multimap<Range<Token>, InetAddress> rangesToFetchWithPreferredEndpoints = ArrayListMultimap.create();
                    for (Range<Token> toFetch : rangesPerKeyspace.right)
                    {
                        for (Range<Token> range : rangeAddresses.keySet())
                        {
                            if (range.contains(toFetch))
                            {
                                List<InetAddress> endpoints = null;

                                if (useStrictConsistency)
                                {
                                    Set<InetAddress> oldEndpoints = Sets.newHashSet(rangeAddresses.get(range));
                                    Set<InetAddress> newEndpoints = Sets.newHashSet(strategy.calculateNaturalEndpoints(toFetch.right, tokenMetaCloneAllSettled));

                                    //Due to CASSANDRA-5953 we can have a higher RF then we have endpoints.
                                    //So we need to be careful to only be strict when endpoints == RF
                                    if (oldEndpoints.size() == strategy.getReplicationFactor())
                                    {
                                        oldEndpoints.removeAll(newEndpoints);

                                        //No relocation required
                                        if (oldEndpoints.isEmpty())
                                            continue;

                                        assert oldEndpoints.size() == 1 : "Expected 1 endpoint but found " + oldEndpoints.size();
                                    }

                                    endpoints = Lists.newArrayList(oldEndpoints.iterator().next());
                                }
                                else
                                {
                                    endpoints = snitch.getSortedListByProximity(localAddress, rangeAddresses.get(range));
                                }

                                // storing range and preferred endpoint set
                                rangesToFetchWithPreferredEndpoints.putAll(toFetch, endpoints);
                            }
                        }

                        Collection<InetAddress> addressList = rangesToFetchWithPreferredEndpoints.get(toFetch);
                        if (addressList == null || addressList.isEmpty())
                            continue;

                        if (useStrictConsistency)
                        {
                            if (addressList.size() > 1)
                                throw new IllegalStateException("Multiple strict sources found for " + toFetch);

                            InetAddress sourceIp = addressList.iterator().next();
                            if (Gossiper.instance.isEnabled() && !Gossiper.instance.getEndpointStateForEndpoint(sourceIp).isAlive())
                                throw new RuntimeException("A node required to move the data consistently is down ("+sourceIp+").  If you wish to move the data from a potentially inconsistent replica, restart the node with -Dcassandra.consistent.rangemovement=false");
                        }
                    }

                    // calculating endpoints to stream current ranges to if needed
                    // in some situations node will handle current ranges as part of the new ranges
                    Multimap<InetAddress, Range<Token>> endpointRanges = HashMultimap.create();
                    for (Range<Token> toStream : rangesPerKeyspace.left)
                    {
                        Set<InetAddress> currentEndpoints = ImmutableSet.copyOf(strategy.calculateNaturalEndpoints(toStream.right, tokenMetaClone));
                        Set<InetAddress> newEndpoints = ImmutableSet.copyOf(strategy.calculateNaturalEndpoints(toStream.right, tokenMetaCloneAllSettled));
                        logger.debug("Range: {} Current endpoints: {} New endpoints: {}", toStream, currentEndpoints, newEndpoints);
                        for (InetAddress address : Sets.difference(newEndpoints, currentEndpoints))
                        {
                            logger.debug("Range {} has new owner {}", toStream, address);
                            endpointRanges.put(address, toStream);
                        }
                    }

                    // stream ranges
                    for (InetAddress address : endpointRanges.keySet())
                    {
                        logger.debug("Will stream range {} of keyspace {} to endpoint {}", endpointRanges.get(address), keyspace, address);
                        InetAddress preferred = SystemKeyspace.getPreferredIP(address);
                        streamPlan.transferRanges(address, preferred, keyspace, endpointRanges.get(address));
                    }

                    // stream requests
                    Multimap<InetAddress, Range<Token>> workMap = RangeStreamer.getWorkMapForMove(rangesToFetchWithPreferredEndpoints,
                                                                                                  keyspace,
                                                                                                  FailureDetector.instance,
                                                                                                  useStrictConsistency);
                    for (InetAddress address : workMap.keySet())
                    {
                        logger.debug("Will request range {} of keyspace {} from endpoint {}", workMap.get(address), keyspace, address);
                        InetAddress preferred = SystemKeyspace.getPreferredIP(address);
                        streamPlan.requestRanges(address, preferred, keyspace, workMap.get(address));
                    }

                    logger.debug("Keyspace {}: work map {}.", keyspace, workMap);
                }
            }
        }

        public Future<StreamState> stream()
        {
            return streamPlan.execute();
        }

        public boolean streamsNeeded()
        {
            return !streamPlan.isEmpty();
        }
    }

    /**
     * Get the status of a token removal.
     */
    public String getRemovalStatus()
    {
        if (removingNode == null)
        {
            return "No token removals in process.";
        }
        return String.format("Removing token (%s). Waiting for replication confirmation from [%s].",
                             tokenMetadata.getToken(removingNode),
                             StringUtils.join(replicatingNodes, ","));
    }

    /**
     * Force a remove operation to complete. This may be necessary if a remove operation
     * blocks forever due to node/stream failure. removeNode() must be called
     * first, this is a last resort measure.  No further attempt will be made to restore replicas.
     */
    public void forceRemoveCompletion()
    {
        if (!replicatingNodes.isEmpty()  || tokenMetadata.getSizeOfLeavingEndpoints() > 0)
        {
            logger.warn("Removal not confirmed for for {}", StringUtils.join(this.replicatingNodes, ","));
            for (InetAddress endpoint : tokenMetadata.getLeavingEndpoints())
            {
                UUID hostId = tokenMetadata.getHostId(endpoint);
                Gossiper.instance.advertiseTokenRemoved(endpoint, hostId);
                excise(tokenMetadata.getTokens(endpoint), endpoint);
            }
            replicatingNodes.clear();
            removingNode = null;
        }
        else
        {
            logger.warn("No nodes to force removal on, call 'removenode' first");
        }
    }

    /**
     * Remove a node that has died, attempting to restore the replica count.
     * If the node is alive, decommission should be attempted.  If decommission
     * fails, then removeNode should be called.  If we fail while trying to
     * restore the replica count, finally forceRemoveCompleteion should be
     * called to forcibly remove the node without regard to replica count.
     *
     * @param hostIdString Host ID for the node
     */
    public void removeNode(String hostIdString)
    {
        InetAddress myAddress = FBUtilities.getBroadcastAddress();
        UUID localHostId = tokenMetadata.getHostId(myAddress);
        UUID hostId = UUID.fromString(hostIdString);
        InetAddress endpoint = tokenMetadata.getEndpointForHostId(hostId);

        if (endpoint == null)
            throw new UnsupportedOperationException("Host ID not found.");

        if (!tokenMetadata.isMember(endpoint))
            throw new UnsupportedOperationException("Node to be removed is not a member of the token ring");

        if (endpoint.equals(myAddress))
             throw new UnsupportedOperationException("Cannot remove self");

        if (Gossiper.instance.getLiveMembers().contains(endpoint))
            throw new UnsupportedOperationException("Node " + endpoint + " is alive and owns this ID. Use decommission command to remove it from the ring");

        // A leaving endpoint that is dead is already being removed.
        if (tokenMetadata.isLeaving(endpoint))
            logger.warn("Node {} is already being removed, continuing removal anyway", endpoint);

        if (!replicatingNodes.isEmpty())
            throw new UnsupportedOperationException("This node is already processing a removal. Wait for it to complete, or use 'removenode force' if this has failed.");

        Collection<Token> tokens = tokenMetadata.getTokens(endpoint);

        // Find the endpoints that are going to become responsible for data
        for (String keyspaceName : Schema.instance.getNonLocalStrategyKeyspaces())
        {
            // if the replication factor is 1 the data is lost so we shouldn't wait for confirmation
            if (Keyspace.open(keyspaceName).getReplicationStrategy().getReplicationFactor() == 1)
                continue;

            // get all ranges that change ownership (that is, a node needs
            // to take responsibility for new range)
            Multimap<Range<Token>, InetAddress> changedRanges = getChangedRangesForLeaving(keyspaceName, endpoint);
            IFailureDetector failureDetector = FailureDetector.instance;
            for (InetAddress ep : changedRanges.values())
            {
                if (failureDetector.isAlive(ep))
                    replicatingNodes.add(ep);
                else
                    logger.warn("Endpoint {} is down and will not receive data for re-replication of {}", ep, endpoint);
            }
        }
        removingNode = endpoint;

        tokenMetadata.addLeavingEndpoint(endpoint);
        PendingRangeCalculatorService.instance.update();

        // the gossiper will handle spoofing this node's state to REMOVING_TOKEN for us
        // we add our own token so other nodes to let us know when they're done
        Gossiper.instance.advertiseRemoving(endpoint, hostId, localHostId);

        // kick off streaming commands
        restoreReplicaCount(endpoint, myAddress);

        // wait for ReplicationFinishedVerbHandler to signal we're done
        while (!replicatingNodes.isEmpty())
        {
            Uninterruptibles.sleepUninterruptibly(100, TimeUnit.MILLISECONDS);
        }

        excise(tokens, endpoint);

        // gossiper will indicate the token has left
        Gossiper.instance.advertiseTokenRemoved(endpoint, hostId);

        replicatingNodes.clear();
        removingNode = null;
    }

    public void confirmReplication(InetAddress node)
    {
        // replicatingNodes can be empty in the case where this node used to be a removal coordinator,
        // but restarted before all 'replication finished' messages arrived. In that case, we'll
        // still go ahead and acknowledge it.
        if (!replicatingNodes.isEmpty())
        {
            replicatingNodes.remove(node);
        }
        else
        {
            logger.info("Received unexpected REPLICATION_FINISHED message from {}. Was this node recently a removal coordinator?", node);
        }
    }

    public String getOperationMode()
    {
        return operationMode.toString();
    }

    public boolean isStarting()
    {
        return operationMode == Mode.STARTING;
    }

    public boolean isMoving()
    {
        return operationMode == Mode.MOVING;
    }

    public boolean isJoining()
    {
        return operationMode == Mode.JOINING;
    }

    public boolean isDrained()
    {
        return operationMode == Mode.DRAINED;
    }

    public boolean isDraining()
    {
        return operationMode == Mode.DRAINING;
    }

    public String getDrainProgress()
    {
        return String.format("Drained %s/%s ColumnFamilies", remainingCFs, totalCFs);
    }

    /**
     * Shuts node off to writes, empties memtables and the commit log.
     */
    public synchronized void drain() throws IOException, InterruptedException, ExecutionException
    {
        drain(false);
    }

    protected synchronized void drain(boolean isFinalShutdown) throws IOException, InterruptedException, ExecutionException
    {
        ExecutorService counterMutationStage = StageManager.getStage(Stage.COUNTER_MUTATION);
        ExecutorService viewMutationStage = StageManager.getStage(Stage.VIEW_MUTATION);
        ExecutorService mutationStage = StageManager.getStage(Stage.MUTATION);

        if (mutationStage.isTerminated()
            && counterMutationStage.isTerminated()
            && viewMutationStage.isTerminated())
        {
            if (!isFinalShutdown)
                logger.warn("Cannot drain node (did it already happen?)");
            return;
        }

        assert !isShutdown;
        isShutdown = true;

        Throwable preShutdownHookThrowable = Throwables.perform(null, preShutdownHooks.stream().map(h -> h::run));
        if (preShutdownHookThrowable != null)
            logger.error("Attempting to continue draining after pre-shutdown hooks returned exception", preShutdownHookThrowable);

        try
        {
            setMode(Mode.DRAINING, "starting drain process", !isFinalShutdown);

            BatchlogManager.instance.shutdown();
            HintsService.instance.pauseDispatch();

            if (daemon != null)
                shutdownClientServers();
            ScheduledExecutors.optionalTasks.shutdown();
            Gossiper.instance.stop();

            if (!isFinalShutdown)
                setMode(Mode.DRAINING, "shutting down MessageService", false);

            // In-progress writes originating here could generate hints to be written, so shut down MessagingService
            // before mutation stage, so we can get all the hints saved before shutting down
            MessagingService.instance().shutdown();

            if (!isFinalShutdown)
                setMode(Mode.DRAINING, "clearing mutation stage", false);
            viewMutationStage.shutdown();
            counterMutationStage.shutdown();
            mutationStage.shutdown();
            viewMutationStage.awaitTermination(3600, TimeUnit.SECONDS);
            counterMutationStage.awaitTermination(3600, TimeUnit.SECONDS);
            mutationStage.awaitTermination(3600, TimeUnit.SECONDS);

            StorageProxy.instance.verifyNoHintsInProgress();

            if (!isFinalShutdown)
                setMode(Mode.DRAINING, "flushing column families", false);

            // disable autocompaction - we don't want to start any new compactions while we are draining
            for (Keyspace keyspace : Keyspace.all())
                for (ColumnFamilyStore cfs : keyspace.getColumnFamilyStores())
                    cfs.disableAutoCompaction();

            // count CFs first, since forceFlush could block for the flushWriter to get a queue slot empty
            totalCFs = 0;
            for (Keyspace keyspace : Keyspace.nonSystem())
                totalCFs += keyspace.getColumnFamilyStores().size();
            remainingCFs = totalCFs;
            // flush
            List<Future<?>> flushes = new ArrayList<>();
            for (Keyspace keyspace : Keyspace.nonSystem())
            {
                for (ColumnFamilyStore cfs : keyspace.getColumnFamilyStores())
                    flushes.add(cfs.forceFlush());
            }
            // wait for the flushes.
            // TODO this is a godawful way to track progress, since they flush in parallel.  a long one could
            // thus make several short ones "instant" if we wait for them later.
            for (Future f : flushes)
            {
                try
                {
                    FBUtilities.waitOnFuture(f);
                }
                catch (Throwable t)
                {
                    JVMStabilityInspector.inspectThrowable(t);
                    // don't let this stop us from shutting down the commitlog and other thread pools
                    logger.warn("Caught exception while waiting for memtable flushes during shutdown hook", t);
                }

                remainingCFs--;
            }

            // Interrupt ongoing compactions and shutdown CM to prevent further compactions.
            CompactionManager.instance.forceShutdown();
            // Flush the system tables after all other tables are flushed, just in case flushing modifies any system state
            // like CASSANDRA-5151. Don't bother with progress tracking since system data is tiny.
            // Flush system tables after stopping compactions since they modify
            // system tables (for example compactions can obsolete sstables and the tidiers in SSTableReader update
            // system tables, see SSTableReader.GlobalTidy)
            flushes.clear();
            for (Keyspace keyspace : Keyspace.system())
            {
                for (ColumnFamilyStore cfs : keyspace.getColumnFamilyStores())
                    flushes.add(cfs.forceFlush());
            }
            FBUtilities.waitOnFutures(flushes);

            HintsService.instance.shutdownBlocking();

            // Interrupt ongoing compactions and shutdown CM to prevent further compactions.
            CompactionManager.instance.forceShutdown();

            // whilst we've flushed all the CFs, which will have recycled all completed segments, we want to ensure
            // there are no segments to replay, so we force the recycling of any remaining (should be at most one)
            CommitLog.instance.forceRecycleAllSegments();

            CommitLog.instance.shutdownBlocking();

            // wait for miscellaneous tasks like sstable and commitlog segment deletion
            ScheduledExecutors.nonPeriodicTasks.shutdown();
            if (!ScheduledExecutors.nonPeriodicTasks.awaitTermination(1, TimeUnit.MINUTES))
                logger.warn("Failed to wait for non periodic tasks to shutdown");

            ColumnFamilyStore.shutdownPostFlushExecutor();
            setMode(Mode.DRAINED, !isFinalShutdown);
        }
        catch (Throwable t)
        {
            logger.error("Caught an exception while draining ", t);
        }
        finally
        {
            Throwable postShutdownHookThrowable = Throwables.perform(null, postShutdownHooks.stream().map(h -> h::run));
            if (postShutdownHookThrowable != null)
                logger.error("Post-shutdown hooks returned exception", postShutdownHookThrowable);
        }
    }

    /**
     * Add a runnable which will be called before shut down or drain. This is useful for other
     * applications running in the same JVM which may want to shut down first rather than time
     * out attempting to use Cassandra calls which will no longer work.
     * @param hook: the code to run
     * @return true on success, false if Cassandra is already shutting down, in which case the runnable
     * has NOT been added.
     */
    public synchronized boolean addPreShutdownHook(Runnable hook)
    {
        if (!isDraining() && !isDrained())
            return preShutdownHooks.add(hook);

        return false;
    }

    /**
     * Remove a preshutdown hook
     */
    public synchronized boolean removePreShutdownHook(Runnable hook)
    {
        return preShutdownHooks.remove(hook);
    }

    /**
     * Add a runnable which will be called after shutdown or drain. This is useful for other applications
     * running in the same JVM that Cassandra needs to work and should shut down later.
     * @param hook: the code to run
     * @return true on success, false if Cassandra is already shutting down, in which case the runnable has NOT been
     * added.
     */
    public synchronized boolean addPostShutdownHook(Runnable hook)
    {
        if (!isDraining() && !isDrained())
            return postShutdownHooks.add(hook);

        return false;
    }

    /**
     * Remove a postshutdownhook
     */
    public synchronized boolean removePostShutdownHook(Runnable hook)
    {
        return postShutdownHooks.remove(hook);
    }

    /**
     * Some services are shutdown during draining and we should not attempt to start them again.
     *
     * @param service - the name of the service we are trying to start.
     * @throws IllegalStateException - an exception that nodetool is able to convert into a message to display to the user
     */
    synchronized void checkServiceAllowedToStart(String service)
    {
        if (isDraining()) // when draining isShutdown is also true, so we check first to return a more accurate message
            throw new IllegalStateException(String.format("Unable to start %s because the node is draining.", service));

        if (isShutdown()) // do not rely on operationMode in case it gets changed to decomissioned or other
            throw new IllegalStateException(String.format("Unable to start %s because the node was drained.", service));
    }

    // Never ever do this at home. Used by tests.
    @VisibleForTesting
    public IPartitioner setPartitionerUnsafe(IPartitioner newPartitioner)
    {
        IPartitioner oldPartitioner = DatabaseDescriptor.setPartitionerUnsafe(newPartitioner);
        tokenMetadata = tokenMetadata.cloneWithNewPartitioner(newPartitioner);
        valueFactory = new VersionedValue.VersionedValueFactory(newPartitioner);
        return oldPartitioner;
    }

    TokenMetadata setTokenMetadataUnsafe(TokenMetadata tmd)
    {
        TokenMetadata old = tokenMetadata;
        tokenMetadata = tmd;
        return old;
    }

    public void truncate(String keyspace, String table) throws TimeoutException, IOException
    {
        try
        {
            StorageProxy.truncateBlocking(keyspace, table);
        }
        catch (UnavailableException e)
        {
            throw new IOException(e.getMessage());
        }
    }

    public Map<InetAddress, Float> getOwnership()
    {
        List<Token> sortedTokens = tokenMetadata.sortedTokens();
        // describeOwnership returns tokens in an unspecified order, let's re-order them
        Map<Token, Float> tokenMap = new TreeMap<Token, Float>(tokenMetadata.partitioner.describeOwnership(sortedTokens));
        Map<InetAddress, Float> nodeMap = new LinkedHashMap<>();
        for (Map.Entry<Token, Float> entry : tokenMap.entrySet())
        {
            InetAddress endpoint = tokenMetadata.getEndpoint(entry.getKey());
            Float tokenOwnership = entry.getValue();
            if (nodeMap.containsKey(endpoint))
                nodeMap.put(endpoint, nodeMap.get(endpoint) + tokenOwnership);
            else
                nodeMap.put(endpoint, tokenOwnership);
        }
        return nodeMap;
    }

    /**
     * Calculates ownership. If there are multiple DC's and the replication strategy is DC aware then ownership will be
     * calculated per dc, i.e. each DC will have total ring ownership divided amongst its nodes. Without replication
     * total ownership will be a multiple of the number of DC's and this value will then go up within each DC depending
     * on the number of replicas within itself. For DC unaware replication strategies, ownership without replication
     * will be 100%.
     *
     * @throws IllegalStateException when node is not configured properly.
     */
    public LinkedHashMap<InetAddress, Float> effectiveOwnership(String keyspace) throws IllegalStateException
    {
        AbstractReplicationStrategy strategy;
        if (keyspace != null)
        {
            Keyspace keyspaceInstance = Schema.instance.getKeyspaceInstance(keyspace);
            if (keyspaceInstance == null)
                throw new IllegalArgumentException("The keyspace " + keyspace + ", does not exist");

            if (keyspaceInstance.getReplicationStrategy() instanceof LocalStrategy)
                throw new IllegalStateException("Ownership values for keyspaces with LocalStrategy are meaningless");
            strategy = keyspaceInstance.getReplicationStrategy();
        }
        else
        {
            List<String> userKeyspaces = Schema.instance.getUserKeyspaces();

            if (userKeyspaces.size() > 0)
            {
                keyspace = userKeyspaces.get(0);
                AbstractReplicationStrategy replicationStrategy = Schema.instance.getKeyspaceInstance(keyspace).getReplicationStrategy();
                for (String keyspaceName : userKeyspaces)
                {
                    if (!Schema.instance.getKeyspaceInstance(keyspaceName).getReplicationStrategy().hasSameSettings(replicationStrategy))
                        throw new IllegalStateException("Non-system keyspaces don't have the same replication settings, effective ownership information is meaningless");
                }
            }
            else
            {
                keyspace = "system_traces";
            }

            Keyspace keyspaceInstance = Schema.instance.getKeyspaceInstance(keyspace);
            if (keyspaceInstance == null)
                throw new IllegalArgumentException("The node does not have " + keyspace + " yet, probably still bootstrapping");
            strategy = keyspaceInstance.getReplicationStrategy();
        }

        TokenMetadata metadata = tokenMetadata.cloneOnlyTokenMap();

        Collection<Collection<InetAddress>> endpointsGroupedByDc = new ArrayList<>();
        // mapping of dc's to nodes, use sorted map so that we get dcs sorted
        SortedMap<String, Collection<InetAddress>> sortedDcsToEndpoints = new TreeMap<>();
        sortedDcsToEndpoints.putAll(metadata.getTopology().getDatacenterEndpoints().asMap());
        for (Collection<InetAddress> endpoints : sortedDcsToEndpoints.values())
            endpointsGroupedByDc.add(endpoints);

        Map<Token, Float> tokenOwnership = tokenMetadata.partitioner.describeOwnership(tokenMetadata.sortedTokens());
        LinkedHashMap<InetAddress, Float> finalOwnership = Maps.newLinkedHashMap();

        Multimap<InetAddress, Range<Token>> endpointToRanges = strategy.getAddressRanges();
        // calculate ownership per dc
        for (Collection<InetAddress> endpoints : endpointsGroupedByDc)
        {
            // calculate the ownership with replication and add the endpoint to the final ownership map
            for (InetAddress endpoint : endpoints)
            {
                float ownership = 0.0f;
                for (Range<Token> range : endpointToRanges.get(endpoint))
                {
                    if (tokenOwnership.containsKey(range.right))
                        ownership += tokenOwnership.get(range.right);
                }
                finalOwnership.put(endpoint, ownership);
            }
        }
        return finalOwnership;
    }

    public List<String> getKeyspaces()
    {
        List<String> keyspaceNamesList = new ArrayList<>(Schema.instance.getKeyspaces());
        return Collections.unmodifiableList(keyspaceNamesList);
    }

    public List<String> getNonSystemKeyspaces()
    {
        return Collections.unmodifiableList(Schema.instance.getNonSystemKeyspaces());
    }

    public List<String> getNonLocalStrategyKeyspaces()
    {
        return Collections.unmodifiableList(Schema.instance.getNonLocalStrategyKeyspaces());
    }

    public Map<String, Map<String, String>> getTableInfos(String keyspace, String... tables)
    {
        Map<String, Map<String, String>> tableInfos = new HashMap<>();

        try
        {
            getValidColumnFamilies(false, false, keyspace, tables).forEach(cfs -> tableInfos.put(cfs.name, cfs.getTableInfo().asMap()));
        }
        catch (IOException e)
        {
            throw new RuntimeException(String.format("Could not retrieve info for keyspace %s and table(s) %s.", keyspace, tables), e);
        }

        return tableInfos;
    }

    public Map<String,List<String>> getKeyspacesAndViews()
    {
        Map<String, List<String>> map = new HashMap<>();
        for (String ks : Schema.instance.getKeyspaces())
        {
            List<String> tables = new ArrayList<>();
            map.put(ks, tables);
            for (Iterator<ViewDefinition> viewIter = Schema.instance.getKSMetaData(ks).views.iterator(); viewIter.hasNext();)
            {
                tables.add(viewIter.next().viewName);
            }
        }
        return map;
    }

    public Map<String, String> getViewBuildStatuses(String keyspace, String view)
    {
        Map<UUID, String> coreViewStatus = SystemDistributedKeyspace.viewStatus(keyspace, view);
        Map<InetAddress, UUID> hostIdToEndpoint = tokenMetadata.getEndpointToHostIdMapForReading();
        Map<String, String> result = new HashMap<>();

        for (Map.Entry<InetAddress, UUID> entry : hostIdToEndpoint.entrySet())
        {
            UUID hostId = entry.getValue();
            InetAddress endpoint = entry.getKey();
            result.put(endpoint.toString(),
                       coreViewStatus.containsKey(hostId)
                       ? coreViewStatus.get(hostId)
                       : "UNKNOWN");
        }

        return Collections.unmodifiableMap(result);
    }

    public void setDynamicUpdateInterval(int dynamicUpdateInterval)
    {
        if (DatabaseDescriptor.getEndpointSnitch() instanceof DynamicEndpointSnitch)
        {

            try
            {
                updateSnitch(null, true, dynamicUpdateInterval, null, null);
            }
            catch (ClassNotFoundException e)
            {
                throw new RuntimeException(e);
            }
        }
    }

    public int getDynamicUpdateInterval()
    {
        return DatabaseDescriptor.getDynamicUpdateInterval();
    }

    public void updateSnitch(String epSnitchClassName, Boolean dynamic, Integer dynamicUpdateInterval, Integer dynamicResetInterval, Double dynamicBadnessThreshold) throws ClassNotFoundException
    {
        // apply dynamic snitch configuration
        if (dynamicUpdateInterval != null)
            DatabaseDescriptor.setDynamicUpdateInterval(dynamicUpdateInterval);
        if (dynamicResetInterval != null)
            DatabaseDescriptor.setDynamicResetInterval(dynamicResetInterval);
        if (dynamicBadnessThreshold != null)
            DatabaseDescriptor.setDynamicBadnessThreshold(dynamicBadnessThreshold);

        IEndpointSnitch oldSnitch = DatabaseDescriptor.getEndpointSnitch();

        // new snitch registers mbean during construction
        if(epSnitchClassName != null)
        {

            // need to unregister the mbean _before_ the new dynamic snitch is instantiated (and implicitly initialized
            // and its mbean registered)
            if (oldSnitch instanceof DynamicEndpointSnitch)
                ((DynamicEndpointSnitch)oldSnitch).close();

            IEndpointSnitch newSnitch;
            try
            {
                newSnitch = DatabaseDescriptor.createEndpointSnitch(dynamic != null && dynamic, epSnitchClassName);
            }
            catch (ConfigurationException e)
            {
                throw new ClassNotFoundException(e.getMessage());
            }

            if (newSnitch instanceof DynamicEndpointSnitch)
            {
                logger.info("Created new dynamic snitch {} with update-interval={}, reset-interval={}, badness-threshold={}",
                            ((DynamicEndpointSnitch)newSnitch).subsnitch.getClass().getName(), DatabaseDescriptor.getDynamicUpdateInterval(),
                            DatabaseDescriptor.getDynamicResetInterval(), DatabaseDescriptor.getDynamicBadnessThreshold());
            }
            else
            {
                logger.info("Created new non-dynamic snitch {}", newSnitch.getClass().getName());
            }

            // point snitch references to the new instance
            DatabaseDescriptor.setEndpointSnitch(newSnitch);
            for (String ks : Schema.instance.getKeyspaces())
            {
                Keyspace.open(ks).getReplicationStrategy().snitch = newSnitch;
            }
        }
        else
        {
            if (oldSnitch instanceof DynamicEndpointSnitch)
            {
                logger.info("Applying config change to dynamic snitch {} with update-interval={}, reset-interval={}, badness-threshold={}",
                            ((DynamicEndpointSnitch)oldSnitch).subsnitch.getClass().getName(), DatabaseDescriptor.getDynamicUpdateInterval(),
                            DatabaseDescriptor.getDynamicResetInterval(), DatabaseDescriptor.getDynamicBadnessThreshold());

                DynamicEndpointSnitch snitch = (DynamicEndpointSnitch)oldSnitch;
                snitch.applyConfigChanges();
            }
        }

        updateTopology();
    }

    /**
     * Seed data to the endpoints that will be responsible for it at the future
     *
     * @param rangesToStreamByKeyspace keyspaces and data ranges with endpoints included for each
     * @return async Future for whether stream was success
     */
    private Future<StreamState> streamRanges(Map<String, Multimap<Range<Token>, InetAddress>> rangesToStreamByKeyspace)
    {
        // First, we build a list of ranges to stream to each host, per table
        Map<String, Map<InetAddress, List<Range<Token>>>> sessionsToStreamByKeyspace = new HashMap<>();

        for (Map.Entry<String, Multimap<Range<Token>, InetAddress>> entry : rangesToStreamByKeyspace.entrySet())
        {
            String keyspace = entry.getKey();
            Multimap<Range<Token>, InetAddress> rangesWithEndpoints = entry.getValue();

            if (rangesWithEndpoints.isEmpty())
                continue;

            Map<InetAddress, Set<Range<Token>>> transferredRangePerKeyspace = SystemKeyspace.getTransferredRanges("Unbootstrap",
                                                                                                                  keyspace,
                                                                                                                  StorageService.instance.getTokenMetadata().partitioner);
            Map<InetAddress, List<Range<Token>>> rangesPerEndpoint = new HashMap<>();
            for (Map.Entry<Range<Token>, InetAddress> endPointEntry : rangesWithEndpoints.entries())
            {
                Range<Token> range = endPointEntry.getKey();
                InetAddress endpoint = endPointEntry.getValue();

                Set<Range<Token>> transferredRanges = transferredRangePerKeyspace.get(endpoint);
                if (transferredRanges != null && transferredRanges.contains(range))
                {
                    logger.debug("Skipping transferred range {} of keyspace {}, endpoint {}", range, keyspace, endpoint);
                    continue;
                }

                List<Range<Token>> curRanges = rangesPerEndpoint.get(endpoint);
                if (curRanges == null)
                {
                    curRanges = new LinkedList<>();
                    rangesPerEndpoint.put(endpoint, curRanges);
                }
                curRanges.add(range);
            }

            sessionsToStreamByKeyspace.put(keyspace, rangesPerEndpoint);
        }

        StreamPlan streamPlan = new StreamPlan(StreamOperation.DECOMMISSION);

        // Vinculate StreamStateStore to current StreamPlan to update transferred ranges per StreamSession
        streamPlan.listeners(streamStateStore);

        for (Map.Entry<String, Map<InetAddress, List<Range<Token>>>> entry : sessionsToStreamByKeyspace.entrySet())
        {
            String keyspaceName = entry.getKey();
            Map<InetAddress, List<Range<Token>>> rangesPerEndpoint = entry.getValue();

            for (Map.Entry<InetAddress, List<Range<Token>>> rangesEntry : rangesPerEndpoint.entrySet())
            {
                List<Range<Token>> ranges = rangesEntry.getValue();
                InetAddress newEndpoint = rangesEntry.getKey();
                InetAddress preferred = SystemKeyspace.getPreferredIP(newEndpoint);

                // TODO each call to transferRanges re-flushes, this is potentially a lot of waste
                streamPlan.transferRanges(newEndpoint, preferred, keyspaceName, ranges);
            }
        }
        return streamPlan.execute();
    }

    /**
     * Calculate pair of ranges to stream/fetch for given two range collections
     * (current ranges for keyspace and ranges after move to new token)
     *
     * @param current collection of the ranges by current token
     * @param updated collection of the ranges after token is changed
     * @return pair of ranges to stream/fetch for given current and updated range collections
     */
    public Pair<Set<Range<Token>>, Set<Range<Token>>> calculateStreamAndFetchRanges(Collection<Range<Token>> current, Collection<Range<Token>> updated)
    {
        Set<Range<Token>> toStream = new HashSet<>();
        Set<Range<Token>> toFetch  = new HashSet<>();


        for (Range<Token> r1 : current)
        {
            boolean intersect = false;
            for (Range<Token> r2 : updated)
            {
                if (r1.intersects(r2))
                {
                    // adding difference ranges to fetch from a ring
                    toStream.addAll(r1.subtract(r2));
                    intersect = true;
                }
            }
            if (!intersect)
            {
                toStream.add(r1); // should seed whole old range
            }
        }

        for (Range<Token> r2 : updated)
        {
            boolean intersect = false;
            for (Range<Token> r1 : current)
            {
                if (r2.intersects(r1))
                {
                    // adding difference ranges to fetch from a ring
                    toFetch.addAll(r2.subtract(r1));
                    intersect = true;
                }
            }
            if (!intersect)
            {
                toFetch.add(r2); // should fetch whole old range
            }
        }

        return Pair.create(toStream, toFetch);
    }

    public void bulkLoad(String directory)
    {
        try
        {
            bulkLoadInternal(directory).get();
        }
        catch (Exception e)
        {
            throw new RuntimeException(e);
        }
    }

    public String bulkLoadAsync(String directory)
    {
        return bulkLoadInternal(directory).planId.toString();
    }

    private StreamResultFuture bulkLoadInternal(String directory)
    {
        File dir = new File(directory);

        if (!dir.exists() || !dir.isDirectory())
            throw new IllegalArgumentException("Invalid directory " + directory);

        SSTableLoader.Client client = new SSTableLoader.Client()
        {
            private String keyspace;

            public void init(String keyspace)
            {
                this.keyspace = keyspace;
                try
                {
                    for (Map.Entry<Range<Token>, List<InetAddress>> entry : StorageService.instance.getRangeToAddressMap(keyspace).entrySet())
                    {
                        Range<Token> range = entry.getKey();
                        for (InetAddress endpoint : entry.getValue())
                            addRangeForEndpoint(range, endpoint);
                    }
                }
                catch (Exception e)
                {
                    throw new RuntimeException(e);
                }
            }

            public CFMetaData getTableMetadata(String tableName)
            {
                return Schema.instance.getCFMetaData(keyspace, tableName);
            }
        };

        return new SSTableLoader(dir, client, new OutputHandler.LogOutput()).stream();
    }

    public void rescheduleFailedDeletions()
    {
        LifecycleTransaction.rescheduleFailedDeletions();
    }

    /**
     * #{@inheritDoc}
     */
    public void loadNewSSTables(String ksName, String cfName)
    {
        ColumnFamilyStore.loadNewSSTables(ksName, cfName);
    }

    /**
     * #{@inheritDoc}
     */
    public List<String> sampleKeyRange() // do not rename to getter - see CASSANDRA-4452 for details
    {
        List<DecoratedKey> keys = new ArrayList<>();
        for (Keyspace keyspace : Keyspace.nonLocalStrategy())
        {
            for (Range<Token> range : getPrimaryRangesForEndpoint(keyspace.getName(), FBUtilities.getBroadcastAddress()))
                keys.addAll(keySamples(keyspace.getColumnFamilyStores(), range));
        }

        List<String> sampledKeys = new ArrayList<>(keys.size());
        for (DecoratedKey key : keys)
            sampledKeys.add(key.getToken().toString());
        return sampledKeys;
    }

    public void rebuildSecondaryIndex(String ksName, String cfName, String... idxNames)
    {
        String[] indices = asList(idxNames).stream()
                                           .map(p -> isIndexColumnFamily(p) ? getIndexName(p) : p)
                                           .collect(toList())
                                           .toArray(new String[idxNames.length]);

        ColumnFamilyStore.rebuildSecondaryIndex(ksName, cfName, indices);
    }

    public void resetLocalSchema() throws IOException
    {
        MigrationManager.resetLocalSchema();
    }

    public void reloadLocalSchema()
    {
        SchemaKeyspace.reloadSchemaAndAnnounceVersion();
    }

    public void setTraceProbability(double probability)
    {
        this.traceProbability = probability;
    }

    public double getTraceProbability()
    {
        return traceProbability;
    }

    public void disableAutoCompaction(String ks, String... tables) throws IOException
    {
        for (ColumnFamilyStore cfs : getValidColumnFamilies(true, true, ks, tables))
        {
            cfs.disableAutoCompaction();
        }
    }

    public synchronized void enableAutoCompaction(String ks, String... tables) throws IOException
    {
        checkServiceAllowedToStart("auto compaction");

        for (ColumnFamilyStore cfs : getValidColumnFamilies(true, true, ks, tables))
        {
            cfs.enableAutoCompaction();
        }
    }

    /** Returns the name of the cluster */
    public String getClusterName()
    {
        return DatabaseDescriptor.getClusterName();
    }

    /** Returns the cluster partitioner */
    public String getPartitionerName()
    {
        return DatabaseDescriptor.getPartitionerName();
    }

    public int getTombstoneWarnThreshold()
    {
        return DatabaseDescriptor.getTombstoneWarnThreshold();
    }

    public void setTombstoneWarnThreshold(int threshold)
    {
        DatabaseDescriptor.setTombstoneWarnThreshold(threshold);
    }

    public int getTombstoneFailureThreshold()
    {
        return DatabaseDescriptor.getTombstoneFailureThreshold();
    }

    public void setTombstoneFailureThreshold(int threshold)
    {
        DatabaseDescriptor.setTombstoneFailureThreshold(threshold);
    }

    public int getBatchSizeFailureThreshold()
    {
        return DatabaseDescriptor.getBatchSizeFailThresholdInKB();
    }

    public void setBatchSizeFailureThreshold(int threshold)
    {
        DatabaseDescriptor.setBatchSizeFailThresholdInKB(threshold);
    }

    public void setHintedHandoffThrottleInKB(int throttleInKB)
    {
        DatabaseDescriptor.setHintedHandoffThrottleInKB(throttleInKB);
        logger.info("Updated hinted_handoff_throttle_in_kb to {}", throttleInKB);
    }
<<<<<<< HEAD

    public long getPid()
    {
        return NativeLibrary.getProcessID();
    }

    public static List<PartitionPosition> getDiskBoundaries(ColumnFamilyStore cfs, Directories.DataDirectory[] directories)
    {
        if (!cfs.getPartitioner().splitter().isPresent() || !SPLIT_SSTABLES_BY_TOKEN_RANGE)
            return null;

        Collection<Range<Token>> lr;

        if (StorageService.instance.isBootstrapMode())
        {
            lr = StorageService.instance.getTokenMetadata().getPendingRanges(cfs.keyspace.getName(), FBUtilities.getBroadcastAddress());
        }
        else
        {
            // Reason we use use the future settled TMD is that if we decommission a node, we want to stream
            // from that node to the correct location on disk, if we didn't, we would put new files in the wrong places.
            // We do this to minimize the amount of data we need to move in rebalancedisks once everything settled
            TokenMetadata tmd = StorageService.instance.getTokenMetadata().cloneAfterAllSettled();
            lr = cfs.keyspace.getReplicationStrategy().getAddressRanges(tmd).get(FBUtilities.getBroadcastAddress());
        }

        if (lr == null || lr.isEmpty())
            return null;
        List<Range<Token>> localRanges = Range.sort(lr);

        return getDiskBoundaries(localRanges, cfs.getPartitioner(), directories);
    }

    public static List<PartitionPosition> getDiskBoundaries(ColumnFamilyStore cfs)
    {
        return getDiskBoundaries(cfs, cfs.getDirectories().getWriteableLocations());
    }

    /**
     * Returns a list of disk boundaries, the result will differ depending on whether vnodes are enabled or not.
     *
     * What is returned are upper bounds for the disks, meaning everything from partitioner.minToken up to
     * getDiskBoundaries(..).get(0) should be on the first disk, everything between 0 to 1 should be on the second disk
     * etc.
     *
     * The final entry in the returned list will always be the partitioner maximum tokens upper key bound
     */
    public static List<PartitionPosition> getDiskBoundaries(List<Range<Token>> localRanges, IPartitioner partitioner, Directories.DataDirectory[] dataDirectories)
    {
        assert partitioner.splitter().isPresent();
        Splitter splitter = partitioner.splitter().get();
        boolean dontSplitRanges = DatabaseDescriptor.getNumTokens() > 1;
        List<Token> boundaries = splitter.splitOwnedRanges(dataDirectories.length, localRanges, dontSplitRanges);
        // If we can't split by ranges, split evenly to ensure utilisation of all disks
        if (dontSplitRanges && boundaries.size() < dataDirectories.length)
            boundaries = splitter.splitOwnedRanges(dataDirectories.length, localRanges, false);

        List<PartitionPosition> diskBoundaries = new ArrayList<>();
        for (int i = 0; i < boundaries.size() - 1; i++)
            diskBoundaries.add(boundaries.get(i).maxKeyBound());
        diskBoundaries.add(partitioner.getMaximumToken().maxKeyBound());
        return diskBoundaries;
    }

    public int forceMarkAllSSTablesAsUnrepaired(String keyspace, String... tables) throws IOException
    {
        int marked = 0;
        for (ColumnFamilyStore cfs : getValidColumnFamilies(false, false, keyspace, tables))
        {
            try
            {
                marked += cfs.forceMarkAllSSTablesAsUnrepaired();
            } catch (Throwable t)
            {
                logger.error("Error while marking all SSTables from table {}.{} as unrepaired. Please trigger operation again " +
                             "or manually mark SSTables as unrepaired otherwise rows already purged on other replicas may be " +
                             "propagated to other replicas during incremental repair without their respectives tombstones.",
                             keyspace, cfs.name, t);
                throw new RuntimeException(t);
            }
        }
        return marked;
    }
=======
>>>>>>> c253ed4f
}<|MERGE_RESOLUTION|>--- conflicted
+++ resolved
@@ -5391,69 +5391,10 @@
         DatabaseDescriptor.setHintedHandoffThrottleInKB(throttleInKB);
         logger.info("Updated hinted_handoff_throttle_in_kb to {}", throttleInKB);
     }
-<<<<<<< HEAD
 
     public long getPid()
     {
         return NativeLibrary.getProcessID();
-    }
-
-    public static List<PartitionPosition> getDiskBoundaries(ColumnFamilyStore cfs, Directories.DataDirectory[] directories)
-    {
-        if (!cfs.getPartitioner().splitter().isPresent() || !SPLIT_SSTABLES_BY_TOKEN_RANGE)
-            return null;
-
-        Collection<Range<Token>> lr;
-
-        if (StorageService.instance.isBootstrapMode())
-        {
-            lr = StorageService.instance.getTokenMetadata().getPendingRanges(cfs.keyspace.getName(), FBUtilities.getBroadcastAddress());
-        }
-        else
-        {
-            // Reason we use use the future settled TMD is that if we decommission a node, we want to stream
-            // from that node to the correct location on disk, if we didn't, we would put new files in the wrong places.
-            // We do this to minimize the amount of data we need to move in rebalancedisks once everything settled
-            TokenMetadata tmd = StorageService.instance.getTokenMetadata().cloneAfterAllSettled();
-            lr = cfs.keyspace.getReplicationStrategy().getAddressRanges(tmd).get(FBUtilities.getBroadcastAddress());
-        }
-
-        if (lr == null || lr.isEmpty())
-            return null;
-        List<Range<Token>> localRanges = Range.sort(lr);
-
-        return getDiskBoundaries(localRanges, cfs.getPartitioner(), directories);
-    }
-
-    public static List<PartitionPosition> getDiskBoundaries(ColumnFamilyStore cfs)
-    {
-        return getDiskBoundaries(cfs, cfs.getDirectories().getWriteableLocations());
-    }
-
-    /**
-     * Returns a list of disk boundaries, the result will differ depending on whether vnodes are enabled or not.
-     *
-     * What is returned are upper bounds for the disks, meaning everything from partitioner.minToken up to
-     * getDiskBoundaries(..).get(0) should be on the first disk, everything between 0 to 1 should be on the second disk
-     * etc.
-     *
-     * The final entry in the returned list will always be the partitioner maximum tokens upper key bound
-     */
-    public static List<PartitionPosition> getDiskBoundaries(List<Range<Token>> localRanges, IPartitioner partitioner, Directories.DataDirectory[] dataDirectories)
-    {
-        assert partitioner.splitter().isPresent();
-        Splitter splitter = partitioner.splitter().get();
-        boolean dontSplitRanges = DatabaseDescriptor.getNumTokens() > 1;
-        List<Token> boundaries = splitter.splitOwnedRanges(dataDirectories.length, localRanges, dontSplitRanges);
-        // If we can't split by ranges, split evenly to ensure utilisation of all disks
-        if (dontSplitRanges && boundaries.size() < dataDirectories.length)
-            boundaries = splitter.splitOwnedRanges(dataDirectories.length, localRanges, false);
-
-        List<PartitionPosition> diskBoundaries = new ArrayList<>();
-        for (int i = 0; i < boundaries.size() - 1; i++)
-            diskBoundaries.add(boundaries.get(i).maxKeyBound());
-        diskBoundaries.add(partitioner.getMaximumToken().maxKeyBound());
-        return diskBoundaries;
     }
 
     public int forceMarkAllSSTablesAsUnrepaired(String keyspace, String... tables) throws IOException
@@ -5475,6 +5416,4 @@
         }
         return marked;
     }
-=======
->>>>>>> c253ed4f
 }