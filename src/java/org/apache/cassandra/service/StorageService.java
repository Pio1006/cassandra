/*
 * Licensed to the Apache Software Foundation (ASF) under one
 * or more contributor license agreements.  See the NOTICE file
 * distributed with this work for additional information
 * regarding copyright ownership.  The ASF licenses this file
 * to you under the Apache License, Version 2.0 (the
 * "License"); you may not use this file except in compliance
 * with the License.  You may obtain a copy of the License at
 *
 *     http://www.apache.org/licenses/LICENSE-2.0
 *
 * Unless required by applicable law or agreed to in writing, software
 * distributed under the License is distributed on an "AS IS" BASIS,
 * WITHOUT WARRANTIES OR CONDITIONS OF ANY KIND, either express or implied.
 * See the License for the specific language governing permissions and
 * limitations under the License.
 */
package org.apache.cassandra.service;

import java.io.*;
import java.lang.management.ManagementFactory;
import java.net.InetAddress;
import java.net.UnknownHostException;
import java.nio.ByteBuffer;
import java.util.*;
import java.util.Map.Entry;
import java.util.concurrent.*;
import java.util.concurrent.atomic.AtomicBoolean;
import java.util.concurrent.atomic.AtomicInteger;
import javax.annotation.Nullable;
import javax.management.*;
import javax.management.openmbean.TabularData;
import javax.management.openmbean.TabularDataSupport;

import com.google.common.annotations.VisibleForTesting;
import com.google.common.base.Predicate;
import com.google.common.collect.*;
import com.google.common.util.concurrent.*;
import org.apache.commons.lang3.StringUtils;
import org.slf4j.Logger;
import org.slf4j.LoggerFactory;

import ch.qos.logback.classic.LoggerContext;
import ch.qos.logback.classic.jmx.JMXConfiguratorMBean;
import ch.qos.logback.classic.spi.ILoggingEvent;
import ch.qos.logback.core.Appender;
import ch.qos.logback.core.hook.DelayingShutdownHook;
import org.apache.cassandra.auth.AuthKeyspace;
import org.apache.cassandra.auth.AuthMigrationListener;
import org.apache.cassandra.batchlog.BatchRemoveVerbHandler;
import org.apache.cassandra.batchlog.BatchStoreVerbHandler;
import org.apache.cassandra.batchlog.BatchlogManager;
import org.apache.cassandra.concurrent.ScheduledExecutors;
import org.apache.cassandra.concurrent.Stage;
import org.apache.cassandra.concurrent.StageManager;
import org.apache.cassandra.config.CFMetaData;
import org.apache.cassandra.config.DatabaseDescriptor;
import org.apache.cassandra.config.Schema;
import org.apache.cassandra.db.*;
import org.apache.cassandra.db.commitlog.CommitLog;
import org.apache.cassandra.db.compaction.CompactionManager;
import org.apache.cassandra.db.lifecycle.LifecycleTransaction;
import org.apache.cassandra.dht.*;
import org.apache.cassandra.dht.Range;
import org.apache.cassandra.dht.Token.TokenFactory;
import org.apache.cassandra.exceptions.*;
import org.apache.cassandra.gms.*;
import org.apache.cassandra.hints.HintVerbHandler;
import org.apache.cassandra.hints.HintsService;
import org.apache.cassandra.io.sstable.SSTableLoader;
import org.apache.cassandra.io.util.FileUtils;
import org.apache.cassandra.locator.*;
import org.apache.cassandra.metrics.StorageMetrics;
import org.apache.cassandra.net.*;
import org.apache.cassandra.repair.*;
import org.apache.cassandra.repair.messages.RepairOption;
import org.apache.cassandra.schema.KeyspaceMetadata;
import org.apache.cassandra.service.paxos.CommitVerbHandler;
import org.apache.cassandra.service.paxos.PrepareVerbHandler;
import org.apache.cassandra.service.paxos.ProposeVerbHandler;
import org.apache.cassandra.streaming.*;
import org.apache.cassandra.thrift.EndpointDetails;
import org.apache.cassandra.thrift.TokenRange;
import org.apache.cassandra.thrift.cassandraConstants;
import org.apache.cassandra.tracing.TraceKeyspace;
import org.apache.cassandra.utils.*;
import org.apache.cassandra.utils.progress.ProgressEvent;
import org.apache.cassandra.utils.progress.ProgressEventType;
import org.apache.cassandra.utils.progress.jmx.JMXProgressSupport;
import org.apache.cassandra.utils.progress.jmx.LegacyJMXProgressSupport;

import static java.util.Arrays.asList;
import static java.util.stream.Collectors.toList;
import static org.apache.cassandra.index.SecondaryIndexManager.getIndexName;
import static org.apache.cassandra.index.SecondaryIndexManager.isIndexColumnFamily;

/**
 * This abstraction contains the token/identifier of this node
 * on the identifier space. This token gets gossiped around.
 * This class will also maintain histograms of the load information
 * of other nodes in the cluster.
 */
public class StorageService extends NotificationBroadcasterSupport implements IEndpointStateChangeSubscriber, StorageServiceMBean
{
    private static final Logger logger = LoggerFactory.getLogger(StorageService.class);

    public static final int RING_DELAY = getRingDelay(); // delay after which we assume ring has stablized

    private final JMXProgressSupport progressSupport = new JMXProgressSupport(this);

    /**
     * @deprecated backward support to previous notification interface
     * Will be removed on 4.0
     */
    @Deprecated
    private final LegacyJMXProgressSupport legacyProgressSupport;

    private static int getRingDelay()
    {
        String newdelay = System.getProperty("cassandra.ring_delay_ms");
        if (newdelay != null)
        {
            logger.info("Overriding RING_DELAY to {}ms", newdelay);
            return Integer.parseInt(newdelay);
        }
        else
            return 30 * 1000;
    }

    /* This abstraction maintains the token/endpoint metadata information */
    private TokenMetadata tokenMetadata = new TokenMetadata();

    public volatile VersionedValue.VersionedValueFactory valueFactory = new VersionedValue.VersionedValueFactory(tokenMetadata.partitioner);

    private Thread drainOnShutdown = null;
    private volatile boolean inShutdownHook = false;
    private final List<Runnable> runBeforeShutdown = new ArrayList<>();
    private final List<Runnable> runAfterShutdown = new ArrayList<>();

    public static final StorageService instance = new StorageService();

    public boolean isInShutdownHook()
    {
        return inShutdownHook;
    }

    public Collection<Range<Token>> getLocalRanges(String keyspaceName)
    {
        return getRangesForEndpoint(keyspaceName, FBUtilities.getBroadcastAddress());
    }

    public Collection<Range<Token>> getPrimaryRanges(String keyspace)
    {
        return getPrimaryRangesForEndpoint(keyspace, FBUtilities.getBroadcastAddress());
    }

    public Collection<Range<Token>> getPrimaryRangesWithinDC(String keyspace)
    {
        return getPrimaryRangeForEndpointWithinDC(keyspace, FBUtilities.getBroadcastAddress());
    }

    private final Set<InetAddress> replicatingNodes = Collections.synchronizedSet(new HashSet<InetAddress>());
    private CassandraDaemon daemon;

    private InetAddress removingNode;

    /* Are we starting this node in bootstrap mode? */
    private volatile boolean isBootstrapMode;

    /* we bootstrap but do NOT join the ring unless told to do so */
    private boolean isSurveyMode = Boolean.parseBoolean(System.getProperty("cassandra.write_survey", "false"));
    /* true if node is rebuilding and receiving data */
    private final AtomicBoolean isRebuilding = new AtomicBoolean();

    private boolean initialized;
    private volatile boolean joined = false;

    /* the probability for tracing any particular request, 0 disables tracing and 1 enables for all */
    private double traceProbability = 0.0;

    private static enum Mode { STARTING, NORMAL, JOINING, LEAVING, DECOMMISSIONED, MOVING, DRAINING, DRAINED }
    private Mode operationMode = Mode.STARTING;

    /* Used for tracking drain progress */
    private volatile int totalCFs, remainingCFs;

    private static final AtomicInteger nextRepairCommand = new AtomicInteger();

    private final List<IEndpointLifecycleSubscriber> lifecycleSubscribers = new CopyOnWriteArrayList<>();

    private static final BackgroundActivityMonitor bgMonitor = new BackgroundActivityMonitor();

    private final ObjectName jmxObjectName;

    private Collection<Token> bootstrapTokens = null;

    // true when keeping strict consistency while bootstrapping
    private boolean useStrictConsistency = Boolean.parseBoolean(System.getProperty("cassandra.consistent.rangemovement", "true"));
    private static final boolean allowSimultaneousMoves = Boolean.valueOf(System.getProperty("cassandra.consistent.simultaneousmoves.allow","false"));
    private boolean replacing;

    private final StreamStateStore streamStateStore = new StreamStateStore();

    /** This method updates the local token on disk  */
    public void setTokens(Collection<Token> tokens)
    {
        if (logger.isDebugEnabled())
            logger.debug("Setting tokens to {}", tokens);
        SystemKeyspace.updateTokens(tokens);
        tokenMetadata.updateNormalTokens(tokens, FBUtilities.getBroadcastAddress());
        Collection<Token> localTokens = getLocalTokens();
        setGossipTokens(localTokens);
        setMode(Mode.NORMAL, false);
    }

    public void setGossipTokens(Collection<Token> tokens)
    {
        List<Pair<ApplicationState, VersionedValue>> states = new ArrayList<Pair<ApplicationState, VersionedValue>>();
        states.add(Pair.create(ApplicationState.TOKENS, valueFactory.tokens(tokens)));
        states.add(Pair.create(ApplicationState.STATUS, valueFactory.normal(tokens)));
        Gossiper.instance.addLocalApplicationStates(states);
    }

    public StorageService()
    {
        // use dedicated executor for sending JMX notifications
        super(Executors.newSingleThreadExecutor());

        MBeanServer mbs = ManagementFactory.getPlatformMBeanServer();
        try
        {
            jmxObjectName = new ObjectName("org.apache.cassandra.db:type=StorageService");
            mbs.registerMBean(this, jmxObjectName);
            mbs.registerMBean(StreamManager.instance, new ObjectName(StreamManager.OBJECT_NAME));
        }
        catch (Exception e)
        {
            throw new RuntimeException(e);
        }

        legacyProgressSupport = new LegacyJMXProgressSupport(this, jmxObjectName);

        /* register the verb handlers */
        MessagingService.instance().registerVerbHandlers(MessagingService.Verb.MUTATION, new MutationVerbHandler());
        MessagingService.instance().registerVerbHandlers(MessagingService.Verb.READ_REPAIR, new ReadRepairVerbHandler());
        MessagingService.instance().registerVerbHandlers(MessagingService.Verb.READ, new ReadCommandVerbHandler());
        MessagingService.instance().registerVerbHandlers(MessagingService.Verb.RANGE_SLICE, new RangeSliceVerbHandler());
        MessagingService.instance().registerVerbHandlers(MessagingService.Verb.PAGED_RANGE, new RangeSliceVerbHandler());
        MessagingService.instance().registerVerbHandlers(MessagingService.Verb.COUNTER_MUTATION, new CounterMutationVerbHandler());
        MessagingService.instance().registerVerbHandlers(MessagingService.Verb.TRUNCATE, new TruncateVerbHandler());
        MessagingService.instance().registerVerbHandlers(MessagingService.Verb.PAXOS_PREPARE, new PrepareVerbHandler());
        MessagingService.instance().registerVerbHandlers(MessagingService.Verb.PAXOS_PROPOSE, new ProposeVerbHandler());
        MessagingService.instance().registerVerbHandlers(MessagingService.Verb.PAXOS_COMMIT, new CommitVerbHandler());
        MessagingService.instance().registerVerbHandlers(MessagingService.Verb.HINT, new HintVerbHandler());

        // see BootStrapper for a summary of how the bootstrap verbs interact
        MessagingService.instance().registerVerbHandlers(MessagingService.Verb.REPLICATION_FINISHED, new ReplicationFinishedVerbHandler());
        MessagingService.instance().registerVerbHandlers(MessagingService.Verb.REQUEST_RESPONSE, new ResponseVerbHandler());
        MessagingService.instance().registerVerbHandlers(MessagingService.Verb.INTERNAL_RESPONSE, new ResponseVerbHandler());
        MessagingService.instance().registerVerbHandlers(MessagingService.Verb.REPAIR_MESSAGE, new RepairMessageVerbHandler());
        MessagingService.instance().registerVerbHandlers(MessagingService.Verb.GOSSIP_SHUTDOWN, new GossipShutdownVerbHandler());

        MessagingService.instance().registerVerbHandlers(MessagingService.Verb.GOSSIP_DIGEST_SYN, new GossipDigestSynVerbHandler());
        MessagingService.instance().registerVerbHandlers(MessagingService.Verb.GOSSIP_DIGEST_ACK, new GossipDigestAckVerbHandler());
        MessagingService.instance().registerVerbHandlers(MessagingService.Verb.GOSSIP_DIGEST_ACK2, new GossipDigestAck2VerbHandler());

        MessagingService.instance().registerVerbHandlers(MessagingService.Verb.DEFINITIONS_UPDATE, new DefinitionsUpdateVerbHandler());
        MessagingService.instance().registerVerbHandlers(MessagingService.Verb.SCHEMA_CHECK, new SchemaCheckVerbHandler());
        MessagingService.instance().registerVerbHandlers(MessagingService.Verb.MIGRATION_REQUEST, new MigrationRequestVerbHandler());

        MessagingService.instance().registerVerbHandlers(MessagingService.Verb.SNAPSHOT, new SnapshotVerbHandler());
        MessagingService.instance().registerVerbHandlers(MessagingService.Verb.ECHO, new EchoVerbHandler());

<<<<<<< HEAD
        MessagingService.instance().registerVerbHandlers(MessagingService.Verb.BATCH_STORE, new BatchStoreVerbHandler());
        MessagingService.instance().registerVerbHandlers(MessagingService.Verb.BATCH_REMOVE, new BatchRemoveVerbHandler());
=======
        // Cleanup logback
        runAfterShutdown(new DelayingShutdownHook());
>>>>>>> 212057ce
    }

    public void registerDaemon(CassandraDaemon daemon)
    {
        this.daemon = daemon;
    }

    public void register(IEndpointLifecycleSubscriber subscriber)
    {
        lifecycleSubscribers.add(subscriber);
    }

    public void unregister(IEndpointLifecycleSubscriber subscriber)
    {
        lifecycleSubscribers.remove(subscriber);
    }

    // should only be called via JMX
    public void stopGossiping()
    {
        if (initialized)
        {
            logger.warn("Stopping gossip by operator request");
            Gossiper.instance.stop();
            initialized = false;
        }
    }

    // should only be called via JMX
    public void startGossiping()
    {
        if (!initialized)
        {
            logger.warn("Starting gossip by operator request");
            setGossipTokens(getLocalTokens());
            Gossiper.instance.forceNewerGeneration();
            Gossiper.instance.start((int) (System.currentTimeMillis() / 1000));
            initialized = true;
        }
    }

    // should only be called via JMX
    public boolean isGossipRunning()
    {
        return Gossiper.instance.isEnabled();
    }

    // should only be called via JMX
    public void startRPCServer()
    {
        if (daemon == null)
        {
            throw new IllegalStateException("No configured daemon");
        }
        daemon.thriftServer.start();
    }

    public void stopRPCServer()
    {
        if (daemon == null)
        {
            throw new IllegalStateException("No configured daemon");
        }
        if (daemon.thriftServer != null)
            daemon.thriftServer.stop();
    }

    public boolean isRPCServerRunning()
    {
        if ((daemon == null) || (daemon.thriftServer == null))
        {
            return false;
        }
        return daemon.thriftServer.isRunning();
    }

    public void startNativeTransport()
    {
        if (daemon == null)
        {
            throw new IllegalStateException("No configured daemon");
        }

        try
        {
            daemon.startNativeTransport();
        }
        catch (Exception e)
        {
            throw new RuntimeException("Error starting native transport: " + e.getMessage());
        }
    }

    public void stopNativeTransport()
    {
        if (daemon == null)
        {
            throw new IllegalStateException("No configured daemon");
        }
        daemon.stopNativeTransport();
    }

    public boolean isNativeTransportRunning()
    {
        if (daemon == null)
        {
            return false;
        }
        return daemon.isNativeTransportRunning();
    }

    public void stopTransports()
    {
        if (isInitialized())
        {
            logger.error("Stopping gossiper");
            stopGossiping();
        }
        if (isRPCServerRunning())
        {
            logger.error("Stopping RPC server");
            stopRPCServer();
        }
        if (isNativeTransportRunning())
        {
            logger.error("Stopping native transport");
            stopNativeTransport();
        }
    }

    private void shutdownClientServers()
    {
        stopRPCServer();
        stopNativeTransport();
    }

    public void stopClient()
    {
        Gossiper.instance.unregister(this);
        Gossiper.instance.stop();
        MessagingService.instance().shutdown();
        // give it a second so that task accepted before the MessagingService shutdown gets submitted to the stage (to avoid RejectedExecutionException)
        Uninterruptibles.sleepUninterruptibly(1, TimeUnit.SECONDS);
        StageManager.shutdownNow();
    }

    public boolean isInitialized()
    {
        return initialized;
    }

    public boolean isSetupCompleted()
    {
        return daemon == null
               ? false
               : daemon.setupCompleted();
    }

    public void stopDaemon()
    {
        if (daemon == null)
            throw new IllegalStateException("No configured daemon");
        daemon.deactivate();
    }

    public synchronized Collection<Token> prepareReplacementInfo() throws ConfigurationException
    {
        logger.info("Gathering node replacement information for {}", DatabaseDescriptor.getReplaceAddress());
        if (!MessagingService.instance().isListening())
            MessagingService.instance().listen();

        // make magic happen
        Gossiper.instance.doShadowRound();

        UUID hostId = null;
        // now that we've gossiped at least once, we should be able to find the node we're replacing
        if (Gossiper.instance.getEndpointStateForEndpoint(DatabaseDescriptor.getReplaceAddress())== null)
            throw new RuntimeException("Cannot replace_address " + DatabaseDescriptor.getReplaceAddress() + " because it doesn't exist in gossip");
        hostId = Gossiper.instance.getHostId(DatabaseDescriptor.getReplaceAddress());
        try
        {
            VersionedValue tokensVersionedValue = Gossiper.instance.getEndpointStateForEndpoint(DatabaseDescriptor.getReplaceAddress()).getApplicationState(ApplicationState.TOKENS);
            if (tokensVersionedValue == null)
                throw new RuntimeException("Could not find tokens for " + DatabaseDescriptor.getReplaceAddress() + " to replace");
            Collection<Token> tokens = TokenSerializer.deserialize(tokenMetadata.partitioner, new DataInputStream(new ByteArrayInputStream(tokensVersionedValue.toBytes())));

            SystemKeyspace.setLocalHostId(hostId); // use the replacee's host Id as our own so we receive hints, etc
            Gossiper.instance.resetEndpointStateMap(); // clean up since we have what we need
            return tokens;
        }
        catch (IOException e)
        {
            throw new RuntimeException(e);
        }
    }

    public synchronized void checkForEndpointCollision() throws ConfigurationException
    {
        logger.debug("Starting shadow gossip round to check for endpoint collision");
        if (!MessagingService.instance().isListening())
            MessagingService.instance().listen();
        Gossiper.instance.doShadowRound();
        if (!Gossiper.instance.isSafeForBootstrap(FBUtilities.getBroadcastAddress()))
        {
            throw new RuntimeException(String.format("A node with address %s already exists, cancelling join. " +
                                                     "Use cassandra.replace_address if you want to replace this node.",
                                                     FBUtilities.getBroadcastAddress()));
        }
        if (useStrictConsistency && !allowSimultaneousMoves())
        {
            for (Map.Entry<InetAddress, EndpointState> entry : Gossiper.instance.getEndpointStates())
            {
                // ignore local node or empty status
                if (entry.getKey().equals(FBUtilities.getBroadcastAddress()) || entry.getValue().getApplicationState(ApplicationState.STATUS) == null)
                    continue;
                String[] pieces = entry.getValue().getApplicationState(ApplicationState.STATUS).value.split(VersionedValue.DELIMITER_STR, -1);
                assert (pieces.length > 0);
                String state = pieces[0];
                if (state.equals(VersionedValue.STATUS_BOOTSTRAPPING) || state.equals(VersionedValue.STATUS_LEAVING) || state.equals(VersionedValue.STATUS_MOVING))
                    throw new UnsupportedOperationException("Other bootstrapping/leaving/moving nodes detected, cannot bootstrap while cassandra.consistent.rangemovement is true");
            }
        }
        Gossiper.instance.resetEndpointStateMap();
    }

    private boolean allowSimultaneousMoves()
    {
        return allowSimultaneousMoves && DatabaseDescriptor.getNumTokens() == 1;
    }

    // for testing only
    public void unsafeInitialize() throws ConfigurationException
    {
        initialized = true;
        Gossiper.instance.register(this);
        Gossiper.instance.start((int) (System.currentTimeMillis() / 1000)); // needed for node-ring gathering.
        Gossiper.instance.addLocalApplicationState(ApplicationState.NET_VERSION, valueFactory.networkVersion());
        if (!MessagingService.instance().isListening())
            MessagingService.instance().listen();
    }

    public void populateTokenMetadata()
    {
        if (Boolean.parseBoolean(System.getProperty("cassandra.load_ring_state", "true")))
        {
            logger.info("Populating token metadata from system tables");
            Multimap<InetAddress, Token> loadedTokens = SystemKeyspace.loadTokens();
            if (!shouldBootstrap()) // if we have not completed bootstrapping, we should not add ourselves as a normal token
                loadedTokens.putAll(FBUtilities.getBroadcastAddress(), SystemKeyspace.getSavedTokens());
            for (InetAddress ep : loadedTokens.keySet())
                tokenMetadata.updateNormalTokens(loadedTokens.get(ep), ep);

            logger.info("Token metadata: {}", tokenMetadata);
        }
    }

    public synchronized void initServer() throws ConfigurationException
    {
        initServer(RING_DELAY);
    }

    public synchronized void initServer(int delay) throws ConfigurationException
    {
        logger.info("Cassandra version: {}", FBUtilities.getReleaseVersionString());
        logger.info("Thrift API version: {}", cassandraConstants.VERSION);
        logger.info("CQL supported versions: {} (default: {})",
                StringUtils.join(ClientState.getCQLSupportedVersion(), ","), ClientState.DEFAULT_CQL_VERSION);

        initialized = true;

        try
        {
            // Ensure StorageProxy is initialized on start-up; see CASSANDRA-3797.
            Class.forName("org.apache.cassandra.service.StorageProxy");
            // also IndexSummaryManager, which is otherwise unreferenced
            Class.forName("org.apache.cassandra.io.sstable.IndexSummaryManager");
        }
        catch (ClassNotFoundException e)
        {
            throw new AssertionError(e);
        }

        if (Boolean.parseBoolean(System.getProperty("cassandra.load_ring_state", "true")))
        {
            logger.info("Loading persisted ring state");
            Multimap<InetAddress, Token> loadedTokens = SystemKeyspace.loadTokens();
            Map<InetAddress, UUID> loadedHostIds = SystemKeyspace.loadHostIds();
            for (InetAddress ep : loadedTokens.keySet())
            {
                if (ep.equals(FBUtilities.getBroadcastAddress()))
                {
                    // entry has been mistakenly added, delete it
                    SystemKeyspace.removeEndpoint(ep);
                }
                else
                {
                    if (loadedHostIds.containsKey(ep))
                        tokenMetadata.updateHostId(loadedHostIds.get(ep), ep);
                    Gossiper.instance.addSavedEndpoint(ep);
                }
            }
        }

        // daemon threads, like our executors', continue to run while shutdown hooks are invoked
        drainOnShutdown = new Thread(new WrappedRunnable()
        {
            @Override
            public void runMayThrow() throws InterruptedException
            {
<<<<<<< HEAD
                inShutdownHook = true;
                ExecutorService viewMutationStage = StageManager.getStage(Stage.VIEW_MUTATION);
=======
                synchronized (StorageService.this)
                {
                    inShutdownHook = true;
                    runShutdownHooks(runBeforeShutdown);
                }

>>>>>>> 212057ce
                ExecutorService counterMutationStage = StageManager.getStage(Stage.COUNTER_MUTATION);
                ExecutorService mutationStage = StageManager.getStage(Stage.MUTATION);
                if (mutationStage.isShutdown()
                    && counterMutationStage.isShutdown()
                    && viewMutationStage.isShutdown())
                    return; // drained already

                if (daemon != null)
                	shutdownClientServers();
                ScheduledExecutors.optionalTasks.shutdown();
                Gossiper.instance.stop();

                // In-progress writes originating here could generate hints to be written, so shut down MessagingService
                // before mutation stage, so we can get all the hints saved before shutting down
                MessagingService.instance().shutdown();
                viewMutationStage.shutdown();
                BatchlogManager.instance.shutdown();
                HintsService.instance.pauseDispatch();
                counterMutationStage.shutdown();
                mutationStage.shutdown();
                viewMutationStage.awaitTermination(3600, TimeUnit.SECONDS);
                counterMutationStage.awaitTermination(3600, TimeUnit.SECONDS);
                mutationStage.awaitTermination(3600, TimeUnit.SECONDS);
                StorageProxy.instance.verifyNoHintsInProgress();

                List<Future<?>> flushes = new ArrayList<>();
                for (Keyspace keyspace : Keyspace.all())
                {
                    KeyspaceMetadata ksm = Schema.instance.getKSMetaData(keyspace.getName());
                    if (!ksm.params.durableWrites)
                        for (ColumnFamilyStore cfs : keyspace.getColumnFamilyStores())
                            flushes.add(cfs.forceFlush());
                }
                try
                {
                    FBUtilities.waitOnFutures(flushes);
                }
                catch (Throwable t)
                {
                    JVMStabilityInspector.inspectThrowable(t);
                    // don't let this stop us from shutting down the commitlog and other thread pools
                    logger.warn("Caught exception while waiting for memtable flushes during shutdown hook", t);
                }

                CommitLog.instance.shutdownBlocking();

                if (FBUtilities.isWindows())
                    WindowsTimer.endTimerPeriod(DatabaseDescriptor.getWindowsTimerInterval());

                HintsService.instance.shutdownBlocking();

                // wait for miscellaneous tasks like sstable and commitlog segment deletion
                ScheduledExecutors.nonPeriodicTasks.shutdown();
                if (!ScheduledExecutors.nonPeriodicTasks.awaitTermination(1, TimeUnit.MINUTES))
                    logger.warn("Miscellaneous task executor still busy after one minute; proceeding with shutdown");

                synchronized (StorageService.this)
                {
                    runShutdownHooks(runAfterShutdown);
                }
            }
        }, "StorageServiceShutdownHook");
        Runtime.getRuntime().addShutdownHook(drainOnShutdown);

        replacing = DatabaseDescriptor.isReplacing();

        if (!Boolean.parseBoolean(System.getProperty("cassandra.start_gossip", "true")))
        {
            logger.info("Not starting gossip as requested.");
            return;
        }

        prepareToJoin();

        // Has to be called after the host id has potentially changed in prepareToJoin().
        try
        {
            CacheService.instance.counterCache.loadSavedAsync().get();
        }
        catch (Throwable t)
        {
            JVMStabilityInspector.inspectThrowable(t);
            logger.warn("Error loading counter cache", t);
        }

        if (Boolean.parseBoolean(System.getProperty("cassandra.join_ring", "true")))
        {
            joinTokenRing(delay);
        }
        else
        {
            Collection<Token> tokens = SystemKeyspace.getSavedTokens();
            if (!tokens.isEmpty())
            {
                tokenMetadata.updateNormalTokens(tokens, FBUtilities.getBroadcastAddress());
                // order is important here, the gossiper can fire in between adding these two states.  It's ok to send TOKENS without STATUS, but *not* vice versa.
                List<Pair<ApplicationState, VersionedValue>> states = new ArrayList<Pair<ApplicationState, VersionedValue>>();
                states.add(Pair.create(ApplicationState.TOKENS, valueFactory.tokens(tokens)));
                states.add(Pair.create(ApplicationState.STATUS, valueFactory.hibernate(true)));
                Gossiper.instance.addLocalApplicationStates(states);
            }
            logger.info("Not joining ring as requested. Use JMX (StorageService->joinRing()) to initiate ring joining");
        }
    }

    /**
     * In the event of forceful termination we need to remove the shutdown hook to prevent hanging (OOM for instance)
     */
    public void removeShutdownHook()
    {
        if (drainOnShutdown != null)
            Runtime.getRuntime().removeShutdownHook(drainOnShutdown);

        if (FBUtilities.isWindows())
            WindowsTimer.endTimerPeriod(DatabaseDescriptor.getWindowsTimerInterval());
    }

    private boolean shouldBootstrap()
    {
        return DatabaseDescriptor.isAutoBootstrap() && !SystemKeyspace.bootstrapComplete() && !DatabaseDescriptor.getSeeds().contains(FBUtilities.getBroadcastAddress());
    }

    private void prepareToJoin() throws ConfigurationException
    {
        if (!joined)
        {
            Map<ApplicationState, VersionedValue> appStates = new EnumMap<>(ApplicationState.class);

            if (SystemKeyspace.wasDecommissioned())
            {
                if (Boolean.getBoolean("cassandra.override_decommission"))
                {
                    logger.warn("This node was decommissioned, but overriding by operator request.");
                    SystemKeyspace.setBootstrapState(SystemKeyspace.BootstrapState.COMPLETED);
                }
                else
                    throw new ConfigurationException("This node was decommissioned and will not rejoin the ring unless cassandra.override_decommission=true has been set, or all existing data is removed and the node is bootstrapped again");
            }
            if (replacing && !(Boolean.parseBoolean(System.getProperty("cassandra.join_ring", "true"))))
                throw new ConfigurationException("Cannot set both join_ring=false and attempt to replace a node");
            if (DatabaseDescriptor.getReplaceTokens().size() > 0 || DatabaseDescriptor.getReplaceNode() != null)
                throw new RuntimeException("Replace method removed; use cassandra.replace_address instead");
            if (replacing)
            {
                if (SystemKeyspace.bootstrapComplete())
                    throw new RuntimeException("Cannot replace address with a node that is already bootstrapped");
                if (!DatabaseDescriptor.isAutoBootstrap())
                    throw new RuntimeException("Trying to replace_address with auto_bootstrap disabled will not work, check your configuration");
                bootstrapTokens = prepareReplacementInfo();
                appStates.put(ApplicationState.TOKENS, valueFactory.tokens(bootstrapTokens));
                appStates.put(ApplicationState.STATUS, valueFactory.hibernate(true));
            }
            else if (shouldBootstrap())
            {
                checkForEndpointCollision();
            }

            // have to start the gossip service before we can see any info on other nodes.  this is necessary
            // for bootstrap to get the load info it needs.
            // (we won't be part of the storage ring though until we add a counterId to our state, below.)
            // Seed the host ID-to-endpoint map with our own ID.
            UUID localHostId = SystemKeyspace.getLocalHostId();
            getTokenMetadata().updateHostId(localHostId, FBUtilities.getBroadcastAddress());
            appStates.put(ApplicationState.NET_VERSION, valueFactory.networkVersion());
            appStates.put(ApplicationState.HOST_ID, valueFactory.hostId(localHostId));
            appStates.put(ApplicationState.RPC_ADDRESS, valueFactory.rpcaddress(FBUtilities.getBroadcastRpcAddress()));
            appStates.put(ApplicationState.RELEASE_VERSION, valueFactory.releaseVersion());
            logger.info("Starting up server gossip");
            Gossiper.instance.register(this);
            Gossiper.instance.start(SystemKeyspace.incrementAndGetGeneration(), appStates); // needed for node-ring gathering.
            // gossip snitch infos (local DC and rack)
            gossipSnitchInfo();
            // gossip Schema.emptyVersion forcing immediate check for schema updates (see MigrationManager#maybeScheduleSchemaPull)
            Schema.instance.updateVersionAndAnnounce(); // Ensure we know our own actual Schema UUID in preparation for updates

            if (!MessagingService.instance().isListening())
                MessagingService.instance().listen();
            LoadBroadcaster.instance.startBroadcasting();

            HintsService.instance.startDispatch();
            BatchlogManager.instance.start();
        }
    }

    private void joinTokenRing(int delay) throws ConfigurationException
    {
        joined = true;

        // We bootstrap if we haven't successfully bootstrapped before, as long as we are not a seed.
        // If we are a seed, or if the user manually sets auto_bootstrap to false,
        // we'll skip streaming data from other nodes and jump directly into the ring.
        //
        // The seed check allows us to skip the RING_DELAY sleep for the single-node cluster case,
        // which is useful for both new users and testing.
        //
        // We attempted to replace this with a schema-presence check, but you need a meaningful sleep
        // to get schema info from gossip which defeats the purpose.  See CASSANDRA-4427 for the gory details.
        Set<InetAddress> current = new HashSet<>();
        if (logger.isDebugEnabled())
        {
            logger.debug("Bootstrap variables: {} {} {} {}",
                         DatabaseDescriptor.isAutoBootstrap(),
                         SystemKeyspace.bootstrapInProgress(),
                         SystemKeyspace.bootstrapComplete(),
                         DatabaseDescriptor.getSeeds().contains(FBUtilities.getBroadcastAddress()));
        }
        if (DatabaseDescriptor.isAutoBootstrap() && !SystemKeyspace.bootstrapComplete() && DatabaseDescriptor.getSeeds().contains(FBUtilities.getBroadcastAddress()))
        {
            logger.info("This node will not auto bootstrap because it is configured to be a seed node.");
        }

        boolean dataAvailable = true; // make this to false when bootstrap streaming failed
        if (shouldBootstrap())
        {
            if (SystemKeyspace.bootstrapInProgress())
                logger.warn("Detected previous bootstrap failure; retrying");
            else
                SystemKeyspace.setBootstrapState(SystemKeyspace.BootstrapState.IN_PROGRESS);
            setMode(Mode.JOINING, "waiting for ring information", true);
            // first sleep the delay to make sure we see all our peers
            for (int i = 0; i < delay; i += 1000)
            {
                // if we see schema, we can proceed to the next check directly
                if (!Schema.instance.getVersion().equals(Schema.emptyVersion))
                {
                    logger.debug("got schema: {}", Schema.instance.getVersion());
                    break;
                }
                Uninterruptibles.sleepUninterruptibly(1, TimeUnit.SECONDS);
            }
            // if our schema hasn't matched yet, wait until it has
            // we do this by waiting for all in-flight migration requests and responses to complete
            // (post CASSANDRA-1391 we don't expect this to be necessary very often, but it doesn't hurt to be careful)
            if (!MigrationManager.isReadyForBootstrap())
            {
                setMode(Mode.JOINING, "waiting for schema information to complete", true);
                MigrationManager.waitUntilReadyForBootstrap();
            }
            setMode(Mode.JOINING, "schema complete, ready to bootstrap", true);
            setMode(Mode.JOINING, "waiting for pending range calculation", true);
            PendingRangeCalculatorService.instance.blockUntilFinished();
            setMode(Mode.JOINING, "calculation complete, ready to bootstrap", true);

            logger.debug("... got ring + schema info");

            if (useStrictConsistency &&
                    (
                        tokenMetadata.getBootstrapTokens().valueSet().size() > 0 ||
                        tokenMetadata.getLeavingEndpoints().size() > 0 ||
                        tokenMetadata.getMovingEndpoints().size() > 0
                    ))
            {
                throw new UnsupportedOperationException("Other bootstrapping/leaving/moving nodes detected, cannot bootstrap while cassandra.consistent.rangemovement is true");
            }

            // get bootstrap tokens
            if (!replacing)
            {
                if (tokenMetadata.isMember(FBUtilities.getBroadcastAddress()))
                {
                    String s = "This node is already a member of the token ring; bootstrap aborted. (If replacing a dead node, remove the old one from the ring first.)";
                    throw new UnsupportedOperationException(s);
                }
                setMode(Mode.JOINING, "getting bootstrap token", true);
                bootstrapTokens = BootStrapper.getBootstrapTokens(tokenMetadata, FBUtilities.getBroadcastAddress());
            }
            else
            {
                if (!DatabaseDescriptor.getReplaceAddress().equals(FBUtilities.getBroadcastAddress()))
                {
                    try
                    {
                        // Sleep additionally to make sure that the server actually is not alive
                        // and giving it more time to gossip if alive.
                        Thread.sleep(LoadBroadcaster.BROADCAST_INTERVAL);
                    }
                    catch (InterruptedException e)
                    {
                        throw new AssertionError(e);
                    }

                    // check for operator errors...
                    for (Token token : bootstrapTokens)
                    {
                        InetAddress existing = tokenMetadata.getEndpoint(token);
                        if (existing != null)
                        {
                            long nanoDelay = delay * 1000000L;
                            if (Gossiper.instance.getEndpointStateForEndpoint(existing).getUpdateTimestamp() > (System.nanoTime() - nanoDelay))
                                throw new UnsupportedOperationException("Cannot replace a live node... ");
                            current.add(existing);
                        }
                        else
                        {
                            throw new UnsupportedOperationException("Cannot replace token " + token + " which does not exist!");
                        }
                    }
                }
                else
                {
                    try
                    {
                        Thread.sleep(RING_DELAY);
                    }
                    catch (InterruptedException e)
                    {
                        throw new AssertionError(e);
                    }

                }
                setMode(Mode.JOINING, "Replacing a node with token(s): " + bootstrapTokens, true);
            }

            dataAvailable = bootstrap(bootstrapTokens);
        }
        else
        {
            bootstrapTokens = SystemKeyspace.getSavedTokens();
            if (bootstrapTokens.isEmpty())
            {
                Collection<String> initialTokens = DatabaseDescriptor.getInitialTokens();
                if (initialTokens.size() < 1)
                {
                    bootstrapTokens = BootStrapper.getRandomTokens(tokenMetadata, DatabaseDescriptor.getNumTokens());
                    if (DatabaseDescriptor.getNumTokens() == 1)
                        logger.warn("Generated random token {}. Random tokens will result in an unbalanced ring; see http://wiki.apache.org/cassandra/Operations", bootstrapTokens);
                    else
                        logger.info("Generated random tokens. tokens are {}", bootstrapTokens);
                }
                else
                {
                    bootstrapTokens = new ArrayList<>(initialTokens.size());
                    for (String token : initialTokens)
                        bootstrapTokens.add(getTokenFactory().fromString(token));
                    logger.info("Saved tokens not found. Using configuration value: {}", bootstrapTokens);
                }
            }
            else
            {
                if (bootstrapTokens.size() != DatabaseDescriptor.getNumTokens())
                    throw new ConfigurationException("Cannot change the number of tokens from " + bootstrapTokens.size() + " to " + DatabaseDescriptor.getNumTokens());
                else
                    logger.info("Using saved tokens {}", bootstrapTokens);
            }
        }

        // if we don't have system_traces keyspace at this point, then create it manually
        maybeAddOrUpdateKeyspace(TraceKeyspace.metadata());
        maybeAddOrUpdateKeyspace(SystemDistributedKeyspace.metadata());

        if (!isSurveyMode)
        {
            if (dataAvailable)
            {
                // start participating in the ring.
                SystemKeyspace.setBootstrapState(SystemKeyspace.BootstrapState.COMPLETED);
                setTokens(bootstrapTokens);
                // remove the existing info about the replaced node.
                if (!current.isEmpty())
                {
                    for (InetAddress existing : current)
                        Gossiper.instance.replacedEndpoint(existing);
                }
                assert tokenMetadata.sortedTokens().size() > 0;
                doAuthSetup();
            }
            else
            {
                logger.warn("Some data streaming failed. Use nodetool to check bootstrap state and resume. For more, see `nodetool help bootstrap`. {}", SystemKeyspace.getBootstrapState());
            }
        }
        else
        {
            logger.info("Startup complete, but write survey mode is active, not becoming an active ring member. Use JMX (StorageService->joinRing()) to finalize ring joining.");
        }
    }

    public void gossipSnitchInfo()
    {
        IEndpointSnitch snitch = DatabaseDescriptor.getEndpointSnitch();
        String dc = snitch.getDatacenter(FBUtilities.getBroadcastAddress());
        String rack = snitch.getRack(FBUtilities.getBroadcastAddress());
        Gossiper.instance.addLocalApplicationState(ApplicationState.DC, StorageService.instance.valueFactory.datacenter(dc));
        Gossiper.instance.addLocalApplicationState(ApplicationState.RACK, StorageService.instance.valueFactory.rack(rack));
    }

    public synchronized void joinRing() throws IOException
    {
        if (!joined)
        {
            logger.info("Joining ring by operator request");
            try
            {
                joinTokenRing(0);
            }
            catch (ConfigurationException e)
            {
                throw new IOException(e.getMessage());
            }
        }
        else if (isSurveyMode)
        {
            setTokens(SystemKeyspace.getSavedTokens());
            SystemKeyspace.setBootstrapState(SystemKeyspace.BootstrapState.COMPLETED);
            isSurveyMode = false;
            logger.info("Leaving write survey mode and joining ring at operator request");
            assert tokenMetadata.sortedTokens().size() > 0;

            doAuthSetup();
        }
    }

    private void doAuthSetup()
    {
        maybeAddOrUpdateKeyspace(AuthKeyspace.metadata());

        DatabaseDescriptor.getRoleManager().setup();
        DatabaseDescriptor.getAuthenticator().setup();
        DatabaseDescriptor.getAuthorizer().setup();
        MigrationManager.instance.register(new AuthMigrationListener());
    }

    private void maybeAddKeyspace(KeyspaceMetadata ksm)
    {
        try
        {
            MigrationManager.announceNewKeyspace(ksm, 0, false);
        }
        catch (AlreadyExistsException e)
        {
            logger.debug("Attempted to create new keyspace {}, but it already exists", ksm.name);
        }
    }

    /**
     * Ensure the schema of a pseudo-system keyspace (a distributed system keyspace: traces, auth and the so-called distributedKeyspace),
     * is up to date with what we expected (creating it if it doesn't exist and updating tables that may have been upgraded).
     */
    private void maybeAddOrUpdateKeyspace(KeyspaceMetadata expected)
    {
        // Note that want to deal with the keyspace and its table a bit differently: for the keyspace definition
        // itself, we want to create it if it doesn't exist yet, but if it does exist, we don't want to modify it,
        // because user can modify the definition to change the replication factor (#6016) and we don't want to
        // override it. For the tables however, we have to deal with the fact that new version can add new columns
        // (#8162 being an example), so even if the table definition exists, we still need to force the "current"
        // version of the schema, the one the node will be expecting.

        KeyspaceMetadata defined = Schema.instance.getKSMetaData(expected.name);
        // If the keyspace doesn't exist, create it
        if (defined == null)
        {
            maybeAddKeyspace(expected);
            defined = Schema.instance.getKSMetaData(expected.name);
        }

        // While the keyspace exists, it might miss table or have outdated one
        // There is also the potential for a race, as schema migrations add the bare
        // keyspace into Schema.instance before adding its tables, so double check that
        // all the expected tables are present
        for (CFMetaData expectedTable : expected.tables)
        {
            CFMetaData definedTable = defined.tables.get(expectedTable.cfName).orElse(null);
            if (definedTable == null || !definedTable.equals(expectedTable))
                MigrationManager.forceAnnounceNewColumnFamily(expectedTable);
        }
    }

    public boolean isJoined()
    {
        return tokenMetadata.isMember(FBUtilities.getBroadcastAddress());
    }

    public void rebuild(String sourceDc)
    {
        // check on going rebuild
        if (!isRebuilding.compareAndSet(false, true))
        {
            throw new IllegalStateException("Node is still rebuilding. Check nodetool netstats.");
        }

        logger.info("rebuild from dc: {}", sourceDc == null ? "(any dc)" : sourceDc);

        try
        {
            RangeStreamer streamer = new RangeStreamer(tokenMetadata,
                                                       null,
                                                       FBUtilities.getBroadcastAddress(),
                                                       "Rebuild",
                                                       !replacing && useStrictConsistency,
                                                       DatabaseDescriptor.getEndpointSnitch(),
                                                       streamStateStore);
            streamer.addSourceFilter(new RangeStreamer.FailureDetectorSourceFilter(FailureDetector.instance));
            if (sourceDc != null)
                streamer.addSourceFilter(new RangeStreamer.SingleDatacenterFilter(DatabaseDescriptor.getEndpointSnitch(), sourceDc));

            for (String keyspaceName : Schema.instance.getNonLocalStrategyKeyspaces())
                streamer.addRanges(keyspaceName, getLocalRanges(keyspaceName));

            StreamResultFuture resultFuture = streamer.fetchAsync();
            // wait for result
            resultFuture.get();
        }
        catch (InterruptedException e)
        {
            throw new RuntimeException("Interrupted while waiting on rebuild streaming");
        }
        catch (ExecutionException e)
        {
            // This is used exclusively through JMX, so log the full trace but only throw a simple RTE
            logger.error("Error while rebuilding node", e.getCause());
            throw new RuntimeException("Error while rebuilding node: " + e.getCause().getMessage());
        }
        finally
        {
            // rebuild is done (successfully or not)
            isRebuilding.set(false);
        }
    }

    public void setStreamThroughputMbPerSec(int value)
    {
        DatabaseDescriptor.setStreamThroughputOutboundMegabitsPerSec(value);
        logger.info("setstreamthroughput: throttle set to {}", value);
    }

    public int getStreamThroughputMbPerSec()
    {
        return DatabaseDescriptor.getStreamThroughputOutboundMegabitsPerSec();
    }

    public void setInterDCStreamThroughputMbPerSec(int value)
    {
        DatabaseDescriptor.setInterDCStreamThroughputOutboundMegabitsPerSec(value);
        logger.info("setinterdcstreamthroughput: throttle set to {}", value);
    }

    public int getInterDCStreamThroughputMbPerSec()
    {
        return DatabaseDescriptor.getInterDCStreamThroughputOutboundMegabitsPerSec();
    }


    public int getCompactionThroughputMbPerSec()
    {
        return DatabaseDescriptor.getCompactionThroughputMbPerSec();
    }

    public void setCompactionThroughputMbPerSec(int value)
    {
        DatabaseDescriptor.setCompactionThroughputMbPerSec(value);
        CompactionManager.instance.setRate(value);
    }

    public boolean isIncrementalBackupsEnabled()
    {
        return DatabaseDescriptor.isIncrementalBackupsEnabled();
    }

    public void setIncrementalBackupsEnabled(boolean value)
    {
        DatabaseDescriptor.setIncrementalBackupsEnabled(value);
    }

    private void setMode(Mode m, boolean log)
    {
        setMode(m, null, log);
    }

    private void setMode(Mode m, String msg, boolean log)
    {
        operationMode = m;
        String logMsg = msg == null ? m.toString() : String.format("%s: %s", m, msg);
        if (log)
            logger.info(logMsg);
        else
            logger.debug(logMsg);
    }

    /**
     * Bootstrap node by fetching data from other nodes.
     * If node is bootstrapping as a new node, then this also announces bootstrapping to the cluster.
     *
     * This blocks until streaming is done.
     *
     * @param tokens bootstrapping tokens
     * @return true if bootstrap succeeds.
     */
    private boolean bootstrap(final Collection<Token> tokens)
    {
        isBootstrapMode = true;
        SystemKeyspace.updateTokens(tokens); // DON'T use setToken, that makes us part of the ring locally which is incorrect until we are done bootstrapping
        if (!replacing)
        {
            // if not an existing token then bootstrap
            List<Pair<ApplicationState, VersionedValue>> states = new ArrayList<>();
            states.add(Pair.create(ApplicationState.TOKENS, valueFactory.tokens(tokens)));
            states.add(Pair.create(ApplicationState.STATUS, valueFactory.bootstrapping(tokens)));
            Gossiper.instance.addLocalApplicationStates(states);
            setMode(Mode.JOINING, "sleeping " + RING_DELAY + " ms for pending range setup", true);
            Uninterruptibles.sleepUninterruptibly(RING_DELAY, TimeUnit.MILLISECONDS);
        }
        else
        {
            // Dont set any state for the node which is bootstrapping the existing token...
            tokenMetadata.updateNormalTokens(tokens, FBUtilities.getBroadcastAddress());
            SystemKeyspace.removeEndpoint(DatabaseDescriptor.getReplaceAddress());
        }
        if (!Gossiper.instance.seenAnySeed())
            throw new IllegalStateException("Unable to contact any seeds!");

        if (Boolean.getBoolean("cassandra.reset_bootstrap_progress"))
        {
            logger.info("Resetting bootstrap progress to start fresh");
            SystemKeyspace.resetAvailableRanges();
        }

        setMode(Mode.JOINING, "Starting to bootstrap...", true);
        BootStrapper bootstrapper = new BootStrapper(FBUtilities.getBroadcastAddress(), tokens, tokenMetadata);
        bootstrapper.addProgressListener(progressSupport);
        ListenableFuture<StreamState> bootstrapStream = bootstrapper.bootstrap(streamStateStore, !replacing && useStrictConsistency); // handles token update
        Futures.addCallback(bootstrapStream, new FutureCallback<StreamState>()
        {
            @Override
            public void onSuccess(StreamState streamState)
            {
                isBootstrapMode = false;
                logger.info("Bootstrap completed! for the tokens {}", tokens);
            }

            @Override
            public void onFailure(Throwable e)
            {
                logger.warn("Error during bootstrap.", e);
            }
        });
        try
        {
            bootstrapStream.get();
            return true;
        }
        catch (Throwable e)
        {
            logger.error("Error while waiting on bootstrap to complete. Bootstrap will have to be restarted.", e);
            return false;
        }
    }

    public boolean resumeBootstrap()
    {
        if (isBootstrapMode && SystemKeyspace.bootstrapInProgress())
        {
            logger.info("Resuming bootstrap...");

            // get bootstrap tokens saved in system keyspace
            final Collection<Token> tokens = SystemKeyspace.getSavedTokens();
            // already bootstrapped ranges are filtered during bootstrap
            BootStrapper bootstrapper = new BootStrapper(FBUtilities.getBroadcastAddress(), tokens, tokenMetadata);
            bootstrapper.addProgressListener(progressSupport);
            ListenableFuture<StreamState> bootstrapStream = bootstrapper.bootstrap(streamStateStore, !replacing && useStrictConsistency); // handles token update
            Futures.addCallback(bootstrapStream, new FutureCallback<StreamState>()
            {
                @Override
                public void onSuccess(StreamState streamState)
                {
                    isBootstrapMode = false;
                    // start participating in the ring.
                    // pretend we are in survey mode so we can use joinRing() here
                    isSurveyMode = true;
                    try
                    {
                        progressSupport.progress("bootstrap", ProgressEvent.createNotification("Joining ring..."));
                        joinRing();
                    }
                    catch (IOException ignore)
                    {
                        // joinRing with survey mode does not throw IOException
                    }
                    progressSupport.progress("bootstrap", new ProgressEvent(ProgressEventType.COMPLETE, 1, 1, "Resume bootstrap complete"));
                    logger.info("Resume complete");
                }

                @Override
                public void onFailure(Throwable e)
                {
                    String message = "Error during bootstrap: " + e.getCause().getMessage();
                    logger.error(message, e.getCause());
                    progressSupport.progress("bootstrap", new ProgressEvent(ProgressEventType.ERROR, 1, 1, message));
                    progressSupport.progress("bootstrap", new ProgressEvent(ProgressEventType.COMPLETE, 1, 1, "Resume bootstrap complete"));
                }
            });
            return true;
        }
        else
        {
            logger.info("Resuming bootstrap is requested, but the node is already bootstrapped.");
            return false;
        }
    }

    public boolean isBootstrapMode()
    {
        return isBootstrapMode;
    }

    public TokenMetadata getTokenMetadata()
    {
        return tokenMetadata;
    }

    /**
     * Increment about the known Compaction severity of the events in this node
     */
    public void reportSeverity(double incr)
    {
        bgMonitor.incrCompactionSeverity(incr);
    }

    public void reportManualSeverity(double incr)
    {
        bgMonitor.incrManualSeverity(incr);
    }

    public double getSeverity(InetAddress endpoint)
    {
        return bgMonitor.getSeverity(endpoint);
    }

    /**
     * for a keyspace, return the ranges and corresponding listen addresses.
     * @param keyspace
     * @return the endpoint map
     */
    public Map<List<String>, List<String>> getRangeToEndpointMap(String keyspace)
    {
        /* All the ranges for the tokens */
        Map<List<String>, List<String>> map = new HashMap<>();
        for (Map.Entry<Range<Token>,List<InetAddress>> entry : getRangeToAddressMap(keyspace).entrySet())
        {
            map.put(entry.getKey().asList(), stringify(entry.getValue()));
        }
        return map;
    }

    /**
     * Return the rpc address associated with an endpoint as a string.
     * @param endpoint The endpoint to get rpc address for
     * @return the rpc address
     */
    public String getRpcaddress(InetAddress endpoint)
    {
        if (endpoint.equals(FBUtilities.getBroadcastAddress()))
            return FBUtilities.getBroadcastRpcAddress().getHostAddress();
        else if (Gossiper.instance.getEndpointStateForEndpoint(endpoint).getApplicationState(ApplicationState.RPC_ADDRESS) == null)
            return endpoint.getHostAddress();
        else
            return Gossiper.instance.getEndpointStateForEndpoint(endpoint).getApplicationState(ApplicationState.RPC_ADDRESS).value;
    }

    /**
     * for a keyspace, return the ranges and corresponding RPC addresses for a given keyspace.
     * @param keyspace
     * @return the endpoint map
     */
    public Map<List<String>, List<String>> getRangeToRpcaddressMap(String keyspace)
    {
        /* All the ranges for the tokens */
        Map<List<String>, List<String>> map = new HashMap<>();
        for (Map.Entry<Range<Token>, List<InetAddress>> entry : getRangeToAddressMap(keyspace).entrySet())
        {
            List<String> rpcaddrs = new ArrayList<>(entry.getValue().size());
            for (InetAddress endpoint: entry.getValue())
            {
                rpcaddrs.add(getRpcaddress(endpoint));
            }
            map.put(entry.getKey().asList(), rpcaddrs);
        }
        return map;
    }

    public Map<List<String>, List<String>> getPendingRangeToEndpointMap(String keyspace)
    {
        // some people just want to get a visual representation of things. Allow null and set it to the first
        // non-system keyspace.
        if (keyspace == null)
            keyspace = Schema.instance.getNonLocalStrategyKeyspaces().get(0);

        Map<List<String>, List<String>> map = new HashMap<>();
        for (Map.Entry<Range<Token>, Collection<InetAddress>> entry : tokenMetadata.getPendingRangesMM(keyspace).asMap().entrySet())
        {
            List<InetAddress> l = new ArrayList<>(entry.getValue());
            map.put(entry.getKey().asList(), stringify(l));
        }
        return map;
    }

    public Map<Range<Token>, List<InetAddress>> getRangeToAddressMap(String keyspace)
    {
        return getRangeToAddressMap(keyspace, tokenMetadata.sortedTokens());
    }

    public Map<Range<Token>, List<InetAddress>> getRangeToAddressMapInLocalDC(String keyspace)
    {
        Predicate<InetAddress> isLocalDC = new Predicate<InetAddress>()
        {
            public boolean apply(InetAddress address)
            {
                return isLocalDC(address);
            }
        };

        Map<Range<Token>, List<InetAddress>> origMap = getRangeToAddressMap(keyspace, getTokensInLocalDC());
        Map<Range<Token>, List<InetAddress>> filteredMap = Maps.newHashMap();
        for (Map.Entry<Range<Token>, List<InetAddress>> entry : origMap.entrySet())
        {
            List<InetAddress> endpointsInLocalDC = Lists.newArrayList(Collections2.filter(entry.getValue(), isLocalDC));
            filteredMap.put(entry.getKey(), endpointsInLocalDC);
        }

        return filteredMap;
    }

    private List<Token> getTokensInLocalDC()
    {
        List<Token> filteredTokens = Lists.newArrayList();
        for (Token token : tokenMetadata.sortedTokens())
        {
            InetAddress endpoint = tokenMetadata.getEndpoint(token);
            if (isLocalDC(endpoint))
                filteredTokens.add(token);
        }
        return filteredTokens;
    }

    private boolean isLocalDC(InetAddress targetHost)
    {
        String remoteDC = DatabaseDescriptor.getEndpointSnitch().getDatacenter(targetHost);
        String localDC = DatabaseDescriptor.getEndpointSnitch().getDatacenter(FBUtilities.getBroadcastAddress());
        return remoteDC.equals(localDC);
    }

    private Map<Range<Token>, List<InetAddress>> getRangeToAddressMap(String keyspace, List<Token> sortedTokens)
    {
        // some people just want to get a visual representation of things. Allow null and set it to the first
        // non-system keyspace.
        if (keyspace == null)
            keyspace = Schema.instance.getNonLocalStrategyKeyspaces().get(0);

        List<Range<Token>> ranges = getAllRanges(sortedTokens);
        return constructRangeToEndpointMap(keyspace, ranges);
    }


    /**
     * The same as {@code describeRing(String)} but converts TokenRange to the String for JMX compatibility
     *
     * @param keyspace The keyspace to fetch information about
     *
     * @return a List of TokenRange(s) converted to String for the given keyspace
     */
    public List<String> describeRingJMX(String keyspace) throws IOException
    {
        List<TokenRange> tokenRanges;
        try
        {
            tokenRanges = describeRing(keyspace);
        }
        catch (InvalidRequestException e)
        {
            throw new IOException(e.getMessage());
        }
        List<String> result = new ArrayList<>(tokenRanges.size());

        for (TokenRange tokenRange : tokenRanges)
            result.add(tokenRange.toString());

        return result;
    }

    /**
     * The TokenRange for a given keyspace.
     *
     * @param keyspace The keyspace to fetch information about
     *
     * @return a List of TokenRange(s) for the given keyspace
     *
     * @throws InvalidRequestException if there is no ring information available about keyspace
     */
    public List<TokenRange> describeRing(String keyspace) throws InvalidRequestException
    {
        return describeRing(keyspace, false);
    }

    /**
     * The same as {@code describeRing(String)} but considers only the part of the ring formed by nodes in the local DC.
     */
    public List<TokenRange> describeLocalRing(String keyspace) throws InvalidRequestException
    {
        return describeRing(keyspace, true);
    }

    private List<TokenRange> describeRing(String keyspace, boolean includeOnlyLocalDC) throws InvalidRequestException
    {
        if (!Schema.instance.getKeyspaces().contains(keyspace))
            throw new InvalidRequestException("No such keyspace: " + keyspace);

        if (keyspace == null || Keyspace.open(keyspace).getReplicationStrategy() instanceof LocalStrategy)
            throw new InvalidRequestException("There is no ring for the keyspace: " + keyspace);

        List<TokenRange> ranges = new ArrayList<>();
        Token.TokenFactory tf = getTokenFactory();

        Map<Range<Token>, List<InetAddress>> rangeToAddressMap =
                includeOnlyLocalDC
                        ? getRangeToAddressMapInLocalDC(keyspace)
                        : getRangeToAddressMap(keyspace);

        for (Map.Entry<Range<Token>, List<InetAddress>> entry : rangeToAddressMap.entrySet())
        {
            Range<Token> range = entry.getKey();
            List<InetAddress> addresses = entry.getValue();
            List<String> endpoints = new ArrayList<>(addresses.size());
            List<String> rpc_endpoints = new ArrayList<>(addresses.size());
            List<EndpointDetails> epDetails = new ArrayList<>(addresses.size());

            for (InetAddress endpoint : addresses)
            {
                EndpointDetails details = new EndpointDetails();
                details.host = endpoint.getHostAddress();
                details.datacenter = DatabaseDescriptor.getEndpointSnitch().getDatacenter(endpoint);
                details.rack = DatabaseDescriptor.getEndpointSnitch().getRack(endpoint);

                endpoints.add(details.host);
                rpc_endpoints.add(getRpcaddress(endpoint));

                epDetails.add(details);
            }

            TokenRange tr = new TokenRange(tf.toString(range.left.getToken()), tf.toString(range.right.getToken()), endpoints)
                                    .setEndpoint_details(epDetails)
                                    .setRpc_endpoints(rpc_endpoints);

            ranges.add(tr);
        }

        return ranges;
    }

    public Map<String, String> getTokenToEndpointMap()
    {
        Map<Token, InetAddress> mapInetAddress = tokenMetadata.getNormalAndBootstrappingTokenToEndpointMap();
        // in order to preserve tokens in ascending order, we use LinkedHashMap here
        Map<String, String> mapString = new LinkedHashMap<>(mapInetAddress.size());
        List<Token> tokens = new ArrayList<>(mapInetAddress.keySet());
        Collections.sort(tokens);
        for (Token token : tokens)
        {
            mapString.put(token.toString(), mapInetAddress.get(token).getHostAddress());
        }
        return mapString;
    }

    public String getLocalHostId()
    {
        return getTokenMetadata().getHostId(FBUtilities.getBroadcastAddress()).toString();
    }

    public UUID getLocalHostUUID()
    {
        return getTokenMetadata().getHostId(FBUtilities.getBroadcastAddress());
    }

    public Map<String, String> getHostIdMap()
    {
        return getEndpointToHostId();
    }

    public Map<String, String> getEndpointToHostId()
    {
        Map<String, String> mapOut = new HashMap<>();
        for (Map.Entry<InetAddress, UUID> entry : getTokenMetadata().getEndpointToHostIdMapForReading().entrySet())
            mapOut.put(entry.getKey().getHostAddress(), entry.getValue().toString());
        return mapOut;
    }

    public Map<String, String> getHostIdToEndpoint()
    {
        Map<String, String> mapOut = new HashMap<>();
        for (Map.Entry<InetAddress, UUID> entry : getTokenMetadata().getEndpointToHostIdMapForReading().entrySet())
            mapOut.put(entry.getValue().toString(), entry.getKey().getHostAddress());
        return mapOut;
    }

    /**
     * Construct the range to endpoint mapping based on the true view
     * of the world.
     * @param ranges
     * @return mapping of ranges to the replicas responsible for them.
    */
    private Map<Range<Token>, List<InetAddress>> constructRangeToEndpointMap(String keyspace, List<Range<Token>> ranges)
    {
        Map<Range<Token>, List<InetAddress>> rangeToEndpointMap = new HashMap<>(ranges.size());
        for (Range<Token> range : ranges)
        {
            rangeToEndpointMap.put(range, Keyspace.open(keyspace).getReplicationStrategy().getNaturalEndpoints(range.right));
        }
        return rangeToEndpointMap;
    }

    public void beforeChange(InetAddress endpoint, EndpointState currentState, ApplicationState newStateKey, VersionedValue newValue)
    {
        // no-op
    }

    /*
     * Handle the reception of a new particular ApplicationState for a particular endpoint. Note that the value of the
     * ApplicationState has not necessarily "changed" since the last known value, if we already received the same update
     * from somewhere else.
     *
     * onChange only ever sees one ApplicationState piece change at a time (even if many ApplicationState updates were
     * received at the same time), so we perform a kind of state machine here. We are concerned with two events: knowing
     * the token associated with an endpoint, and knowing its operation mode. Nodes can start in either bootstrap or
     * normal mode, and from bootstrap mode can change mode to normal. A node in bootstrap mode needs to have
     * pendingranges set in TokenMetadata; a node in normal mode should instead be part of the token ring.
     *
     * Normal progression of ApplicationState.STATUS values for a node should be like this:
     * STATUS_BOOTSTRAPPING,token
     *   if bootstrapping. stays this way until all files are received.
     * STATUS_NORMAL,token
     *   ready to serve reads and writes.
     * STATUS_LEAVING,token
     *   get ready to leave the cluster as part of a decommission
     * STATUS_LEFT,token
     *   set after decommission is completed.
     *
     * Other STATUS values that may be seen (possibly anywhere in the normal progression):
     * STATUS_MOVING,newtoken
     *   set if node is currently moving to a new token in the ring
     * REMOVING_TOKEN,deadtoken
     *   set if the node is dead and is being removed by its REMOVAL_COORDINATOR
     * REMOVED_TOKEN,deadtoken
     *   set if the node is dead and has been removed by its REMOVAL_COORDINATOR
     *
     * Note: Any time a node state changes from STATUS_NORMAL, it will not be visible to new nodes. So it follows that
     * you should never bootstrap a new node during a removenode, decommission or move.
     */
    public void onChange(InetAddress endpoint, ApplicationState state, VersionedValue value)
    {
        if (state == ApplicationState.STATUS)
        {
            String apStateValue = value.value;
            String[] pieces = apStateValue.split(VersionedValue.DELIMITER_STR, -1);
            assert (pieces.length > 0);

            String moveName = pieces[0];

            switch (moveName)
            {
                case VersionedValue.STATUS_BOOTSTRAPPING:
                    handleStateBootstrap(endpoint);
                    break;
                case VersionedValue.STATUS_NORMAL:
                    handleStateNormal(endpoint, VersionedValue.STATUS_NORMAL);
                    break;
                case VersionedValue.SHUTDOWN:
                    handleStateNormal(endpoint, VersionedValue.SHUTDOWN);
                    break;
                case VersionedValue.REMOVING_TOKEN:
                case VersionedValue.REMOVED_TOKEN:
                    handleStateRemoving(endpoint, pieces);
                    break;
                case VersionedValue.STATUS_LEAVING:
                    handleStateLeaving(endpoint);
                    break;
                case VersionedValue.STATUS_LEFT:
                    handleStateLeft(endpoint, pieces);
                    break;
                case VersionedValue.STATUS_MOVING:
                    handleStateMoving(endpoint, pieces);
                    break;
            }
        }
        else
        {
            EndpointState epState = Gossiper.instance.getEndpointStateForEndpoint(endpoint);
            if (epState == null || Gossiper.instance.isDeadState(epState))
            {
                logger.debug("Ignoring state change for dead or unknown endpoint: {}", endpoint);
                return;
            }

            if (getTokenMetadata().isMember(endpoint))
            {
                switch (state)
                {
                    case RELEASE_VERSION:
                        SystemKeyspace.updatePeerInfo(endpoint, "release_version", value.value);
                        break;
                    case DC:
                        updateTopology(endpoint);
                        SystemKeyspace.updatePeerInfo(endpoint, "data_center", value.value);
                        break;
                    case RACK:
                        updateTopology(endpoint);
                        SystemKeyspace.updatePeerInfo(endpoint, "rack", value.value);
                        break;
                    case RPC_ADDRESS:
                        try
                        {
                            SystemKeyspace.updatePeerInfo(endpoint, "rpc_address", InetAddress.getByName(value.value));
                        }
                        catch (UnknownHostException e)
                        {
                            throw new RuntimeException(e);
                        }
                        break;
                    case SCHEMA:
                        SystemKeyspace.updatePeerInfo(endpoint, "schema_version", UUID.fromString(value.value));
                        MigrationManager.instance.scheduleSchemaPull(endpoint, epState);
                        break;
                    case HOST_ID:
                        SystemKeyspace.updatePeerInfo(endpoint, "host_id", UUID.fromString(value.value));
                        break;
                    case RPC_READY:
                        notifyRpcChange(endpoint, epState.isRpcReady());
                        break;
                    case NET_VERSION:
                        updateNetVersion(endpoint, value);
                        break;
                }
            }
        }
    }

    private void updateNetVersion(InetAddress endpoint, VersionedValue value)
    {
        try
        {
            MessagingService.instance().setVersion(endpoint, Integer.valueOf(value.value));
        }
        catch (NumberFormatException e)
        {
            throw new AssertionError("Got invalid value for NET_VERSION application state: " + value.value);
        }
    }

    public void updateTopology(InetAddress endpoint)
    {
        if (getTokenMetadata().isMember(endpoint))
        {
            getTokenMetadata().updateTopology(endpoint);
        }
    }

    public void updateTopology()
    {
        getTokenMetadata().updateTopology();
    }

    private void updatePeerInfo(InetAddress endpoint)
    {
        EndpointState epState = Gossiper.instance.getEndpointStateForEndpoint(endpoint);
        for (Map.Entry<ApplicationState, VersionedValue> entry : epState.states())
        {
            switch (entry.getKey())
            {
                case RELEASE_VERSION:
                    SystemKeyspace.updatePeerInfo(endpoint, "release_version", entry.getValue().value);
                    break;
                case DC:
                    SystemKeyspace.updatePeerInfo(endpoint, "data_center", entry.getValue().value);
                    break;
                case RACK:
                    SystemKeyspace.updatePeerInfo(endpoint, "rack", entry.getValue().value);
                    break;
                case RPC_ADDRESS:
                    try
                    {
                        SystemKeyspace.updatePeerInfo(endpoint, "rpc_address", InetAddress.getByName(entry.getValue().value));
                    }
                    catch (UnknownHostException e)
                    {
                        throw new RuntimeException(e);
                    }
                    break;
                case SCHEMA:
                    SystemKeyspace.updatePeerInfo(endpoint, "schema_version", UUID.fromString(entry.getValue().value));
                    break;
                case HOST_ID:
                    SystemKeyspace.updatePeerInfo(endpoint, "host_id", UUID.fromString(entry.getValue().value));
                    break;
            }
        }
    }

    private void notifyRpcChange(InetAddress endpoint, boolean ready)
    {
        if (ready)
            notifyUp(endpoint);
        else
            notifyDown(endpoint);
    }

    private void notifyUp(InetAddress endpoint)
    {
        if (!isRpcReady(endpoint) || !Gossiper.instance.isAlive(endpoint))
            return;

        for (IEndpointLifecycleSubscriber subscriber : lifecycleSubscribers)
            subscriber.onUp(endpoint);
    }

    private void notifyDown(InetAddress endpoint)
    {
        for (IEndpointLifecycleSubscriber subscriber : lifecycleSubscribers)
            subscriber.onDown(endpoint);
    }

    private void notifyJoined(InetAddress endpoint)
    {
        if (!isStatus(endpoint, VersionedValue.STATUS_NORMAL))
            return;

        for (IEndpointLifecycleSubscriber subscriber : lifecycleSubscribers)
            subscriber.onJoinCluster(endpoint);
    }

    private void notifyMoved(InetAddress endpoint)
    {
        for (IEndpointLifecycleSubscriber subscriber : lifecycleSubscribers)
            subscriber.onMove(endpoint);
    }

    private void notifyLeft(InetAddress endpoint)
    {
        for (IEndpointLifecycleSubscriber subscriber : lifecycleSubscribers)
            subscriber.onLeaveCluster(endpoint);
    }

    private boolean isStatus(InetAddress endpoint, String status)
    {
        return Gossiper.instance.getEndpointStateForEndpoint(endpoint).getStatus().equals(status);
    }

    public boolean isRpcReady(InetAddress endpoint)
    {
        return MessagingService.instance().getVersion(endpoint) < MessagingService.VERSION_22 ||
                Gossiper.instance.getEndpointStateForEndpoint(endpoint).isRpcReady();
    }

    public void setRpcReady(boolean value)
    {
        Gossiper.instance.addLocalApplicationState(ApplicationState.RPC_READY, valueFactory.rpcReady(value));
    }

    private Collection<Token> getTokensFor(InetAddress endpoint)
    {
        try
        {
            EndpointState state = Gossiper.instance.getEndpointStateForEndpoint(endpoint);
            if (state == null)
                return Collections.emptyList();

            VersionedValue versionedValue = state.getApplicationState(ApplicationState.TOKENS);
            if (versionedValue == null)
                return Collections.emptyList();

            return TokenSerializer.deserialize(tokenMetadata.partitioner, new DataInputStream(new ByteArrayInputStream(versionedValue.toBytes())));
        }
        catch (IOException e)
        {
            throw new RuntimeException(e);
        }
    }

    /**
     * Handle node bootstrap
     *
     * @param endpoint bootstrapping node
     */
    private void handleStateBootstrap(InetAddress endpoint)
    {
        Collection<Token> tokens;
        // explicitly check for TOKENS, because a bootstrapping node might be bootstrapping in legacy mode; that is, not using vnodes and no token specified
        tokens = getTokensFor(endpoint);

        if (logger.isDebugEnabled())
            logger.debug("Node {} state bootstrapping, token {}", endpoint, tokens);

        // if this node is present in token metadata, either we have missed intermediate states
        // or the node had crashed. Print warning if needed, clear obsolete stuff and
        // continue.
        if (tokenMetadata.isMember(endpoint))
        {
            // If isLeaving is false, we have missed both LEAVING and LEFT. However, if
            // isLeaving is true, we have only missed LEFT. Waiting time between completing
            // leave operation and rebootstrapping is relatively short, so the latter is quite
            // common (not enough time for gossip to spread). Therefore we report only the
            // former in the log.
            if (!tokenMetadata.isLeaving(endpoint))
                logger.info("Node {} state jump to bootstrap", endpoint);
            tokenMetadata.removeEndpoint(endpoint);
        }

        tokenMetadata.addBootstrapTokens(tokens, endpoint);
        PendingRangeCalculatorService.instance.update();

        tokenMetadata.updateHostId(Gossiper.instance.getHostId(endpoint), endpoint);
    }

    /**
     * Handle node move to normal state. That is, node is entering token ring and participating
     * in reads.
     *
     * @param endpoint node
     */
    private void handleStateNormal(final InetAddress endpoint, final String status)
    {
        Collection<Token> tokens = getTokensFor(endpoint);
        Set<Token> tokensToUpdateInMetadata = new HashSet<>();
        Set<Token> tokensToUpdateInSystemKeyspace = new HashSet<>();
        Set<InetAddress> endpointsToRemove = new HashSet<>();

        if (logger.isDebugEnabled())
            logger.debug("Node {} state {}, token {}", endpoint, status, tokens);

        if (tokenMetadata.isMember(endpoint))
            logger.info("Node {} state jump to {}", endpoint, status);

        if (tokens.isEmpty() && status.equals(VersionedValue.STATUS_NORMAL))
            logger.error("Node {} is in state normal but it has no tokens, state: {}",
                         endpoint,
                         Gossiper.instance.getEndpointStateForEndpoint(endpoint));

        updatePeerInfo(endpoint);
        // Order Matters, TM.updateHostID() should be called before TM.updateNormalToken(), (see CASSANDRA-4300).
        UUID hostId = Gossiper.instance.getHostId(endpoint);
        InetAddress existing = tokenMetadata.getEndpointForHostId(hostId);
        if (replacing && Gossiper.instance.getEndpointStateForEndpoint(DatabaseDescriptor.getReplaceAddress()) != null && (hostId.equals(Gossiper.instance.getHostId(DatabaseDescriptor.getReplaceAddress()))))
            logger.warn("Not updating token metadata for {} because I am replacing it", endpoint);
        else
        {
            if (existing != null && !existing.equals(endpoint))
            {
                if (existing.equals(FBUtilities.getBroadcastAddress()))
                {
                    logger.warn("Not updating host ID {} for {} because it's mine", hostId, endpoint);
                    tokenMetadata.removeEndpoint(endpoint);
                    endpointsToRemove.add(endpoint);
                }
                else if (Gossiper.instance.compareEndpointStartup(endpoint, existing) > 0)
                {
                    logger.warn("Host ID collision for {} between {} and {}; {} is the new owner", hostId, existing, endpoint, endpoint);
                    tokenMetadata.removeEndpoint(existing);
                    endpointsToRemove.add(existing);
                    tokenMetadata.updateHostId(hostId, endpoint);
                }
                else
                {
                    logger.warn("Host ID collision for {} between {} and {}; ignored {}", hostId, existing, endpoint, endpoint);
                    tokenMetadata.removeEndpoint(endpoint);
                    endpointsToRemove.add(endpoint);
                }
            }
            else
                tokenMetadata.updateHostId(hostId, endpoint);
        }

        for (final Token token : tokens)
        {
            // we don't want to update if this node is responsible for the token and it has a later startup time than endpoint.
            InetAddress currentOwner = tokenMetadata.getEndpoint(token);
            if (currentOwner == null)
            {
                logger.debug("New node {} at token {}", endpoint, token);
                tokensToUpdateInMetadata.add(token);
                tokensToUpdateInSystemKeyspace.add(token);
            }
            else if (endpoint.equals(currentOwner))
            {
                // set state back to normal, since the node may have tried to leave, but failed and is now back up
                tokensToUpdateInMetadata.add(token);
                tokensToUpdateInSystemKeyspace.add(token);
            }
            else if (Gossiper.instance.compareEndpointStartup(endpoint, currentOwner) > 0)
            {
                tokensToUpdateInMetadata.add(token);
                tokensToUpdateInSystemKeyspace.add(token);

                // currentOwner is no longer current, endpoint is.  Keep track of these moves, because when
                // a host no longer has any tokens, we'll want to remove it.
                Multimap<InetAddress, Token> epToTokenCopy = getTokenMetadata().getEndpointToTokenMapForReading();
                epToTokenCopy.get(currentOwner).remove(token);
                if (epToTokenCopy.get(currentOwner).size() < 1)
                    endpointsToRemove.add(currentOwner);

                logger.info(String.format("Nodes %s and %s have the same token %s.  %s is the new owner",
                                          endpoint,
                                          currentOwner,
                                          token,
                                          endpoint));
            }
            else
            {
                logger.info(String.format("Nodes %s and %s have the same token %s.  Ignoring %s",
                                           endpoint,
                                           currentOwner,
                                           token,
                                           endpoint));
            }
        }

        // capture because updateNormalTokens clears moving and member status
        boolean isMember = tokenMetadata.isMember(endpoint);
        boolean isMoving = tokenMetadata.isMoving(endpoint);
        tokenMetadata.updateNormalTokens(tokensToUpdateInMetadata, endpoint);
        for (InetAddress ep : endpointsToRemove)
        {
            removeEndpoint(ep);
            if (replacing && DatabaseDescriptor.getReplaceAddress().equals(ep))
                Gossiper.instance.replacementQuarantine(ep); // quarantine locally longer than normally; see CASSANDRA-8260
        }
        if (!tokensToUpdateInSystemKeyspace.isEmpty())
            SystemKeyspace.updateTokens(endpoint, tokensToUpdateInSystemKeyspace);;

        if (isMoving || operationMode == Mode.MOVING)
        {
            tokenMetadata.removeFromMoving(endpoint);
            notifyMoved(endpoint);
        }
        else if (!isMember) // prior to this, the node was not a member
        {
            notifyJoined(endpoint);
        }

        PendingRangeCalculatorService.instance.update();
    }

    /**
     * Handle node preparing to leave the ring
     *
     * @param endpoint node
     */
    private void handleStateLeaving(InetAddress endpoint)
    {
        Collection<Token> tokens = getTokensFor(endpoint);

        if (logger.isDebugEnabled())
            logger.debug("Node {} state leaving, tokens {}", endpoint, tokens);

        // If the node is previously unknown or tokens do not match, update tokenmetadata to
        // have this node as 'normal' (it must have been using this token before the
        // leave). This way we'll get pending ranges right.
        if (!tokenMetadata.isMember(endpoint))
        {
            logger.info("Node {} state jump to leaving", endpoint);
            tokenMetadata.updateNormalTokens(tokens, endpoint);
        }
        else if (!tokenMetadata.getTokens(endpoint).containsAll(tokens))
        {
            logger.warn("Node {} 'leaving' token mismatch. Long network partition?", endpoint);
            tokenMetadata.updateNormalTokens(tokens, endpoint);
        }

        // at this point the endpoint is certainly a member with this token, so let's proceed
        // normally
        tokenMetadata.addLeavingEndpoint(endpoint);
        PendingRangeCalculatorService.instance.update();
    }

    /**
     * Handle node leaving the ring. This will happen when a node is decommissioned
     *
     * @param endpoint If reason for leaving is decommission, endpoint is the leaving node.
     * @param pieces STATE_LEFT,token
     */
    private void handleStateLeft(InetAddress endpoint, String[] pieces)
    {
        assert pieces.length >= 2;
        Collection<Token> tokens = getTokensFor(endpoint);

        if (logger.isDebugEnabled())
            logger.debug("Node {} state left, tokens {}", endpoint, tokens);

        excise(tokens, endpoint, extractExpireTime(pieces));
    }

    /**
     * Handle node moving inside the ring.
     *
     * @param endpoint moving endpoint address
     * @param pieces STATE_MOVING, token
     */
    private void handleStateMoving(InetAddress endpoint, String[] pieces)
    {
        assert pieces.length >= 2;
        Token token = getTokenFactory().fromString(pieces[1]);

        if (logger.isDebugEnabled())
            logger.debug("Node {} state moving, new token {}", endpoint, token);

        tokenMetadata.addMovingEndpoint(token, endpoint);

        PendingRangeCalculatorService.instance.update();
    }

    /**
     * Handle notification that a node being actively removed from the ring via 'removenode'
     *
     * @param endpoint node
     * @param pieces either REMOVED_TOKEN (node is gone) or REMOVING_TOKEN (replicas need to be restored)
     */
    private void handleStateRemoving(InetAddress endpoint, String[] pieces)
    {
        assert (pieces.length > 0);

        if (endpoint.equals(FBUtilities.getBroadcastAddress()))
        {
            logger.info("Received removenode gossip about myself. Is this node rejoining after an explicit removenode?");
            try
            {
                drain();
            }
            catch (Exception e)
            {
                throw new RuntimeException(e);
            }
            return;
        }
        if (tokenMetadata.isMember(endpoint))
        {
            String state = pieces[0];
            Collection<Token> removeTokens = tokenMetadata.getTokens(endpoint);

            if (VersionedValue.REMOVED_TOKEN.equals(state))
            {
                excise(removeTokens, endpoint, extractExpireTime(pieces));
            }
            else if (VersionedValue.REMOVING_TOKEN.equals(state))
            {
                if (logger.isDebugEnabled())
                    logger.debug("Tokens {} removed manually (endpoint was {})", removeTokens, endpoint);

                // Note that the endpoint is being removed
                tokenMetadata.addLeavingEndpoint(endpoint);
                PendingRangeCalculatorService.instance.update();

                // find the endpoint coordinating this removal that we need to notify when we're done
                String[] coordinator = Gossiper.instance.getEndpointStateForEndpoint(endpoint).getApplicationState(ApplicationState.REMOVAL_COORDINATOR).value.split(VersionedValue.DELIMITER_STR, -1);
                UUID hostId = UUID.fromString(coordinator[1]);
                // grab any data we are now responsible for and notify responsible node
                restoreReplicaCount(endpoint, tokenMetadata.getEndpointForHostId(hostId));
            }
        }
        else // now that the gossiper has told us about this nonexistent member, notify the gossiper to remove it
        {
            if (VersionedValue.REMOVED_TOKEN.equals(pieces[0]))
                addExpireTimeIfFound(endpoint, extractExpireTime(pieces));
            removeEndpoint(endpoint);
        }
    }

    private void excise(Collection<Token> tokens, InetAddress endpoint)
    {
        logger.info("Removing tokens {} for {}", tokens, endpoint);

        if (tokenMetadata.isMember(endpoint))
            HintsService.instance.excise(tokenMetadata.getHostId(endpoint));

        removeEndpoint(endpoint);
        tokenMetadata.removeEndpoint(endpoint);
        if (!tokens.isEmpty())
            tokenMetadata.removeBootstrapTokens(tokens);
        notifyLeft(endpoint);
        PendingRangeCalculatorService.instance.update();
    }

    private void excise(Collection<Token> tokens, InetAddress endpoint, long expireTime)
    {
        addExpireTimeIfFound(endpoint, expireTime);
        excise(tokens, endpoint);
    }

    /** unlike excise we just need this endpoint gone without going through any notifications **/
    private void removeEndpoint(InetAddress endpoint)
    {
        Gossiper.instance.removeEndpoint(endpoint);
        SystemKeyspace.removeEndpoint(endpoint);
    }

    protected void addExpireTimeIfFound(InetAddress endpoint, long expireTime)
    {
        if (expireTime != 0L)
        {
            Gossiper.instance.addExpireTimeForEndpoint(endpoint, expireTime);
        }
    }

    protected long extractExpireTime(String[] pieces)
    {
        return Long.parseLong(pieces[2]);
    }

    /**
     * Finds living endpoints responsible for the given ranges
     *
     * @param keyspaceName the keyspace ranges belong to
     * @param ranges the ranges to find sources for
     * @return multimap of addresses to ranges the address is responsible for
     */
    private Multimap<InetAddress, Range<Token>> getNewSourceRanges(String keyspaceName, Set<Range<Token>> ranges)
    {
        InetAddress myAddress = FBUtilities.getBroadcastAddress();
        Multimap<Range<Token>, InetAddress> rangeAddresses = Keyspace.open(keyspaceName).getReplicationStrategy().getRangeAddresses(tokenMetadata.cloneOnlyTokenMap());
        Multimap<InetAddress, Range<Token>> sourceRanges = HashMultimap.create();
        IFailureDetector failureDetector = FailureDetector.instance;

        // find alive sources for our new ranges
        for (Range<Token> range : ranges)
        {
            Collection<InetAddress> possibleRanges = rangeAddresses.get(range);
            IEndpointSnitch snitch = DatabaseDescriptor.getEndpointSnitch();
            List<InetAddress> sources = snitch.getSortedListByProximity(myAddress, possibleRanges);

            assert (!sources.contains(myAddress));

            for (InetAddress source : sources)
            {
                if (failureDetector.isAlive(source))
                {
                    sourceRanges.put(source, range);
                    break;
                }
            }
        }
        return sourceRanges;
    }

    /**
     * Sends a notification to a node indicating we have finished replicating data.
     *
     * @param remote node to send notification to
     */
    private void sendReplicationNotification(InetAddress remote)
    {
        // notify the remote token
        MessageOut msg = new MessageOut(MessagingService.Verb.REPLICATION_FINISHED);
        IFailureDetector failureDetector = FailureDetector.instance;
        if (logger.isDebugEnabled())
            logger.debug("Notifying {} of replication completion\n", remote);
        while (failureDetector.isAlive(remote))
        {
            AsyncOneResponse iar = MessagingService.instance().sendRR(msg, remote);
            try
            {
                iar.get(DatabaseDescriptor.getRpcTimeout(), TimeUnit.MILLISECONDS);
                return; // done
            }
            catch(TimeoutException e)
            {
                // try again
            }
        }
    }

    /**
     * Called when an endpoint is removed from the ring. This function checks
     * whether this node becomes responsible for new ranges as a
     * consequence and streams data if needed.
     *
     * This is rather ineffective, but it does not matter so much
     * since this is called very seldom
     *
     * @param endpoint the node that left
     */
    private void restoreReplicaCount(InetAddress endpoint, final InetAddress notifyEndpoint)
    {
        Multimap<String, Map.Entry<InetAddress, Collection<Range<Token>>>> rangesToFetch = HashMultimap.create();

        InetAddress myAddress = FBUtilities.getBroadcastAddress();

        for (String keyspaceName : Schema.instance.getNonLocalStrategyKeyspaces())
        {
            Multimap<Range<Token>, InetAddress> changedRanges = getChangedRangesForLeaving(keyspaceName, endpoint);
            Set<Range<Token>> myNewRanges = new HashSet<>();
            for (Map.Entry<Range<Token>, InetAddress> entry : changedRanges.entries())
            {
                if (entry.getValue().equals(myAddress))
                    myNewRanges.add(entry.getKey());
            }
            Multimap<InetAddress, Range<Token>> sourceRanges = getNewSourceRanges(keyspaceName, myNewRanges);
            for (Map.Entry<InetAddress, Collection<Range<Token>>> entry : sourceRanges.asMap().entrySet())
            {
                rangesToFetch.put(keyspaceName, entry);
            }
        }

        StreamPlan stream = new StreamPlan("Restore replica count");
        for (String keyspaceName : rangesToFetch.keySet())
        {
            for (Map.Entry<InetAddress, Collection<Range<Token>>> entry : rangesToFetch.get(keyspaceName))
            {
                InetAddress source = entry.getKey();
                InetAddress preferred = SystemKeyspace.getPreferredIP(source);
                Collection<Range<Token>> ranges = entry.getValue();
                if (logger.isDebugEnabled())
                    logger.debug("Requesting from {} ranges {}", source, StringUtils.join(ranges, ", "));
                stream.requestRanges(source, preferred, keyspaceName, ranges);
            }
        }
        StreamResultFuture future = stream.execute();
        Futures.addCallback(future, new FutureCallback<StreamState>()
        {
            public void onSuccess(StreamState finalState)
            {
                sendReplicationNotification(notifyEndpoint);
            }

            public void onFailure(Throwable t)
            {
                logger.warn("Streaming to restore replica count failed", t);
                // We still want to send the notification
                sendReplicationNotification(notifyEndpoint);
            }
        });
    }

    // needs to be modified to accept either a keyspace or ARS.
    private Multimap<Range<Token>, InetAddress> getChangedRangesForLeaving(String keyspaceName, InetAddress endpoint)
    {
        // First get all ranges the leaving endpoint is responsible for
        Collection<Range<Token>> ranges = getRangesForEndpoint(keyspaceName, endpoint);

        if (logger.isDebugEnabled())
            logger.debug("Node {} ranges [{}]", endpoint, StringUtils.join(ranges, ", "));

        Map<Range<Token>, List<InetAddress>> currentReplicaEndpoints = new HashMap<>(ranges.size());

        // Find (for each range) all nodes that store replicas for these ranges as well
        TokenMetadata metadata = tokenMetadata.cloneOnlyTokenMap(); // don't do this in the loop! #7758
        for (Range<Token> range : ranges)
            currentReplicaEndpoints.put(range, Keyspace.open(keyspaceName).getReplicationStrategy().calculateNaturalEndpoints(range.right, metadata));

        TokenMetadata temp = tokenMetadata.cloneAfterAllLeft();

        // endpoint might or might not be 'leaving'. If it was not leaving (that is, removenode
        // command was used), it is still present in temp and must be removed.
        if (temp.isMember(endpoint))
            temp.removeEndpoint(endpoint);

        Multimap<Range<Token>, InetAddress> changedRanges = HashMultimap.create();

        // Go through the ranges and for each range check who will be
        // storing replicas for these ranges when the leaving endpoint
        // is gone. Whoever is present in newReplicaEndpoints list, but
        // not in the currentReplicaEndpoints list, will be needing the
        // range.
        for (Range<Token> range : ranges)
        {
            Collection<InetAddress> newReplicaEndpoints = Keyspace.open(keyspaceName).getReplicationStrategy().calculateNaturalEndpoints(range.right, temp);
            newReplicaEndpoints.removeAll(currentReplicaEndpoints.get(range));
            if (logger.isDebugEnabled())
                if (newReplicaEndpoints.isEmpty())
                    logger.debug("Range {} already in all replicas", range);
                else
                    logger.debug("Range {} will be responsibility of {}", range, StringUtils.join(newReplicaEndpoints, ", "));
            changedRanges.putAll(range, newReplicaEndpoints);
        }

        return changedRanges;
    }

    public void onJoin(InetAddress endpoint, EndpointState epState)
    {
        for (Map.Entry<ApplicationState, VersionedValue> entry : epState.states())
        {
            onChange(endpoint, entry.getKey(), entry.getValue());
        }
        MigrationManager.instance.scheduleSchemaPull(endpoint, epState);
    }

    public void onAlive(InetAddress endpoint, EndpointState state)
    {
        MigrationManager.instance.scheduleSchemaPull(endpoint, state);

        if (tokenMetadata.isMember(endpoint))
            notifyUp(endpoint);
    }

    public void onRemove(InetAddress endpoint)
    {
        tokenMetadata.removeEndpoint(endpoint);
        PendingRangeCalculatorService.instance.update();
    }

    public void onDead(InetAddress endpoint, EndpointState state)
    {
        MessagingService.instance().convict(endpoint);
        notifyDown(endpoint);
    }

    public void onRestart(InetAddress endpoint, EndpointState state)
    {
        // If we have restarted before the node was even marked down, we need to reset the connection pool
        if (state.isAlive())
            onDead(endpoint, state);

        // Then, the node may have been upgraded and changed its messaging protocol version. If so, we
        // want to update that before we mark the node live again to avoid problems like CASSANDRA-11128.
        VersionedValue netVersion = state.getApplicationState(ApplicationState.NET_VERSION);
        if (netVersion != null)
            updateNetVersion(endpoint, netVersion);
    }


    public String getLoadString()
    {
        return FileUtils.stringifyFileSize(StorageMetrics.load.getCount());
    }

    public Map<String, String> getLoadMap()
    {
        Map<String, String> map = new HashMap<>();
        for (Map.Entry<InetAddress,Double> entry : LoadBroadcaster.instance.getLoadInfo().entrySet())
        {
            map.put(entry.getKey().getHostAddress(), FileUtils.stringifyFileSize(entry.getValue()));
        }
        // gossiper doesn't see its own updates, so we need to special-case the local node
        map.put(FBUtilities.getBroadcastAddress().getHostAddress(), getLoadString());
        return map;
    }

    // TODO
    public final void deliverHints(String host) throws UnknownHostException
    {
        throw new UnsupportedOperationException();
    }

    public Collection<Token> getLocalTokens()
    {
        Collection<Token> tokens = SystemKeyspace.getSavedTokens();
        assert tokens != null && !tokens.isEmpty(); // should not be called before initServer sets this
        return tokens;
    }

    @Nullable
    public InetAddress getEndpointForHostId(UUID hostId)
    {
        return tokenMetadata.getEndpointForHostId(hostId);
    }

    @Nullable
    public UUID getHostIdForEndpoint(InetAddress address)
    {
        return tokenMetadata.getHostId(address);
    }

    /* These methods belong to the MBean interface */

    public List<String> getTokens()
    {
        return getTokens(FBUtilities.getBroadcastAddress());
    }

    public List<String> getTokens(String endpoint) throws UnknownHostException
    {
        return getTokens(InetAddress.getByName(endpoint));
    }

    private List<String> getTokens(InetAddress endpoint)
    {
        List<String> strTokens = new ArrayList<>();
        for (Token tok : getTokenMetadata().getTokens(endpoint))
            strTokens.add(tok.toString());
        return strTokens;
    }

    public String getReleaseVersion()
    {
        return FBUtilities.getReleaseVersionString();
    }

    public String getSchemaVersion()
    {
        return Schema.instance.getVersion().toString();
    }

    public List<String> getLeavingNodes()
    {
        return stringify(tokenMetadata.getLeavingEndpoints());
    }

    public List<String> getMovingNodes()
    {
        List<String> endpoints = new ArrayList<>();

        for (Pair<Token, InetAddress> node : tokenMetadata.getMovingEndpoints())
        {
            endpoints.add(node.right.getHostAddress());
        }

        return endpoints;
    }

    public List<String> getJoiningNodes()
    {
        return stringify(tokenMetadata.getBootstrapTokens().valueSet());
    }

    public List<String> getLiveNodes()
    {
        return stringify(Gossiper.instance.getLiveMembers());
    }

    public Set<InetAddress> getLiveRingMembers()
    {
        return getLiveRingMembers(false);
    }

    public Set<InetAddress> getLiveRingMembers(boolean excludeDeadStates)
    {
        Set<InetAddress> ret = new HashSet<>();
        for (InetAddress ep : Gossiper.instance.getLiveMembers())
        {
            if (excludeDeadStates)
            {
                EndpointState epState = Gossiper.instance.getEndpointStateForEndpoint(ep);
                if (epState == null || Gossiper.instance.isDeadState(epState))
                    continue;
            }

            if (tokenMetadata.isMember(ep))
                ret.add(ep);
        }
        return ret;
    }


    public List<String> getUnreachableNodes()
    {
        return stringify(Gossiper.instance.getUnreachableMembers());
    }

    public String[] getAllDataFileLocations()
    {
        String[] locations = DatabaseDescriptor.getAllDataFileLocations();
        for (int i = 0; i < locations.length; i++)
            locations[i] = FileUtils.getCanonicalPath(locations[i]);
        return locations;
    }

    public String getCommitLogLocation()
    {
        return FileUtils.getCanonicalPath(DatabaseDescriptor.getCommitLogLocation());
    }

    public String getSavedCachesLocation()
    {
        return FileUtils.getCanonicalPath(DatabaseDescriptor.getSavedCachesLocation());
    }

    private List<String> stringify(Iterable<InetAddress> endpoints)
    {
        List<String> stringEndpoints = new ArrayList<>();
        for (InetAddress ep : endpoints)
        {
            stringEndpoints.add(ep.getHostAddress());
        }
        return stringEndpoints;
    }

    public int getCurrentGenerationNumber()
    {
        return Gossiper.instance.getCurrentGenerationNumber(FBUtilities.getBroadcastAddress());
    }

    public int forceKeyspaceCleanup(String keyspaceName, String... tables) throws IOException, ExecutionException, InterruptedException
    {
        return forceKeyspaceCleanup(0, keyspaceName, tables);
    }

    public int forceKeyspaceCleanup(int jobs, String keyspaceName, String... tables) throws IOException, ExecutionException, InterruptedException
    {
        if (Schema.isSystemKeyspace(keyspaceName))
            throw new RuntimeException("Cleanup of the system keyspace is neither necessary nor wise");

        CompactionManager.AllSSTableOpStatus status = CompactionManager.AllSSTableOpStatus.SUCCESSFUL;
        for (ColumnFamilyStore cfStore : getValidColumnFamilies(false, false, keyspaceName, tables))
        {
            CompactionManager.AllSSTableOpStatus oneStatus = cfStore.forceCleanup(jobs);
            if (oneStatus != CompactionManager.AllSSTableOpStatus.SUCCESSFUL)
                status = oneStatus;
        }
        return status.statusCode;
    }

    public int scrub(boolean disableSnapshot, boolean skipCorrupted, String keyspaceName, String... tables) throws IOException, ExecutionException, InterruptedException
    {
        return scrub(disableSnapshot, skipCorrupted, true, 0, keyspaceName, tables);
    }

    public int scrub(boolean disableSnapshot, boolean skipCorrupted, boolean checkData, String keyspaceName, String... tables) throws IOException, ExecutionException, InterruptedException
    {
        return scrub(disableSnapshot, skipCorrupted, checkData, 0, keyspaceName, tables);
    }

    public int scrub(boolean disableSnapshot, boolean skipCorrupted, boolean checkData, int jobs, String keyspaceName, String... tables) throws IOException, ExecutionException, InterruptedException
    {
        CompactionManager.AllSSTableOpStatus status = CompactionManager.AllSSTableOpStatus.SUCCESSFUL;
        for (ColumnFamilyStore cfStore : getValidColumnFamilies(true, false, keyspaceName, tables))
        {
            CompactionManager.AllSSTableOpStatus oneStatus = cfStore.scrub(disableSnapshot, skipCorrupted, checkData, jobs);
            if (oneStatus != CompactionManager.AllSSTableOpStatus.SUCCESSFUL)
                status = oneStatus;
        }
        return status.statusCode;
    }

    public int verify(boolean extendedVerify, String keyspaceName, String... tableNames) throws IOException, ExecutionException, InterruptedException
    {
        CompactionManager.AllSSTableOpStatus status = CompactionManager.AllSSTableOpStatus.SUCCESSFUL;
        for (ColumnFamilyStore cfStore : getValidColumnFamilies(false, false, keyspaceName, tableNames))
        {
            CompactionManager.AllSSTableOpStatus oneStatus = cfStore.verify(extendedVerify);
            if (oneStatus != CompactionManager.AllSSTableOpStatus.SUCCESSFUL)
                status = oneStatus;
        }
        return status.statusCode;
    }

    public int upgradeSSTables(String keyspaceName, boolean excludeCurrentVersion, String... tableNames) throws IOException, ExecutionException, InterruptedException
    {
        return upgradeSSTables(keyspaceName, excludeCurrentVersion, 0, tableNames);
    }

    public int upgradeSSTables(String keyspaceName, boolean excludeCurrentVersion, int jobs, String... tableNames) throws IOException, ExecutionException, InterruptedException
    {
        CompactionManager.AllSSTableOpStatus status = CompactionManager.AllSSTableOpStatus.SUCCESSFUL;
        for (ColumnFamilyStore cfStore : getValidColumnFamilies(true, true, keyspaceName, tableNames))
        {
            CompactionManager.AllSSTableOpStatus oneStatus = cfStore.sstablesRewrite(excludeCurrentVersion, jobs);
            if (oneStatus != CompactionManager.AllSSTableOpStatus.SUCCESSFUL)
                status = oneStatus;
        }
        return status.statusCode;
    }

    public void forceKeyspaceCompaction(boolean splitOutput, String keyspaceName, String... tableNames) throws IOException, ExecutionException, InterruptedException
    {
        for (ColumnFamilyStore cfStore : getValidColumnFamilies(true, false, keyspaceName, tableNames))
        {
            cfStore.forceMajorCompaction(splitOutput);
        }
    }

    /**
     * Takes the snapshot for the given keyspaces. A snapshot name must be specified.
     *
     * @param tag the tag given to the snapshot; may not be null or empty
     * @param keyspaceNames the names of the keyspaces to snapshot; empty means "all."
     */
    public void takeSnapshot(String tag, String... keyspaceNames) throws IOException
    {
        if (operationMode == Mode.JOINING)
            throw new IOException("Cannot snapshot until bootstrap completes");
        if (tag == null || tag.equals(""))
            throw new IOException("You must supply a snapshot name.");

        Iterable<Keyspace> keyspaces;
        if (keyspaceNames.length == 0)
        {
            keyspaces = Keyspace.all();
        }
        else
        {
            ArrayList<Keyspace> t = new ArrayList<>(keyspaceNames.length);
            for (String keyspaceName : keyspaceNames)
                t.add(getValidKeyspace(keyspaceName));
            keyspaces = t;
        }

        // Do a check to see if this snapshot exists before we actually snapshot
        for (Keyspace keyspace : keyspaces)
            if (keyspace.snapshotExists(tag))
                throw new IOException("Snapshot " + tag + " already exists.");


        for (Keyspace keyspace : keyspaces)
            keyspace.snapshot(tag, null);
    }

    /**
     * Takes the snapshot of a specific table. A snapshot name must be specified.
     *
     * @param keyspaceName the keyspace which holds the specified table
     * @param tableName the table to snapshot
     * @param tag the tag given to the snapshot; may not be null or empty
     */
    public void takeTableSnapshot(String keyspaceName, String tableName, String tag) throws IOException
    {
        if (keyspaceName == null)
            throw new IOException("You must supply a keyspace name");
        if (operationMode == Mode.JOINING)
            throw new IOException("Cannot snapshot until bootstrap completes");

        if (tableName == null)
            throw new IOException("You must supply a table name");
        if (tableName.contains("."))
            throw new IllegalArgumentException("Cannot take a snapshot of a secondary index by itself. Run snapshot on the table that owns the index.");

        if (tag == null || tag.equals(""))
            throw new IOException("You must supply a snapshot name.");

        Keyspace keyspace = getValidKeyspace(keyspaceName);
        ColumnFamilyStore columnFamilyStore = keyspace.getColumnFamilyStore(tableName);
        if (columnFamilyStore.snapshotExists(tag))
            throw new IOException("Snapshot " + tag + " already exists.");

        columnFamilyStore.snapshot(tag);
    }

    /**
     * Takes the snapshot of a multiple column family from different keyspaces. A snapshot name must be specified.
     *
     *
     * @param tag
     *            the tag given to the snapshot; may not be null or empty
     * @param tableList
     *            list of tables from different keyspace in the form of ks1.cf1 ks2.cf2
     */
    @Override
    public void takeMultipleTableSnapshot(String tag, String... tableList)
            throws IOException
    {
        Map<Keyspace, List<String>> keyspaceColumnfamily = new HashMap<Keyspace, List<String>>();
        for (String table : tableList)
        {
            String splittedString[] = table.split("\\.");
            if (splittedString.length == 2)
            {
                String keyspaceName = splittedString[0];
                String tableName = splittedString[1];

                if (keyspaceName == null)
                    throw new IOException("You must supply a keyspace name");
                if (operationMode.equals(Mode.JOINING))
                    throw new IOException("Cannot snapshot until bootstrap completes");

                if (tableName == null)
                    throw new IOException("You must supply a table name");
                if (tag == null || tag.equals(""))
                    throw new IOException("You must supply a snapshot name.");

                Keyspace keyspace = getValidKeyspace(keyspaceName);
                ColumnFamilyStore columnFamilyStore = keyspace.getColumnFamilyStore(tableName);
                // As there can be multiple column family from same keyspace check if snapshot exist for that specific
                // columnfamily and not for whole keyspace

                if (columnFamilyStore.snapshotExists(tag))
                    throw new IOException("Snapshot " + tag + " already exists.");
                if (!keyspaceColumnfamily.containsKey(keyspace))
                {
                    keyspaceColumnfamily.put(keyspace, new ArrayList<String>());
                }

                // Add Keyspace columnfamily to map in order to support atomicity for snapshot process.
                // So no snapshot should happen if any one of the above conditions fail for any keyspace or columnfamily
                keyspaceColumnfamily.get(keyspace).add(tableName);

            }
            else
            {
                throw new IllegalArgumentException(
                        "Cannot take a snapshot on secondary index or invalid column family name. You must supply a column family name in the form of keyspace.columnfamily");
            }
        }

        for (Entry<Keyspace, List<String>> entry : keyspaceColumnfamily.entrySet())
        {
            for (String table : entry.getValue())
                entry.getKey().snapshot(tag, table);
        }

    }

    private Keyspace getValidKeyspace(String keyspaceName) throws IOException
    {
        if (!Schema.instance.getKeyspaces().contains(keyspaceName))
        {
            throw new IOException("Keyspace " + keyspaceName + " does not exist");
        }
        return Keyspace.open(keyspaceName);
    }

    /**
     * Remove the snapshot with the given name from the given keyspaces.
     * If no tag is specified we will remove all snapshots.
     */
    public void clearSnapshot(String tag, String... keyspaceNames) throws IOException
    {
        if(tag == null)
            tag = "";

        Set<String> keyspaces = new HashSet<>();
        for (String dataDir : DatabaseDescriptor.getAllDataFileLocations())
        {
            for(String keyspaceDir : new File(dataDir).list())
            {
                // Only add a ks if it has been specified as a param, assuming params were actually provided.
                if (keyspaceNames.length > 0 && !Arrays.asList(keyspaceNames).contains(keyspaceDir))
                    continue;
                keyspaces.add(keyspaceDir);
            }
        }

        for (String keyspace : keyspaces)
            Keyspace.clearSnapshot(tag, keyspace);

        if (logger.isDebugEnabled())
            logger.debug("Cleared out snapshot directories");
    }

    public Map<String, TabularData> getSnapshotDetails()
    {
        Map<String, TabularData> snapshotMap = new HashMap<>();
        for (Keyspace keyspace : Keyspace.all())
        {
            if (Schema.isSystemKeyspace(keyspace.getName()))
                continue;

            for (ColumnFamilyStore cfStore : keyspace.getColumnFamilyStores())
            {
                for (Map.Entry<String, Pair<Long,Long>> snapshotDetail : cfStore.getSnapshotDetails().entrySet())
                {
                    TabularDataSupport data = (TabularDataSupport)snapshotMap.get(snapshotDetail.getKey());
                    if (data == null)
                    {
                        data = new TabularDataSupport(SnapshotDetailsTabularData.TABULAR_TYPE);
                        snapshotMap.put(snapshotDetail.getKey(), data);
                    }

                    SnapshotDetailsTabularData.from(snapshotDetail.getKey(), keyspace.getName(), cfStore.getColumnFamilyName(), snapshotDetail, data);
                }
            }
        }
        return snapshotMap;
    }

    public long trueSnapshotsSize()
    {
        long total = 0;
        for (Keyspace keyspace : Keyspace.all())
        {
            if (Schema.isSystemKeyspace(keyspace.getName()))
                continue;

            for (ColumnFamilyStore cfStore : keyspace.getColumnFamilyStores())
            {
                total += cfStore.trueSnapshotsSize();
            }
        }

        return total;
    }

    public void refreshSizeEstimates() throws ExecutionException
    {
        FBUtilities.waitOnFuture(ScheduledExecutors.optionalTasks.submit(SizeEstimatesRecorder.instance));
    }

    /**
     * @param allowIndexes Allow index CF names to be passed in
     * @param autoAddIndexes Automatically add secondary indexes if a CF has them
     * @param keyspaceName keyspace
     * @param cfNames CFs
     * @throws java.lang.IllegalArgumentException when given CF name does not exist
     */
    public Iterable<ColumnFamilyStore> getValidColumnFamilies(boolean allowIndexes, boolean autoAddIndexes, String keyspaceName, String... cfNames) throws IOException
    {
        Keyspace keyspace = getValidKeyspace(keyspaceName);
        return keyspace.getValidColumnFamilies(allowIndexes, autoAddIndexes, cfNames);
    }

    /**
     * Flush all memtables for a keyspace and column families.
     * @param keyspaceName
     * @param tableNames
     * @throws IOException
     */
    public void forceKeyspaceFlush(String keyspaceName, String... tableNames) throws IOException
    {
        for (ColumnFamilyStore cfStore : getValidColumnFamilies(true, false, keyspaceName, tableNames))
        {
            logger.debug("Forcing flush on keyspace {}, CF {}", keyspaceName, cfStore.name);
            cfStore.forceBlockingFlush();
        }
    }

    public int repairAsync(String keyspace, Map<String, String> repairSpec)
    {
        RepairOption option = RepairOption.parse(repairSpec, tokenMetadata.partitioner);
        // if ranges are not specified
        if (option.getRanges().isEmpty())
        {
            if (option.isPrimaryRange())
            {
                // when repairing only primary range, neither dataCenters nor hosts can be set
                if (option.getDataCenters().isEmpty() && option.getHosts().isEmpty())
                    option.getRanges().addAll(getPrimaryRanges(keyspace));
                    // except dataCenters only contain local DC (i.e. -local)
                else if (option.getDataCenters().size() == 1 && option.getDataCenters().contains(DatabaseDescriptor.getLocalDataCenter()))
                    option.getRanges().addAll(getPrimaryRangesWithinDC(keyspace));
                else
                    throw new IllegalArgumentException("You need to run primary range repair on all nodes in the cluster.");
            }
            else
            {
                option.getRanges().addAll(getLocalRanges(keyspace));
            }
        }
        return forceRepairAsync(keyspace, option, false);
    }

    @Deprecated
    public int forceRepairAsync(String keyspace,
                                boolean isSequential,
                                Collection<String> dataCenters,
                                Collection<String> hosts,
                                boolean primaryRange,
                                boolean fullRepair,
                                String... tableNames)
    {
        return forceRepairAsync(keyspace, isSequential ? RepairParallelism.SEQUENTIAL.ordinal() : RepairParallelism.PARALLEL.ordinal(), dataCenters, hosts, primaryRange, fullRepair, tableNames);
    }

    @Deprecated
    public int forceRepairAsync(String keyspace,
                                int parallelismDegree,
                                Collection<String> dataCenters,
                                Collection<String> hosts,
                                boolean primaryRange,
                                boolean fullRepair,
                                String... tableNames)
    {
        if (parallelismDegree < 0 || parallelismDegree > RepairParallelism.values().length - 1)
        {
            throw new IllegalArgumentException("Invalid parallelism degree specified: " + parallelismDegree);
        }
        RepairParallelism parallelism = RepairParallelism.values()[parallelismDegree];
        if (FBUtilities.isWindows() && parallelism != RepairParallelism.PARALLEL)
        {
            logger.warn("Snapshot-based repair is not yet supported on Windows.  Reverting to parallel repair.");
            parallelism = RepairParallelism.PARALLEL;
        }

        RepairOption options = new RepairOption(parallelism, primaryRange, !fullRepair, false, 1, Collections.<Range<Token>>emptyList(), false);
        if (dataCenters != null)
        {
            options.getDataCenters().addAll(dataCenters);
        }
        if (hosts != null)
        {
            options.getHosts().addAll(hosts);
        }
        if (primaryRange)
        {
            // when repairing only primary range, neither dataCenters nor hosts can be set
            if (options.getDataCenters().isEmpty() && options.getHosts().isEmpty())
                options.getRanges().addAll(getPrimaryRanges(keyspace));
                // except dataCenters only contain local DC (i.e. -local)
            else if (options.getDataCenters().size() == 1 && options.getDataCenters().contains(DatabaseDescriptor.getLocalDataCenter()))
                options.getRanges().addAll(getPrimaryRangesWithinDC(keyspace));
            else
                throw new IllegalArgumentException("You need to run primary range repair on all nodes in the cluster.");
        }
        else
        {
            options.getRanges().addAll(getLocalRanges(keyspace));
        }
        if (tableNames != null)
        {
            for (String table : tableNames)
            {
                options.getColumnFamilies().add(table);
            }
        }
        return forceRepairAsync(keyspace, options, true);
    }

    @Deprecated
    public int forceRepairAsync(String keyspace,
                                boolean isSequential,
                                boolean isLocal,
                                boolean primaryRange,
                                boolean fullRepair,
                                String... tableNames)
    {
        Set<String> dataCenters = null;
        if (isLocal)
        {
            dataCenters = Sets.newHashSet(DatabaseDescriptor.getLocalDataCenter());
        }
        return forceRepairAsync(keyspace, isSequential, dataCenters, null, primaryRange, fullRepair, tableNames);
    }

    @Deprecated
    public int forceRepairRangeAsync(String beginToken,
                                     String endToken,
                                     String keyspaceName,
                                     boolean isSequential,
                                     Collection<String> dataCenters,
                                     Collection<String> hosts,
                                     boolean fullRepair,
                                     String... tableNames)
    {
        return forceRepairRangeAsync(beginToken, endToken, keyspaceName,
                                     isSequential ? RepairParallelism.SEQUENTIAL.ordinal() : RepairParallelism.PARALLEL.ordinal(),
                                     dataCenters, hosts, fullRepair, tableNames);
    }

    @Deprecated
    public int forceRepairRangeAsync(String beginToken,
                                     String endToken,
                                     String keyspaceName,
                                     int parallelismDegree,
                                     Collection<String> dataCenters,
                                     Collection<String> hosts,
                                     boolean fullRepair,
                                     String... tableNames)
    {
        if (parallelismDegree < 0 || parallelismDegree > RepairParallelism.values().length - 1)
        {
            throw new IllegalArgumentException("Invalid parallelism degree specified: " + parallelismDegree);
        }
        RepairParallelism parallelism = RepairParallelism.values()[parallelismDegree];
        if (FBUtilities.isWindows() && parallelism != RepairParallelism.PARALLEL)
        {
            logger.warn("Snapshot-based repair is not yet supported on Windows.  Reverting to parallel repair.");
            parallelism = RepairParallelism.PARALLEL;
        }

        if (!fullRepair)
            logger.warn("Incremental repair can't be requested with subrange repair " +
                        "because each subrange repair would generate an anti-compacted table. " +
                        "The repair will occur but without anti-compaction.");
        Collection<Range<Token>> repairingRange = createRepairRangeFrom(beginToken, endToken);

        RepairOption options = new RepairOption(parallelism, false, !fullRepair, false, 1, repairingRange, true);
        if (dataCenters != null)
        {
            options.getDataCenters().addAll(dataCenters);
        }
        if (hosts != null)
        {
            options.getHosts().addAll(hosts);
        }
        if (tableNames != null)
        {
            for (String table : tableNames)
            {
                options.getColumnFamilies().add(table);
            }
        }

        logger.info("starting user-requested repair of range {} for keyspace {} and column families {}",
                    repairingRange, keyspaceName, tableNames);
        return forceRepairAsync(keyspaceName, options, true);
    }

    @Deprecated
    public int forceRepairRangeAsync(String beginToken,
                                     String endToken,
                                     String keyspaceName,
                                     boolean isSequential,
                                     boolean isLocal,
                                     boolean fullRepair,
                                     String... tableNames)
    {
        Set<String> dataCenters = null;
        if (isLocal)
        {
            dataCenters = Sets.newHashSet(DatabaseDescriptor.getLocalDataCenter());
        }
        return forceRepairRangeAsync(beginToken, endToken, keyspaceName, isSequential, dataCenters, null, fullRepair, tableNames);
    }

    /**
     * Create collection of ranges that match ring layout from given tokens.
     *
     * @param beginToken beginning token of the range
     * @param endToken end token of the range
     * @return collection of ranges that match ring layout in TokenMetadata
     */
    @VisibleForTesting
    Collection<Range<Token>> createRepairRangeFrom(String beginToken, String endToken)
    {
        Token parsedBeginToken = getTokenFactory().fromString(beginToken);
        Token parsedEndToken = getTokenFactory().fromString(endToken);

        // Break up given range to match ring layout in TokenMetadata
        ArrayList<Range<Token>> repairingRange = new ArrayList<>();

        ArrayList<Token> tokens = new ArrayList<>(tokenMetadata.sortedTokens());
        if (!tokens.contains(parsedBeginToken))
        {
            tokens.add(parsedBeginToken);
        }
        if (!tokens.contains(parsedEndToken))
        {
            tokens.add(parsedEndToken);
        }
        // tokens now contain all tokens including our endpoints
        Collections.sort(tokens);

        int start = tokens.indexOf(parsedBeginToken), end = tokens.indexOf(parsedEndToken);
        for (int i = start; i != end; i = (i+1) % tokens.size())
        {
            Range<Token> range = new Range<>(tokens.get(i), tokens.get((i+1) % tokens.size()));
            repairingRange.add(range);
        }

        return repairingRange;
    }

    public TokenFactory getTokenFactory()
    {
        return tokenMetadata.partitioner.getTokenFactory();
    }

    public int forceRepairAsync(String keyspace, RepairOption options, boolean legacy)
    {
        if (options.getRanges().isEmpty() || Keyspace.open(keyspace).getReplicationStrategy().getReplicationFactor() < 2)
            return 0;

        int cmd = nextRepairCommand.incrementAndGet();
        new Thread(createRepairTask(cmd, keyspace, options, legacy)).start();
        return cmd;
    }

    private FutureTask<Object> createRepairTask(final int cmd, final String keyspace, final RepairOption options, boolean legacy)
    {
        if (!options.getDataCenters().isEmpty() && !options.getDataCenters().contains(DatabaseDescriptor.getLocalDataCenter()))
        {
            throw new IllegalArgumentException("the local data center must be part of the repair");
        }

        RepairRunnable task = new RepairRunnable(this, cmd, options, keyspace);
        task.addProgressListener(progressSupport);
        if (legacy)
            task.addProgressListener(legacyProgressSupport);
        return new FutureTask<>(task, null);
    }

    public void forceTerminateAllRepairSessions() {
        ActiveRepairService.instance.terminateSessions();
    }

    /* End of MBean interface methods */

    /**
     * Get the "primary ranges" for the specified keyspace and endpoint.
     * "Primary ranges" are the ranges that the node is responsible for storing replica primarily.
     * The node that stores replica primarily is defined as the first node returned
     * by {@link AbstractReplicationStrategy#calculateNaturalEndpoints}.
     *
     * @param keyspace Keyspace name to check primary ranges
     * @param ep endpoint we are interested in.
     * @return primary ranges for the specified endpoint.
     */
    public Collection<Range<Token>> getPrimaryRangesForEndpoint(String keyspace, InetAddress ep)
    {
        AbstractReplicationStrategy strategy = Keyspace.open(keyspace).getReplicationStrategy();
        Collection<Range<Token>> primaryRanges = new HashSet<>();
        TokenMetadata metadata = tokenMetadata.cloneOnlyTokenMap();
        for (Token token : metadata.sortedTokens())
        {
            List<InetAddress> endpoints = strategy.calculateNaturalEndpoints(token, metadata);
            if (endpoints.size() > 0 && endpoints.get(0).equals(ep))
                primaryRanges.add(new Range<>(metadata.getPredecessor(token), token));
        }
        return primaryRanges;
    }

    /**
     * Get the "primary ranges" within local DC for the specified keyspace and endpoint.
     *
     * @see #getPrimaryRangesForEndpoint(String, java.net.InetAddress)
     * @param keyspace Keyspace name to check primary ranges
     * @param referenceEndpoint endpoint we are interested in.
     * @return primary ranges within local DC for the specified endpoint.
     */
    public Collection<Range<Token>> getPrimaryRangeForEndpointWithinDC(String keyspace, InetAddress referenceEndpoint)
    {
        TokenMetadata metadata = tokenMetadata.cloneOnlyTokenMap();
        String localDC = DatabaseDescriptor.getEndpointSnitch().getDatacenter(referenceEndpoint);
        Collection<InetAddress> localDcNodes = metadata.getTopology().getDatacenterEndpoints().get(localDC);
        AbstractReplicationStrategy strategy = Keyspace.open(keyspace).getReplicationStrategy();

        Collection<Range<Token>> localDCPrimaryRanges = new HashSet<>();
        for (Token token : metadata.sortedTokens())
        {
            List<InetAddress> endpoints = strategy.calculateNaturalEndpoints(token, metadata);
            for (InetAddress endpoint : endpoints)
            {
                if (localDcNodes.contains(endpoint))
                {
                    if (endpoint.equals(referenceEndpoint))
                    {
                        localDCPrimaryRanges.add(new Range<>(metadata.getPredecessor(token), token));
                    }
                    break;
                }
            }
        }

        return localDCPrimaryRanges;
    }

    /**
     * Get all ranges an endpoint is responsible for (by keyspace)
     * @param ep endpoint we are interested in.
     * @return ranges for the specified endpoint.
     */
    Collection<Range<Token>> getRangesForEndpoint(String keyspaceName, InetAddress ep)
    {
        return Keyspace.open(keyspaceName).getReplicationStrategy().getAddressRanges().get(ep);
    }

    /**
     * Get all ranges that span the ring given a set
     * of tokens. All ranges are in sorted order of
     * ranges.
     * @return ranges in sorted order
    */
    public List<Range<Token>> getAllRanges(List<Token> sortedTokens)
    {
        if (logger.isTraceEnabled())
            logger.trace("computing ranges for {}", StringUtils.join(sortedTokens, ", "));

        if (sortedTokens.isEmpty())
            return Collections.emptyList();
        int size = sortedTokens.size();
        List<Range<Token>> ranges = new ArrayList<>(size + 1);
        for (int i = 1; i < size; ++i)
        {
            Range<Token> range = new Range<>(sortedTokens.get(i - 1), sortedTokens.get(i));
            ranges.add(range);
        }
        Range<Token> range = new Range<>(sortedTokens.get(size - 1), sortedTokens.get(0));
        ranges.add(range);

        return ranges;
    }

    /**
     * This method returns the N endpoints that are responsible for storing the
     * specified key i.e for replication.
     *
     * @param keyspaceName keyspace name also known as keyspace
     * @param cf Column family name
     * @param key key for which we need to find the endpoint
     * @return the endpoint responsible for this key
     */
    public List<InetAddress> getNaturalEndpoints(String keyspaceName, String cf, String key)
    {
        KeyspaceMetadata ksMetaData = Schema.instance.getKSMetaData(keyspaceName);
        if (ksMetaData == null)
            throw new IllegalArgumentException("Unknown keyspace '" + keyspaceName + "'");

        CFMetaData cfMetaData = ksMetaData.getTableOrViewNullable(cf);
        if (cfMetaData == null)
            throw new IllegalArgumentException("Unknown table '" + cf + "' in keyspace '" + keyspaceName + "'");

        return getNaturalEndpoints(keyspaceName, tokenMetadata.partitioner.getToken(cfMetaData.getKeyValidator().fromString(key)));
    }

    public List<InetAddress> getNaturalEndpoints(String keyspaceName, ByteBuffer key)
    {
        return getNaturalEndpoints(keyspaceName, tokenMetadata.partitioner.getToken(key));
    }

    /**
     * This method returns the N endpoints that are responsible for storing the
     * specified key i.e for replication.
     *
     * @param keyspaceName keyspace name also known as keyspace
     * @param pos position for which we need to find the endpoint
     * @return the endpoint responsible for this token
     */
    public List<InetAddress> getNaturalEndpoints(String keyspaceName, RingPosition pos)
    {
        return Keyspace.open(keyspaceName).getReplicationStrategy().getNaturalEndpoints(pos);
    }

    /**
     * Returns the endpoints currently responsible for storing the token plus pending ones
     */
    public Iterable<InetAddress> getNaturalAndPendingEndpoints(String keyspaceName, Token token)
    {
        return Iterables.concat(getNaturalEndpoints(keyspaceName, token), tokenMetadata.pendingEndpointsFor(token, keyspaceName));
    }

    /**
     * This method attempts to return N endpoints that are responsible for storing the
     * specified key i.e for replication.
     *
     * @param keyspace keyspace name also known as keyspace
     * @param key key for which we need to find the endpoint
     * @return the endpoint responsible for this key
     */
    public List<InetAddress> getLiveNaturalEndpoints(Keyspace keyspace, ByteBuffer key)
    {
        return getLiveNaturalEndpoints(keyspace, tokenMetadata.decorateKey(key));
    }

    public List<InetAddress> getLiveNaturalEndpoints(Keyspace keyspace, RingPosition pos)
    {
        List<InetAddress> endpoints = keyspace.getReplicationStrategy().getNaturalEndpoints(pos);
        List<InetAddress> liveEps = new ArrayList<>(endpoints.size());

        for (InetAddress endpoint : endpoints)
        {
            if (FailureDetector.instance.isAlive(endpoint))
                liveEps.add(endpoint);
        }

        return liveEps;
    }

    public void setLoggingLevel(String classQualifier, String rawLevel) throws Exception
    {
        ch.qos.logback.classic.Logger logBackLogger = (ch.qos.logback.classic.Logger) LoggerFactory.getLogger(classQualifier);

        // if both classQualifer and rawLevel are empty, reload from configuration
        if (StringUtils.isBlank(classQualifier) && StringUtils.isBlank(rawLevel) )
        {
            JMXConfiguratorMBean jmxConfiguratorMBean = JMX.newMBeanProxy(ManagementFactory.getPlatformMBeanServer(),
                    new ObjectName("ch.qos.logback.classic:Name=default,Type=ch.qos.logback.classic.jmx.JMXConfigurator"),
                    JMXConfiguratorMBean.class);
            jmxConfiguratorMBean.reloadDefaultConfiguration();
            return;
        }
        // classQualifer is set, but blank level given
        else if (StringUtils.isNotBlank(classQualifier) && StringUtils.isBlank(rawLevel) )
        {
            if (logBackLogger.getLevel() != null || hasAppenders(logBackLogger))
                logBackLogger.setLevel(null);
            return;
        }

        ch.qos.logback.classic.Level level = ch.qos.logback.classic.Level.toLevel(rawLevel);
        logBackLogger.setLevel(level);
        logger.info("set log level to {} for classes under '{}' (if the level doesn't look like '{}' then the logger couldn't parse '{}')", level, classQualifier, rawLevel, rawLevel);
    }

    /**
     * @return the runtime logging levels for all the configured loggers
     */
    @Override
    public Map<String,String>getLoggingLevels() {
        Map<String, String> logLevelMaps = Maps.newLinkedHashMap();
        LoggerContext lc = (LoggerContext) LoggerFactory.getILoggerFactory();
        for (ch.qos.logback.classic.Logger logger : lc.getLoggerList())
        {
            if(logger.getLevel() != null || hasAppenders(logger))
                logLevelMaps.put(logger.getName(), logger.getLevel().toString());
        }
        return logLevelMaps;
    }

    private boolean hasAppenders(ch.qos.logback.classic.Logger logger) {
        Iterator<Appender<ILoggingEvent>> it = logger.iteratorForAppenders();
        return it.hasNext();
    }

    /**
     * @return list of Token ranges (_not_ keys!) together with estimated key count,
     *      breaking up the data this node is responsible for into pieces of roughly keysPerSplit
     */
    public List<Pair<Range<Token>, Long>> getSplits(String keyspaceName, String cfName, Range<Token> range, int keysPerSplit)
    {
        Keyspace t = Keyspace.open(keyspaceName);
        ColumnFamilyStore cfs = t.getColumnFamilyStore(cfName);
        List<DecoratedKey> keys = keySamples(Collections.singleton(cfs), range);

        long totalRowCountEstimate = cfs.estimatedKeysForRange(range);

        // splitCount should be much smaller than number of key samples, to avoid huge sampling error
        int minSamplesPerSplit = 4;
        int maxSplitCount = keys.size() / minSamplesPerSplit + 1;
        int splitCount = Math.max(1, Math.min(maxSplitCount, (int)(totalRowCountEstimate / keysPerSplit)));

        List<Token> tokens = keysToTokens(range, keys);
        return getSplits(tokens, splitCount, cfs);
    }

    private List<Pair<Range<Token>, Long>> getSplits(List<Token> tokens, int splitCount, ColumnFamilyStore cfs)
    {
        double step = (double) (tokens.size() - 1) / splitCount;
        Token prevToken = tokens.get(0);
        List<Pair<Range<Token>, Long>> splits = Lists.newArrayListWithExpectedSize(splitCount);
        for (int i = 1; i <= splitCount; i++)
        {
            int index = (int) Math.round(i * step);
            Token token = tokens.get(index);
            Range<Token> range = new Range<>(prevToken, token);
            // always return an estimate > 0 (see CASSANDRA-7322)
            splits.add(Pair.create(range, Math.max(cfs.metadata.params.minIndexInterval, cfs.estimatedKeysForRange(range))));
            prevToken = token;
        }
        return splits;
    }

    private List<Token> keysToTokens(Range<Token> range, List<DecoratedKey> keys)
    {
        List<Token> tokens = Lists.newArrayListWithExpectedSize(keys.size() + 2);
        tokens.add(range.left);
        for (DecoratedKey key : keys)
            tokens.add(key.getToken());
        tokens.add(range.right);
        return tokens;
    }

    private List<DecoratedKey> keySamples(Iterable<ColumnFamilyStore> cfses, Range<Token> range)
    {
        List<DecoratedKey> keys = new ArrayList<>();
        for (ColumnFamilyStore cfs : cfses)
            Iterables.addAll(keys, cfs.keySamples(range));
        FBUtilities.sortSampledKeys(keys, range);
        return keys;
    }

    /**
     * Broadcast leaving status and update local tokenMetadata accordingly
     */
    private void startLeaving()
    {
        Gossiper.instance.addLocalApplicationState(ApplicationState.STATUS, valueFactory.leaving(getLocalTokens()));
        tokenMetadata.addLeavingEndpoint(FBUtilities.getBroadcastAddress());
        PendingRangeCalculatorService.instance.update();
    }

    public void decommission() throws InterruptedException
    {
        if (!tokenMetadata.isMember(FBUtilities.getBroadcastAddress()))
            throw new UnsupportedOperationException("local node is not a member of the token ring yet");
        if (tokenMetadata.cloneAfterAllLeft().sortedTokens().size() < 2)
            throw new UnsupportedOperationException("no other normal nodes in the ring; decommission would be pointless");
        if (operationMode != Mode.NORMAL)
            throw new UnsupportedOperationException("Node in " + operationMode + " state; wait for status to become normal or restart");

        PendingRangeCalculatorService.instance.blockUntilFinished();
        for (String keyspaceName : Schema.instance.getNonLocalStrategyKeyspaces())
        {
            if (tokenMetadata.getPendingRanges(keyspaceName, FBUtilities.getBroadcastAddress()).size() > 0)
                throw new UnsupportedOperationException("data is currently moving to this node; unable to leave the ring");
        }

        if (logger.isDebugEnabled())
            logger.debug("DECOMMISSIONING");
        startLeaving();
        long timeout = Math.max(RING_DELAY, BatchlogManager.instance.getBatchlogTimeout());
        setMode(Mode.LEAVING, "sleeping " + timeout + " ms for batch processing and pending range setup", true);
        Thread.sleep(timeout);

        Runnable finishLeaving = new Runnable()
        {
            public void run()
            {
                shutdownClientServers();
                Gossiper.instance.stop();
                try {
                    MessagingService.instance().shutdown();
                } catch (IOError ioe) {
                    logger.info("failed to shutdown message service: {}", ioe);
                }
                StageManager.shutdownNow();
                SystemKeyspace.setBootstrapState(SystemKeyspace.BootstrapState.DECOMMISSIONED);
                setMode(Mode.DECOMMISSIONED, true);
                // let op be responsible for killing the process
            }
        };
        unbootstrap(finishLeaving);
    }

    private void leaveRing()
    {
        SystemKeyspace.setBootstrapState(SystemKeyspace.BootstrapState.NEEDS_BOOTSTRAP);
        tokenMetadata.removeEndpoint(FBUtilities.getBroadcastAddress());
        PendingRangeCalculatorService.instance.update();

        Gossiper.instance.addLocalApplicationState(ApplicationState.STATUS, valueFactory.left(getLocalTokens(),Gossiper.computeExpireTime()));
        int delay = Math.max(RING_DELAY, Gossiper.intervalInMillis * 2);
        logger.info("Announcing that I have left the ring for {}ms", delay);
        Uninterruptibles.sleepUninterruptibly(delay, TimeUnit.MILLISECONDS);
    }

    private void unbootstrap(Runnable onFinish)
    {
        Map<String, Multimap<Range<Token>, InetAddress>> rangesToStream = new HashMap<>();

        for (String keyspaceName : Schema.instance.getNonLocalStrategyKeyspaces())
        {
            Multimap<Range<Token>, InetAddress> rangesMM = getChangedRangesForLeaving(keyspaceName, FBUtilities.getBroadcastAddress());

            if (logger.isDebugEnabled())
                logger.debug("Ranges needing transfer are [{}]", StringUtils.join(rangesMM.keySet(), ","));

            rangesToStream.put(keyspaceName, rangesMM);
        }

        setMode(Mode.LEAVING, "replaying batch log and streaming data to other nodes", true);

        // Start with BatchLog replay, which may create hints but no writes since this is no longer a valid endpoint.
        Future<?> batchlogReplay = BatchlogManager.instance.startBatchlogReplay();
        Future<StreamState> streamSuccess = streamRanges(rangesToStream);

        // Wait for batch log to complete before streaming hints.
        logger.debug("waiting for batch log processing.");
        try
        {
            batchlogReplay.get();
        }
        catch (ExecutionException | InterruptedException e)
        {
            throw new RuntimeException(e);
        }

        setMode(Mode.LEAVING, "streaming hints to other nodes", true);

        Future hintsSuccess = streamHints();

        // wait for the transfer runnables to signal the latch.
        logger.debug("waiting for stream acks.");
        try
        {
            streamSuccess.get();
            hintsSuccess.get();
        }
        catch (ExecutionException | InterruptedException e)
        {
            throw new RuntimeException(e);
        }
        logger.debug("stream acks all received.");
        leaveRing();
        onFinish.run();
    }

    private Future streamHints()
    {
        return HintsService.instance.transferHints(this::getPreferredHintsStreamTarget);
    }

    /**
     * Find the best target to stream hints to. Currently the closest peer according to the snitch
     */
    private UUID getPreferredHintsStreamTarget()
    {
        List<InetAddress> candidates = new ArrayList<>(StorageService.instance.getTokenMetadata().cloneAfterAllLeft().getAllEndpoints());
        candidates.remove(FBUtilities.getBroadcastAddress());
        for (Iterator<InetAddress> iter = candidates.iterator(); iter.hasNext(); )
        {
            InetAddress address = iter.next();
            if (!FailureDetector.instance.isAlive(address))
                iter.remove();
        }

        if (candidates.isEmpty())
        {
            logger.warn("Unable to stream hints since no live endpoints seen");
            throw new RuntimeException("Unable to stream hints since no live endpoints seen");
        }
        else
        {
            // stream to the closest peer as chosen by the snitch
            DatabaseDescriptor.getEndpointSnitch().sortByProximity(FBUtilities.getBroadcastAddress(), candidates);
            InetAddress hintsDestinationHost = candidates.get(0);
            InetAddress preferred = SystemKeyspace.getPreferredIP(hintsDestinationHost);
            return tokenMetadata.getHostId(preferred);
        }
    }

    public void move(String newToken) throws IOException
    {
        try
        {
            getTokenFactory().validate(newToken);
        }
        catch (ConfigurationException e)
        {
            throw new IOException(e.getMessage());
        }
        move(getTokenFactory().fromString(newToken));
    }

    /**
     * move the node to new token or find a new token to boot to according to load
     *
     * @param newToken new token to boot to, or if null, find balanced token to boot to
     *
     * @throws IOException on any I/O operation error
     */
    private void move(Token newToken) throws IOException
    {
        if (newToken == null)
            throw new IOException("Can't move to the undefined (null) token.");

        if (tokenMetadata.sortedTokens().contains(newToken))
            throw new IOException("target token " + newToken + " is already owned by another node.");

        // address of the current node
        InetAddress localAddress = FBUtilities.getBroadcastAddress();

        // This doesn't make any sense in a vnodes environment.
        if (getTokenMetadata().getTokens(localAddress).size() > 1)
        {
            logger.error("Invalid request to move(Token); This node has more than one token and cannot be moved thusly.");
            throw new UnsupportedOperationException("This node has more than one token and cannot be moved thusly.");
        }

        List<String> keyspacesToProcess = Schema.instance.getNonLocalStrategyKeyspaces();

        PendingRangeCalculatorService.instance.blockUntilFinished();
        // checking if data is moving to this node
        for (String keyspaceName : keyspacesToProcess)
        {
            if (tokenMetadata.getPendingRanges(keyspaceName, localAddress).size() > 0)
                throw new UnsupportedOperationException("data is currently moving to this node; unable to leave the ring");
        }

        Gossiper.instance.addLocalApplicationState(ApplicationState.STATUS, valueFactory.moving(newToken));
        setMode(Mode.MOVING, String.format("Moving %s from %s to %s.", localAddress, getLocalTokens().iterator().next(), newToken), true);

        setMode(Mode.MOVING, String.format("Sleeping %s ms before start streaming/fetching ranges", RING_DELAY), true);
        Uninterruptibles.sleepUninterruptibly(RING_DELAY, TimeUnit.MILLISECONDS);

        RangeRelocator relocator = new RangeRelocator(Collections.singleton(newToken), keyspacesToProcess);

        if (relocator.streamsNeeded())
        {
            setMode(Mode.MOVING, "fetching new ranges and streaming old ranges", true);
            try
            {
                relocator.stream().get();
            }
            catch (ExecutionException | InterruptedException e)
            {
                throw new RuntimeException("Interrupted while waiting for stream/fetch ranges to finish: " + e.getMessage());
            }
        }
        else
        {
            setMode(Mode.MOVING, "No ranges to fetch/stream", true);
        }

        setTokens(Collections.singleton(newToken)); // setting new token as we have everything settled

        if (logger.isDebugEnabled())
            logger.debug("Successfully moved to new token {}", getLocalTokens().iterator().next());
    }

    private class RangeRelocator
    {
        private final StreamPlan streamPlan = new StreamPlan("Relocation");

        private RangeRelocator(Collection<Token> tokens, List<String> keyspaceNames)
        {
            calculateToFromStreams(tokens, keyspaceNames);
        }

        private void calculateToFromStreams(Collection<Token> newTokens, List<String> keyspaceNames)
        {
            InetAddress localAddress = FBUtilities.getBroadcastAddress();
            IEndpointSnitch snitch = DatabaseDescriptor.getEndpointSnitch();
            TokenMetadata tokenMetaCloneAllSettled = tokenMetadata.cloneAfterAllSettled();
            // clone to avoid concurrent modification in calculateNaturalEndpoints
            TokenMetadata tokenMetaClone = tokenMetadata.cloneOnlyTokenMap();

            for (String keyspace : keyspaceNames)
            {
                // replication strategy of the current keyspace
                AbstractReplicationStrategy strategy = Keyspace.open(keyspace).getReplicationStrategy();
                Multimap<InetAddress, Range<Token>> endpointToRanges = strategy.getAddressRanges();

                logger.debug("Calculating ranges to stream and request for keyspace {}", keyspace);
                for (Token newToken : newTokens)
                {
                    // getting collection of the currently used ranges by this keyspace
                    Collection<Range<Token>> currentRanges = endpointToRanges.get(localAddress);
                    // collection of ranges which this node will serve after move to the new token
                    Collection<Range<Token>> updatedRanges = strategy.getPendingAddressRanges(tokenMetaClone, newToken, localAddress);

                    // ring ranges and endpoints associated with them
                    // this used to determine what nodes should we ping about range data
                    Multimap<Range<Token>, InetAddress> rangeAddresses = strategy.getRangeAddresses(tokenMetaClone);

                    // calculated parts of the ranges to request/stream from/to nodes in the ring
                    Pair<Set<Range<Token>>, Set<Range<Token>>> rangesPerKeyspace = calculateStreamAndFetchRanges(currentRanges, updatedRanges);

                    /**
                     * In this loop we are going through all ranges "to fetch" and determining
                     * nodes in the ring responsible for data we are interested in
                     */
                    Multimap<Range<Token>, InetAddress> rangesToFetchWithPreferredEndpoints = ArrayListMultimap.create();
                    for (Range<Token> toFetch : rangesPerKeyspace.right)
                    {
                        for (Range<Token> range : rangeAddresses.keySet())
                        {
                            if (range.contains(toFetch))
                            {
                                List<InetAddress> endpoints = null;

                                if (useStrictConsistency)
                                {
                                    Set<InetAddress> oldEndpoints = Sets.newHashSet(rangeAddresses.get(range));
                                    Set<InetAddress> newEndpoints = Sets.newHashSet(strategy.calculateNaturalEndpoints(toFetch.right, tokenMetaCloneAllSettled));

                                    //Due to CASSANDRA-5953 we can have a higher RF then we have endpoints.
                                    //So we need to be careful to only be strict when endpoints == RF
                                    if (oldEndpoints.size() == strategy.getReplicationFactor())
                                    {
                                        oldEndpoints.removeAll(newEndpoints);

                                        //No relocation required
                                        if (oldEndpoints.isEmpty())
                                            continue;

                                        assert oldEndpoints.size() == 1 : "Expected 1 endpoint but found " + oldEndpoints.size();
                                    }

                                    endpoints = Lists.newArrayList(oldEndpoints.iterator().next());
                                }
                                else
                                {
                                    endpoints = snitch.getSortedListByProximity(localAddress, rangeAddresses.get(range));
                                }

                                // storing range and preferred endpoint set
                                rangesToFetchWithPreferredEndpoints.putAll(toFetch, endpoints);
                            }
                        }

                        Collection<InetAddress> addressList = rangesToFetchWithPreferredEndpoints.get(toFetch);
                        if (addressList == null || addressList.isEmpty())
                            continue;

                        if (useStrictConsistency)
                        {
                            if (addressList.size() > 1)
                                throw new IllegalStateException("Multiple strict sources found for " + toFetch);

                            InetAddress sourceIp = addressList.iterator().next();
                            if (Gossiper.instance.isEnabled() && !Gossiper.instance.getEndpointStateForEndpoint(sourceIp).isAlive())
                                throw new RuntimeException("A node required to move the data consistently is down ("+sourceIp+").  If you wish to move the data from a potentially inconsistent replica, restart the node with -Dcassandra.consistent.rangemovement=false");
                        }
                    }

                    // calculating endpoints to stream current ranges to if needed
                    // in some situations node will handle current ranges as part of the new ranges
                    Multimap<InetAddress, Range<Token>> endpointRanges = HashMultimap.create();
                    for (Range<Token> toStream : rangesPerKeyspace.left)
                    {
                        Set<InetAddress> currentEndpoints = ImmutableSet.copyOf(strategy.calculateNaturalEndpoints(toStream.right, tokenMetaClone));
                        Set<InetAddress> newEndpoints = ImmutableSet.copyOf(strategy.calculateNaturalEndpoints(toStream.right, tokenMetaCloneAllSettled));
                        logger.debug("Range: {} Current endpoints: {} New endpoints: {}", toStream, currentEndpoints, newEndpoints);
                        for (InetAddress address : Sets.difference(newEndpoints, currentEndpoints))
                        {
                            logger.debug("Range {} has new owner {}", toStream, address);
                            endpointRanges.put(address, toStream);
                        }
                    }

                    // stream ranges
                    for (InetAddress address : endpointRanges.keySet())
                    {
                        logger.debug("Will stream range {} of keyspace {} to endpoint {}", endpointRanges.get(address), keyspace, address);
                        InetAddress preferred = SystemKeyspace.getPreferredIP(address);
                        streamPlan.transferRanges(address, preferred, keyspace, endpointRanges.get(address));
                    }

                    // stream requests
                    Multimap<InetAddress, Range<Token>> workMap = RangeStreamer.getWorkMap(rangesToFetchWithPreferredEndpoints, keyspace, FailureDetector.instance, useStrictConsistency);
                    for (InetAddress address : workMap.keySet())
                    {
                        logger.debug("Will request range {} of keyspace {} from endpoint {}", workMap.get(address), keyspace, address);
                        InetAddress preferred = SystemKeyspace.getPreferredIP(address);
                        streamPlan.requestRanges(address, preferred, keyspace, workMap.get(address));
                    }

                    logger.debug("Keyspace {}: work map {}.", keyspace, workMap);
                }
            }
        }

        public Future<StreamState> stream()
        {
            return streamPlan.execute();
        }

        public boolean streamsNeeded()
        {
            return !streamPlan.isEmpty();
        }
    }

    /**
     * Get the status of a token removal.
     */
    public String getRemovalStatus()
    {
        if (removingNode == null) {
            return "No token removals in process.";
        }
        return String.format("Removing token (%s). Waiting for replication confirmation from [%s].",
                             tokenMetadata.getToken(removingNode),
                             StringUtils.join(replicatingNodes, ","));
    }

    /**
     * Force a remove operation to complete. This may be necessary if a remove operation
     * blocks forever due to node/stream failure. removeToken() must be called
     * first, this is a last resort measure.  No further attempt will be made to restore replicas.
     */
    public void forceRemoveCompletion()
    {
        if (!replicatingNodes.isEmpty()  || !tokenMetadata.getLeavingEndpoints().isEmpty())
        {
            logger.warn("Removal not confirmed for for {}", StringUtils.join(this.replicatingNodes, ","));
            for (InetAddress endpoint : tokenMetadata.getLeavingEndpoints())
            {
                UUID hostId = tokenMetadata.getHostId(endpoint);
                Gossiper.instance.advertiseTokenRemoved(endpoint, hostId);
                excise(tokenMetadata.getTokens(endpoint), endpoint);
            }
            replicatingNodes.clear();
            removingNode = null;
        }
        else
        {
            logger.warn("No tokens to force removal on, call 'removenode' first");
        }
    }

    /**
     * Remove a node that has died, attempting to restore the replica count.
     * If the node is alive, decommission should be attempted.  If decommission
     * fails, then removeToken should be called.  If we fail while trying to
     * restore the replica count, finally forceRemoveCompleteion should be
     * called to forcibly remove the node without regard to replica count.
     *
     * @param hostIdString token for the node
     */
    public void removeNode(String hostIdString)
    {
        InetAddress myAddress = FBUtilities.getBroadcastAddress();
        UUID localHostId = tokenMetadata.getHostId(myAddress);
        UUID hostId = UUID.fromString(hostIdString);
        InetAddress endpoint = tokenMetadata.getEndpointForHostId(hostId);

        if (endpoint == null)
            throw new UnsupportedOperationException("Host ID not found.");

        Collection<Token> tokens = tokenMetadata.getTokens(endpoint);

        if (endpoint.equals(myAddress))
             throw new UnsupportedOperationException("Cannot remove self");

        if (Gossiper.instance.getLiveMembers().contains(endpoint))
            throw new UnsupportedOperationException("Node " + endpoint + " is alive and owns this ID. Use decommission command to remove it from the ring");

        // A leaving endpoint that is dead is already being removed.
        if (tokenMetadata.isLeaving(endpoint))
            logger.warn("Node {} is already being removed, continuing removal anyway", endpoint);

        if (!replicatingNodes.isEmpty())
            throw new UnsupportedOperationException("This node is already processing a removal. Wait for it to complete, or use 'removenode force' if this has failed.");

        // Find the endpoints that are going to become responsible for data
        for (String keyspaceName : Schema.instance.getNonLocalStrategyKeyspaces())
        {
            // if the replication factor is 1 the data is lost so we shouldn't wait for confirmation
            if (Keyspace.open(keyspaceName).getReplicationStrategy().getReplicationFactor() == 1)
                continue;

            // get all ranges that change ownership (that is, a node needs
            // to take responsibility for new range)
            Multimap<Range<Token>, InetAddress> changedRanges = getChangedRangesForLeaving(keyspaceName, endpoint);
            IFailureDetector failureDetector = FailureDetector.instance;
            for (InetAddress ep : changedRanges.values())
            {
                if (failureDetector.isAlive(ep))
                    replicatingNodes.add(ep);
                else
                    logger.warn("Endpoint {} is down and will not receive data for re-replication of {}", ep, endpoint);
            }
        }
        removingNode = endpoint;

        tokenMetadata.addLeavingEndpoint(endpoint);
        PendingRangeCalculatorService.instance.update();

        // the gossiper will handle spoofing this node's state to REMOVING_TOKEN for us
        // we add our own token so other nodes to let us know when they're done
        Gossiper.instance.advertiseRemoving(endpoint, hostId, localHostId);

        // kick off streaming commands
        restoreReplicaCount(endpoint, myAddress);

        // wait for ReplicationFinishedVerbHandler to signal we're done
        while (!replicatingNodes.isEmpty())
        {
            Uninterruptibles.sleepUninterruptibly(100, TimeUnit.MILLISECONDS);
        }

        excise(tokens, endpoint);

        // gossiper will indicate the token has left
        Gossiper.instance.advertiseTokenRemoved(endpoint, hostId);

        replicatingNodes.clear();
        removingNode = null;
    }

    public void confirmReplication(InetAddress node)
    {
        // replicatingNodes can be empty in the case where this node used to be a removal coordinator,
        // but restarted before all 'replication finished' messages arrived. In that case, we'll
        // still go ahead and acknowledge it.
        if (!replicatingNodes.isEmpty())
        {
            replicatingNodes.remove(node);
        }
        else
        {
            logger.info("Received unexpected REPLICATION_FINISHED message from {}. Was this node recently a removal coordinator?", node);
        }
    }

    public String getOperationMode()
    {
        return operationMode.toString();
    }

    public boolean isStarting()
    {
        return operationMode == Mode.STARTING;
    }

    public boolean isMoving()
    {
        return operationMode == Mode.MOVING;
    }

    public boolean isJoining()
    {
        return operationMode == Mode.JOINING;
    }

    public String getDrainProgress()
    {
        return String.format("Drained %s/%s ColumnFamilies", remainingCFs, totalCFs);
    }

    /**
     * Shuts node off to writes, empties memtables and the commit log.
     * There are two differences between drain and the normal shutdown hook:
     * - Drain waits for in-progress streaming to complete
     * - Drain flushes *all* columnfamilies (shutdown hook only flushes non-durable CFs)
     */
    public synchronized void drain() throws IOException, InterruptedException, ExecutionException
    {
        inShutdownHook = true;
        runShutdownHooks(runBeforeShutdown);

        BatchlogManager.instance.shutdown();

        HintsService.instance.pauseDispatch();

        ExecutorService counterMutationStage = StageManager.getStage(Stage.COUNTER_MUTATION);
        ExecutorService viewMutationStage = StageManager.getStage(Stage.VIEW_MUTATION);
        ExecutorService mutationStage = StageManager.getStage(Stage.MUTATION);
        if (mutationStage.isTerminated()
            && counterMutationStage.isTerminated()
            && viewMutationStage.isTerminated())
        {
            logger.warn("Cannot drain node (did it already happen?)");
            return;
        }
        setMode(Mode.DRAINING, "starting drain process", true);
        shutdownClientServers();
        ScheduledExecutors.optionalTasks.shutdown();
        Gossiper.instance.stop();

        setMode(Mode.DRAINING, "shutting down MessageService", false);
        MessagingService.instance().shutdown();

        setMode(Mode.DRAINING, "clearing mutation stage", false);
        viewMutationStage.shutdown();
        counterMutationStage.shutdown();
        mutationStage.shutdown();
        viewMutationStage.awaitTermination(3600, TimeUnit.SECONDS);
        counterMutationStage.awaitTermination(3600, TimeUnit.SECONDS);
        mutationStage.awaitTermination(3600, TimeUnit.SECONDS);

        StorageProxy.instance.verifyNoHintsInProgress();

        setMode(Mode.DRAINING, "flushing column families", false);

        // disable autocompaction - we don't want to start any new compactions while we are draining
        for (Keyspace keyspace : Keyspace.all())
            for (ColumnFamilyStore cfs : keyspace.getColumnFamilyStores())
                cfs.disableAutoCompaction();

        // count CFs first, since forceFlush could block for the flushWriter to get a queue slot empty
        totalCFs = 0;
        for (Keyspace keyspace : Keyspace.nonSystem())
            totalCFs += keyspace.getColumnFamilyStores().size();
        remainingCFs = totalCFs;
        // flush
        List<Future<?>> flushes = new ArrayList<>();
        for (Keyspace keyspace : Keyspace.nonSystem())
        {
            for (ColumnFamilyStore cfs : keyspace.getColumnFamilyStores())
                flushes.add(cfs.forceFlush());
        }
        // wait for the flushes.
        // TODO this is a godawful way to track progress, since they flush in parallel.  a long one could
        // thus make several short ones "instant" if we wait for them later.
        for (Future f : flushes)
        {
            FBUtilities.waitOnFuture(f);
            remainingCFs--;
        }
        // flush the system ones after all the rest are done, just in case flushing modifies any system state
        // like CASSANDRA-5151. don't bother with progress tracking since system data is tiny.
        flushes.clear();
        for (Keyspace keyspace : Keyspace.system())
        {
            for (ColumnFamilyStore cfs : keyspace.getColumnFamilyStores())
                flushes.add(cfs.forceFlush());
        }
        FBUtilities.waitOnFutures(flushes);

        BatchlogManager.instance.shutdown();

        HintsService.instance.shutdownBlocking();

        // Interrupt on going compaction and shutdown to prevent further compaction
        CompactionManager.instance.forceShutdown();

        // whilst we've flushed all the CFs, which will have recycled all completed segments, we want to ensure
        // there are no segments to replay, so we force the recycling of any remaining (should be at most one)
        CommitLog.instance.forceRecycleAllSegments();

        ColumnFamilyStore.shutdownPostFlushExecutor();

        CommitLog.instance.shutdownBlocking();

        // wait for miscellaneous tasks like sstable and commitlog segment deletion
        ScheduledExecutors.nonPeriodicTasks.shutdown();
        if (!ScheduledExecutors.nonPeriodicTasks.awaitTermination(1, TimeUnit.MINUTES))
            logger.warn("Miscellaneous task executor still busy after one minute; proceeding with shutdown");

        runShutdownHooks(runAfterShutdown);
        setMode(Mode.DRAINED, true);
    }

    public void runShutdownHooks(List<Runnable> hooks)
    {
        for (Runnable hook : hooks)
        {
            try
            {
                hook.run();
            }
            catch (Exception e)
            {
                logger.warn("Attempting to continue after shutdown hook exception", e);
            }
        }
    }

    /**
     * Add a runnable which will be called before C* enters its primary shutdown code.  This is useful for other
     * applications running in the same JVM which may want to shut down first rather than time out attempting to use
     * C* calls which will no longer work.
     * @param hook: the code to run
     * @return true on success, false if C* is already shutting down, in which case the runnable has NOT been called
     * and it is the caller's responsibility to decide what to do.
     */
    public synchronized boolean runBeforeShutdown(Runnable hook)
    {
        if (!inShutdownHook)
        {
            runBeforeShutdown.add(hook);
        }

        return !inShutdownHook;
    }

    /**
     * Remove a shutdown hook that was added with runBeforeShutdown
     */
    public synchronized boolean removePreShutdownHook(Runnable hook)
    {
        return runBeforeShutdown.remove(hook);
    }

    /**
     * Add a runnable which will be called after C* enters its primary shutdown code.  This is useful for other
     * applications running in the same JVM that C* needs to work (e.g. the logger code) and should shut down later.
     * @param hook: the code to run
     * @return true on success, false if C* is already shutting down, in which case the runnable has NOT been called
     * and it is the caller's responsibility to decide what to do.
     */
    public synchronized boolean runAfterShutdown(Runnable hook)
    {
        if (!inShutdownHook)
        {
            runAfterShutdown.add(hook);
        }

        return !inShutdownHook;
    }

    /**
     * Remove a shutdown hook that was added with runAfterShutdown
     */
    public synchronized boolean removePostShutdownHook(Runnable hook)
    {
        return runAfterShutdown.remove(hook);
    }

    // Never ever do this at home. Used by tests.
    @VisibleForTesting
    public IPartitioner setPartitionerUnsafe(IPartitioner newPartitioner)
    {
        IPartitioner oldPartitioner = DatabaseDescriptor.setPartitionerUnsafe(newPartitioner);
        tokenMetadata = tokenMetadata.cloneWithNewPartitioner(newPartitioner);
        valueFactory = new VersionedValue.VersionedValueFactory(newPartitioner);
        return oldPartitioner;
    }

    TokenMetadata setTokenMetadataUnsafe(TokenMetadata tmd)
    {
        TokenMetadata old = tokenMetadata;
        tokenMetadata = tmd;
        return old;
    }

    public void truncate(String keyspace, String table) throws TimeoutException, IOException
    {
        try
        {
            StorageProxy.truncateBlocking(keyspace, table);
        }
        catch (UnavailableException e)
        {
            throw new IOException(e.getMessage());
        }
    }

    public Map<InetAddress, Float> getOwnership()
    {
        List<Token> sortedTokens = tokenMetadata.sortedTokens();
        // describeOwnership returns tokens in an unspecified order, let's re-order them
        Map<Token, Float> tokenMap = new TreeMap<Token, Float>(tokenMetadata.partitioner.describeOwnership(sortedTokens));
        Map<InetAddress, Float> nodeMap = new LinkedHashMap<>();
        for (Map.Entry<Token, Float> entry : tokenMap.entrySet())
        {
            InetAddress endpoint = tokenMetadata.getEndpoint(entry.getKey());
            Float tokenOwnership = entry.getValue();
            if (nodeMap.containsKey(endpoint))
                nodeMap.put(endpoint, nodeMap.get(endpoint) + tokenOwnership);
            else
                nodeMap.put(endpoint, tokenOwnership);
        }
        return nodeMap;
    }

    /**
     * Calculates ownership. If there are multiple DC's and the replication strategy is DC aware then ownership will be
     * calculated per dc, i.e. each DC will have total ring ownership divided amongst its nodes. Without replication
     * total ownership will be a multiple of the number of DC's and this value will then go up within each DC depending
     * on the number of replicas within itself. For DC unaware replication strategies, ownership without replication
     * will be 100%.
     *
     * @throws IllegalStateException when node is not configured properly.
     */
    public LinkedHashMap<InetAddress, Float> effectiveOwnership(String keyspace) throws IllegalStateException
    {
        AbstractReplicationStrategy strategy;
        if (keyspace != null)
        {
            Keyspace keyspaceInstance = Schema.instance.getKeyspaceInstance(keyspace);
            if (keyspaceInstance == null)
                throw new IllegalArgumentException("The keyspace " + keyspace + ", does not exist");

            if (keyspaceInstance.getReplicationStrategy() instanceof LocalStrategy)
                throw new IllegalStateException("Ownership values for keyspaces with LocalStrategy are meaningless");
            strategy = keyspaceInstance.getReplicationStrategy();
        }
        else
        {
            List<String> userKeyspaces = Schema.instance.getUserKeyspaces();

            if (userKeyspaces.size() > 0)
            {
                keyspace = userKeyspaces.get(0);
                AbstractReplicationStrategy replicationStrategy = Schema.instance.getKeyspaceInstance(keyspace).getReplicationStrategy();
                for (String keyspaceName : userKeyspaces)
                {
                    if (!Schema.instance.getKeyspaceInstance(keyspaceName).getReplicationStrategy().hasSameSettings(replicationStrategy))
                        throw new IllegalStateException("Non-system keyspaces don't have the same replication settings, effective ownership information is meaningless");
                }
            }
            else
            {
                keyspace = "system_traces";
            }

            Keyspace keyspaceInstance = Schema.instance.getKeyspaceInstance(keyspace);
            if (keyspaceInstance == null)
                throw new IllegalArgumentException("The node does not have " + keyspace + " yet, probably still bootstrapping");
            strategy = keyspaceInstance.getReplicationStrategy();
        }

        TokenMetadata metadata = tokenMetadata.cloneOnlyTokenMap();

        Collection<Collection<InetAddress>> endpointsGroupedByDc = new ArrayList<>();
        // mapping of dc's to nodes, use sorted map so that we get dcs sorted
        SortedMap<String, Collection<InetAddress>> sortedDcsToEndpoints = new TreeMap<>();
        sortedDcsToEndpoints.putAll(metadata.getTopology().getDatacenterEndpoints().asMap());
        for (Collection<InetAddress> endpoints : sortedDcsToEndpoints.values())
            endpointsGroupedByDc.add(endpoints);

        Map<Token, Float> tokenOwnership = tokenMetadata.partitioner.describeOwnership(tokenMetadata.sortedTokens());
        LinkedHashMap<InetAddress, Float> finalOwnership = Maps.newLinkedHashMap();

        Multimap<InetAddress, Range<Token>> endpointToRanges = strategy.getAddressRanges();
        // calculate ownership per dc
        for (Collection<InetAddress> endpoints : endpointsGroupedByDc)
        {
            // calculate the ownership with replication and add the endpoint to the final ownership map
            for (InetAddress endpoint : endpoints)
            {
                float ownership = 0.0f;
                for (Range<Token> range : endpointToRanges.get(endpoint))
                {
                    if (tokenOwnership.containsKey(range.right))
                        ownership += tokenOwnership.get(range.right);
                }
                finalOwnership.put(endpoint, ownership);
            }
        }
        return finalOwnership;
    }

    public List<String> getKeyspaces()
    {
        List<String> keyspaceNamesList = new ArrayList<>(Schema.instance.getKeyspaces());
        return Collections.unmodifiableList(keyspaceNamesList);
    }

    public List<String> getNonSystemKeyspaces()
    {
        return Collections.unmodifiableList(Schema.instance.getNonSystemKeyspaces());
    }

    public List<String> getNonLocalStrategyKeyspaces()
    {
        return Collections.unmodifiableList(Schema.instance.getNonLocalStrategyKeyspaces());
    }

    public void updateSnitch(String epSnitchClassName, Boolean dynamic, Integer dynamicUpdateInterval, Integer dynamicResetInterval, Double dynamicBadnessThreshold) throws ClassNotFoundException
    {
        IEndpointSnitch oldSnitch = DatabaseDescriptor.getEndpointSnitch();

        // new snitch registers mbean during construction
        IEndpointSnitch newSnitch;
        try
        {
            newSnitch = FBUtilities.construct(epSnitchClassName, "snitch");
        }
        catch (ConfigurationException e)
        {
            throw new ClassNotFoundException(e.getMessage());
        }
        if (dynamic)
        {
            DatabaseDescriptor.setDynamicUpdateInterval(dynamicUpdateInterval);
            DatabaseDescriptor.setDynamicResetInterval(dynamicResetInterval);
            DatabaseDescriptor.setDynamicBadnessThreshold(dynamicBadnessThreshold);
            newSnitch = new DynamicEndpointSnitch(newSnitch);
        }

        // point snitch references to the new instance
        DatabaseDescriptor.setEndpointSnitch(newSnitch);
        for (String ks : Schema.instance.getKeyspaces())
        {
            Keyspace.open(ks).getReplicationStrategy().snitch = newSnitch;
        }

        if (oldSnitch instanceof DynamicEndpointSnitch)
            ((DynamicEndpointSnitch)oldSnitch).unregisterMBean();

        updateTopology();
    }

    /**
     * Seed data to the endpoints that will be responsible for it at the future
     *
     * @param rangesToStreamByKeyspace keyspaces and data ranges with endpoints included for each
     * @return async Future for whether stream was success
     */
    private Future<StreamState> streamRanges(Map<String, Multimap<Range<Token>, InetAddress>> rangesToStreamByKeyspace)
    {
        // First, we build a list of ranges to stream to each host, per table
        Map<String, Map<InetAddress, List<Range<Token>>>> sessionsToStreamByKeyspace = new HashMap<>();
        for (Map.Entry<String, Multimap<Range<Token>, InetAddress>> entry : rangesToStreamByKeyspace.entrySet())
        {
            String keyspace = entry.getKey();
            Multimap<Range<Token>, InetAddress> rangesWithEndpoints = entry.getValue();

            if (rangesWithEndpoints.isEmpty())
                continue;

            Map<InetAddress, List<Range<Token>>> rangesPerEndpoint = new HashMap<>();
            for (Map.Entry<Range<Token>, InetAddress> endPointEntry : rangesWithEndpoints.entries())
            {
                Range<Token> range = endPointEntry.getKey();
                InetAddress endpoint = endPointEntry.getValue();

                List<Range<Token>> curRanges = rangesPerEndpoint.get(endpoint);
                if (curRanges == null)
                {
                    curRanges = new LinkedList<>();
                    rangesPerEndpoint.put(endpoint, curRanges);
                }
                curRanges.add(range);
            }

            sessionsToStreamByKeyspace.put(keyspace, rangesPerEndpoint);
        }

        StreamPlan streamPlan = new StreamPlan("Unbootstrap");
        for (Map.Entry<String, Map<InetAddress, List<Range<Token>>>> entry : sessionsToStreamByKeyspace.entrySet())
        {
            String keyspaceName = entry.getKey();
            Map<InetAddress, List<Range<Token>>> rangesPerEndpoint = entry.getValue();

            for (Map.Entry<InetAddress, List<Range<Token>>> rangesEntry : rangesPerEndpoint.entrySet())
            {
                List<Range<Token>> ranges = rangesEntry.getValue();
                InetAddress newEndpoint = rangesEntry.getKey();
                InetAddress preferred = SystemKeyspace.getPreferredIP(newEndpoint);

                // TODO each call to transferRanges re-flushes, this is potentially a lot of waste
                streamPlan.transferRanges(newEndpoint, preferred, keyspaceName, ranges);
            }
        }
        return streamPlan.execute();
    }

    /**
     * Calculate pair of ranges to stream/fetch for given two range collections
     * (current ranges for keyspace and ranges after move to new token)
     *
     * @param current collection of the ranges by current token
     * @param updated collection of the ranges after token is changed
     * @return pair of ranges to stream/fetch for given current and updated range collections
     */
    public Pair<Set<Range<Token>>, Set<Range<Token>>> calculateStreamAndFetchRanges(Collection<Range<Token>> current, Collection<Range<Token>> updated)
    {
        Set<Range<Token>> toStream = new HashSet<>();
        Set<Range<Token>> toFetch  = new HashSet<>();


        for (Range<Token> r1 : current)
        {
            boolean intersect = false;
            for (Range<Token> r2 : updated)
            {
                if (r1.intersects(r2))
                {
                    // adding difference ranges to fetch from a ring
                    toStream.addAll(r1.subtract(r2));
                    intersect = true;
                }
            }
            if (!intersect)
            {
                toStream.add(r1); // should seed whole old range
            }
        }

        for (Range<Token> r2 : updated)
        {
            boolean intersect = false;
            for (Range<Token> r1 : current)
            {
                if (r2.intersects(r1))
                {
                    // adding difference ranges to fetch from a ring
                    toFetch.addAll(r2.subtract(r1));
                    intersect = true;
                }
            }
            if (!intersect)
            {
                toFetch.add(r2); // should fetch whole old range
            }
        }

        return Pair.create(toStream, toFetch);
    }

    public void bulkLoad(String directory)
    {
        try
        {
            bulkLoadInternal(directory).get();
        }
        catch (Exception e)
        {
            throw new RuntimeException(e);
        }
    }

    public String bulkLoadAsync(String directory)
    {
        return bulkLoadInternal(directory).planId.toString();
    }

    private StreamResultFuture bulkLoadInternal(String directory)
    {
        File dir = new File(directory);

        if (!dir.exists() || !dir.isDirectory())
            throw new IllegalArgumentException("Invalid directory " + directory);

        SSTableLoader.Client client = new SSTableLoader.Client()
        {
            private String keyspace;

            public void init(String keyspace)
            {
                this.keyspace = keyspace;
                try
                {
                    for (Map.Entry<Range<Token>, List<InetAddress>> entry : StorageService.instance.getRangeToAddressMap(keyspace).entrySet())
                    {
                        Range<Token> range = entry.getKey();
                        for (InetAddress endpoint : entry.getValue())
                            addRangeForEndpoint(range, endpoint);
                    }
                }
                catch (Exception e)
                {
                    throw new RuntimeException(e);
                }
            }

            public CFMetaData getTableMetadata(String tableName)
            {
                return Schema.instance.getCFMetaData(keyspace, tableName);
            }
        };

        return new SSTableLoader(dir, client, new OutputHandler.LogOutput()).stream();
    }

    public void rescheduleFailedDeletions()
    {
        LifecycleTransaction.rescheduleFailedDeletions();
    }

    /**
     * #{@inheritDoc}
     */
    public void loadNewSSTables(String ksName, String cfName)
    {
        ColumnFamilyStore.loadNewSSTables(ksName, cfName);
    }

    /**
     * #{@inheritDoc}
     */
    public List<String> sampleKeyRange() // do not rename to getter - see CASSANDRA-4452 for details
    {
        List<DecoratedKey> keys = new ArrayList<>();
        for (Keyspace keyspace : Keyspace.nonLocalStrategy())
        {
            for (Range<Token> range : getPrimaryRangesForEndpoint(keyspace.getName(), FBUtilities.getBroadcastAddress()))
                keys.addAll(keySamples(keyspace.getColumnFamilyStores(), range));
        }

        List<String> sampledKeys = new ArrayList<>(keys.size());
        for (DecoratedKey key : keys)
            sampledKeys.add(key.getToken().toString());
        return sampledKeys;
    }

    public void rebuildSecondaryIndex(String ksName, String cfName, String... idxNames)
    {
        String[] indices = asList(idxNames).stream()
                                           .map(p -> isIndexColumnFamily(p) ? getIndexName(p) : p)
                                           .collect(toList())
                                           .toArray(new String[idxNames.length]);

        ColumnFamilyStore.rebuildSecondaryIndex(ksName, cfName, indices);
    }

    public void resetLocalSchema() throws IOException
    {
        MigrationManager.resetLocalSchema();
    }

    public void setTraceProbability(double probability)
    {
        this.traceProbability = probability;
    }

    public double getTraceProbability()
    {
        return traceProbability;
    }

    public void disableAutoCompaction(String ks, String... tables) throws IOException
    {
        for (ColumnFamilyStore cfs : getValidColumnFamilies(true, true, ks, tables))
        {
            cfs.disableAutoCompaction();
        }
    }

    public void enableAutoCompaction(String ks, String... tables) throws IOException
    {
        for (ColumnFamilyStore cfs : getValidColumnFamilies(true, true, ks, tables))
        {
            cfs.enableAutoCompaction();
        }
    }

    /** Returns the name of the cluster */
    public String getClusterName()
    {
        return DatabaseDescriptor.getClusterName();
    }

    /** Returns the cluster partitioner */
    public String getPartitionerName()
    {
        return DatabaseDescriptor.getPartitionerName();
    }

    public int getTombstoneWarnThreshold()
    {
        return DatabaseDescriptor.getTombstoneWarnThreshold();
    }

    public void setTombstoneWarnThreshold(int threshold)
    {
        DatabaseDescriptor.setTombstoneWarnThreshold(threshold);
    }

    public int getTombstoneFailureThreshold()
    {
        return DatabaseDescriptor.getTombstoneFailureThreshold();
    }

    public void setTombstoneFailureThreshold(int threshold)
    {
        DatabaseDescriptor.setTombstoneFailureThreshold(threshold);
    }

    public int getBatchSizeFailureThreshold()
    {
        return DatabaseDescriptor.getBatchSizeFailThresholdInKB();
    }

    public void setBatchSizeFailureThreshold(int threshold)
    {
        DatabaseDescriptor.setBatchSizeFailThresholdInKB(threshold);
    }

    public void setHintedHandoffThrottleInKB(int throttleInKB)
    {
        DatabaseDescriptor.setHintedHandoffThrottleInKB(throttleInKB);
        logger.info(String.format("Updated hinted_handoff_throttle_in_kb to %d", throttleInKB));
    }

}<|MERGE_RESOLUTION|>--- conflicted
+++ resolved
@@ -271,13 +271,10 @@
         MessagingService.instance().registerVerbHandlers(MessagingService.Verb.SNAPSHOT, new SnapshotVerbHandler());
         MessagingService.instance().registerVerbHandlers(MessagingService.Verb.ECHO, new EchoVerbHandler());
 
-<<<<<<< HEAD
         MessagingService.instance().registerVerbHandlers(MessagingService.Verb.BATCH_STORE, new BatchStoreVerbHandler());
         MessagingService.instance().registerVerbHandlers(MessagingService.Verb.BATCH_REMOVE, new BatchRemoveVerbHandler());
-=======
         // Cleanup logback
         runAfterShutdown(new DelayingShutdownHook());
->>>>>>> 212057ce
     }
 
     public void registerDaemon(CassandraDaemon daemon)
@@ -587,17 +584,13 @@
             @Override
             public void runMayThrow() throws InterruptedException
             {
-<<<<<<< HEAD
-                inShutdownHook = true;
-                ExecutorService viewMutationStage = StageManager.getStage(Stage.VIEW_MUTATION);
-=======
                 synchronized (StorageService.this)
                 {
                     inShutdownHook = true;
                     runShutdownHooks(runBeforeShutdown);
                 }
 
->>>>>>> 212057ce
+                ExecutorService viewMutationStage = StageManager.getStage(Stage.VIEW_MUTATION);
                 ExecutorService counterMutationStage = StageManager.getStage(Stage.COUNTER_MUTATION);
                 ExecutorService mutationStage = StageManager.getStage(Stage.MUTATION);
                 if (mutationStage.isShutdown()
