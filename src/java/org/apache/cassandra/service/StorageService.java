/*
 * Licensed to the Apache Software Foundation (ASF) under one
 * or more contributor license agreements.  See the NOTICE file
 * distributed with this work for additional information
 * regarding copyright ownership.  The ASF licenses this file
 * to you under the Apache License, Version 2.0 (the
 * "License"); you may not use this file except in compliance
 * with the License.  You may obtain a copy of the License at
 *
 *     http://www.apache.org/licenses/LICENSE-2.0
 *
 * Unless required by applicable law or agreed to in writing, software
 * distributed under the License is distributed on an "AS IS" BASIS,
 * WITHOUT WARRANTIES OR CONDITIONS OF ANY KIND, either express or implied.
 * See the License for the specific language governing permissions and
 * limitations under the License.
 */
package org.apache.cassandra.service;

import java.io.*;
import java.lang.management.ManagementFactory;
import java.net.InetAddress;
import java.net.UnknownHostException;
import java.nio.ByteBuffer;
import java.util.*;
import java.util.Map.Entry;
import java.util.concurrent.*;
import java.util.concurrent.atomic.AtomicBoolean;
import java.util.concurrent.atomic.AtomicInteger;
import javax.annotation.Nullable;
import javax.management.*;
import javax.management.openmbean.TabularData;
import javax.management.openmbean.TabularDataSupport;

import com.google.common.annotations.VisibleForTesting;
import com.google.common.base.Predicate;
import com.google.common.collect.*;
import com.google.common.util.concurrent.*;
import org.apache.commons.lang3.StringUtils;
import org.slf4j.Logger;
import org.slf4j.LoggerFactory;

import ch.qos.logback.classic.LoggerContext;
import ch.qos.logback.classic.jmx.JMXConfiguratorMBean;
import ch.qos.logback.classic.spi.ILoggingEvent;
import ch.qos.logback.core.Appender;
import ch.qos.logback.core.hook.DelayingShutdownHook;
import org.apache.cassandra.auth.AuthKeyspace;
import org.apache.cassandra.auth.AuthMigrationListener;
import org.apache.cassandra.batchlog.BatchRemoveVerbHandler;
import org.apache.cassandra.batchlog.BatchStoreVerbHandler;
import org.apache.cassandra.batchlog.BatchlogManager;
import org.apache.cassandra.concurrent.ScheduledExecutors;
import org.apache.cassandra.concurrent.Stage;
import org.apache.cassandra.concurrent.StageManager;
import org.apache.cassandra.config.CFMetaData;
import org.apache.cassandra.config.DatabaseDescriptor;
import org.apache.cassandra.config.Schema;
import org.apache.cassandra.db.*;
import org.apache.cassandra.db.commitlog.CommitLog;
import org.apache.cassandra.db.compaction.CompactionManager;
import org.apache.cassandra.db.lifecycle.LifecycleTransaction;
import org.apache.cassandra.dht.*;
import org.apache.cassandra.dht.Range;
import org.apache.cassandra.dht.Token.TokenFactory;
import org.apache.cassandra.exceptions.*;
import org.apache.cassandra.gms.*;
import org.apache.cassandra.hints.HintVerbHandler;
import org.apache.cassandra.hints.HintsService;
import org.apache.cassandra.io.sstable.SSTableLoader;
import org.apache.cassandra.io.util.FileUtils;
import org.apache.cassandra.locator.*;
import org.apache.cassandra.metrics.StorageMetrics;
import org.apache.cassandra.net.*;
import org.apache.cassandra.repair.*;
import org.apache.cassandra.repair.messages.RepairOption;
import org.apache.cassandra.schema.KeyspaceMetadata;
import org.apache.cassandra.service.paxos.CommitVerbHandler;
import org.apache.cassandra.service.paxos.PrepareVerbHandler;
import org.apache.cassandra.service.paxos.ProposeVerbHandler;
import org.apache.cassandra.streaming.*;
import org.apache.cassandra.thrift.EndpointDetails;
import org.apache.cassandra.thrift.TokenRange;
import org.apache.cassandra.thrift.cassandraConstants;
import org.apache.cassandra.tracing.TraceKeyspace;
import org.apache.cassandra.utils.*;
import org.apache.cassandra.utils.progress.ProgressEvent;
import org.apache.cassandra.utils.progress.ProgressEventType;
import org.apache.cassandra.utils.progress.jmx.JMXProgressSupport;
import org.apache.cassandra.utils.progress.jmx.LegacyJMXProgressSupport;

import static java.util.Arrays.asList;
import static java.util.stream.Collectors.toList;
import static org.apache.cassandra.index.SecondaryIndexManager.getIndexName;
import static org.apache.cassandra.index.SecondaryIndexManager.isIndexColumnFamily;

/**
 * This abstraction contains the token/identifier of this node
 * on the identifier space. This token gets gossiped around.
 * This class will also maintain histograms of the load information
 * of other nodes in the cluster.
 */
public class StorageService extends NotificationBroadcasterSupport implements IEndpointStateChangeSubscriber, StorageServiceMBean
{
    private static final Logger logger = LoggerFactory.getLogger(StorageService.class);

    public static final int RING_DELAY = getRingDelay(); // delay after which we assume ring has stablized

    private final JMXProgressSupport progressSupport = new JMXProgressSupport(this);

    /**
     * @deprecated backward support to previous notification interface
     * Will be removed on 4.0
     */
    @Deprecated
    private final LegacyJMXProgressSupport legacyProgressSupport;

    private static int getRingDelay()
    {
        String newdelay = System.getProperty("cassandra.ring_delay_ms");
        if (newdelay != null)
        {
            logger.info("Overriding RING_DELAY to {}ms", newdelay);
            return Integer.parseInt(newdelay);
        }
        else
            return 30 * 1000;
    }

    /* This abstraction maintains the token/endpoint metadata information */
    private TokenMetadata tokenMetadata = new TokenMetadata();

    public volatile VersionedValue.VersionedValueFactory valueFactory = new VersionedValue.VersionedValueFactory(tokenMetadata.partitioner);

    private Thread drainOnShutdown = null;
    private volatile boolean inShutdownHook = false;
    private final List<Runnable> runBeforeShutdown = new ArrayList<>();
    private final List<Runnable> runAfterShutdown = new ArrayList<>();

    public static final StorageService instance = new StorageService();

    public boolean isInShutdownHook()
    {
        return inShutdownHook;
    }

    public Collection<Range<Token>> getLocalRanges(String keyspaceName)
    {
        return getRangesForEndpoint(keyspaceName, FBUtilities.getBroadcastAddress());
    }

    public Collection<Range<Token>> getPrimaryRanges(String keyspace)
    {
        return getPrimaryRangesForEndpoint(keyspace, FBUtilities.getBroadcastAddress());
    }

    public Collection<Range<Token>> getPrimaryRangesWithinDC(String keyspace)
    {
        return getPrimaryRangeForEndpointWithinDC(keyspace, FBUtilities.getBroadcastAddress());
    }

    private final Set<InetAddress> replicatingNodes = Collections.synchronizedSet(new HashSet<InetAddress>());
    private CassandraDaemon daemon;

    private InetAddress removingNode;

    /* Are we starting this node in bootstrap mode? */
    private volatile boolean isBootstrapMode;

    /* we bootstrap but do NOT join the ring unless told to do so */
    private boolean isSurveyMode = Boolean.parseBoolean(System.getProperty("cassandra.write_survey", "false"));
    /* true if node is rebuilding and receiving data */
    private final AtomicBoolean isRebuilding = new AtomicBoolean();

    private boolean initialized;
    private volatile boolean joined = false;

    /* the probability for tracing any particular request, 0 disables tracing and 1 enables for all */
    private double traceProbability = 0.0;

    private static enum Mode { STARTING, NORMAL, JOINING, LEAVING, DECOMMISSIONED, MOVING, DRAINING, DRAINED }
    private Mode operationMode = Mode.STARTING;

    /* Used for tracking drain progress */
    private volatile int totalCFs, remainingCFs;

    private static final AtomicInteger nextRepairCommand = new AtomicInteger();

    private final List<IEndpointLifecycleSubscriber> lifecycleSubscribers = new CopyOnWriteArrayList<>();

    private static final BackgroundActivityMonitor bgMonitor = new BackgroundActivityMonitor();

    private final ObjectName jmxObjectName;

    private Collection<Token> bootstrapTokens = null;

    // true when keeping strict consistency while bootstrapping
    private boolean useStrictConsistency = Boolean.parseBoolean(System.getProperty("cassandra.consistent.rangemovement", "true"));
    private static final boolean allowSimultaneousMoves = Boolean.valueOf(System.getProperty("cassandra.consistent.simultaneousmoves.allow","false"));
    private boolean replacing;

    private final StreamStateStore streamStateStore = new StreamStateStore();

    /** This method updates the local token on disk  */
    public void setTokens(Collection<Token> tokens)
    {
        if (logger.isDebugEnabled())
            logger.debug("Setting tokens to {}", tokens);
        SystemKeyspace.updateTokens(tokens);
        tokenMetadata.updateNormalTokens(tokens, FBUtilities.getBroadcastAddress());
        Collection<Token> localTokens = getLocalTokens();
        setGossipTokens(localTokens);
        setMode(Mode.NORMAL, false);
    }

    public void setGossipTokens(Collection<Token> tokens)
    {
        List<Pair<ApplicationState, VersionedValue>> states = new ArrayList<Pair<ApplicationState, VersionedValue>>();
        states.add(Pair.create(ApplicationState.TOKENS, valueFactory.tokens(tokens)));
        states.add(Pair.create(ApplicationState.STATUS, valueFactory.normal(tokens)));
        Gossiper.instance.addLocalApplicationStates(states);
    }

    public StorageService()
    {
        // use dedicated executor for sending JMX notifications
        super(Executors.newSingleThreadExecutor());

        MBeanServer mbs = ManagementFactory.getPlatformMBeanServer();
        try
        {
            jmxObjectName = new ObjectName("org.apache.cassandra.db:type=StorageService");
            mbs.registerMBean(this, jmxObjectName);
            mbs.registerMBean(StreamManager.instance, new ObjectName(StreamManager.OBJECT_NAME));
        }
        catch (Exception e)
        {
            throw new RuntimeException(e);
        }

        legacyProgressSupport = new LegacyJMXProgressSupport(this, jmxObjectName);

        /* register the verb handlers */
        MessagingService.instance().registerVerbHandlers(MessagingService.Verb.MUTATION, new MutationVerbHandler());
        MessagingService.instance().registerVerbHandlers(MessagingService.Verb.READ_REPAIR, new ReadRepairVerbHandler());
        MessagingService.instance().registerVerbHandlers(MessagingService.Verb.READ, new ReadCommandVerbHandler());
        MessagingService.instance().registerVerbHandlers(MessagingService.Verb.RANGE_SLICE, new RangeSliceVerbHandler());
        MessagingService.instance().registerVerbHandlers(MessagingService.Verb.PAGED_RANGE, new RangeSliceVerbHandler());
        MessagingService.instance().registerVerbHandlers(MessagingService.Verb.COUNTER_MUTATION, new CounterMutationVerbHandler());
        MessagingService.instance().registerVerbHandlers(MessagingService.Verb.TRUNCATE, new TruncateVerbHandler());
        MessagingService.instance().registerVerbHandlers(MessagingService.Verb.PAXOS_PREPARE, new PrepareVerbHandler());
        MessagingService.instance().registerVerbHandlers(MessagingService.Verb.PAXOS_PROPOSE, new ProposeVerbHandler());
        MessagingService.instance().registerVerbHandlers(MessagingService.Verb.PAXOS_COMMIT, new CommitVerbHandler());
        MessagingService.instance().registerVerbHandlers(MessagingService.Verb.HINT, new HintVerbHandler());

        // see BootStrapper for a summary of how the bootstrap verbs interact
        MessagingService.instance().registerVerbHandlers(MessagingService.Verb.REPLICATION_FINISHED, new ReplicationFinishedVerbHandler());
        MessagingService.instance().registerVerbHandlers(MessagingService.Verb.REQUEST_RESPONSE, new ResponseVerbHandler());
        MessagingService.instance().registerVerbHandlers(MessagingService.Verb.INTERNAL_RESPONSE, new ResponseVerbHandler());
        MessagingService.instance().registerVerbHandlers(MessagingService.Verb.REPAIR_MESSAGE, new RepairMessageVerbHandler());
        MessagingService.instance().registerVerbHandlers(MessagingService.Verb.GOSSIP_SHUTDOWN, new GossipShutdownVerbHandler());

        MessagingService.instance().registerVerbHandlers(MessagingService.Verb.GOSSIP_DIGEST_SYN, new GossipDigestSynVerbHandler());
        MessagingService.instance().registerVerbHandlers(MessagingService.Verb.GOSSIP_DIGEST_ACK, new GossipDigestAckVerbHandler());
        MessagingService.instance().registerVerbHandlers(MessagingService.Verb.GOSSIP_DIGEST_ACK2, new GossipDigestAck2VerbHandler());

        MessagingService.instance().registerVerbHandlers(MessagingService.Verb.DEFINITIONS_UPDATE, new DefinitionsUpdateVerbHandler());
        MessagingService.instance().registerVerbHandlers(MessagingService.Verb.SCHEMA_CHECK, new SchemaCheckVerbHandler());
        MessagingService.instance().registerVerbHandlers(MessagingService.Verb.MIGRATION_REQUEST, new MigrationRequestVerbHandler());

        MessagingService.instance().registerVerbHandlers(MessagingService.Verb.SNAPSHOT, new SnapshotVerbHandler());
        MessagingService.instance().registerVerbHandlers(MessagingService.Verb.ECHO, new EchoVerbHandler());

<<<<<<< HEAD
        MessagingService.instance().registerVerbHandlers(MessagingService.Verb.BATCH_STORE, new BatchStoreVerbHandler());
        MessagingService.instance().registerVerbHandlers(MessagingService.Verb.BATCH_REMOVE, new BatchRemoveVerbHandler());
=======
        // Cleanup logback
        DelayingShutdownHook logbackHook = new DelayingShutdownHook();
        logbackHook.setContext((LoggerContext)LoggerFactory.getILoggerFactory());
        runAfterShutdown(logbackHook);
>>>>>>> bbb9eada
    }

    public void registerDaemon(CassandraDaemon daemon)
    {
        this.daemon = daemon;
    }

    public void register(IEndpointLifecycleSubscriber subscriber)
    {
        lifecycleSubscribers.add(subscriber);
    }

    public void unregister(IEndpointLifecycleSubscriber subscriber)
    {
        lifecycleSubscribers.remove(subscriber);
    }

    // should only be called via JMX
    public void stopGossiping()
    {
        if (initialized)
        {
            logger.warn("Stopping gossip by operator request");
            Gossiper.instance.stop();
            initialized = false;
        }
    }

    // should only be called via JMX
    public void startGossiping()
    {
        if (!initialized)
        {
            logger.warn("Starting gossip by operator request");
            setGossipTokens(getLocalTokens());
            Gossiper.instance.forceNewerGeneration();
            Gossiper.instance.start((int) (System.currentTimeMillis() / 1000));
            initialized = true;
        }
    }

    // should only be called via JMX
    public boolean isGossipRunning()
    {
        return Gossiper.instance.isEnabled();
    }

    // should only be called via JMX
    public void startRPCServer()
    {
        if (daemon == null)
        {
            throw new IllegalStateException("No configured daemon");
        }
        daemon.thriftServer.start();
    }

    public void stopRPCServer()
    {
        if (daemon == null)
        {
            throw new IllegalStateException("No configured daemon");
        }
        if (daemon.thriftServer != null)
            daemon.thriftServer.stop();
    }

    public boolean isRPCServerRunning()
    {
        if ((daemon == null) || (daemon.thriftServer == null))
        {
            return false;
        }
        return daemon.thriftServer.isRunning();
    }

    public void startNativeTransport()
    {
        if (daemon == null)
        {
            throw new IllegalStateException("No configured daemon");
        }

        try
        {
            daemon.startNativeTransport();
        }
        catch (Exception e)
        {
            throw new RuntimeException("Error starting native transport: " + e.getMessage());
        }
    }

    public void stopNativeTransport()
    {
        if (daemon == null)
        {
            throw new IllegalStateException("No configured daemon");
        }
        daemon.stopNativeTransport();
    }

    public boolean isNativeTransportRunning()
    {
        if (daemon == null)
        {
            return false;
        }
        return daemon.isNativeTransportRunning();
    }

    public void stopTransports()
    {
        if (isInitialized())
        {
            logger.error("Stopping gossiper");
            stopGossiping();
        }
        if (isRPCServerRunning())
        {
            logger.error("Stopping RPC server");
            stopRPCServer();
        }
        if (isNativeTransportRunning())
        {
            logger.error("Stopping native transport");
            stopNativeTransport();
        }
    }

    private void shutdownClientServers()
    {
        stopRPCServer();
        stopNativeTransport();
    }

    public void stopClient()
    {
        Gossiper.instance.unregister(this);
        Gossiper.instance.stop();
        MessagingService.instance().shutdown();
        // give it a second so that task accepted before the MessagingService shutdown gets submitted to the stage (to avoid RejectedExecutionException)
        Uninterruptibles.sleepUninterruptibly(1, TimeUnit.SECONDS);
        StageManager.shutdownNow();
    }

    public boolean isInitialized()
    {
        return initialized;
    }

    public boolean isSetupCompleted()
    {
        return daemon == null
               ? false
               : daemon.setupCompleted();
    }

    public void stopDaemon()
    {
        if (daemon == null)
            throw new IllegalStateException("No configured daemon");
        daemon.deactivate();
    }

    public synchronized Collection<Token> prepareReplacementInfo() throws ConfigurationException
    {
        logger.info("Gathering node replacement information for {}", DatabaseDescriptor.getReplaceAddress());
        if (!MessagingService.instance().isListening())
            MessagingService.instance().listen();

        // make magic happen
        Gossiper.instance.doShadowRound();

        UUID hostId = null;
        // now that we've gossiped at least once, we should be able to find the node we're replacing
        if (Gossiper.instance.getEndpointStateForEndpoint(DatabaseDescriptor.getReplaceAddress())== null)
            throw new RuntimeException("Cannot replace_address " + DatabaseDescriptor.getReplaceAddress() + " because it doesn't exist in gossip");
        hostId = Gossiper.instance.getHostId(DatabaseDescriptor.getReplaceAddress());
        try
        {
            VersionedValue tokensVersionedValue = Gossiper.instance.getEndpointStateForEndpoint(DatabaseDescriptor.getReplaceAddress()).getApplicationState(ApplicationState.TOKENS);
            if (tokensVersionedValue == null)
                throw new RuntimeException("Could not find tokens for " + DatabaseDescriptor.getReplaceAddress() + " to replace");
            Collection<Token> tokens = TokenSerializer.deserialize(tokenMetadata.partitioner, new DataInputStream(new ByteArrayInputStream(tokensVersionedValue.toBytes())));

            SystemKeyspace.setLocalHostId(hostId); // use the replacee's host Id as our own so we receive hints, etc
            Gossiper.instance.resetEndpointStateMap(); // clean up since we have what we need
            return tokens;
        }
        catch (IOException e)
        {
            throw new RuntimeException(e);
        }
    }

    public synchronized void checkForEndpointCollision() throws ConfigurationException
    {
        logger.debug("Starting shadow gossip round to check for endpoint collision");
        if (!MessagingService.instance().isListening())
            MessagingService.instance().listen();
        Gossiper.instance.doShadowRound();
        if (!Gossiper.instance.isSafeForBootstrap(FBUtilities.getBroadcastAddress()))
        {
            throw new RuntimeException(String.format("A node with address %s already exists, cancelling join. " +
                                                     "Use cassandra.replace_address if you want to replace this node.",
                                                     FBUtilities.getBroadcastAddress()));
        }
        if (useStrictConsistency && !allowSimultaneousMoves())
        {
            for (Map.Entry<InetAddress, EndpointState> entry : Gossiper.instance.getEndpointStates())
            {
                // ignore local node or empty status
                if (entry.getKey().equals(FBUtilities.getBroadcastAddress()) || entry.getValue().getApplicationState(ApplicationState.STATUS) == null)
                    continue;
                String[] pieces = entry.getValue().getApplicationState(ApplicationState.STATUS).value.split(VersionedValue.DELIMITER_STR, -1);
                assert (pieces.length > 0);
                String state = pieces[0];
                if (state.equals(VersionedValue.STATUS_BOOTSTRAPPING) || state.equals(VersionedValue.STATUS_LEAVING) || state.equals(VersionedValue.STATUS_MOVING))
                    throw new UnsupportedOperationException("Other bootstrapping/leaving/moving nodes detected, cannot bootstrap while cassandra.consistent.rangemovement is true");
            }
        }
        Gossiper.instance.resetEndpointStateMap();
    }

    private boolean allowSimultaneousMoves()
    {
        return allowSimultaneousMoves && DatabaseDescriptor.getNumTokens() == 1;
    }

    // for testing only
    public void unsafeInitialize() throws ConfigurationException
    {
        initialized = true;
        Gossiper.instance.register(this);
        Gossiper.instance.start((int) (System.currentTimeMillis() / 1000)); // needed for node-ring gathering.
        Gossiper.instance.addLocalApplicationState(ApplicationState.NET_VERSION, valueFactory.networkVersion());
        if (!MessagingService.instance().isListening())
            MessagingService.instance().listen();
    }

    public void populateTokenMetadata()
    {
        if (Boolean.parseBoolean(System.getProperty("cassandra.load_ring_state", "true")))
        {
            logger.info("Populating token metadata from system tables");
            Multimap<InetAddress, Token> loadedTokens = SystemKeyspace.loadTokens();
            if (!shouldBootstrap()) // if we have not completed bootstrapping, we should not add ourselves as a normal token
                loadedTokens.putAll(FBUtilities.getBroadcastAddress(), SystemKeyspace.getSavedTokens());
            for (InetAddress ep : loadedTokens.keySet())
                tokenMetadata.updateNormalTokens(loadedTokens.get(ep), ep);

            logger.info("Token metadata: {}", tokenMetadata);
        }
    }

    public synchronized void initServer() throws ConfigurationException
    {
        initServer(RING_DELAY);
    }

    public synchronized void initServer(int delay) throws ConfigurationException
    {
        logger.info("Cassandra version: {}", FBUtilities.getReleaseVersionString());
        logger.info("Thrift API version: {}", cassandraConstants.VERSION);
        logger.info("CQL supported versions: {} (default: {})",
                StringUtils.join(ClientState.getCQLSupportedVersion(), ","), ClientState.DEFAULT_CQL_VERSION);

        initialized = true;

        try
        {
            // Ensure StorageProxy is initialized on start-up; see CASSANDRA-3797.
            Class.forName("org.apache.cassandra.service.StorageProxy");
            // also IndexSummaryManager, which is otherwise unreferenced
            Class.forName("org.apache.cassandra.io.sstable.IndexSummaryManager");
        }
        catch (ClassNotFoundException e)
        {
            throw new AssertionError(e);
        }

        if (Boolean.parseBoolean(System.getProperty("cassandra.load_ring_state", "true")))
        {
            logger.info("Loading persisted ring state");
            Multimap<InetAddress, Token> loadedTokens = SystemKeyspace.loadTokens();
            Map<InetAddress, UUID> loadedHostIds = SystemKeyspace.loadHostIds();
            for (InetAddress ep : loadedTokens.keySet())
            {
                if (ep.equals(FBUtilities.getBroadcastAddress()))
                {
                    // entry has been mistakenly added, delete it
                    SystemKeyspace.removeEndpoint(ep);
                }
                else
                {
                    if (loadedHostIds.containsKey(ep))
                        tokenMetadata.updateHostId(loadedHostIds.get(ep), ep);
                    Gossiper.instance.addSavedEndpoint(ep);
                }
            }
        }

        // daemon threads, like our executors', continue to run while shutdown hooks are invoked
        drainOnShutdown = new Thread(new WrappedRunnable()
        {
            @Override
            public void runMayThrow() throws InterruptedException
            {
<<<<<<< HEAD
                inShutdownHook = true;
                ExecutorService viewMutationStage = StageManager.getStage(Stage.VIEW_MUTATION);
=======
                synchronized (StorageService.this)
                {
                    inShutdownHook = true;
                    runShutdownHooks(runBeforeShutdown);
                }

>>>>>>> bbb9eada
                ExecutorService counterMutationStage = StageManager.getStage(Stage.COUNTER_MUTATION);
                ExecutorService mutationStage = StageManager.getStage(Stage.MUTATION);
                if (mutationStage.isShutdown()
                    && counterMutationStage.isShutdown()
                    && viewMutationStage.isShutdown())
                    return; // drained already

                if (daemon != null)
                	shutdownClientServers();
                ScheduledExecutors.optionalTasks.shutdown();
                Gossiper.instance.stop();

                // In-progress writes originating here could generate hints to be written, so shut down MessagingService
                // before mutation stage, so we can get all the hints saved before shutting down
                MessagingService.instance().shutdown();
                viewMutationStage.shutdown();
                BatchlogManager.instance.shutdown();
                HintsService.instance.pauseDispatch();
                counterMutationStage.shutdown();
                mutationStage.shutdown();
                viewMutationStage.awaitTermination(3600, TimeUnit.SECONDS);
                counterMutationStage.awaitTermination(3600, TimeUnit.SECONDS);
                mutationStage.awaitTermination(3600, TimeUnit.SECONDS);
                StorageProxy.instance.verifyNoHintsInProgress();

                List<Future<?>> flushes = new ArrayList<>();
                for (Keyspace keyspace : Keyspace.all())
                {
                    KeyspaceMetadata ksm = Schema.instance.getKSMetaData(keyspace.getName());
                    if (!ksm.params.durableWrites)
                        for (ColumnFamilyStore cfs : keyspace.getColumnFamilyStores())
                            flushes.add(cfs.forceFlush());
                }
                try
                {
                    FBUtilities.waitOnFutures(flushes);
                }
                catch (Throwable t)
                {
                    JVMStabilityInspector.inspectThrowable(t);
                    // don't let this stop us from shutting down the commitlog and other thread pools
                    logger.warn("Caught exception while waiting for memtable flushes during shutdown hook", t);
                }

                CommitLog.instance.shutdownBlocking();

                if (FBUtilities.isWindows())
                    WindowsTimer.endTimerPeriod(DatabaseDescriptor.getWindowsTimerInterval());

                HintsService.instance.shutdownBlocking();

                // wait for miscellaneous tasks like sstable and commitlog segment deletion
                ScheduledExecutors.nonPeriodicTasks.shutdown();
                if (!ScheduledExecutors.nonPeriodicTasks.awaitTermination(1, TimeUnit.MINUTES))
                    logger.warn("Miscellaneous task executor still busy after one minute; proceeding with shutdown");

                synchronized (StorageService.this)
                {
                    runShutdownHooks(runAfterShutdown);
                }
            }
        }, "StorageServiceShutdownHook");
        Runtime.getRuntime().addShutdownHook(drainOnShutdown);

        replacing = DatabaseDescriptor.isReplacing();

        if (!Boolean.parseBoolean(System.getProperty("cassandra.start_gossip", "true")))
        {
            logger.info("Not starting gossip as requested.");
            return;
        }

        prepareToJoin();

        // Has to be called after the host id has potentially changed in prepareToJoin().
        try
        {
            CacheService.instance.counterCache.loadSavedAsync().get();
        }
        catch (Throwable t)
        {
            JVMStabilityInspector.inspectThrowable(t);
            logger.warn("Error loading counter cache", t);
        }

        if (Boolean.parseBoolean(System.getProperty("cassandra.join_ring", "true")))
        {
            joinTokenRing(delay);
        }
        else
        {
            Collection<Token> tokens = SystemKeyspace.getSavedTokens();
            if (!tokens.isEmpty())
            {
                tokenMetadata.updateNormalTokens(tokens, FBUtilities.getBroadcastAddress());
                // order is important here, the gossiper can fire in between adding these two states.  It's ok to send TOKENS without STATUS, but *not* vice versa.
                List<Pair<ApplicationState, VersionedValue>> states = new ArrayList<Pair<ApplicationState, VersionedValue>>();
                states.add(Pair.create(ApplicationState.TOKENS, valueFactory.tokens(tokens)));
                states.add(Pair.create(ApplicationState.STATUS, valueFactory.hibernate(true)));
                Gossiper.instance.addLocalApplicationStates(states);
            }
            logger.info("Not joining ring as requested. Use JMX (StorageService->joinRing()) to initiate ring joining");
        }
    }

    /**
     * In the event of forceful termination we need to remove the shutdown hook to prevent hanging (OOM for instance)
     */
    public void removeShutdownHook()
    {
        if (drainOnShutdown != null)
            Runtime.getRuntime().removeShutdownHook(drainOnShutdown);

        if (FBUtilities.isWindows())
            WindowsTimer.endTimerPeriod(DatabaseDescriptor.getWindowsTimerInterval());
    }

    private boolean shouldBootstrap()
    {
        return DatabaseDescriptor.isAutoBootstrap() && !SystemKeyspace.bootstrapComplete() && !DatabaseDescriptor.getSeeds().contains(FBUtilities.getBroadcastAddress());
    }

    private void prepareToJoin() throws ConfigurationException
    {
        if (!joined)
        {
            Map<ApplicationState, VersionedValue> appStates = new EnumMap<>(ApplicationState.class);

            if (SystemKeyspace.wasDecommissioned())
            {
                if (Boolean.getBoolean("cassandra.override_decommission"))
                {
                    logger.warn("This node was decommissioned, but overriding by operator request.");
                    SystemKeyspace.setBootstrapState(SystemKeyspace.BootstrapState.COMPLETED);
                }
                else
                    throw new ConfigurationException("This node was decommissioned and will not rejoin the ring unless cassandra.override_decommission=true has been set, or all existing data is removed and the node is bootstrapped again");
            }
            if (replacing && !(Boolean.parseBoolean(System.getProperty("cassandra.join_ring", "true"))))
                throw new ConfigurationException("Cannot set both join_ring=false and attempt to replace a node");
            if (DatabaseDescriptor.getReplaceTokens().size() > 0 || DatabaseDescriptor.getReplaceNode() != null)
                throw new RuntimeException("Replace method removed; use cassandra.replace_address instead");
            if (replacing)
            {
                if (SystemKeyspace.bootstrapComplete())
                    throw new RuntimeException("Cannot replace address with a node that is already bootstrapped");
                if (!DatabaseDescriptor.isAutoBootstrap())
                    throw new RuntimeException("Trying to replace_address with auto_bootstrap disabled will not work, check your configuration");
                bootstrapTokens = prepareReplacementInfo();
                appStates.put(ApplicationState.TOKENS, valueFactory.tokens(bootstrapTokens));
                appStates.put(ApplicationState.STATUS, valueFactory.hibernate(true));
            }
            else if (shouldBootstrap())
            {
                checkForEndpointCollision();
            }

            // have to start the gossip service before we can see any info on other nodes.  this is necessary
            // for bootstrap to get the load info it needs.
            // (we won't be part of the storage ring though until we add a counterId to our state, below.)
            // Seed the host ID-to-endpoint map with our own ID.
            UUID localHostId = SystemKeyspace.getLocalHostId();
            getTokenMetadata().updateHostId(localHostId, FBUtilities.getBroadcastAddress());
            appStates.put(ApplicationState.NET_VERSION, valueFactory.networkVersion());
            appStates.put(ApplicationState.HOST_ID, valueFactory.hostId(localHostId));
            appStates.put(ApplicationState.RPC_ADDRESS, valueFactory.rpcaddress(FBUtilities.getBroadcastRpcAddress()));
            appStates.put(ApplicationState.RELEASE_VERSION, valueFactory.releaseVersion());
            logger.info("Starting up server gossip");
            Gossiper.instance.register(this);
            Gossiper.instance.start(SystemKeyspace.incrementAndGetGeneration(), appStates); // needed for node-ring gathering.
            // gossip snitch infos (local DC and rack)
            gossipSnitchInfo();
            // gossip Schema.emptyVersion forcing immediate check for schema updates (see MigrationManager#maybeScheduleSchemaPull)
            Schema.instance.updateVersionAndAnnounce(); // Ensure we know our own actual Schema UUID in preparation for updates

            if (!MessagingService.instance().isListening())
                MessagingService.instance().listen();
            LoadBroadcaster.instance.startBroadcasting();

            HintsService.instance.startDispatch();
            BatchlogManager.instance.start();
        }
    }

    private void joinTokenRing(int delay) throws ConfigurationException
    {
        joined = true;

        // We bootstrap if we haven't successfully bootstrapped before, as long as we are not a seed.
        // If we are a seed, or if the user manually sets auto_bootstrap to false,
        // we'll skip streaming data from other nodes and jump directly into the ring.
        //
        // The seed check allows us to skip the RING_DELAY sleep for the single-node cluster case,
        // which is useful for both new users and testing.
        //
        // We attempted to replace this with a schema-presence check, but you need a meaningful sleep
        // to get schema info from gossip which defeats the purpose.  See CASSANDRA-4427 for the gory details.
        Set<InetAddress> current = new HashSet<>();
        if (logger.isDebugEnabled())
        {
            logger.debug("Bootstrap variables: {} {} {} {}",
                         DatabaseDescriptor.isAutoBootstrap(),
                         SystemKeyspace.bootstrapInProgress(),
                         SystemKeyspace.bootstrapComplete(),
                         DatabaseDescriptor.getSeeds().contains(FBUtilities.getBroadcastAddress()));
        }
        if (DatabaseDescriptor.isAutoBootstrap() && !SystemKeyspace.bootstrapComplete() && DatabaseDescriptor.getSeeds().contains(FBUtilities.getBroadcastAddress()))
        {
            logger.info("This node will not auto bootstrap because it is configured to be a seed node.");
        }

        boolean dataAvailable = true; // make this to false when bootstrap streaming failed
        if (shouldBootstrap())
        {
            if (SystemKeyspace.bootstrapInProgress())
                logger.warn("Detected previous bootstrap failure; retrying");
            else
                SystemKeyspace.setBootstrapState(SystemKeyspace.BootstrapState.IN_PROGRESS);
            setMode(Mode.JOINING, "waiting for ring information", true);
            // first sleep the delay to make sure we see all our peers
            for (int i = 0; i < delay; i += 1000)
            {
                // if we see schema, we can proceed to the next check directly
                if (!Schema.instance.getVersion().equals(Schema.emptyVersion))
                {
                    logger.debug("got schema: {}", Schema.instance.getVersion());
                    break;
                }
                Uninterruptibles.sleepUninterruptibly(1, TimeUnit.SECONDS);
            }
            // if our schema hasn't matched yet, wait until it has
            // we do this by waiting for all in-flight migration requests and responses to complete
            // (post CASSANDRA-1391 we don't expect this to be necessary very often, but it doesn't hurt to be careful)
            if (!MigrationManager.isReadyForBootstrap())
            {
                setMode(Mode.JOINING, "waiting for schema information to complete", true);
                MigrationManager.waitUntilReadyForBootstrap();
            }
            setMode(Mode.JOINING, "schema complete, ready to bootstrap", true);
            setMode(Mode.JOINING, "waiting for pending range calculation", true);
            PendingRangeCalculatorService.instance.blockUntilFinished();
            setMode(Mode.JOINING, "calculation complete, ready to bootstrap", true);

            logger.debug("... got ring + schema info");

            if (useStrictConsistency &&
                    (
                        tokenMetadata.getBootstrapTokens().valueSet().size() > 0 ||
                        tokenMetadata.getLeavingEndpoints().size() > 0 ||
                        tokenMetadata.getMovingEndpoints().size() > 0
                    ))
            {
                throw new UnsupportedOperationException("Other bootstrapping/leaving/moving nodes detected, cannot bootstrap while cassandra.consistent.rangemovement is true");
            }

            // get bootstrap tokens
            if (!replacing)
            {
                if (tokenMetadata.isMember(FBUtilities.getBroadcastAddress()))
                {
                    String s = "This node is already a member of the token ring; bootstrap aborted. (If replacing a dead node, remove the old one from the ring first.)";
                    throw new UnsupportedOperationException(s);
                }
                setMode(Mode.JOINING, "getting bootstrap token", true);
                bootstrapTokens = BootStrapper.getBootstrapTokens(tokenMetadata, FBUtilities.getBroadcastAddress());
            }
            else
            {
                if (!DatabaseDescriptor.getReplaceAddress().equals(FBUtilities.getBroadcastAddress()))
                {
                    try
                    {
                        // Sleep additionally to make sure that the server actually is not alive
                        // and giving it more time to gossip if alive.
                        Thread.sleep(LoadBroadcaster.BROADCAST_INTERVAL);
                    }
                    catch (InterruptedException e)
                    {
                        throw new AssertionError(e);
                    }

                    // check for operator errors...
                    for (Token token : bootstrapTokens)
                    {
                        InetAddress existing = tokenMetadata.getEndpoint(token);
                        if (existing != null)
                        {
                            long nanoDelay = delay * 1000000L;
                            if (Gossiper.instance.getEndpointStateForEndpoint(existing).getUpdateTimestamp() > (System.nanoTime() - nanoDelay))
                                throw new UnsupportedOperationException("Cannot replace a live node... ");
                            current.add(existing);
                        }
                        else
                        {
                            throw new UnsupportedOperationException("Cannot replace token " + token + " which does not exist!");
                        }
                    }
                }
                else
                {
                    try
                    {
                        Thread.sleep(RING_DELAY);
                    }
                    catch (InterruptedException e)
                    {
                        throw new AssertionError(e);
                    }

                }
                setMode(Mode.JOINING, "Replacing a node with token(s): " + bootstrapTokens, true);
            }

            dataAvailable = bootstrap(bootstrapTokens);
        }
        else
        {
            bootstrapTokens = SystemKeyspace.getSavedTokens();
            if (bootstrapTokens.isEmpty())
            {
                Collection<String> initialTokens = DatabaseDescriptor.getInitialTokens();
                if (initialTokens.size() < 1)
                {
                    bootstrapTokens = BootStrapper.getRandomTokens(tokenMetadata, DatabaseDescriptor.getNumTokens());
                    if (DatabaseDescriptor.getNumTokens() == 1)
                        logger.warn("Generated random token {}. Random tokens will result in an unbalanced ring; see http://wiki.apache.org/cassandra/Operations", bootstrapTokens);
                    else
                        logger.info("Generated random tokens. tokens are {}", bootstrapTokens);
                }
                else
                {
                    bootstrapTokens = new ArrayList<>(initialTokens.size());
                    for (String token : initialTokens)
                        bootstrapTokens.add(getTokenFactory().fromString(token));
                    logger.info("Saved tokens not found. Using configuration value: {}", bootstrapTokens);
                }
            }
            else
            {
                if (bootstrapTokens.size() != DatabaseDescriptor.getNumTokens())
                    throw new ConfigurationException("Cannot change the number of tokens from " + bootstrapTokens.size() + " to " + DatabaseDescriptor.getNumTokens());
                else
                    logger.info("Using saved tokens {}", bootstrapTokens);
            }
        }

        // if we don't have system_traces keyspace at this point, then create it manually
        maybeAddOrUpdateKeyspace(TraceKeyspace.metadata());
        maybeAddOrUpdateKeyspace(SystemDistributedKeyspace.metadata());

        if (!isSurveyMode)
        {
            if (dataAvailable)
            {
                // start participating in the ring.
                SystemKeyspace.setBootstrapState(SystemKeyspace.BootstrapState.COMPLETED);
                setTokens(bootstrapTokens);
                // remove the existing info about the replaced node.
                if (!current.isEmpty())
                {
                    for (InetAddress existing : current)
                        Gossiper.instance.replacedEndpoint(existing);
                }
                assert tokenMetadata.sortedTokens().size() > 0;
                doAuthSetup();
            }
            else
            {
                logger.warn("Some data streaming failed. Use nodetool to check bootstrap state and resume. For more, see `nodetool help bootstrap`. {}", SystemKeyspace.getBootstrapState());
            }
        }
        else
        {
            logger.info("Startup complete, but write survey mode is active, not becoming an active ring member. Use JMX (StorageService->joinRing()) to finalize ring joining.");
        }
    }

    public void gossipSnitchInfo()
    {
        IEndpointSnitch snitch = DatabaseDescriptor.getEndpointSnitch();
        String dc = snitch.getDatacenter(FBUtilities.getBroadcastAddress());
        String rack = snitch.getRack(FBUtilities.getBroadcastAddress());
        Gossiper.instance.addLocalApplicationState(ApplicationState.DC, StorageService.instance.valueFactory.datacenter(dc));
        Gossiper.instance.addLocalApplicationState(ApplicationState.RACK, StorageService.instance.valueFactory.rack(rack));
    }

    public synchronized void joinRing() throws IOException
    {
        if (!joined)
        {
            logger.info("Joining ring by operator request");
            try
            {
                joinTokenRing(0);
            }
            catch (ConfigurationException e)
            {
                throw new IOException(e.getMessage());
            }
        }
        else if (isSurveyMode)
        {
            setTokens(SystemKeyspace.getSavedTokens());
            SystemKeyspace.setBootstrapState(SystemKeyspace.BootstrapState.COMPLETED);
            isSurveyMode = false;
            logger.info("Leaving write survey mode and joining ring at operator request");
            assert tokenMetadata.sortedTokens().size() > 0;

            doAuthSetup();
        }
    }

    private void doAuthSetup()
    {
        maybeAddOrUpdateKeyspace(AuthKeyspace.metadata());

        DatabaseDescriptor.getRoleManager().setup();
        DatabaseDescriptor.getAuthenticator().setup();
        DatabaseDescriptor.getAuthorizer().setup();
        MigrationManager.instance.register(new AuthMigrationListener());
    }

    private void maybeAddKeyspace(KeyspaceMetadata ksm)
    {
        try
        {
            MigrationManager.announceNewKeyspace(ksm, 0, false);
        }
        catch (AlreadyExistsException e)
        {
            logger.debug("Attempted to create new keyspace {}, but it already exists", ksm.name);
        }
    }

    /**
     * Ensure the schema of a pseudo-system keyspace (a distributed system keyspace: traces, auth and the so-called distributedKeyspace),
     * is up to date with what we expected (creating it if it doesn't exist and updating tables that may have been upgraded).
     */
    private void maybeAddOrUpdateKeyspace(KeyspaceMetadata expected)
    {
        // Note that want to deal with the keyspace and its table a bit differently: for the keyspace definition
        // itself, we want to create it if it doesn't exist yet, but if it does exist, we don't want to modify it,
        // because user can modify the definition to change the replication factor (#6016) and we don't want to
        // override it. For the tables however, we have to deal with the fact that new version can add new columns
        // (#8162 being an example), so even if the table definition exists, we still need to force the "current"
        // version of the schema, the one the node will be expecting.

        KeyspaceMetadata defined = Schema.instance.getKSMetaData(expected.name);
        // If the keyspace doesn't exist, create it
        if (defined == null)
        {
            maybeAddKeyspace(expected);
            defined = Schema.instance.getKSMetaData(expected.name);
        }

        // While the keyspace exists, it might miss table or have outdated one
        // There is also the potential for a race, as schema migrations add the bare
        // keyspace into Schema.instance before adding its tables, so double check that
        // all the expected tables are present
        for (CFMetaData expectedTable : expected.tables)
        {
            CFMetaData definedTable = defined.tables.get(expectedTable.cfName).orElse(null);
            if (definedTable == null || !definedTable.equals(expectedTable))
                MigrationManager.forceAnnounceNewColumnFamily(expectedTable);
        }
    }

    public boolean isJoined()
    {
        return tokenMetadata.isMember(FBUtilities.getBroadcastAddress());
    }

    public void rebuild(String sourceDc)
    {
        // check on going rebuild
        if (!isRebuilding.compareAndSet(false, true))
        {
            throw new IllegalStateException("Node is still rebuilding. Check nodetool netstats.");
        }

        logger.info("rebuild from dc: {}", sourceDc == null ? "(any dc)" : sourceDc);

        try
        {
            RangeStreamer streamer = new RangeStreamer(tokenMetadata,
                                                       null,
                                                       FBUtilities.getBroadcastAddress(),
                                                       "Rebuild",
                                                       !replacing && useStrictConsistency,
                                                       DatabaseDescriptor.getEndpointSnitch(),
                                                       streamStateStore);
            streamer.addSourceFilter(new RangeStreamer.FailureDetectorSourceFilter(FailureDetector.instance));
            if (sourceDc != null)
                streamer.addSourceFilter(new RangeStreamer.SingleDatacenterFilter(DatabaseDescriptor.getEndpointSnitch(), sourceDc));

            for (String keyspaceName : Schema.instance.getNonLocalStrategyKeyspaces())
                streamer.addRanges(keyspaceName, getLocalRanges(keyspaceName));

            StreamResultFuture resultFuture = streamer.fetchAsync();
            // wait for result
            resultFuture.get();
        }
        catch (InterruptedException e)
        {
            throw new RuntimeException("Interrupted while waiting on rebuild streaming");
        }
        catch (ExecutionException e)
        {
            // This is used exclusively through JMX, so log the full trace but only throw a simple RTE
            logger.error("Error while rebuilding node", e.getCause());
            throw new RuntimeException("Error while rebuilding node: " + e.getCause().getMessage());
        }
        finally
        {
            // rebuild is done (successfully or not)
            isRebuilding.set(false);
        }
    }

    public void setStreamThroughputMbPerSec(int value)
    {
        DatabaseDescriptor.setStreamThroughputOutboundMegabitsPerSec(value);
        logger.info("setstreamthroughput: throttle set to {}", value);
    }

    public int getStreamThroughputMbPerSec()
    {
        return DatabaseDescriptor.getStreamThroughputOutboundMegabitsPerSec();
    }

    public void setInterDCStreamThroughputMbPerSec(int value)
    {
        DatabaseDescriptor.setInterDCStreamThroughputOutboundMegabitsPerSec(value);
        logger.info("setinterdcstreamthroughput: throttle set to {}", value);
    }

    public int getInterDCStreamThroughputMbPerSec()
    {
        return DatabaseDescriptor.getInterDCStreamThroughputOutboundMegabitsPerSec();
    }


    public int getCompactionThroughputMbPerSec()
    {
        return DatabaseDescriptor.getCompactionThroughputMbPerSec();
    }

    public void setCompactionThroughputMbPerSec(int value)
    {
        DatabaseDescriptor.setCompactionThroughputMbPerSec(value);
        CompactionManager.instance.setRate(value);
    }

    public boolean isIncrementalBackupsEnabled()
    {
        return DatabaseDescriptor.isIncrementalBackupsEnabled();
    }

    public void setIncrementalBackupsEnabled(boolean value)
    {
        DatabaseDescriptor.setIncrementalBackupsEnabled(value);
    }

    private void setMode(Mode m, boolean log)
    {
        setMode(m, null, log);
    }

    private void setMode(Mode m, String msg, boolean log)
    {
        operationMode = m;
        String logMsg = msg == null ? m.toString() : String.format("%s: %s", m, msg);
        if (log)
            logger.info(logMsg);
        else
            logger.debug(logMsg);
    }

    /**
     * Bootstrap node by fetching data from other nodes.
     * If node is bootstrapping as a new node, then this also announces bootstrapping to the cluster.
     *
     * This blocks until streaming is done.
     *
     * @param tokens bootstrapping tokens
     * @return true if bootstrap succeeds.
     */
    private boolean bootstrap(final Collection<Token> tokens)
    {
        isBootstrapMode = true;
        SystemKeyspace.updateTokens(tokens); // DON'T use setToken, that makes us part of the ring locally which is incorrect until we are done bootstrapping
        if (!replacing)
        {
            // if not an existing token then bootstrap
            List<Pair<ApplicationState, VersionedValue>> states = new ArrayList<>();
            states.add(Pair.create(ApplicationState.TOKENS, valueFactory.tokens(tokens)));
            states.add(Pair.create(ApplicationState.STATUS, valueFactory.bootstrapping(tokens)));
            Gossiper.instance.addLocalApplicationStates(states);
            setMode(Mode.JOINING, "sleeping " + RING_DELAY + " ms for pending range setup", true);
            Uninterruptibles.sleepUninterruptibly(RING_DELAY, TimeUnit.MILLISECONDS);
        }
        else
        {
            // Dont set any state for the node which is bootstrapping the existing token...
            tokenMetadata.updateNormalTokens(tokens, FBUtilities.getBroadcastAddress());
            SystemKeyspace.removeEndpoint(DatabaseDescriptor.getReplaceAddress());
        }
        if (!Gossiper.instance.seenAnySeed())
            throw new IllegalStateException("Unable to contact any seeds!");

        if (Boolean.getBoolean("cassandra.reset_bootstrap_progress"))
        {
            logger.info("Resetting bootstrap progress to start fresh");
            SystemKeyspace.resetAvailableRanges();
        }

        setMode(Mode.JOINING, "Starting to bootstrap...", true);
        BootStrapper bootstrapper = new BootStrapper(FBUtilities.getBroadcastAddress(), tokens, tokenMetadata);
        bootstrapper.addProgressListener(progressSupport);
        ListenableFuture<StreamState> bootstrapStream = bootstrapper.bootstrap(streamStateStore, !replacing && useStrictConsistency); // handles token update
        Futures.addCallback(bootstrapStream, new FutureCallback<StreamState>()
        {
            @Override
            public void onSuccess(StreamState streamState)
            {
                isBootstrapMode = false;
                logger.info("Bootstrap completed! for the tokens {}", tokens);
            }

            @Override
            public void onFailure(Throwable e)
            {
                logger.warn("Error during bootstrap.", e);
            }
        });
        try
        {
            bootstrapStream.get();
            return true;
        }
        catch (Throwable e)
        {
            logger.error("Error while waiting on bootstrap to complete. Bootstrap will have to be restarted.", e);
            return false;
        }
    }

    public boolean resumeBootstrap()
    {
        if (isBootstrapMode && SystemKeyspace.bootstrapInProgress())
        {
            logger.info("Resuming bootstrap...");

            // get bootstrap tokens saved in system keyspace
            final Collection<Token> tokens = SystemKeyspace.getSavedTokens();
            // already bootstrapped ranges are filtered during bootstrap
            BootStrapper bootstrapper = new BootStrapper(FBUtilities.getBroadcastAddress(), tokens, tokenMetadata);
            bootstrapper.addProgressListener(progressSupport);
            ListenableFuture<StreamState> bootstrapStream = bootstrapper.bootstrap(streamStateStore, !replacing && useStrictConsistency); // handles token update
            Futures.addCallback(bootstrapStream, new FutureCallback<StreamState>()
            {
                @Override
                public void onSuccess(StreamState streamState)
                {
                    isBootstrapMode = false;
                    // start participating in the ring.
                    // pretend we are in survey mode so we can use joinRing() here
                    isSurveyMode = true;
                    try
                    {
                        progressSupport.progress("bootstrap", ProgressEvent.createNotification("Joining ring..."));
                        joinRing();
                    }
                    catch (IOException ignore)
                    {
                        // joinRing with survey mode does not throw IOException
                    }
                    progressSupport.progress("bootstrap", new ProgressEvent(ProgressEventType.COMPLETE, 1, 1, "Resume bootstrap complete"));
                    logger.info("Resume complete");
                }

                @Override
                public void onFailure(Throwable e)
                {
                    String message = "Error during bootstrap: " + e.getCause().getMessage();
                    logger.error(message, e.getCause());
                    progressSupport.progress("bootstrap", new ProgressEvent(ProgressEventType.ERROR, 1, 1, message));
                    progressSupport.progress("bootstrap", new ProgressEvent(ProgressEventType.COMPLETE, 1, 1, "Resume bootstrap complete"));
                }
            });
            return true;
        }
        else
        {
            logger.info("Resuming bootstrap is requested, but the node is already bootstrapped.");
            return false;
        }
    }

    public boolean isBootstrapMode()
    {
        return isBootstrapMode;
    }

    public TokenMetadata getTokenMetadata()
    {
        return tokenMetadata;
    }

    /**
     * Increment about the known Compaction severity of the events in this node
     */
    public void reportSeverity(double incr)
    {
        bgMonitor.incrCompactionSeverity(incr);
    }

    public void reportManualSeverity(double incr)
    {
        bgMonitor.incrManualSeverity(incr);
    }

    public double getSeverity(InetAddress endpoint)
    {
        return bgMonitor.getSeverity(endpoint);
    }

    /**
     * for a keyspace, return the ranges and corresponding listen addresses.
     * @param keyspace
     * @return the endpoint map
     */
    public Map<List<String>, List<String>> getRangeToEndpointMap(String keyspace)
    {
        /* All the ranges for the tokens */
        Map<List<String>, List<String>> map = new HashMap<>();
        for (Map.Entry<Range<Token>,List<InetAddress>> entry : getRangeToAddressMap(keyspace).entrySet())
        {
            map.put(entry.getKey().asList(), stringify(entry.getValue()));
        }
        return map;
    }

    /**
     * Return the rpc address associated with an endpoint as a string.
     * @param endpoint The endpoint to get rpc address for
     * @return the rpc address
     */
    public String getRpcaddress(InetAddress endpoint)
    {
        if (endpoint.equals(FBUtilities.getBroadcastAddress()))
            return FBUtilities.getBroadcastRpcAddress().getHostAddress();
        else if (Gossiper.instance.getEndpointStateForEndpoint(endpoint).getApplicationState(ApplicationState.RPC_ADDRESS) == null)
            return endpoint.getHostAddress();
        else
            return Gossiper.instance.getEndpointStateForEndpoint(endpoint).getApplicationState(ApplicationState.RPC_ADDRESS).value;
    }

    /**
     * for a keyspace, return the ranges and corresponding RPC addresses for a given keyspace.
     * @param keyspace
     * @return the endpoint map
     */
    public Map<List<String>, List<String>> getRangeToRpcaddressMap(String keyspace)
    {
        /* All the ranges for the tokens */
        Map<List<String>, List<String>> map = new HashMap<>();
        for (Map.Entry<Range<Token>, List<InetAddress>> entry : getRangeToAddressMap(keyspace).entrySet())
        {
            List<String> rpcaddrs = new ArrayList<>(entry.getValue().size());
            for (InetAddress endpoint: entry.getValue())
            {
                rpcaddrs.add(getRpcaddress(endpoint));
            }
            map.put(entry.getKey().asList(), rpcaddrs);
        }
        return map;
    }

    public Map<List<String>, List<String>> getPendingRangeToEndpointMap(String keyspace)
    {
        // some people just want to get a visual representation of things. Allow null and set it to the first
        // non-system keyspace.
        if (keyspace == null)
            keyspace = Schema.instance.getNonLocalStrategyKeyspaces().get(0);

        Map<List<String>, List<String>> map = new HashMap<>();
        for (Map.Entry<Range<Token>, Collection<InetAddress>> entry : tokenMetadata.getPendingRangesMM(keyspace).asMap().entrySet())
        {
            List<InetAddress> l = new ArrayList<>(entry.getValue());
            map.put(entry.getKey().asList(), stringify(l));
        }
        return map;
    }

    public Map<Range<Token>, List<InetAddress>> getRangeToAddressMap(String keyspace)
    {
        return getRangeToAddressMap(keyspace, tokenMetadata.sortedTokens());
    }

    public Map<Range<Token>, List<InetAddress>> getRangeToAddressMapInLocalDC(String keyspace)
    {
        Predicate<InetAddress> isLocalDC = new Predicate<InetAddress>()
        {
            public boolean apply(InetAddress address)
            {
                return isLocalDC(address);
            }
        };

        Map<Range<Token>, List<InetAddress>> origMap = getRangeToAddressMap(keyspace, getTokensInLocalDC());
        Map<Range<Token>, List<InetAddress>> filteredMap = Maps.newHashMap();
        for (Map.Entry<Range<Token>, List<InetAddress>> entry : origMap.entrySet())
        {
            List<InetAddress> endpointsInLocalDC = Lists.newArrayList(Collections2.filter(entry.getValue(), isLocalDC));
            filteredMap.put(entry.getKey(), endpointsInLocalDC);
        }

        return filteredMap;
    }

    private List<Token> getTokensInLocalDC()
    {
        List<Token> filteredTokens = Lists.newArrayList();
        for (Token token : tokenMetadata.sortedTokens())
        {
            InetAddress endpoint = tokenMetadata.getEndpoint(token);
            if (isLocalDC(endpoint))
                filteredTokens.add(token);
        }
        return filteredTokens;
    }

    private boolean isLocalDC(InetAddress targetHost)
    {
        String remoteDC = DatabaseDescriptor.getEndpointSnitch().getDatacenter(targetHost);
        String localDC = DatabaseDescriptor.getEndpointSnitch().getDatacenter(FBUtilities.getBroadcastAddress());
        return remoteDC.equals(localDC);
    }

    private Map<Range<Token>, List<InetAddress>> getRangeToAddressMap(String keyspace, List<Token> sortedTokens)
    {
        // some people just want to get a visual representation of things. Allow null and set it to the first
        // non-system keyspace.
        if (keyspace == null)
            keyspace = Schema.instance.getNonLocalStrategyKeyspaces().get(0);

        List<Range<Token>> ranges = getAllRanges(sortedTokens);
        return constructRangeToEndpointMap(keyspace, ranges);
    }


    /**
     * The same as {@code describeRing(String)} but converts TokenRange to the String for JMX compatibility
     *
     * @param keyspace The keyspace to fetch information about
     *
     * @return a List of TokenRange(s) converted to String for the given keyspace
     */
    public List<String> describeRingJMX(String keyspace) throws IOException
    {
        List<TokenRange> tokenRanges;
        try
        {
            tokenRanges = describeRing(keyspace);
        }
        catch (InvalidRequestException e)
        {
            throw new IOException(e.getMessage());
        }
        List<String> result = new ArrayList<>(tokenRanges.size());

        for (TokenRange tokenRange : tokenRanges)
            result.add(tokenRange.toString());

        return result;
    }

    /**
     * The TokenRange for a given keyspace.
     *
     * @param keyspace The keyspace to fetch information about
     *
     * @return a List of TokenRange(s) for the given keyspace
     *
     * @throws InvalidRequestException if there is no ring information available about keyspace
     */
    public List<TokenRange> describeRing(String keyspace) throws InvalidRequestException
    {
        return describeRing(keyspace, false);
    }

    /**
     * The same as {@code describeRing(String)} but considers only the part of the ring formed by nodes in the local DC.
     */
    public List<TokenRange> describeLocalRing(String keyspace) throws InvalidRequestException
    {
        return describeRing(keyspace, true);
    }

    private List<TokenRange> describeRing(String keyspace, boolean includeOnlyLocalDC) throws InvalidRequestException
    {
        if (!Schema.instance.getKeyspaces().contains(keyspace))
            throw new InvalidRequestException("No such keyspace: " + keyspace);

        if (keyspace == null || Keyspace.open(keyspace).getReplicationStrategy() instanceof LocalStrategy)
            throw new InvalidRequestException("There is no ring for the keyspace: " + keyspace);

        List<TokenRange> ranges = new ArrayList<>();
        Token.TokenFactory tf = getTokenFactory();

        Map<Range<Token>, List<InetAddress>> rangeToAddressMap =
                includeOnlyLocalDC
                        ? getRangeToAddressMapInLocalDC(keyspace)
                        : getRangeToAddressMap(keyspace);

        for (Map.Entry<Range<Token>, List<InetAddress>> entry : rangeToAddressMap.entrySet())
        {
            Range<Token> range = entry.getKey();
            List<InetAddress> addresses = entry.getValue();
            List<String> endpoints = new ArrayList<>(addresses.size());
            List<String> rpc_endpoints = new ArrayList<>(addresses.size());
            List<EndpointDetails> epDetails = new ArrayList<>(addresses.size());

            for (InetAddress endpoint : addresses)
            {
                EndpointDetails details = new EndpointDetails();
                details.host = endpoint.getHostAddress();
                details.datacenter = DatabaseDescriptor.getEndpointSnitch().getDatacenter(endpoint);
                details.rack = DatabaseDescriptor.getEndpointSnitch().getRack(endpoint);

                endpoints.add(details.host);
                rpc_endpoints.add(getRpcaddress(endpoint));

                epDetails.add(details);
            }

            TokenRange tr = new TokenRange(tf.toString(range.left.getToken()), tf.toString(range.right.getToken()), endpoints)
                                    .setEndpoint_details(epDetails)
                                    .setRpc_endpoints(rpc_endpoints);

            ranges.add(tr);
        }

        return ranges;
    }

    public Map<String, String> getTokenToEndpointMap()
    {
        Map<Token, InetAddress> mapInetAddress = tokenMetadata.getNormalAndBootstrappingTokenToEndpointMap();
        // in order to preserve tokens in ascending order, we use LinkedHashMap here
        Map<String, String> mapString = new LinkedHashMap<>(mapInetAddress.size());
        List<Token> tokens = new ArrayList<>(mapInetAddress.keySet());
        Collections.sort(tokens);
        for (Token token : tokens)
        {
            mapString.put(token.toString(), mapInetAddress.get(token).getHostAddress());
        }
        return mapString;
    }

    public String getLocalHostId()
    {
        return getTokenMetadata().getHostId(FBUtilities.getBroadcastAddress()).toString();
    }

    public UUID getLocalHostUUID()
    {
        return getTokenMetadata().getHostId(FBUtilities.getBroadcastAddress());
    }

    public Map<String, String> getHostIdMap()
    {
        return getEndpointToHostId();
    }

    public Map<String, String> getEndpointToHostId()
    {
        Map<String, String> mapOut = new HashMap<>();
        for (Map.Entry<InetAddress, UUID> entry : getTokenMetadata().getEndpointToHostIdMapForReading().entrySet())
            mapOut.put(entry.getKey().getHostAddress(), entry.getValue().toString());
        return mapOut;
    }

    public Map<String, String> getHostIdToEndpoint()
    {
        Map<String, String> mapOut = new HashMap<>();
        for (Map.Entry<InetAddress, UUID> entry : getTokenMetadata().getEndpointToHostIdMapForReading().entrySet())
            mapOut.put(entry.getValue().toString(), entry.getKey().getHostAddress());
        return mapOut;
    }

    /**
     * Construct the range to endpoint mapping based on the true view
     * of the world.
     * @param ranges
     * @return mapping of ranges to the replicas responsible for them.
    */
    private Map<Range<Token>, List<InetAddress>> constructRangeToEndpointMap(String keyspace, List<Range<Token>> ranges)
    {
        Map<Range<Token>, List<InetAddress>> rangeToEndpointMap = new HashMap<>(ranges.size());
        for (Range<Token> range : ranges)
        {
            rangeToEndpointMap.put(range, Keyspace.open(keyspace).getReplicationStrategy().getNaturalEndpoints(range.right));
        }
        return rangeToEndpointMap;
    }

    public void beforeChange(InetAddress endpoint, EndpointState currentState, ApplicationState newStateKey, VersionedValue newValue)
    {
        // no-op
    }

    /*
     * Handle the reception of a new particular ApplicationState for a particular endpoint. Note that the value of the
     * ApplicationState has not necessarily "changed" since the last known value, if we already received the same update
     * from somewhere else.
     *
     * onChange only ever sees one ApplicationState piece change at a time (even if many ApplicationState updates were
     * received at the same time), so we perform a kind of state machine here. We are concerned with two events: knowing
     * the token associated with an endpoint, and knowing its operation mode. Nodes can start in either bootstrap or
     * normal mode, and from bootstrap mode can change mode to normal. A node in bootstrap mode needs to have
     * pendingranges set in TokenMetadata; a node in normal mode should instead be part of the token ring.
     *
     * Normal progression of ApplicationState.STATUS values for a node should be like this:
     * STATUS_BOOTSTRAPPING,token
     *   if bootstrapping. stays this way until all files are received.
     * STATUS_NORMAL,token
     *   ready to serve reads and writes.
     * STATUS_LEAVING,token
     *   get ready to leave the cluster as part of a decommission
     * STATUS_LEFT,token
     *   set after decommission is completed.
     *
     * Other STATUS values that may be seen (possibly anywhere in the normal progression):
     * STATUS_MOVING,newtoken
     *   set if node is currently moving to a new token in the ring
     * REMOVING_TOKEN,deadtoken
     *   set if the node is dead and is being removed by its REMOVAL_COORDINATOR
     * REMOVED_TOKEN,deadtoken
     *   set if the node is dead and has been removed by its REMOVAL_COORDINATOR
     *
     * Note: Any time a node state changes from STATUS_NORMAL, it will not be visible to new nodes. So it follows that
     * you should never bootstrap a new node during a removenode, decommission or move.
     */
    public void onChange(InetAddress endpoint, ApplicationState state, VersionedValue value)
    {
        if (state == ApplicationState.STATUS)
        {
            String apStateValue = value.value;
            String[] pieces = apStateValue.split(VersionedValue.DELIMITER_STR, -1);
            assert (pieces.length > 0);

            String moveName = pieces[0];

            switch (moveName)
            {
                case VersionedValue.STATUS_BOOTSTRAPPING:
                    handleStateBootstrap(endpoint);
                    break;
                case VersionedValue.STATUS_NORMAL:
                    handleStateNormal(endpoint, VersionedValue.STATUS_NORMAL);
                    break;
                case VersionedValue.SHUTDOWN:
                    handleStateNormal(endpoint, VersionedValue.SHUTDOWN);
                    break;
                case VersionedValue.REMOVING_TOKEN:
                case VersionedValue.REMOVED_TOKEN:
                    handleStateRemoving(endpoint, pieces);
                    break;
                case VersionedValue.STATUS_LEAVING:
                    handleStateLeaving(endpoint);
                    break;
                case VersionedValue.STATUS_LEFT:
                    handleStateLeft(endpoint, pieces);
                    break;
                case VersionedValue.STATUS_MOVING:
                    handleStateMoving(endpoint, pieces);
                    break;
            }
        }
        else
        {
            EndpointState epState = Gossiper.instance.getEndpointStateForEndpoint(endpoint);
            if (epState == null || Gossiper.instance.isDeadState(epState))
            {
                logger.debug("Ignoring state change for dead or unknown endpoint: {}", endpoint);
                return;
            }

            if (getTokenMetadata().isMember(endpoint))
            {
                switch (state)
                {
                    case RELEASE_VERSION:
                        SystemKeyspace.updatePeerInfo(endpoint, "release_version", value.value);
                        break;
                    case DC:
                        updateTopology(endpoint);
                        SystemKeyspace.updatePeerInfo(endpoint, "data_center", value.value);
                        break;
                    case RACK:
                        updateTopology(endpoint);
                        SystemKeyspace.updatePeerInfo(endpoint, "rack", value.value);
                        break;
                    case RPC_ADDRESS:
                        try
                        {
                            SystemKeyspace.updatePeerInfo(endpoint, "rpc_address", InetAddress.getByName(value.value));
                        }
                        catch (UnknownHostException e)
                        {
                            throw new RuntimeException(e);
                        }
                        break;
                    case SCHEMA:
                        SystemKeyspace.updatePeerInfo(endpoint, "schema_version", UUID.fromString(value.value));
                        MigrationManager.instance.scheduleSchemaPull(endpoint, epState);
                        break;
                    case HOST_ID:
                        SystemKeyspace.updatePeerInfo(endpoint, "host_id", UUID.fromString(value.value));
                        break;
                    case RPC_READY:
                        notifyRpcChange(endpoint, epState.isRpcReady());
                        break;
                    case NET_VERSION:
                        updateNetVersion(endpoint, value);
                        break;
                }
            }
        }
    }

    private void updateNetVersion(InetAddress endpoint, VersionedValue value)
    {
        try
        {
            MessagingService.instance().setVersion(endpoint, Integer.valueOf(value.value));
        }
        catch (NumberFormatException e)
        {
            throw new AssertionError("Got invalid value for NET_VERSION application state: " + value.value);
        }
    }

    public void updateTopology(InetAddress endpoint)
    {
        if (getTokenMetadata().isMember(endpoint))
        {
            getTokenMetadata().updateTopology(endpoint);
        }
    }

    public void updateTopology()
    {
        getTokenMetadata().updateTopology();
    }

    private void updatePeerInfo(InetAddress endpoint)
    {
        EndpointState epState = Gossiper.instance.getEndpointStateForEndpoint(endpoint);
        for (Map.Entry<ApplicationState, VersionedValue> entry : epState.states())
        {
            switch (entry.getKey())
            {
                case RELEASE_VERSION:
                    SystemKeyspace.updatePeerInfo(endpoint, "release_version", entry.getValue().value);
                    break;
                case DC:
                    SystemKeyspace.updatePeerInfo(endpoint, "data_center", entry.getValue().value);
                    break;
                case RACK:
                    SystemKeyspace.updatePeerInfo(endpoint, "rack", entry.getValue().value);
                    break;
                case RPC_ADDRESS:
                    try
                    {
                        SystemKeyspace.updatePeerInfo(endpoint, "rpc_address", InetAddress.getByName(entry.getValue().value));
                    }
                    catch (UnknownHostException e)
                    {
                        throw new RuntimeException(e);
                    }
                    break;
                case SCHEMA:
                    SystemKeyspace.updatePeerInfo(endpoint, "schema_version", UUID.fromString(entry.getValue().value));
                    break;
                case HOST_ID:
                    SystemKeyspace.updatePeerInfo(endpoint, "host_id", UUID.fromString(entry.getValue().value));
                    break;
            }
        }
    }

    private void notifyRpcChange(InetAddress endpoint, boolean ready)
    {
        if (ready)
            notifyUp(endpoint);
        else
            notifyDown(endpoint);
    }

    private void notifyUp(InetAddress endpoint)
    {
        if (!isRpcReady(endpoint) || !Gossiper.instance.isAlive(endpoint))
            return;

        for (IEndpointLifecycleSubscriber subscriber : lifecycleSubscribers)
            subscriber.onUp(endpoint);
    }

    private void notifyDown(InetAddress endpoint)
    {
        for (IEndpointLifecycleSubscriber subscriber : lifecycleSubscribers)
            subscriber.onDown(endpoint);
    }

    private void notifyJoined(InetAddress endpoint)
    {
        if (!isStatus(endpoint, VersionedValue.STATUS_NORMAL))
            return;

        for (IEndpointLifecycleSubscriber subscriber : lifecycleSubscribers)
            subscriber.onJoinCluster(endpoint);
    }

    private void notifyMoved(InetAddress endpoint)
    {
        for (IEndpointLifecycleSubscriber subscriber : lifecycleSubscribers)
            subscriber.onMove(endpoint);
    }

    private void notifyLeft(InetAddress endpoint)
    {
        for (IEndpointLifecycleSubscriber subscriber : lifecycleSubscribers)
            subscriber.onLeaveCluster(endpoint);
    }

    private boolean isStatus(InetAddress endpoint, String status)
    {
        return Gossiper.instance.getEndpointStateForEndpoint(endpoint).getStatus().equals(status);
    }

    public boolean isRpcReady(InetAddress endpoint)
    {
        return MessagingService.instance().getVersion(endpoint) < MessagingService.VERSION_22 ||
                Gossiper.instance.getEndpointStateForEndpoint(endpoint).isRpcReady();
    }

    public void setRpcReady(boolean value)
    {
        Gossiper.instance.addLocalApplicationState(ApplicationState.RPC_READY, valueFactory.rpcReady(value));
    }

    private Collection<Token> getTokensFor(InetAddress endpoint)
    {
        try
        {
            EndpointState state = Gossiper.instance.getEndpointStateForEndpoint(endpoint);
            if (state == null)
                return Collections.emptyList();

            VersionedValue versionedValue = state.getApplicationState(ApplicationState.TOKENS);
            if (versionedValue == null)
                return Collections.emptyList();

            return TokenSerializer.deserialize(tokenMetadata.partitioner, new DataInputStream(new ByteArrayInputStream(versionedValue.toBytes())));
        }
        catch (IOException e)
        {
            throw new RuntimeException(e);
        }
    }

    /**
     * Handle node bootstrap
     *
     * @param endpoint bootstrapping node
     */
    private void handleStateBootstrap(InetAddress endpoint)
    {
        Collection<Token> tokens;
        // explicitly check for TOKENS, because a bootstrapping node might be bootstrapping in legacy mode; that is, not using vnodes and no token specified
        tokens = getTokensFor(endpoint);

        if (logger.isDebugEnabled())
            logger.debug("Node {} state bootstrapping, token {}", endpoint, tokens);

        // if this node is present in token metadata, either we have missed intermediate states
        // or the node had crashed. Print warning if needed, clear obsolete stuff and
        // continue.
        if (tokenMetadata.isMember(endpoint))
        {
            // If isLeaving is false, we have missed both LEAVING and LEFT. However, if
            // isLeaving is true, we have only missed LEFT. Waiting time between completing
            // leave operation and rebootstrapping is relatively short, so the latter is quite
            // common (not enough time for gossip to spread). Therefore we report only the
            // former in the log.
            if (!tokenMetadata.isLeaving(endpoint))
                logger.info("Node {} state jump to bootstrap", endpoint);
            tokenMetadata.removeEndpoint(endpoint);
        }

        tokenMetadata.addBootstrapTokens(tokens, endpoint);
        PendingRangeCalculatorService.instance.update();

        tokenMetadata.updateHostId(Gossiper.instance.getHostId(endpoint), endpoint);
    }

    /**
     * Handle node move to normal state. That is, node is entering token ring and participating
     * in reads.
     *
     * @param endpoint node
     */
    private void handleStateNormal(final InetAddress endpoint, final String status)
    {
        Collection<Token> tokens = getTokensFor(endpoint);
        Set<Token> tokensToUpdateInMetadata = new HashSet<>();
        Set<Token> tokensToUpdateInSystemKeyspace = new HashSet<>();
        Set<InetAddress> endpointsToRemove = new HashSet<>();

        if (logger.isDebugEnabled())
            logger.debug("Node {} state {}, token {}", endpoint, status, tokens);

        if (tokenMetadata.isMember(endpoint))
            logger.info("Node {} state jump to {}", endpoint, status);

        if (tokens.isEmpty() && status.equals(VersionedValue.STATUS_NORMAL))
            logger.error("Node {} is in state normal but it has no tokens, state: {}",
                         endpoint,
                         Gossiper.instance.getEndpointStateForEndpoint(endpoint));

        updatePeerInfo(endpoint);
        // Order Matters, TM.updateHostID() should be called before TM.updateNormalToken(), (see CASSANDRA-4300).
        UUID hostId = Gossiper.instance.getHostId(endpoint);
        InetAddress existing = tokenMetadata.getEndpointForHostId(hostId);
        if (replacing && Gossiper.instance.getEndpointStateForEndpoint(DatabaseDescriptor.getReplaceAddress()) != null && (hostId.equals(Gossiper.instance.getHostId(DatabaseDescriptor.getReplaceAddress()))))
            logger.warn("Not updating token metadata for {} because I am replacing it", endpoint);
        else
        {
            if (existing != null && !existing.equals(endpoint))
            {
                if (existing.equals(FBUtilities.getBroadcastAddress()))
                {
                    logger.warn("Not updating host ID {} for {} because it's mine", hostId, endpoint);
                    tokenMetadata.removeEndpoint(endpoint);
                    endpointsToRemove.add(endpoint);
                }
                else if (Gossiper.instance.compareEndpointStartup(endpoint, existing) > 0)
                {
                    logger.warn("Host ID collision for {} between {} and {}; {} is the new owner", hostId, existing, endpoint, endpoint);
                    tokenMetadata.removeEndpoint(existing);
                    endpointsToRemove.add(existing);
                    tokenMetadata.updateHostId(hostId, endpoint);
                }
                else
                {
                    logger.warn("Host ID collision for {} between {} and {}; ignored {}", hostId, existing, endpoint, endpoint);
                    tokenMetadata.removeEndpoint(endpoint);
                    endpointsToRemove.add(endpoint);
                }
            }
            else
                tokenMetadata.updateHostId(hostId, endpoint);
        }

        for (final Token token : tokens)
        {
            // we don't want to update if this node is responsible for the token and it has a later startup time than endpoint.
            InetAddress currentOwner = tokenMetadata.getEndpoint(token);
            if (currentOwner == null)
            {
                logger.debug("New node {} at token {}", endpoint, token);
                tokensToUpdateInMetadata.add(token);
                tokensToUpdateInSystemKeyspace.add(token);
            }
            else if (endpoint.equals(currentOwner))
            {
                // set state back to normal, since the node may have tried to leave, but failed and is now back up
                tokensToUpdateInMetadata.add(token);
                tokensToUpdateInSystemKeyspace.add(token);
            }
            else if (Gossiper.instance.compareEndpointStartup(endpoint, currentOwner) > 0)
            {
                tokensToUpdateInMetadata.add(token);
                tokensToUpdateInSystemKeyspace.add(token);

                // currentOwner is no longer current, endpoint is.  Keep track of these moves, because when
                // a host no longer has any tokens, we'll want to remove it.
                Multimap<InetAddress, Token> epToTokenCopy = getTokenMetadata().getEndpointToTokenMapForReading();
                epToTokenCopy.get(currentOwner).remove(token);
                if (epToTokenCopy.get(currentOwner).size() < 1)
                    endpointsToRemove.add(currentOwner);

                logger.info(String.format("Nodes %s and %s have the same token %s.  %s is the new owner",
                                          endpoint,
                                          currentOwner,
                                          token,
                                          endpoint));
            }
            else
            {
                logger.info(String.format("Nodes %s and %s have the same token %s.  Ignoring %s",
                                           endpoint,
                                           currentOwner,
                                           token,
                                           endpoint));
            }
        }

        // capture because updateNormalTokens clears moving and member status
        boolean isMember = tokenMetadata.isMember(endpoint);
        boolean isMoving = tokenMetadata.isMoving(endpoint);
        tokenMetadata.updateNormalTokens(tokensToUpdateInMetadata, endpoint);
        for (InetAddress ep : endpointsToRemove)
        {
            removeEndpoint(ep);
            if (replacing && DatabaseDescriptor.getReplaceAddress().equals(ep))
                Gossiper.instance.replacementQuarantine(ep); // quarantine locally longer than normally; see CASSANDRA-8260
        }
        if (!tokensToUpdateInSystemKeyspace.isEmpty())
            SystemKeyspace.updateTokens(endpoint, tokensToUpdateInSystemKeyspace);;

        if (isMoving || operationMode == Mode.MOVING)
        {
            tokenMetadata.removeFromMoving(endpoint);
            notifyMoved(endpoint);
        }
        else if (!isMember) // prior to this, the node was not a member
        {
            notifyJoined(endpoint);
        }

        PendingRangeCalculatorService.instance.update();
    }

    /**
     * Handle node preparing to leave the ring
     *
     * @param endpoint node
     */
    private void handleStateLeaving(InetAddress endpoint)
    {
        Collection<Token> tokens = getTokensFor(endpoint);

        if (logger.isDebugEnabled())
            logger.debug("Node {} state leaving, tokens {}", endpoint, tokens);

        // If the node is previously unknown or tokens do not match, update tokenmetadata to
        // have this node as 'normal' (it must have been using this token before the
        // leave). This way we'll get pending ranges right.
        if (!tokenMetadata.isMember(endpoint))
        {
            logger.info("Node {} state jump to leaving", endpoint);
            tokenMetadata.updateNormalTokens(tokens, endpoint);
        }
        else if (!tokenMetadata.getTokens(endpoint).containsAll(tokens))
        {
            logger.warn("Node {} 'leaving' token mismatch. Long network partition?", endpoint);
            tokenMetadata.updateNormalTokens(tokens, endpoint);
        }

        // at this point the endpoint is certainly a member with this token, so let's proceed
        // normally
        tokenMetadata.addLeavingEndpoint(endpoint);
        PendingRangeCalculatorService.instance.update();
    }

    /**
     * Handle node leaving the ring. This will happen when a node is decommissioned
     *
     * @param endpoint If reason for leaving is decommission, endpoint is the leaving node.
     * @param pieces STATE_LEFT,token
     */
    private void handleStateLeft(InetAddress endpoint, String[] pieces)
    {
        assert pieces.length >= 2;
        Collection<Token> tokens = getTokensFor(endpoint);

        if (logger.isDebugEnabled())
            logger.debug("Node {} state left, tokens {}", endpoint, tokens);

        excise(tokens, endpoint, extractExpireTime(pieces));
    }

    /**
     * Handle node moving inside the ring.
     *
     * @param endpoint moving endpoint address
     * @param pieces STATE_MOVING, token
     */
    private void handleStateMoving(InetAddress endpoint, String[] pieces)
    {
        assert pieces.length >= 2;
        Token token = getTokenFactory().fromString(pieces[1]);

        if (logger.isDebugEnabled())
            logger.debug("Node {} state moving, new token {}", endpoint, token);

        tokenMetadata.addMovingEndpoint(token, endpoint);

        PendingRangeCalculatorService.instance.update();
    }

    /**
     * Handle notification that a node being actively removed from the ring via 'removenode'
     *
     * @param endpoint node
     * @param pieces either REMOVED_TOKEN (node is gone) or REMOVING_TOKEN (replicas need to be restored)
     */
    private void handleStateRemoving(InetAddress endpoint, String[] pieces)
    {
        assert (pieces.length > 0);

        if (endpoint.equals(FBUtilities.getBroadcastAddress()))
        {
            logger.info("Received removenode gossip about myself. Is this node rejoining after an explicit removenode?");
            try
            {
                drain();
            }
            catch (Exception e)
            {
                throw new RuntimeException(e);
            }
            return;
        }
        if (tokenMetadata.isMember(endpoint))
        {
            String state = pieces[0];
            Collection<Token> removeTokens = tokenMetadata.getTokens(endpoint);

            if (VersionedValue.REMOVED_TOKEN.equals(state))
            {
                excise(removeTokens, endpoint, extractExpireTime(pieces));
            }
            else if (VersionedValue.REMOVING_TOKEN.equals(state))
            {
                if (logger.isDebugEnabled())
                    logger.debug("Tokens {} removed manually (endpoint was {})", removeTokens, endpoint);

                // Note that the endpoint is being removed
                tokenMetadata.addLeavingEndpoint(endpoint);
                PendingRangeCalculatorService.instance.update();

                // find the endpoint coordinating this removal that we need to notify when we're done
                String[] coordinator = Gossiper.instance.getEndpointStateForEndpoint(endpoint).getApplicationState(ApplicationState.REMOVAL_COORDINATOR).value.split(VersionedValue.DELIMITER_STR, -1);
                UUID hostId = UUID.fromString(coordinator[1]);
                // grab any data we are now responsible for and notify responsible node
                restoreReplicaCount(endpoint, tokenMetadata.getEndpointForHostId(hostId));
            }
        }
        else // now that the gossiper has told us about this nonexistent member, notify the gossiper to remove it
        {
            if (VersionedValue.REMOVED_TOKEN.equals(pieces[0]))
                addExpireTimeIfFound(endpoint, extractExpireTime(pieces));
            removeEndpoint(endpoint);
        }
    }

    private void excise(Collection<Token> tokens, InetAddress endpoint)
    {
        logger.info("Removing tokens {} for {}", tokens, endpoint);

        if (tokenMetadata.isMember(endpoint))
            HintsService.instance.excise(tokenMetadata.getHostId(endpoint));

        removeEndpoint(endpoint);
        tokenMetadata.removeEndpoint(endpoint);
        if (!tokens.isEmpty())
            tokenMetadata.removeBootstrapTokens(tokens);
        notifyLeft(endpoint);
        PendingRangeCalculatorService.instance.update();
    }

    private void excise(Collection<Token> tokens, InetAddress endpoint, long expireTime)
    {
        addExpireTimeIfFound(endpoint, expireTime);
        excise(tokens, endpoint);
    }

    /** unlike excise we just need this endpoint gone without going through any notifications **/
    private void removeEndpoint(InetAddress endpoint)
    {
        Gossiper.instance.removeEndpoint(endpoint);
        SystemKeyspace.removeEndpoint(endpoint);
    }

    protected void addExpireTimeIfFound(InetAddress endpoint, long expireTime)
    {
        if (expireTime != 0L)
        {
            Gossiper.instance.addExpireTimeForEndpoint(endpoint, expireTime);
        }
    }

    protected long extractExpireTime(String[] pieces)
    {
        return Long.parseLong(pieces[2]);
    }

    /**
     * Finds living endpoints responsible for the given ranges
     *
     * @param keyspaceName the keyspace ranges belong to
     * @param ranges the ranges to find sources for
     * @return multimap of addresses to ranges the address is responsible for
     */
    private Multimap<InetAddress, Range<Token>> getNewSourceRanges(String keyspaceName, Set<Range<Token>> ranges)
    {
        InetAddress myAddress = FBUtilities.getBroadcastAddress();
        Multimap<Range<Token>, InetAddress> rangeAddresses = Keyspace.open(keyspaceName).getReplicationStrategy().getRangeAddresses(tokenMetadata.cloneOnlyTokenMap());
        Multimap<InetAddress, Range<Token>> sourceRanges = HashMultimap.create();
        IFailureDetector failureDetector = FailureDetector.instance;

        // find alive sources for our new ranges
        for (Range<Token> range : ranges)
        {
            Collection<InetAddress> possibleRanges = rangeAddresses.get(range);
            IEndpointSnitch snitch = DatabaseDescriptor.getEndpointSnitch();
            List<InetAddress> sources = snitch.getSortedListByProximity(myAddress, possibleRanges);

            assert (!sources.contains(myAddress));

            for (InetAddress source : sources)
            {
                if (failureDetector.isAlive(source))
                {
                    sourceRanges.put(source, range);
                    break;
                }
            }
        }
        return sourceRanges;
    }

    /**
     * Sends a notification to a node indicating we have finished replicating data.
     *
     * @param remote node to send notification to
     */
    private void sendReplicationNotification(InetAddress remote)
    {
        // notify the remote token
        MessageOut msg = new MessageOut(MessagingService.Verb.REPLICATION_FINISHED);
        IFailureDetector failureDetector = FailureDetector.instance;
        if (logger.isDebugEnabled())
            logger.debug("Notifying {} of replication completion\n", remote);
        while (failureDetector.isAlive(remote))
        {
            AsyncOneResponse iar = MessagingService.instance().sendRR(msg, remote);
            try
            {
                iar.get(DatabaseDescriptor.getRpcTimeout(), TimeUnit.MILLISECONDS);
                return; // done
            }
            catch(TimeoutException e)
            {
                // try again
            }
        }
    }

    /**
     * Called when an endpoint is removed from the ring. This function checks
     * whether this node becomes responsible for new ranges as a
     * consequence and streams data if needed.
     *
     * This is rather ineffective, but it does not matter so much
     * since this is called very seldom
     *
     * @param endpoint the node that left
     */
    private void restoreReplicaCount(InetAddress endpoint, final InetAddress notifyEndpoint)
    {
        Multimap<String, Map.Entry<InetAddress, Collection<Range<Token>>>> rangesToFetch = HashMultimap.create();

        InetAddress myAddress = FBUtilities.getBroadcastAddress();

        for (String keyspaceName : Schema.instance.getNonLocalStrategyKeyspaces())
        {
            Multimap<Range<Token>, InetAddress> changedRanges = getChangedRangesForLeaving(keyspaceName, endpoint);
            Set<Range<Token>> myNewRanges = new HashSet<>();
            for (Map.Entry<Range<Token>, InetAddress> entry : changedRanges.entries())
            {
                if (entry.getValue().equals(myAddress))
                    myNewRanges.add(entry.getKey());
            }
            Multimap<InetAddress, Range<Token>> sourceRanges = getNewSourceRanges(keyspaceName, myNewRanges);
            for (Map.Entry<InetAddress, Collection<Range<Token>>> entry : sourceRanges.asMap().entrySet())
            {
                rangesToFetch.put(keyspaceName, entry);
            }
        }

        StreamPlan stream = new StreamPlan("Restore replica count");
        for (String keyspaceName : rangesToFetch.keySet())
        {
            for (Map.Entry<InetAddress, Collection<Range<Token>>> entry : rangesToFetch.get(keyspaceName))
            {
                InetAddress source = entry.getKey();
                InetAddress preferred = SystemKeyspace.getPreferredIP(source);
                Collection<Range<Token>> ranges = entry.getValue();
                if (logger.isDebugEnabled())
                    logger.debug("Requesting from {} ranges {}", source, StringUtils.join(ranges, ", "));
                stream.requestRanges(source, preferred, keyspaceName, ranges);
            }
        }
        StreamResultFuture future = stream.execute();
        Futures.addCallback(future, new FutureCallback<StreamState>()
        {
            public void onSuccess(StreamState finalState)
            {
                sendReplicationNotification(notifyEndpoint);
            }

            public void onFailure(Throwable t)
            {
                logger.warn("Streaming to restore replica count failed", t);
                // We still want to send the notification
                sendReplicationNotification(notifyEndpoint);
            }
        });
    }

    // needs to be modified to accept either a keyspace or ARS.
    private Multimap<Range<Token>, InetAddress> getChangedRangesForLeaving(String keyspaceName, InetAddress endpoint)
    {
        // First get all ranges the leaving endpoint is responsible for
        Collection<Range<Token>> ranges = getRangesForEndpoint(keyspaceName, endpoint);

        if (logger.isDebugEnabled())
            logger.debug("Node {} ranges [{}]", endpoint, StringUtils.join(ranges, ", "));

        Map<Range<Token>, List<InetAddress>> currentReplicaEndpoints = new HashMap<>(ranges.size());

        // Find (for each range) all nodes that store replicas for these ranges as well
        TokenMetadata metadata = tokenMetadata.cloneOnlyTokenMap(); // don't do this in the loop! #7758
        for (Range<Token> range : ranges)
            currentReplicaEndpoints.put(range, Keyspace.open(keyspaceName).getReplicationStrategy().calculateNaturalEndpoints(range.right, metadata));

        TokenMetadata temp = tokenMetadata.cloneAfterAllLeft();

        // endpoint might or might not be 'leaving'. If it was not leaving (that is, removenode
        // command was used), it is still present in temp and must be removed.
        if (temp.isMember(endpoint))
            temp.removeEndpoint(endpoint);

        Multimap<Range<Token>, InetAddress> changedRanges = HashMultimap.create();

        // Go through the ranges and for each range check who will be
        // storing replicas for these ranges when the leaving endpoint
        // is gone. Whoever is present in newReplicaEndpoints list, but
        // not in the currentReplicaEndpoints list, will be needing the
        // range.
        for (Range<Token> range : ranges)
        {
            Collection<InetAddress> newReplicaEndpoints = Keyspace.open(keyspaceName).getReplicationStrategy().calculateNaturalEndpoints(range.right, temp);
            newReplicaEndpoints.removeAll(currentReplicaEndpoints.get(range));
            if (logger.isDebugEnabled())
                if (newReplicaEndpoints.isEmpty())
                    logger.debug("Range {} already in all replicas", range);
                else
                    logger.debug("Range {} will be responsibility of {}", range, StringUtils.join(newReplicaEndpoints, ", "));
            changedRanges.putAll(range, newReplicaEndpoints);
        }

        return changedRanges;
    }

    public void onJoin(InetAddress endpoint, EndpointState epState)
    {
        for (Map.Entry<ApplicationState, VersionedValue> entry : epState.states())
        {
            onChange(endpoint, entry.getKey(), entry.getValue());
        }
        MigrationManager.instance.scheduleSchemaPull(endpoint, epState);
    }

    public void onAlive(InetAddress endpoint, EndpointState state)
    {
        MigrationManager.instance.scheduleSchemaPull(endpoint, state);

        if (tokenMetadata.isMember(endpoint))
            notifyUp(endpoint);
    }

    public void onRemove(InetAddress endpoint)
    {
        tokenMetadata.removeEndpoint(endpoint);
        PendingRangeCalculatorService.instance.update();
    }

    public void onDead(InetAddress endpoint, EndpointState state)
    {
        MessagingService.instance().convict(endpoint);
        notifyDown(endpoint);
    }

    public void onRestart(InetAddress endpoint, EndpointState state)
    {
        // If we have restarted before the node was even marked down, we need to reset the connection pool
        if (state.isAlive())
            onDead(endpoint, state);

        // Then, the node may have been upgraded and changed its messaging protocol version. If so, we
        // want to update that before we mark the node live again to avoid problems like CASSANDRA-11128.
        VersionedValue netVersion = state.getApplicationState(ApplicationState.NET_VERSION);
        if (netVersion != null)
            updateNetVersion(endpoint, netVersion);
    }


    public String getLoadString()
    {
        return FileUtils.stringifyFileSize(StorageMetrics.load.getCount());
    }

    public Map<String, String> getLoadMap()
    {
        Map<String, String> map = new HashMap<>();
        for (Map.Entry<InetAddress,Double> entry : LoadBroadcaster.instance.getLoadInfo().entrySet())
        {
            map.put(entry.getKey().getHostAddress(), FileUtils.stringifyFileSize(entry.getValue()));
        }
        // gossiper doesn't see its own updates, so we need to special-case the local node
        map.put(FBUtilities.getBroadcastAddress().getHostAddress(), getLoadString());
        return map;
    }

    // TODO
    public final void deliverHints(String host) throws UnknownHostException
    {
        throw new UnsupportedOperationException();
    }

    public Collection<Token> getLocalTokens()
    {
        Collection<Token> tokens = SystemKeyspace.getSavedTokens();
        assert tokens != null && !tokens.isEmpty(); // should not be called before initServer sets this
        return tokens;
    }

    @Nullable
    public InetAddress getEndpointForHostId(UUID hostId)
    {
        return tokenMetadata.getEndpointForHostId(hostId);
    }

    @Nullable
    public UUID getHostIdForEndpoint(InetAddress address)
    {
        return tokenMetadata.getHostId(address);
    }

    /* These methods belong to the MBean interface */

    public List<String> getTokens()
    {
        return getTokens(FBUtilities.getBroadcastAddress());
    }

    public List<String> getTokens(String endpoint) throws UnknownHostException
    {
        return getTokens(InetAddress.getByName(endpoint));
    }

    private List<String> getTokens(InetAddress endpoint)
    {
        List<String> strTokens = new ArrayList<>();
        for (Token tok : getTokenMetadata().getTokens(endpoint))
            strTokens.add(tok.toString());
        return strTokens;
    }

    public String getReleaseVersion()
    {
        return FBUtilities.getReleaseVersionString();
    }

    public String getSchemaVersion()
    {
        return Schema.instance.getVersion().toString();
    }

    public List<String> getLeavingNodes()
    {
        return stringify(tokenMetadata.getLeavingEndpoints());
    }

    public List<String> getMovingNodes()
    {
        List<String> endpoints = new ArrayList<>();

        for (Pair<Token, InetAddress> node : tokenMetadata.getMovingEndpoints())
        {
            endpoints.add(node.right.getHostAddress());
        }

        return endpoints;
    }

    public List<String> getJoiningNodes()
    {
        return stringify(tokenMetadata.getBootstrapTokens().valueSet());
    }

    public List<String> getLiveNodes()
    {
        return stringify(Gossiper.instance.getLiveMembers());
    }

    public Set<InetAddress> getLiveRingMembers()
    {
        return getLiveRingMembers(false);
    }

    public Set<InetAddress> getLiveRingMembers(boolean excludeDeadStates)
    {
        Set<InetAddress> ret = new HashSet<>();
        for (InetAddress ep : Gossiper.instance.getLiveMembers())
        {
            if (excludeDeadStates)
            {
                EndpointState epState = Gossiper.instance.getEndpointStateForEndpoint(ep);
                if (epState == null || Gossiper.instance.isDeadState(epState))
                    continue;
            }

            if (tokenMetadata.isMember(ep))
                ret.add(ep);
        }
        return ret;
    }


    public List<String> getUnreachableNodes()
    {
        return stringify(Gossiper.instance.getUnreachableMembers());
    }

    public String[] getAllDataFileLocations()
    {
        String[] locations = DatabaseDescriptor.getAllDataFileLocations();
        for (int i = 0; i < locations.length; i++)
            locations[i] = FileUtils.getCanonicalPath(locations[i]);
        return locations;
    }

    public String getCommitLogLocation()
    {
        return FileUtils.getCanonicalPath(DatabaseDescriptor.getCommitLogLocation());
    }

    public String getSavedCachesLocation()
    {
        return FileUtils.getCanonicalPath(DatabaseDescriptor.getSavedCachesLocation());
    }

    private List<String> stringify(Iterable<InetAddress> endpoints)
    {
        List<String> stringEndpoints = new ArrayList<>();
        for (InetAddress ep : endpoints)
        {
            stringEndpoints.add(ep.getHostAddress());
        }
        return stringEndpoints;
    }

    public int getCurrentGenerationNumber()
    {
        return Gossiper.instance.getCurrentGenerationNumber(FBUtilities.getBroadcastAddress());
    }

    public int forceKeyspaceCleanup(String keyspaceName, String... tables) throws IOException, ExecutionException, InterruptedException
    {
        return forceKeyspaceCleanup(0, keyspaceName, tables);
    }

    public int forceKeyspaceCleanup(int jobs, String keyspaceName, String... tables) throws IOException, ExecutionException, InterruptedException
    {
        if (Schema.isSystemKeyspace(keyspaceName))
            throw new RuntimeException("Cleanup of the system keyspace is neither necessary nor wise");

        CompactionManager.AllSSTableOpStatus status = CompactionManager.AllSSTableOpStatus.SUCCESSFUL;
        for (ColumnFamilyStore cfStore : getValidColumnFamilies(false, false, keyspaceName, tables))
        {
            CompactionManager.AllSSTableOpStatus oneStatus = cfStore.forceCleanup(jobs);
            if (oneStatus != CompactionManager.AllSSTableOpStatus.SUCCESSFUL)
                status = oneStatus;
        }
        return status.statusCode;
    }

    public int scrub(boolean disableSnapshot, boolean skipCorrupted, String keyspaceName, String... tables) throws IOException, ExecutionException, InterruptedException
    {
        return scrub(disableSnapshot, skipCorrupted, true, 0, keyspaceName, tables);
    }

    public int scrub(boolean disableSnapshot, boolean skipCorrupted, boolean checkData, String keyspaceName, String... tables) throws IOException, ExecutionException, InterruptedException
    {
        return scrub(disableSnapshot, skipCorrupted, checkData, 0, keyspaceName, tables);
    }

    public int scrub(boolean disableSnapshot, boolean skipCorrupted, boolean checkData, int jobs, String keyspaceName, String... tables) throws IOException, ExecutionException, InterruptedException
    {
        CompactionManager.AllSSTableOpStatus status = CompactionManager.AllSSTableOpStatus.SUCCESSFUL;
        for (ColumnFamilyStore cfStore : getValidColumnFamilies(true, false, keyspaceName, tables))
        {
            CompactionManager.AllSSTableOpStatus oneStatus = cfStore.scrub(disableSnapshot, skipCorrupted, checkData, jobs);
            if (oneStatus != CompactionManager.AllSSTableOpStatus.SUCCESSFUL)
                status = oneStatus;
        }
        return status.statusCode;
    }

    public int verify(boolean extendedVerify, String keyspaceName, String... tableNames) throws IOException, ExecutionException, InterruptedException
    {
        CompactionManager.AllSSTableOpStatus status = CompactionManager.AllSSTableOpStatus.SUCCESSFUL;
        for (ColumnFamilyStore cfStore : getValidColumnFamilies(false, false, keyspaceName, tableNames))
        {
            CompactionManager.AllSSTableOpStatus oneStatus = cfStore.verify(extendedVerify);
            if (oneStatus != CompactionManager.AllSSTableOpStatus.SUCCESSFUL)
                status = oneStatus;
        }
        return status.statusCode;
    }

    public int upgradeSSTables(String keyspaceName, boolean excludeCurrentVersion, String... tableNames) throws IOException, ExecutionException, InterruptedException
    {
        return upgradeSSTables(keyspaceName, excludeCurrentVersion, 0, tableNames);
    }

    public int upgradeSSTables(String keyspaceName, boolean excludeCurrentVersion, int jobs, String... tableNames) throws IOException, ExecutionException, InterruptedException
    {
        CompactionManager.AllSSTableOpStatus status = CompactionManager.AllSSTableOpStatus.SUCCESSFUL;
        for (ColumnFamilyStore cfStore : getValidColumnFamilies(true, true, keyspaceName, tableNames))
        {
            CompactionManager.AllSSTableOpStatus oneStatus = cfStore.sstablesRewrite(excludeCurrentVersion, jobs);
            if (oneStatus != CompactionManager.AllSSTableOpStatus.SUCCESSFUL)
                status = oneStatus;
        }
        return status.statusCode;
    }

    public void forceKeyspaceCompaction(boolean splitOutput, String keyspaceName, String... tableNames) throws IOException, ExecutionException, InterruptedException
    {
        for (ColumnFamilyStore cfStore : getValidColumnFamilies(true, false, keyspaceName, tableNames))
        {
            cfStore.forceMajorCompaction(splitOutput);
        }
    }

    /**
     * Takes the snapshot for the given keyspaces. A snapshot name must be specified.
     *
     * @param tag the tag given to the snapshot; may not be null or empty
     * @param keyspaceNames the names of the keyspaces to snapshot; empty means "all."
     */
    public void takeSnapshot(String tag, String... keyspaceNames) throws IOException
    {
        if (operationMode == Mode.JOINING)
            throw new IOException("Cannot snapshot until bootstrap completes");
        if (tag == null || tag.equals(""))
            throw new IOException("You must supply a snapshot name.");

        Iterable<Keyspace> keyspaces;
        if (keyspaceNames.length == 0)
        {
            keyspaces = Keyspace.all();
        }
        else
        {
            ArrayList<Keyspace> t = new ArrayList<>(keyspaceNames.length);
            for (String keyspaceName : keyspaceNames)
                t.add(getValidKeyspace(keyspaceName));
            keyspaces = t;
        }

        // Do a check to see if this snapshot exists before we actually snapshot
        for (Keyspace keyspace : keyspaces)
            if (keyspace.snapshotExists(tag))
                throw new IOException("Snapshot " + tag + " already exists.");


        for (Keyspace keyspace : keyspaces)
            keyspace.snapshot(tag, null);
    }

    /**
     * Takes the snapshot of a specific table. A snapshot name must be specified.
     *
     * @param keyspaceName the keyspace which holds the specified table
     * @param tableName the table to snapshot
     * @param tag the tag given to the snapshot; may not be null or empty
     */
    public void takeTableSnapshot(String keyspaceName, String tableName, String tag) throws IOException
    {
        if (keyspaceName == null)
            throw new IOException("You must supply a keyspace name");
        if (operationMode == Mode.JOINING)
            throw new IOException("Cannot snapshot until bootstrap completes");

        if (tableName == null)
            throw new IOException("You must supply a table name");
        if (tableName.contains("."))
            throw new IllegalArgumentException("Cannot take a snapshot of a secondary index by itself. Run snapshot on the table that owns the index.");

        if (tag == null || tag.equals(""))
            throw new IOException("You must supply a snapshot name.");

        Keyspace keyspace = getValidKeyspace(keyspaceName);
        ColumnFamilyStore columnFamilyStore = keyspace.getColumnFamilyStore(tableName);
        if (columnFamilyStore.snapshotExists(tag))
            throw new IOException("Snapshot " + tag + " already exists.");

        columnFamilyStore.snapshot(tag);
    }

    /**
     * Takes the snapshot of a multiple column family from different keyspaces. A snapshot name must be specified.
     *
     *
     * @param tag
     *            the tag given to the snapshot; may not be null or empty
     * @param tableList
     *            list of tables from different keyspace in the form of ks1.cf1 ks2.cf2
     */
    @Override
    public void takeMultipleTableSnapshot(String tag, String... tableList)
            throws IOException
    {
        Map<Keyspace, List<String>> keyspaceColumnfamily = new HashMap<Keyspace, List<String>>();
        for (String table : tableList)
        {
            String splittedString[] = table.split("\\.");
            if (splittedString.length == 2)
            {
                String keyspaceName = splittedString[0];
                String tableName = splittedString[1];

                if (keyspaceName == null)
                    throw new IOException("You must supply a keyspace name");
                if (operationMode.equals(Mode.JOINING))
                    throw new IOException("Cannot snapshot until bootstrap completes");

                if (tableName == null)
                    throw new IOException("You must supply a table name");
                if (tag == null || tag.equals(""))
                    throw new IOException("You must supply a snapshot name.");

                Keyspace keyspace = getValidKeyspace(keyspaceName);
                ColumnFamilyStore columnFamilyStore = keyspace.getColumnFamilyStore(tableName);
                // As there can be multiple column family from same keyspace check if snapshot exist for that specific
                // columnfamily and not for whole keyspace

                if (columnFamilyStore.snapshotExists(tag))
                    throw new IOException("Snapshot " + tag + " already exists.");
                if (!keyspaceColumnfamily.containsKey(keyspace))
                {
                    keyspaceColumnfamily.put(keyspace, new ArrayList<String>());
                }

                // Add Keyspace columnfamily to map in order to support atomicity for snapshot process.
                // So no snapshot should happen if any one of the above conditions fail for any keyspace or columnfamily
                keyspaceColumnfamily.get(keyspace).add(tableName);

            }
            else
            {
                throw new IllegalArgumentException(
                        "Cannot take a snapshot on secondary index or invalid column family name. You must supply a column family name in the form of keyspace.columnfamily");
            }
        }

        for (Entry<Keyspace, List<String>> entry : keyspaceColumnfamily.entrySet())
        {
            for (String table : entry.getValue())
                entry.getKey().snapshot(tag, table);
        }

    }

    private Keyspace getValidKeyspace(String keyspaceName) throws IOException
    {
        if (!Schema.instance.getKeyspaces().contains(keyspaceName))
        {
            throw new IOException("Keyspace " + keyspaceName + " does not exist");
        }
        return Keyspace.open(keyspaceName);
    }

    /**
     * Remove the snapshot with the given name from the given keyspaces.
     * If no tag is specified we will remove all snapshots.
     */
    public void clearSnapshot(String tag, String... keyspaceNames) throws IOException
    {
        if(tag == null)
            tag = "";

        Set<String> keyspaces = new HashSet<>();
        for (String dataDir : DatabaseDescriptor.getAllDataFileLocations())
        {
            for(String keyspaceDir : new File(dataDir).list())
            {
                // Only add a ks if it has been specified as a param, assuming params were actually provided.
                if (keyspaceNames.length > 0 && !Arrays.asList(keyspaceNames).contains(keyspaceDir))
                    continue;
                keyspaces.add(keyspaceDir);
            }
        }

        for (String keyspace : keyspaces)
            Keyspace.clearSnapshot(tag, keyspace);

        if (logger.isDebugEnabled())
            logger.debug("Cleared out snapshot directories");
    }

    public Map<String, TabularData> getSnapshotDetails()
    {
        Map<String, TabularData> snapshotMap = new HashMap<>();
        for (Keyspace keyspace : Keyspace.all())
        {
            if (Schema.isSystemKeyspace(keyspace.getName()))
                continue;

            for (ColumnFamilyStore cfStore : keyspace.getColumnFamilyStores())
            {
                for (Map.Entry<String, Pair<Long,Long>> snapshotDetail : cfStore.getSnapshotDetails().entrySet())
                {
                    TabularDataSupport data = (TabularDataSupport)snapshotMap.get(snapshotDetail.getKey());
                    if (data == null)
                    {
                        data = new TabularDataSupport(SnapshotDetailsTabularData.TABULAR_TYPE);
                        snapshotMap.put(snapshotDetail.getKey(), data);
                    }

                    SnapshotDetailsTabularData.from(snapshotDetail.getKey(), keyspace.getName(), cfStore.getColumnFamilyName(), snapshotDetail, data);
                }
            }
        }
        return snapshotMap;
    }

    public long trueSnapshotsSize()
    {
        long total = 0;
        for (Keyspace keyspace : Keyspace.all())
        {
            if (Schema.isSystemKeyspace(keyspace.getName()))
                continue;

            for (ColumnFamilyStore cfStore : keyspace.getColumnFamilyStores())
            {
                total += cfStore.trueSnapshotsSize();
            }
        }

        return total;
    }

    public void refreshSizeEstimates() throws ExecutionException
    {
        FBUtilities.waitOnFuture(ScheduledExecutors.optionalTasks.submit(SizeEstimatesRecorder.instance));
    }

    /**
     * @param allowIndexes Allow index CF names to be passed in
     * @param autoAddIndexes Automatically add secondary indexes if a CF has them
     * @param keyspaceName keyspace
     * @param cfNames CFs
     * @throws java.lang.IllegalArgumentException when given CF name does not exist
     */
    public Iterable<ColumnFamilyStore> getValidColumnFamilies(boolean allowIndexes, boolean autoAddIndexes, String keyspaceName, String... cfNames) throws IOException
    {
        Keyspace keyspace = getValidKeyspace(keyspaceName);
        return keyspace.getValidColumnFamilies(allowIndexes, autoAddIndexes, cfNames);
    }

    /**
     * Flush all memtables for a keyspace and column families.
     * @param keyspaceName
     * @param tableNames
     * @throws IOException
     */
    public void forceKeyspaceFlush(String keyspaceName, String... tableNames) throws IOException
    {
        for (ColumnFamilyStore cfStore : getValidColumnFamilies(true, false, keyspaceName, tableNames))
        {
            logger.debug("Forcing flush on keyspace {}, CF {}", keyspaceName, cfStore.name);
            cfStore.forceBlockingFlush();
        }
    }

    public int repairAsync(String keyspace, Map<String, String> repairSpec)
    {
        RepairOption option = RepairOption.parse(repairSpec, tokenMetadata.partitioner);
        // if ranges are not specified
        if (option.getRanges().isEmpty())
        {
            if (option.isPrimaryRange())
            {
                // when repairing only primary range, neither dataCenters nor hosts can be set
                if (option.getDataCenters().isEmpty() && option.getHosts().isEmpty())
                    option.getRanges().addAll(getPrimaryRanges(keyspace));
                    // except dataCenters only contain local DC (i.e. -local)
                else if (option.getDataCenters().size() == 1 && option.getDataCenters().contains(DatabaseDescriptor.getLocalDataCenter()))
                    option.getRanges().addAll(getPrimaryRangesWithinDC(keyspace));
                else
                    throw new IllegalArgumentException("You need to run primary range repair on all nodes in the cluster.");
            }
            else
            {
                option.getRanges().addAll(getLocalRanges(keyspace));
            }
        }
        return forceRepairAsync(keyspace, option, false);
    }

    @Deprecated
    public int forceRepairAsync(String keyspace,
                                boolean isSequential,
                                Collection<String> dataCenters,
                                Collection<String> hosts,
                                boolean primaryRange,
                                boolean fullRepair,
                                String... tableNames)
    {
        return forceRepairAsync(keyspace, isSequential ? RepairParallelism.SEQUENTIAL.ordinal() : RepairParallelism.PARALLEL.ordinal(), dataCenters, hosts, primaryRange, fullRepair, tableNames);
    }

    @Deprecated
    public int forceRepairAsync(String keyspace,
                                int parallelismDegree,
                                Collection<String> dataCenters,
                                Collection<String> hosts,
                                boolean primaryRange,
                                boolean fullRepair,
                                String... tableNames)
    {
        if (parallelismDegree < 0 || parallelismDegree > RepairParallelism.values().length - 1)
        {
            throw new IllegalArgumentException("Invalid parallelism degree specified: " + parallelismDegree);
        }
        RepairParallelism parallelism = RepairParallelism.values()[parallelismDegree];
        if (FBUtilities.isWindows() && parallelism != RepairParallelism.PARALLEL)
        {
            logger.warn("Snapshot-based repair is not yet supported on Windows.  Reverting to parallel repair.");
            parallelism = RepairParallelism.PARALLEL;
        }

        RepairOption options = new RepairOption(parallelism, primaryRange, !fullRepair, false, 1, Collections.<Range<Token>>emptyList(), false);
        if (dataCenters != null)
        {
            options.getDataCenters().addAll(dataCenters);
        }
        if (hosts != null)
        {
            options.getHosts().addAll(hosts);
        }
        if (primaryRange)
        {
            // when repairing only primary range, neither dataCenters nor hosts can be set
            if (options.getDataCenters().isEmpty() && options.getHosts().isEmpty())
                options.getRanges().addAll(getPrimaryRanges(keyspace));
                // except dataCenters only contain local DC (i.e. -local)
            else if (options.getDataCenters().size() == 1 && options.getDataCenters().contains(DatabaseDescriptor.getLocalDataCenter()))
                options.getRanges().addAll(getPrimaryRangesWithinDC(keyspace));
            else
                throw new IllegalArgumentException("You need to run primary range repair on all nodes in the cluster.");
        }
        else
        {
            options.getRanges().addAll(getLocalRanges(keyspace));
        }
        if (tableNames != null)
        {
            for (String table : tableNames)
            {
                options.getColumnFamilies().add(table);
            }
        }
        return forceRepairAsync(keyspace, options, true);
    }

    @Deprecated
    public int forceRepairAsync(String keyspace,
                                boolean isSequential,
                                boolean isLocal,
                                boolean primaryRange,
                                boolean fullRepair,
                                String... tableNames)
    {
        Set<String> dataCenters = null;
        if (isLocal)
        {
            dataCenters = Sets.newHashSet(DatabaseDescriptor.getLocalDataCenter());
        }
        return forceRepairAsync(keyspace, isSequential, dataCenters, null, primaryRange, fullRepair, tableNames);
    }

    @Deprecated
    public int forceRepairRangeAsync(String beginToken,
                                     String endToken,
                                     String keyspaceName,
                                     boolean isSequential,
                                     Collection<String> dataCenters,
                                     Collection<String> hosts,
                                     boolean fullRepair,
                                     String... tableNames)
    {
        return forceRepairRangeAsync(beginToken, endToken, keyspaceName,
                                     isSequential ? RepairParallelism.SEQUENTIAL.ordinal() : RepairParallelism.PARALLEL.ordinal(),
                                     dataCenters, hosts, fullRepair, tableNames);
    }

    @Deprecated
    public int forceRepairRangeAsync(String beginToken,
                                     String endToken,
                                     String keyspaceName,
                                     int parallelismDegree,
                                     Collection<String> dataCenters,
                                     Collection<String> hosts,
                                     boolean fullRepair,
                                     String... tableNames)
    {
        if (parallelismDegree < 0 || parallelismDegree > RepairParallelism.values().length - 1)
        {
            throw new IllegalArgumentException("Invalid parallelism degree specified: " + parallelismDegree);
        }
        RepairParallelism parallelism = RepairParallelism.values()[parallelismDegree];
        if (FBUtilities.isWindows() && parallelism != RepairParallelism.PARALLEL)
        {
            logger.warn("Snapshot-based repair is not yet supported on Windows.  Reverting to parallel repair.");
            parallelism = RepairParallelism.PARALLEL;
        }

        if (!fullRepair)
            logger.warn("Incremental repair can't be requested with subrange repair " +
                        "because each subrange repair would generate an anti-compacted table. " +
                        "The repair will occur but without anti-compaction.");
        Collection<Range<Token>> repairingRange = createRepairRangeFrom(beginToken, endToken);

        RepairOption options = new RepairOption(parallelism, false, !fullRepair, false, 1, repairingRange, true);
        if (dataCenters != null)
        {
            options.getDataCenters().addAll(dataCenters);
        }
        if (hosts != null)
        {
            options.getHosts().addAll(hosts);
        }
        if (tableNames != null)
        {
            for (String table : tableNames)
            {
                options.getColumnFamilies().add(table);
            }
        }

        logger.info("starting user-requested repair of range {} for keyspace {} and column families {}",
                    repairingRange, keyspaceName, tableNames);
        return forceRepairAsync(keyspaceName, options, true);
    }

    @Deprecated
    public int forceRepairRangeAsync(String beginToken,
                                     String endToken,
                                     String keyspaceName,
                                     boolean isSequential,
                                     boolean isLocal,
                                     boolean fullRepair,
                                     String... tableNames)
    {
        Set<String> dataCenters = null;
        if (isLocal)
        {
            dataCenters = Sets.newHashSet(DatabaseDescriptor.getLocalDataCenter());
        }
        return forceRepairRangeAsync(beginToken, endToken, keyspaceName, isSequential, dataCenters, null, fullRepair, tableNames);
    }

    /**
     * Create collection of ranges that match ring layout from given tokens.
     *
     * @param beginToken beginning token of the range
     * @param endToken end token of the range
     * @return collection of ranges that match ring layout in TokenMetadata
     */
    @VisibleForTesting
    Collection<Range<Token>> createRepairRangeFrom(String beginToken, String endToken)
    {
        Token parsedBeginToken = getTokenFactory().fromString(beginToken);
        Token parsedEndToken = getTokenFactory().fromString(endToken);

        // Break up given range to match ring layout in TokenMetadata
        ArrayList<Range<Token>> repairingRange = new ArrayList<>();

        ArrayList<Token> tokens = new ArrayList<>(tokenMetadata.sortedTokens());
        if (!tokens.contains(parsedBeginToken))
        {
            tokens.add(parsedBeginToken);
        }
        if (!tokens.contains(parsedEndToken))
        {
            tokens.add(parsedEndToken);
        }
        // tokens now contain all tokens including our endpoints
        Collections.sort(tokens);

        int start = tokens.indexOf(parsedBeginToken), end = tokens.indexOf(parsedEndToken);
        for (int i = start; i != end; i = (i+1) % tokens.size())
        {
            Range<Token> range = new Range<>(tokens.get(i), tokens.get((i+1) % tokens.size()));
            repairingRange.add(range);
        }

        return repairingRange;
    }

    public TokenFactory getTokenFactory()
    {
        return tokenMetadata.partitioner.getTokenFactory();
    }

    public int forceRepairAsync(String keyspace, RepairOption options, boolean legacy)
    {
        if (options.getRanges().isEmpty() || Keyspace.open(keyspace).getReplicationStrategy().getReplicationFactor() < 2)
            return 0;

        int cmd = nextRepairCommand.incrementAndGet();
        new Thread(createRepairTask(cmd, keyspace, options, legacy)).start();
        return cmd;
    }

    private FutureTask<Object> createRepairTask(final int cmd, final String keyspace, final RepairOption options, boolean legacy)
    {
        if (!options.getDataCenters().isEmpty() && !options.getDataCenters().contains(DatabaseDescriptor.getLocalDataCenter()))
        {
            throw new IllegalArgumentException("the local data center must be part of the repair");
        }

        RepairRunnable task = new RepairRunnable(this, cmd, options, keyspace);
        task.addProgressListener(progressSupport);
        if (legacy)
            task.addProgressListener(legacyProgressSupport);
        return new FutureTask<>(task, null);
    }

    public void forceTerminateAllRepairSessions() {
        ActiveRepairService.instance.terminateSessions();
    }

    /* End of MBean interface methods */

    /**
     * Get the "primary ranges" for the specified keyspace and endpoint.
     * "Primary ranges" are the ranges that the node is responsible for storing replica primarily.
     * The node that stores replica primarily is defined as the first node returned
     * by {@link AbstractReplicationStrategy#calculateNaturalEndpoints}.
     *
     * @param keyspace Keyspace name to check primary ranges
     * @param ep endpoint we are interested in.
     * @return primary ranges for the specified endpoint.
     */
    public Collection<Range<Token>> getPrimaryRangesForEndpoint(String keyspace, InetAddress ep)
    {
        AbstractReplicationStrategy strategy = Keyspace.open(keyspace).getReplicationStrategy();
        Collection<Range<Token>> primaryRanges = new HashSet<>();
        TokenMetadata metadata = tokenMetadata.cloneOnlyTokenMap();
        for (Token token : metadata.sortedTokens())
        {
            List<InetAddress> endpoints = strategy.calculateNaturalEndpoints(token, metadata);
            if (endpoints.size() > 0 && endpoints.get(0).equals(ep))
                primaryRanges.add(new Range<>(metadata.getPredecessor(token), token));
        }
        return primaryRanges;
    }

    /**
     * Get the "primary ranges" within local DC for the specified keyspace and endpoint.
     *
     * @see #getPrimaryRangesForEndpoint(String, java.net.InetAddress)
     * @param keyspace Keyspace name to check primary ranges
     * @param referenceEndpoint endpoint we are interested in.
     * @return primary ranges within local DC for the specified endpoint.
     */
    public Collection<Range<Token>> getPrimaryRangeForEndpointWithinDC(String keyspace, InetAddress referenceEndpoint)
    {
        TokenMetadata metadata = tokenMetadata.cloneOnlyTokenMap();
        String localDC = DatabaseDescriptor.getEndpointSnitch().getDatacenter(referenceEndpoint);
        Collection<InetAddress> localDcNodes = metadata.getTopology().getDatacenterEndpoints().get(localDC);
        AbstractReplicationStrategy strategy = Keyspace.open(keyspace).getReplicationStrategy();

        Collection<Range<Token>> localDCPrimaryRanges = new HashSet<>();
        for (Token token : metadata.sortedTokens())
        {
            List<InetAddress> endpoints = strategy.calculateNaturalEndpoints(token, metadata);
            for (InetAddress endpoint : endpoints)
            {
                if (localDcNodes.contains(endpoint))
                {
                    if (endpoint.equals(referenceEndpoint))
                    {
                        localDCPrimaryRanges.add(new Range<>(metadata.getPredecessor(token), token));
                    }
                    break;
                }
            }
        }

        return localDCPrimaryRanges;
    }

    /**
     * Get all ranges an endpoint is responsible for (by keyspace)
     * @param ep endpoint we are interested in.
     * @return ranges for the specified endpoint.
     */
    Collection<Range<Token>> getRangesForEndpoint(String keyspaceName, InetAddress ep)
    {
        return Keyspace.open(keyspaceName).getReplicationStrategy().getAddressRanges().get(ep);
    }

    /**
     * Get all ranges that span the ring given a set
     * of tokens. All ranges are in sorted order of
     * ranges.
     * @return ranges in sorted order
    */
    public List<Range<Token>> getAllRanges(List<Token> sortedTokens)
    {
        if (logger.isTraceEnabled())
            logger.trace("computing ranges for {}", StringUtils.join(sortedTokens, ", "));

        if (sortedTokens.isEmpty())
            return Collections.emptyList();
        int size = sortedTokens.size();
        List<Range<Token>> ranges = new ArrayList<>(size + 1);
        for (int i = 1; i < size; ++i)
        {
            Range<Token> range = new Range<>(sortedTokens.get(i - 1), sortedTokens.get(i));
            ranges.add(range);
        }
        Range<Token> range = new Range<>(sortedTokens.get(size - 1), sortedTokens.get(0));
        ranges.add(range);

        return ranges;
    }

    /**
     * This method returns the N endpoints that are responsible for storing the
     * specified key i.e for replication.
     *
     * @param keyspaceName keyspace name also known as keyspace
     * @param cf Column family name
     * @param key key for which we need to find the endpoint
     * @return the endpoint responsible for this key
     */
    public List<InetAddress> getNaturalEndpoints(String keyspaceName, String cf, String key)
    {
        KeyspaceMetadata ksMetaData = Schema.instance.getKSMetaData(keyspaceName);
        if (ksMetaData == null)
            throw new IllegalArgumentException("Unknown keyspace '" + keyspaceName + "'");

        CFMetaData cfMetaData = ksMetaData.getTableOrViewNullable(cf);
        if (cfMetaData == null)
            throw new IllegalArgumentException("Unknown table '" + cf + "' in keyspace '" + keyspaceName + "'");

        return getNaturalEndpoints(keyspaceName, tokenMetadata.partitioner.getToken(cfMetaData.getKeyValidator().fromString(key)));
    }

    public List<InetAddress> getNaturalEndpoints(String keyspaceName, ByteBuffer key)
    {
        return getNaturalEndpoints(keyspaceName, tokenMetadata.partitioner.getToken(key));
    }

    /**
     * This method returns the N endpoints that are responsible for storing the
     * specified key i.e for replication.
     *
     * @param keyspaceName keyspace name also known as keyspace
     * @param pos position for which we need to find the endpoint
     * @return the endpoint responsible for this token
     */
    public List<InetAddress> getNaturalEndpoints(String keyspaceName, RingPosition pos)
    {
        return Keyspace.open(keyspaceName).getReplicationStrategy().getNaturalEndpoints(pos);
    }

    /**
     * Returns the endpoints currently responsible for storing the token plus pending ones
     */
    public Iterable<InetAddress> getNaturalAndPendingEndpoints(String keyspaceName, Token token)
    {
        return Iterables.concat(getNaturalEndpoints(keyspaceName, token), tokenMetadata.pendingEndpointsFor(token, keyspaceName));
    }

    /**
     * This method attempts to return N endpoints that are responsible for storing the
     * specified key i.e for replication.
     *
     * @param keyspace keyspace name also known as keyspace
     * @param key key for which we need to find the endpoint
     * @return the endpoint responsible for this key
     */
    public List<InetAddress> getLiveNaturalEndpoints(Keyspace keyspace, ByteBuffer key)
    {
        return getLiveNaturalEndpoints(keyspace, tokenMetadata.decorateKey(key));
    }

    public List<InetAddress> getLiveNaturalEndpoints(Keyspace keyspace, RingPosition pos)
    {
        List<InetAddress> endpoints = keyspace.getReplicationStrategy().getNaturalEndpoints(pos);
        List<InetAddress> liveEps = new ArrayList<>(endpoints.size());

        for (InetAddress endpoint : endpoints)
        {
            if (FailureDetector.instance.isAlive(endpoint))
                liveEps.add(endpoint);
        }

        return liveEps;
    }

    public void setLoggingLevel(String classQualifier, String rawLevel) throws Exception
    {
        ch.qos.logback.classic.Logger logBackLogger = (ch.qos.logback.classic.Logger) LoggerFactory.getLogger(classQualifier);

        // if both classQualifer and rawLevel are empty, reload from configuration
        if (StringUtils.isBlank(classQualifier) && StringUtils.isBlank(rawLevel) )
        {
            JMXConfiguratorMBean jmxConfiguratorMBean = JMX.newMBeanProxy(ManagementFactory.getPlatformMBeanServer(),
                    new ObjectName("ch.qos.logback.classic:Name=default,Type=ch.qos.logback.classic.jmx.JMXConfigurator"),
                    JMXConfiguratorMBean.class);
            jmxConfiguratorMBean.reloadDefaultConfiguration();
            return;
        }
        // classQualifer is set, but blank level given
        else if (StringUtils.isNotBlank(classQualifier) && StringUtils.isBlank(rawLevel) )
        {
            if (logBackLogger.getLevel() != null || hasAppenders(logBackLogger))
                logBackLogger.setLevel(null);
            return;
        }

        ch.qos.logback.classic.Level level = ch.qos.logback.classic.Level.toLevel(rawLevel);
        logBackLogger.setLevel(level);
        logger.info("set log level to {} for classes under '{}' (if the level doesn't look like '{}' then the logger couldn't parse '{}')", level, classQualifier, rawLevel, rawLevel);
    }

    /**
     * @return the runtime logging levels for all the configured loggers
     */
    @Override
    public Map<String,String>getLoggingLevels() {
        Map<String, String> logLevelMaps = Maps.newLinkedHashMap();
        LoggerContext lc = (LoggerContext) LoggerFactory.getILoggerFactory();
        for (ch.qos.logback.classic.Logger logger : lc.getLoggerList())
        {
            if(logger.getLevel() != null || hasAppenders(logger))
                logLevelMaps.put(logger.getName(), logger.getLevel().toString());
        }
        return logLevelMaps;
    }

    private boolean hasAppenders(ch.qos.logback.classic.Logger logger) {
        Iterator<Appender<ILoggingEvent>> it = logger.iteratorForAppenders();
        return it.hasNext();
    }

    /**
     * @return list of Token ranges (_not_ keys!) together with estimated key count,
     *      breaking up the data this node is responsible for into pieces of roughly keysPerSplit
     */
    public List<Pair<Range<Token>, Long>> getSplits(String keyspaceName, String cfName, Range<Token> range, int keysPerSplit)
    {
        Keyspace t = Keyspace.open(keyspaceName);
        ColumnFamilyStore cfs = t.getColumnFamilyStore(cfName);
        List<DecoratedKey> keys = keySamples(Collections.singleton(cfs), range);

        long totalRowCountEstimate = cfs.estimatedKeysForRange(range);

        // splitCount should be much smaller than number of key samples, to avoid huge sampling error
        int minSamplesPerSplit = 4;
        int maxSplitCount = keys.size() / minSamplesPerSplit + 1;
        int splitCount = Math.max(1, Math.min(maxSplitCount, (int)(totalRowCountEstimate / keysPerSplit)));

        List<Token> tokens = keysToTokens(range, keys);
        return getSplits(tokens, splitCount, cfs);
    }

    private List<Pair<Range<Token>, Long>> getSplits(List<Token> tokens, int splitCount, ColumnFamilyStore cfs)
    {
        double step = (double) (tokens.size() - 1) / splitCount;
        Token prevToken = tokens.get(0);
        List<Pair<Range<Token>, Long>> splits = Lists.newArrayListWithExpectedSize(splitCount);
        for (int i = 1; i <= splitCount; i++)
        {
            int index = (int) Math.round(i * step);
            Token token = tokens.get(index);
            Range<Token> range = new Range<>(prevToken, token);
            // always return an estimate > 0 (see CASSANDRA-7322)
            splits.add(Pair.create(range, Math.max(cfs.metadata.params.minIndexInterval, cfs.estimatedKeysForRange(range))));
            prevToken = token;
        }
        return splits;
    }

    private List<Token> keysToTokens(Range<Token> range, List<DecoratedKey> keys)
    {
        List<Token> tokens = Lists.newArrayListWithExpectedSize(keys.size() + 2);
        tokens.add(range.left);
        for (DecoratedKey key : keys)
            tokens.add(key.getToken());
        tokens.add(range.right);
        return tokens;
    }

    private List<DecoratedKey> keySamples(Iterable<ColumnFamilyStore> cfses, Range<Token> range)
    {
        List<DecoratedKey> keys = new ArrayList<>();
        for (ColumnFamilyStore cfs : cfses)
            Iterables.addAll(keys, cfs.keySamples(range));
        FBUtilities.sortSampledKeys(keys, range);
        return keys;
    }

    /**
     * Broadcast leaving status and update local tokenMetadata accordingly
     */
    private void startLeaving()
    {
        Gossiper.instance.addLocalApplicationState(ApplicationState.STATUS, valueFactory.leaving(getLocalTokens()));
        tokenMetadata.addLeavingEndpoint(FBUtilities.getBroadcastAddress());
        PendingRangeCalculatorService.instance.update();
    }

    public void decommission() throws InterruptedException
    {
        if (!tokenMetadata.isMember(FBUtilities.getBroadcastAddress()))
            throw new UnsupportedOperationException("local node is not a member of the token ring yet");
        if (tokenMetadata.cloneAfterAllLeft().sortedTokens().size() < 2)
            throw new UnsupportedOperationException("no other normal nodes in the ring; decommission would be pointless");
        if (operationMode != Mode.NORMAL)
            throw new UnsupportedOperationException("Node in " + operationMode + " state; wait for status to become normal or restart");

        PendingRangeCalculatorService.instance.blockUntilFinished();
        for (String keyspaceName : Schema.instance.getNonLocalStrategyKeyspaces())
        {
            if (tokenMetadata.getPendingRanges(keyspaceName, FBUtilities.getBroadcastAddress()).size() > 0)
                throw new UnsupportedOperationException("data is currently moving to this node; unable to leave the ring");
        }

        if (logger.isDebugEnabled())
            logger.debug("DECOMMISSIONING");
        startLeaving();
        long timeout = Math.max(RING_DELAY, BatchlogManager.instance.getBatchlogTimeout());
        setMode(Mode.LEAVING, "sleeping " + timeout + " ms for batch processing and pending range setup", true);
        Thread.sleep(timeout);

        Runnable finishLeaving = new Runnable()
        {
            public void run()
            {
                shutdownClientServers();
                Gossiper.instance.stop();
                try {
                    MessagingService.instance().shutdown();
                } catch (IOError ioe) {
                    logger.info("failed to shutdown message service: {}", ioe);
                }
                StageManager.shutdownNow();
                SystemKeyspace.setBootstrapState(SystemKeyspace.BootstrapState.DECOMMISSIONED);
                setMode(Mode.DECOMMISSIONED, true);
                // let op be responsible for killing the process
            }
        };
        unbootstrap(finishLeaving);
    }

    private void leaveRing()
    {
        SystemKeyspace.setBootstrapState(SystemKeyspace.BootstrapState.NEEDS_BOOTSTRAP);
        tokenMetadata.removeEndpoint(FBUtilities.getBroadcastAddress());
        PendingRangeCalculatorService.instance.update();

        Gossiper.instance.addLocalApplicationState(ApplicationState.STATUS, valueFactory.left(getLocalTokens(),Gossiper.computeExpireTime()));
        int delay = Math.max(RING_DELAY, Gossiper.intervalInMillis * 2);
        logger.info("Announcing that I have left the ring for {}ms", delay);
        Uninterruptibles.sleepUninterruptibly(delay, TimeUnit.MILLISECONDS);
    }

    private void unbootstrap(Runnable onFinish)
    {
        Map<String, Multimap<Range<Token>, InetAddress>> rangesToStream = new HashMap<>();

        for (String keyspaceName : Schema.instance.getNonLocalStrategyKeyspaces())
        {
            Multimap<Range<Token>, InetAddress> rangesMM = getChangedRangesForLeaving(keyspaceName, FBUtilities.getBroadcastAddress());

            if (logger.isDebugEnabled())
                logger.debug("Ranges needing transfer are [{}]", StringUtils.join(rangesMM.keySet(), ","));

            rangesToStream.put(keyspaceName, rangesMM);
        }

        setMode(Mode.LEAVING, "replaying batch log and streaming data to other nodes", true);

        // Start with BatchLog replay, which may create hints but no writes since this is no longer a valid endpoint.
        Future<?> batchlogReplay = BatchlogManager.instance.startBatchlogReplay();
        Future<StreamState> streamSuccess = streamRanges(rangesToStream);

        // Wait for batch log to complete before streaming hints.
        logger.debug("waiting for batch log processing.");
        try
        {
            batchlogReplay.get();
        }
        catch (ExecutionException | InterruptedException e)
        {
            throw new RuntimeException(e);
        }

        setMode(Mode.LEAVING, "streaming hints to other nodes", true);

        Future hintsSuccess = streamHints();

        // wait for the transfer runnables to signal the latch.
        logger.debug("waiting for stream acks.");
        try
        {
            streamSuccess.get();
            hintsSuccess.get();
        }
        catch (ExecutionException | InterruptedException e)
        {
            throw new RuntimeException(e);
        }
        logger.debug("stream acks all received.");
        leaveRing();
        onFinish.run();
    }

    private Future streamHints()
    {
        return HintsService.instance.transferHints(this::getPreferredHintsStreamTarget);
    }

    /**
     * Find the best target to stream hints to. Currently the closest peer according to the snitch
     */
    private UUID getPreferredHintsStreamTarget()
    {
        List<InetAddress> candidates = new ArrayList<>(StorageService.instance.getTokenMetadata().cloneAfterAllLeft().getAllEndpoints());
        candidates.remove(FBUtilities.getBroadcastAddress());
        for (Iterator<InetAddress> iter = candidates.iterator(); iter.hasNext(); )
        {
            InetAddress address = iter.next();
            if (!FailureDetector.instance.isAlive(address))
                iter.remove();
        }

        if (candidates.isEmpty())
        {
            logger.warn("Unable to stream hints since no live endpoints seen");
            throw new RuntimeException("Unable to stream hints since no live endpoints seen");
        }
        else
        {
            // stream to the closest peer as chosen by the snitch
            DatabaseDescriptor.getEndpointSnitch().sortByProximity(FBUtilities.getBroadcastAddress(), candidates);
            InetAddress hintsDestinationHost = candidates.get(0);
            InetAddress preferred = SystemKeyspace.getPreferredIP(hintsDestinationHost);
            return tokenMetadata.getHostId(preferred);
        }
    }

    public void move(String newToken) throws IOException
    {
        try
        {
            getTokenFactory().validate(newToken);
        }
        catch (ConfigurationException e)
        {
            throw new IOException(e.getMessage());
        }
        move(getTokenFactory().fromString(newToken));
    }

    /**
     * move the node to new token or find a new token to boot to according to load
     *
     * @param newToken new token to boot to, or if null, find balanced token to boot to
     *
     * @throws IOException on any I/O operation error
     */
    private void move(Token newToken) throws IOException
    {
        if (newToken == null)
            throw new IOException("Can't move to the undefined (null) token.");

        if (tokenMetadata.sortedTokens().contains(newToken))
            throw new IOException("target token " + newToken + " is already owned by another node.");

        // address of the current node
        InetAddress localAddress = FBUtilities.getBroadcastAddress();

        // This doesn't make any sense in a vnodes environment.
        if (getTokenMetadata().getTokens(localAddress).size() > 1)
        {
            logger.error("Invalid request to move(Token); This node has more than one token and cannot be moved thusly.");
            throw new UnsupportedOperationException("This node has more than one token and cannot be moved thusly.");
        }

        List<String> keyspacesToProcess = Schema.instance.getNonLocalStrategyKeyspaces();

        PendingRangeCalculatorService.instance.blockUntilFinished();
        // checking if data is moving to this node
        for (String keyspaceName : keyspacesToProcess)
        {
            if (tokenMetadata.getPendingRanges(keyspaceName, localAddress).size() > 0)
                throw new UnsupportedOperationException("data is currently moving to this node; unable to leave the ring");
        }

        Gossiper.instance.addLocalApplicationState(ApplicationState.STATUS, valueFactory.moving(newToken));
        setMode(Mode.MOVING, String.format("Moving %s from %s to %s.", localAddress, getLocalTokens().iterator().next(), newToken), true);

        setMode(Mode.MOVING, String.format("Sleeping %s ms before start streaming/fetching ranges", RING_DELAY), true);
        Uninterruptibles.sleepUninterruptibly(RING_DELAY, TimeUnit.MILLISECONDS);

        RangeRelocator relocator = new RangeRelocator(Collections.singleton(newToken), keyspacesToProcess);

        if (relocator.streamsNeeded())
        {
            setMode(Mode.MOVING, "fetching new ranges and streaming old ranges", true);
            try
            {
                relocator.stream().get();
            }
            catch (ExecutionException | InterruptedException e)
            {
                throw new RuntimeException("Interrupted while waiting for stream/fetch ranges to finish: " + e.getMessage());
            }
        }
        else
        {
            setMode(Mode.MOVING, "No ranges to fetch/stream", true);
        }

        setTokens(Collections.singleton(newToken)); // setting new token as we have everything settled

        if (logger.isDebugEnabled())
            logger.debug("Successfully moved to new token {}", getLocalTokens().iterator().next());
    }

    private class RangeRelocator
    {
        private final StreamPlan streamPlan = new StreamPlan("Relocation");

        private RangeRelocator(Collection<Token> tokens, List<String> keyspaceNames)
        {
            calculateToFromStreams(tokens, keyspaceNames);
        }

        private void calculateToFromStreams(Collection<Token> newTokens, List<String> keyspaceNames)
        {
            InetAddress localAddress = FBUtilities.getBroadcastAddress();
            IEndpointSnitch snitch = DatabaseDescriptor.getEndpointSnitch();
            TokenMetadata tokenMetaCloneAllSettled = tokenMetadata.cloneAfterAllSettled();
            // clone to avoid concurrent modification in calculateNaturalEndpoints
            TokenMetadata tokenMetaClone = tokenMetadata.cloneOnlyTokenMap();

            for (String keyspace : keyspaceNames)
            {
                // replication strategy of the current keyspace
                AbstractReplicationStrategy strategy = Keyspace.open(keyspace).getReplicationStrategy();
                Multimap<InetAddress, Range<Token>> endpointToRanges = strategy.getAddressRanges();

                logger.debug("Calculating ranges to stream and request for keyspace {}", keyspace);
                for (Token newToken : newTokens)
                {
                    // getting collection of the currently used ranges by this keyspace
                    Collection<Range<Token>> currentRanges = endpointToRanges.get(localAddress);
                    // collection of ranges which this node will serve after move to the new token
                    Collection<Range<Token>> updatedRanges = strategy.getPendingAddressRanges(tokenMetaClone, newToken, localAddress);

                    // ring ranges and endpoints associated with them
                    // this used to determine what nodes should we ping about range data
                    Multimap<Range<Token>, InetAddress> rangeAddresses = strategy.getRangeAddresses(tokenMetaClone);

                    // calculated parts of the ranges to request/stream from/to nodes in the ring
                    Pair<Set<Range<Token>>, Set<Range<Token>>> rangesPerKeyspace = calculateStreamAndFetchRanges(currentRanges, updatedRanges);

                    /**
                     * In this loop we are going through all ranges "to fetch" and determining
                     * nodes in the ring responsible for data we are interested in
                     */
                    Multimap<Range<Token>, InetAddress> rangesToFetchWithPreferredEndpoints = ArrayListMultimap.create();
                    for (Range<Token> toFetch : rangesPerKeyspace.right)
                    {
                        for (Range<Token> range : rangeAddresses.keySet())
                        {
                            if (range.contains(toFetch))
                            {
                                List<InetAddress> endpoints = null;

                                if (useStrictConsistency)
                                {
                                    Set<InetAddress> oldEndpoints = Sets.newHashSet(rangeAddresses.get(range));
                                    Set<InetAddress> newEndpoints = Sets.newHashSet(strategy.calculateNaturalEndpoints(toFetch.right, tokenMetaCloneAllSettled));

                                    //Due to CASSANDRA-5953 we can have a higher RF then we have endpoints.
                                    //So we need to be careful to only be strict when endpoints == RF
                                    if (oldEndpoints.size() == strategy.getReplicationFactor())
                                    {
                                        oldEndpoints.removeAll(newEndpoints);

                                        //No relocation required
                                        if (oldEndpoints.isEmpty())
                                            continue;

                                        assert oldEndpoints.size() == 1 : "Expected 1 endpoint but found " + oldEndpoints.size();
                                    }

                                    endpoints = Lists.newArrayList(oldEndpoints.iterator().next());
                                }
                                else
                                {
                                    endpoints = snitch.getSortedListByProximity(localAddress, rangeAddresses.get(range));
                                }

                                // storing range and preferred endpoint set
                                rangesToFetchWithPreferredEndpoints.putAll(toFetch, endpoints);
                            }
                        }

                        Collection<InetAddress> addressList = rangesToFetchWithPreferredEndpoints.get(toFetch);
                        if (addressList == null || addressList.isEmpty())
                            continue;

                        if (useStrictConsistency)
                        {
                            if (addressList.size() > 1)
                                throw new IllegalStateException("Multiple strict sources found for " + toFetch);

                            InetAddress sourceIp = addressList.iterator().next();
                            if (Gossiper.instance.isEnabled() && !Gossiper.instance.getEndpointStateForEndpoint(sourceIp).isAlive())
                                throw new RuntimeException("A node required to move the data consistently is down ("+sourceIp+").  If you wish to move the data from a potentially inconsistent replica, restart the node with -Dcassandra.consistent.rangemovement=false");
                        }
                    }

                    // calculating endpoints to stream current ranges to if needed
                    // in some situations node will handle current ranges as part of the new ranges
                    Multimap<InetAddress, Range<Token>> endpointRanges = HashMultimap.create();
                    for (Range<Token> toStream : rangesPerKeyspace.left)
                    {
                        Set<InetAddress> currentEndpoints = ImmutableSet.copyOf(strategy.calculateNaturalEndpoints(toStream.right, tokenMetaClone));
                        Set<InetAddress> newEndpoints = ImmutableSet.copyOf(strategy.calculateNaturalEndpoints(toStream.right, tokenMetaCloneAllSettled));
                        logger.debug("Range: {} Current endpoints: {} New endpoints: {}", toStream, currentEndpoints, newEndpoints);
                        for (InetAddress address : Sets.difference(newEndpoints, currentEndpoints))
                        {
                            logger.debug("Range {} has new owner {}", toStream, address);
                            endpointRanges.put(address, toStream);
                        }
                    }

                    // stream ranges
                    for (InetAddress address : endpointRanges.keySet())
                    {
                        logger.debug("Will stream range {} of keyspace {} to endpoint {}", endpointRanges.get(address), keyspace, address);
                        InetAddress preferred = SystemKeyspace.getPreferredIP(address);
                        streamPlan.transferRanges(address, preferred, keyspace, endpointRanges.get(address));
                    }

                    // stream requests
                    Multimap<InetAddress, Range<Token>> workMap = RangeStreamer.getWorkMap(rangesToFetchWithPreferredEndpoints, keyspace, FailureDetector.instance, useStrictConsistency);
                    for (InetAddress address : workMap.keySet())
                    {
                        logger.debug("Will request range {} of keyspace {} from endpoint {}", workMap.get(address), keyspace, address);
                        InetAddress preferred = SystemKeyspace.getPreferredIP(address);
                        streamPlan.requestRanges(address, preferred, keyspace, workMap.get(address));
                    }

                    logger.debug("Keyspace {}: work map {}.", keyspace, workMap);
                }
            }
        }

        public Future<StreamState> stream()
        {
            return streamPlan.execute();
        }

        public boolean streamsNeeded()
        {
            return !streamPlan.isEmpty();
        }
    }

    /**
     * Get the status of a token removal.
     */
    public String getRemovalStatus()
    {
        if (removingNode == null) {
            return "No token removals in process.";
        }
        return String.format("Removing token (%s). Waiting for replication confirmation from [%s].",
                             tokenMetadata.getToken(removingNode),
                             StringUtils.join(replicatingNodes, ","));
    }

    /**
     * Force a remove operation to complete. This may be necessary if a remove operation
     * blocks forever due to node/stream failure. removeToken() must be called
     * first, this is a last resort measure.  No further attempt will be made to restore replicas.
     */
    public void forceRemoveCompletion()
    {
        if (!replicatingNodes.isEmpty()  || !tokenMetadata.getLeavingEndpoints().isEmpty())
        {
            logger.warn("Removal not confirmed for for {}", StringUtils.join(this.replicatingNodes, ","));
            for (InetAddress endpoint : tokenMetadata.getLeavingEndpoints())
            {
                UUID hostId = tokenMetadata.getHostId(endpoint);
                Gossiper.instance.advertiseTokenRemoved(endpoint, hostId);
                excise(tokenMetadata.getTokens(endpoint), endpoint);
            }
            replicatingNodes.clear();
            removingNode = null;
        }
        else
        {
            logger.warn("No tokens to force removal on, call 'removenode' first");
        }
    }

    /**
     * Remove a node that has died, attempting to restore the replica count.
     * If the node is alive, decommission should be attempted.  If decommission
     * fails, then removeToken should be called.  If we fail while trying to
     * restore the replica count, finally forceRemoveCompleteion should be
     * called to forcibly remove the node without regard to replica count.
     *
     * @param hostIdString token for the node
     */
    public void removeNode(String hostIdString)
    {
        InetAddress myAddress = FBUtilities.getBroadcastAddress();
        UUID localHostId = tokenMetadata.getHostId(myAddress);
        UUID hostId = UUID.fromString(hostIdString);
        InetAddress endpoint = tokenMetadata.getEndpointForHostId(hostId);

        if (endpoint == null)
            throw new UnsupportedOperationException("Host ID not found.");

        Collection<Token> tokens = tokenMetadata.getTokens(endpoint);

        if (endpoint.equals(myAddress))
             throw new UnsupportedOperationException("Cannot remove self");

        if (Gossiper.instance.getLiveMembers().contains(endpoint))
            throw new UnsupportedOperationException("Node " + endpoint + " is alive and owns this ID. Use decommission command to remove it from the ring");

        // A leaving endpoint that is dead is already being removed.
        if (tokenMetadata.isLeaving(endpoint))
            logger.warn("Node {} is already being removed, continuing removal anyway", endpoint);

        if (!replicatingNodes.isEmpty())
            throw new UnsupportedOperationException("This node is already processing a removal. Wait for it to complete, or use 'removenode force' if this has failed.");

        // Find the endpoints that are going to become responsible for data
        for (String keyspaceName : Schema.instance.getNonLocalStrategyKeyspaces())
        {
            // if the replication factor is 1 the data is lost so we shouldn't wait for confirmation
            if (Keyspace.open(keyspaceName).getReplicationStrategy().getReplicationFactor() == 1)
                continue;

            // get all ranges that change ownership (that is, a node needs
            // to take responsibility for new range)
            Multimap<Range<Token>, InetAddress> changedRanges = getChangedRangesForLeaving(keyspaceName, endpoint);
            IFailureDetector failureDetector = FailureDetector.instance;
            for (InetAddress ep : changedRanges.values())
            {
                if (failureDetector.isAlive(ep))
                    replicatingNodes.add(ep);
                else
                    logger.warn("Endpoint {} is down and will not receive data for re-replication of {}", ep, endpoint);
            }
        }
        removingNode = endpoint;

        tokenMetadata.addLeavingEndpoint(endpoint);
        PendingRangeCalculatorService.instance.update();

        // the gossiper will handle spoofing this node's state to REMOVING_TOKEN for us
        // we add our own token so other nodes to let us know when they're done
        Gossiper.instance.advertiseRemoving(endpoint, hostId, localHostId);

        // kick off streaming commands
        restoreReplicaCount(endpoint, myAddress);

        // wait for ReplicationFinishedVerbHandler to signal we're done
        while (!replicatingNodes.isEmpty())
        {
            Uninterruptibles.sleepUninterruptibly(100, TimeUnit.MILLISECONDS);
        }

        excise(tokens, endpoint);

        // gossiper will indicate the token has left
        Gossiper.instance.advertiseTokenRemoved(endpoint, hostId);

        replicatingNodes.clear();
        removingNode = null;
    }

    public void confirmReplication(InetAddress node)
    {
        // replicatingNodes can be empty in the case where this node used to be a removal coordinator,
        // but restarted before all 'replication finished' messages arrived. In that case, we'll
        // still go ahead and acknowledge it.
        if (!replicatingNodes.isEmpty())
        {
            replicatingNodes.remove(node);
        }
        else
        {
            logger.info("Received unexpected REPLICATION_FINISHED message from {}. Was this node recently a removal coordinator?", node);
        }
    }

    public String getOperationMode()
    {
        return operationMode.toString();
    }

    public boolean isStarting()
    {
        return operationMode == Mode.STARTING;
    }

    public boolean isMoving()
    {
        return operationMode == Mode.MOVING;
    }

    public boolean isJoining()
    {
        return operationMode == Mode.JOINING;
    }

    public String getDrainProgress()
    {
        return String.format("Drained %s/%s ColumnFamilies", remainingCFs, totalCFs);
    }

    /**
     * Shuts node off to writes, empties memtables and the commit log.
     * There are two differences between drain and the normal shutdown hook:
     * - Drain waits for in-progress streaming to complete
     * - Drain flushes *all* columnfamilies (shutdown hook only flushes non-durable CFs)
     */
    public synchronized void drain() throws IOException, InterruptedException, ExecutionException
    {
        inShutdownHook = true;
        runShutdownHooks(runBeforeShutdown);
        runBeforeShutdown.clear();  // don't run preshutdown hooks twice if we drain then kill the JVM

        BatchlogManager.instance.shutdown();

        HintsService.instance.pauseDispatch();

        ExecutorService counterMutationStage = StageManager.getStage(Stage.COUNTER_MUTATION);
        ExecutorService viewMutationStage = StageManager.getStage(Stage.VIEW_MUTATION);
        ExecutorService mutationStage = StageManager.getStage(Stage.MUTATION);
        if (mutationStage.isTerminated()
            && counterMutationStage.isTerminated()
            && viewMutationStage.isTerminated())
        {
            logger.warn("Cannot drain node (did it already happen?)");
            return;
        }
        setMode(Mode.DRAINING, "starting drain process", true);
        shutdownClientServers();
        ScheduledExecutors.optionalTasks.shutdown();
        Gossiper.instance.stop();

        setMode(Mode.DRAINING, "shutting down MessageService", false);
        MessagingService.instance().shutdown();

        setMode(Mode.DRAINING, "clearing mutation stage", false);
        viewMutationStage.shutdown();
        counterMutationStage.shutdown();
        mutationStage.shutdown();
        viewMutationStage.awaitTermination(3600, TimeUnit.SECONDS);
        counterMutationStage.awaitTermination(3600, TimeUnit.SECONDS);
        mutationStage.awaitTermination(3600, TimeUnit.SECONDS);

        StorageProxy.instance.verifyNoHintsInProgress();

        setMode(Mode.DRAINING, "flushing column families", false);

        // disable autocompaction - we don't want to start any new compactions while we are draining
        for (Keyspace keyspace : Keyspace.all())
            for (ColumnFamilyStore cfs : keyspace.getColumnFamilyStores())
                cfs.disableAutoCompaction();

        // count CFs first, since forceFlush could block for the flushWriter to get a queue slot empty
        totalCFs = 0;
        for (Keyspace keyspace : Keyspace.nonSystem())
            totalCFs += keyspace.getColumnFamilyStores().size();
        remainingCFs = totalCFs;
        // flush
        List<Future<?>> flushes = new ArrayList<>();
        for (Keyspace keyspace : Keyspace.nonSystem())
        {
            for (ColumnFamilyStore cfs : keyspace.getColumnFamilyStores())
                flushes.add(cfs.forceFlush());
        }
        // wait for the flushes.
        // TODO this is a godawful way to track progress, since they flush in parallel.  a long one could
        // thus make several short ones "instant" if we wait for them later.
        for (Future f : flushes)
        {
            FBUtilities.waitOnFuture(f);
            remainingCFs--;
        }
        // flush the system ones after all the rest are done, just in case flushing modifies any system state
        // like CASSANDRA-5151. don't bother with progress tracking since system data is tiny.
        flushes.clear();
        for (Keyspace keyspace : Keyspace.system())
        {
            for (ColumnFamilyStore cfs : keyspace.getColumnFamilyStores())
                flushes.add(cfs.forceFlush());
        }
        FBUtilities.waitOnFutures(flushes);

        HintsService.instance.shutdownBlocking();

        // Interrupt on going compaction and shutdown to prevent further compaction
        CompactionManager.instance.forceShutdown();

        // whilst we've flushed all the CFs, which will have recycled all completed segments, we want to ensure
        // there are no segments to replay, so we force the recycling of any remaining (should be at most one)
        CommitLog.instance.forceRecycleAllSegments();

        CommitLog.instance.shutdownBlocking();

        // wait for miscellaneous tasks like sstable and commitlog segment deletion
        ScheduledExecutors.nonPeriodicTasks.shutdown();
        if (!ScheduledExecutors.nonPeriodicTasks.awaitTermination(1, TimeUnit.MINUTES))
            logger.warn("Miscellaneous task executor still busy after one minute; proceeding with shutdown");

        ColumnFamilyStore.shutdownPostFlushExecutor();

        setMode(Mode.DRAINED, true);

        // Not present: post shutdown hooks, which are only called inside the actual C* shutdown hook.  It doesn't
        // make sense to kill (for example) logback before the JVM is completely halted.
    }

    public void runShutdownHooks(List<Runnable> hooks)
    {
        for (Runnable hook : hooks)
        {
            try
            {
                hook.run();
            }
            catch (Exception e)
            {
                logger.warn("Attempting to continue after shutdown hook exception", e);
            }
        }
    }

    /**
     * Add a runnable which will be called before C* shuts down its services.  This is useful for other
     * applications running in the same JVM which may want to shut down first rather than time out attempting to use
     * C* calls which will no longer work.
     * @param hook: the code to run
     * @return true on success, false if C* is already shutting down, in which case the runnable has NOT been called
     * and it is the caller's responsibility to decide what to do.
     */
    public synchronized boolean runBeforeShutdown(Runnable hook)
    {
        if (!inShutdownHook)
        {
            runBeforeShutdown.add(hook);
        }

        return !inShutdownHook;
    }

    /**
     * Remove a shutdown hook that was added with runBeforeShutdown
     */
    public synchronized boolean removePreShutdownHook(Runnable hook)
    {
        return runBeforeShutdown.remove(hook);
    }

    /**
     * Add a runnable which will be called after C* completely shuts down  This is useful for other applications
     * running in the same JVM that C* needs to work (e.g. the logger code) and should shut down later.  NOTE THAT
     * PRE AND POST SHUTDOWN HOOKS ARE NOT MIRRORS.  Specifically, the preshutdown hooks are called before drain() as
     * well, as C*'s services are going down, but the post shutdown hooks are only called inside the actual JVM shutdown
     * hook, when we know everything is completely finished.
     * @param hook: the code to run
     * @return true on success, false if C* is already shutting down, in which case the runnable has NOT been called
     * and it is the caller's responsibility to decide what to do.
     */
    public synchronized boolean runAfterShutdown(Runnable hook)
    {
        if (!inShutdownHook)
        {
            runAfterShutdown.add(hook);
        }

        return !inShutdownHook;
    }

    /**
     * Remove a shutdown hook that was added with runAfterShutdown
     */
    public synchronized boolean removePostShutdownHook(Runnable hook)
    {
        return runAfterShutdown.remove(hook);
    }

    // Never ever do this at home. Used by tests.
    @VisibleForTesting
    public IPartitioner setPartitionerUnsafe(IPartitioner newPartitioner)
    {
        IPartitioner oldPartitioner = DatabaseDescriptor.setPartitionerUnsafe(newPartitioner);
        tokenMetadata = tokenMetadata.cloneWithNewPartitioner(newPartitioner);
        valueFactory = new VersionedValue.VersionedValueFactory(newPartitioner);
        return oldPartitioner;
    }

    TokenMetadata setTokenMetadataUnsafe(TokenMetadata tmd)
    {
        TokenMetadata old = tokenMetadata;
        tokenMetadata = tmd;
        return old;
    }

    public void truncate(String keyspace, String table) throws TimeoutException, IOException
    {
        try
        {
            StorageProxy.truncateBlocking(keyspace, table);
        }
        catch (UnavailableException e)
        {
            throw new IOException(e.getMessage());
        }
    }

    public Map<InetAddress, Float> getOwnership()
    {
        List<Token> sortedTokens = tokenMetadata.sortedTokens();
        // describeOwnership returns tokens in an unspecified order, let's re-order them
        Map<Token, Float> tokenMap = new TreeMap<Token, Float>(tokenMetadata.partitioner.describeOwnership(sortedTokens));
        Map<InetAddress, Float> nodeMap = new LinkedHashMap<>();
        for (Map.Entry<Token, Float> entry : tokenMap.entrySet())
        {
            InetAddress endpoint = tokenMetadata.getEndpoint(entry.getKey());
            Float tokenOwnership = entry.getValue();
            if (nodeMap.containsKey(endpoint))
                nodeMap.put(endpoint, nodeMap.get(endpoint) + tokenOwnership);
            else
                nodeMap.put(endpoint, tokenOwnership);
        }
        return nodeMap;
    }

    /**
     * Calculates ownership. If there are multiple DC's and the replication strategy is DC aware then ownership will be
     * calculated per dc, i.e. each DC will have total ring ownership divided amongst its nodes. Without replication
     * total ownership will be a multiple of the number of DC's and this value will then go up within each DC depending
     * on the number of replicas within itself. For DC unaware replication strategies, ownership without replication
     * will be 100%.
     *
     * @throws IllegalStateException when node is not configured properly.
     */
    public LinkedHashMap<InetAddress, Float> effectiveOwnership(String keyspace) throws IllegalStateException
    {
        AbstractReplicationStrategy strategy;
        if (keyspace != null)
        {
            Keyspace keyspaceInstance = Schema.instance.getKeyspaceInstance(keyspace);
            if (keyspaceInstance == null)
                throw new IllegalArgumentException("The keyspace " + keyspace + ", does not exist");

            if (keyspaceInstance.getReplicationStrategy() instanceof LocalStrategy)
                throw new IllegalStateException("Ownership values for keyspaces with LocalStrategy are meaningless");
            strategy = keyspaceInstance.getReplicationStrategy();
        }
        else
        {
            List<String> userKeyspaces = Schema.instance.getUserKeyspaces();

            if (userKeyspaces.size() > 0)
            {
                keyspace = userKeyspaces.get(0);
                AbstractReplicationStrategy replicationStrategy = Schema.instance.getKeyspaceInstance(keyspace).getReplicationStrategy();
                for (String keyspaceName : userKeyspaces)
                {
                    if (!Schema.instance.getKeyspaceInstance(keyspaceName).getReplicationStrategy().hasSameSettings(replicationStrategy))
                        throw new IllegalStateException("Non-system keyspaces don't have the same replication settings, effective ownership information is meaningless");
                }
            }
            else
            {
                keyspace = "system_traces";
            }

            Keyspace keyspaceInstance = Schema.instance.getKeyspaceInstance(keyspace);
            if (keyspaceInstance == null)
                throw new IllegalArgumentException("The node does not have " + keyspace + " yet, probably still bootstrapping");
            strategy = keyspaceInstance.getReplicationStrategy();
        }

        TokenMetadata metadata = tokenMetadata.cloneOnlyTokenMap();

        Collection<Collection<InetAddress>> endpointsGroupedByDc = new ArrayList<>();
        // mapping of dc's to nodes, use sorted map so that we get dcs sorted
        SortedMap<String, Collection<InetAddress>> sortedDcsToEndpoints = new TreeMap<>();
        sortedDcsToEndpoints.putAll(metadata.getTopology().getDatacenterEndpoints().asMap());
        for (Collection<InetAddress> endpoints : sortedDcsToEndpoints.values())
            endpointsGroupedByDc.add(endpoints);

        Map<Token, Float> tokenOwnership = tokenMetadata.partitioner.describeOwnership(tokenMetadata.sortedTokens());
        LinkedHashMap<InetAddress, Float> finalOwnership = Maps.newLinkedHashMap();

        Multimap<InetAddress, Range<Token>> endpointToRanges = strategy.getAddressRanges();
        // calculate ownership per dc
        for (Collection<InetAddress> endpoints : endpointsGroupedByDc)
        {
            // calculate the ownership with replication and add the endpoint to the final ownership map
            for (InetAddress endpoint : endpoints)
            {
                float ownership = 0.0f;
                for (Range<Token> range : endpointToRanges.get(endpoint))
                {
                    if (tokenOwnership.containsKey(range.right))
                        ownership += tokenOwnership.get(range.right);
                }
                finalOwnership.put(endpoint, ownership);
            }
        }
        return finalOwnership;
    }

    public List<String> getKeyspaces()
    {
        List<String> keyspaceNamesList = new ArrayList<>(Schema.instance.getKeyspaces());
        return Collections.unmodifiableList(keyspaceNamesList);
    }

    public List<String> getNonSystemKeyspaces()
    {
        return Collections.unmodifiableList(Schema.instance.getNonSystemKeyspaces());
    }

    public List<String> getNonLocalStrategyKeyspaces()
    {
        return Collections.unmodifiableList(Schema.instance.getNonLocalStrategyKeyspaces());
    }

    public void updateSnitch(String epSnitchClassName, Boolean dynamic, Integer dynamicUpdateInterval, Integer dynamicResetInterval, Double dynamicBadnessThreshold) throws ClassNotFoundException
    {
        IEndpointSnitch oldSnitch = DatabaseDescriptor.getEndpointSnitch();

        // new snitch registers mbean during construction
        IEndpointSnitch newSnitch;
        try
        {
            newSnitch = FBUtilities.construct(epSnitchClassName, "snitch");
        }
        catch (ConfigurationException e)
        {
            throw new ClassNotFoundException(e.getMessage());
        }
        if (dynamic)
        {
            DatabaseDescriptor.setDynamicUpdateInterval(dynamicUpdateInterval);
            DatabaseDescriptor.setDynamicResetInterval(dynamicResetInterval);
            DatabaseDescriptor.setDynamicBadnessThreshold(dynamicBadnessThreshold);
            newSnitch = new DynamicEndpointSnitch(newSnitch);
        }

        // point snitch references to the new instance
        DatabaseDescriptor.setEndpointSnitch(newSnitch);
        for (String ks : Schema.instance.getKeyspaces())
        {
            Keyspace.open(ks).getReplicationStrategy().snitch = newSnitch;
        }

        if (oldSnitch instanceof DynamicEndpointSnitch)
            ((DynamicEndpointSnitch)oldSnitch).unregisterMBean();

        updateTopology();
    }

    /**
     * Seed data to the endpoints that will be responsible for it at the future
     *
     * @param rangesToStreamByKeyspace keyspaces and data ranges with endpoints included for each
     * @return async Future for whether stream was success
     */
    private Future<StreamState> streamRanges(Map<String, Multimap<Range<Token>, InetAddress>> rangesToStreamByKeyspace)
    {
        // First, we build a list of ranges to stream to each host, per table
        Map<String, Map<InetAddress, List<Range<Token>>>> sessionsToStreamByKeyspace = new HashMap<>();
        for (Map.Entry<String, Multimap<Range<Token>, InetAddress>> entry : rangesToStreamByKeyspace.entrySet())
        {
            String keyspace = entry.getKey();
            Multimap<Range<Token>, InetAddress> rangesWithEndpoints = entry.getValue();

            if (rangesWithEndpoints.isEmpty())
                continue;

            Map<InetAddress, List<Range<Token>>> rangesPerEndpoint = new HashMap<>();
            for (Map.Entry<Range<Token>, InetAddress> endPointEntry : rangesWithEndpoints.entries())
            {
                Range<Token> range = endPointEntry.getKey();
                InetAddress endpoint = endPointEntry.getValue();

                List<Range<Token>> curRanges = rangesPerEndpoint.get(endpoint);
                if (curRanges == null)
                {
                    curRanges = new LinkedList<>();
                    rangesPerEndpoint.put(endpoint, curRanges);
                }
                curRanges.add(range);
            }

            sessionsToStreamByKeyspace.put(keyspace, rangesPerEndpoint);
        }

        StreamPlan streamPlan = new StreamPlan("Unbootstrap");
        for (Map.Entry<String, Map<InetAddress, List<Range<Token>>>> entry : sessionsToStreamByKeyspace.entrySet())
        {
            String keyspaceName = entry.getKey();
            Map<InetAddress, List<Range<Token>>> rangesPerEndpoint = entry.getValue();

            for (Map.Entry<InetAddress, List<Range<Token>>> rangesEntry : rangesPerEndpoint.entrySet())
            {
                List<Range<Token>> ranges = rangesEntry.getValue();
                InetAddress newEndpoint = rangesEntry.getKey();
                InetAddress preferred = SystemKeyspace.getPreferredIP(newEndpoint);

                // TODO each call to transferRanges re-flushes, this is potentially a lot of waste
                streamPlan.transferRanges(newEndpoint, preferred, keyspaceName, ranges);
            }
        }
        return streamPlan.execute();
    }

    /**
     * Calculate pair of ranges to stream/fetch for given two range collections
     * (current ranges for keyspace and ranges after move to new token)
     *
     * @param current collection of the ranges by current token
     * @param updated collection of the ranges after token is changed
     * @return pair of ranges to stream/fetch for given current and updated range collections
     */
    public Pair<Set<Range<Token>>, Set<Range<Token>>> calculateStreamAndFetchRanges(Collection<Range<Token>> current, Collection<Range<Token>> updated)
    {
        Set<Range<Token>> toStream = new HashSet<>();
        Set<Range<Token>> toFetch  = new HashSet<>();


        for (Range<Token> r1 : current)
        {
            boolean intersect = false;
            for (Range<Token> r2 : updated)
            {
                if (r1.intersects(r2))
                {
                    // adding difference ranges to fetch from a ring
                    toStream.addAll(r1.subtract(r2));
                    intersect = true;
                }
            }
            if (!intersect)
            {
                toStream.add(r1); // should seed whole old range
            }
        }

        for (Range<Token> r2 : updated)
        {
            boolean intersect = false;
            for (Range<Token> r1 : current)
            {
                if (r2.intersects(r1))
                {
                    // adding difference ranges to fetch from a ring
                    toFetch.addAll(r2.subtract(r1));
                    intersect = true;
                }
            }
            if (!intersect)
            {
                toFetch.add(r2); // should fetch whole old range
            }
        }

        return Pair.create(toStream, toFetch);
    }

    public void bulkLoad(String directory)
    {
        try
        {
            bulkLoadInternal(directory).get();
        }
        catch (Exception e)
        {
            throw new RuntimeException(e);
        }
    }

    public String bulkLoadAsync(String directory)
    {
        return bulkLoadInternal(directory).planId.toString();
    }

    private StreamResultFuture bulkLoadInternal(String directory)
    {
        File dir = new File(directory);

        if (!dir.exists() || !dir.isDirectory())
            throw new IllegalArgumentException("Invalid directory " + directory);

        SSTableLoader.Client client = new SSTableLoader.Client()
        {
            private String keyspace;

            public void init(String keyspace)
            {
                this.keyspace = keyspace;
                try
                {
                    for (Map.Entry<Range<Token>, List<InetAddress>> entry : StorageService.instance.getRangeToAddressMap(keyspace).entrySet())
                    {
                        Range<Token> range = entry.getKey();
                        for (InetAddress endpoint : entry.getValue())
                            addRangeForEndpoint(range, endpoint);
                    }
                }
                catch (Exception e)
                {
                    throw new RuntimeException(e);
                }
            }

            public CFMetaData getTableMetadata(String tableName)
            {
                return Schema.instance.getCFMetaData(keyspace, tableName);
            }
        };

        return new SSTableLoader(dir, client, new OutputHandler.LogOutput()).stream();
    }

    public void rescheduleFailedDeletions()
    {
        LifecycleTransaction.rescheduleFailedDeletions();
    }

    /**
     * #{@inheritDoc}
     */
    public void loadNewSSTables(String ksName, String cfName)
    {
        ColumnFamilyStore.loadNewSSTables(ksName, cfName);
    }

    /**
     * #{@inheritDoc}
     */
    public List<String> sampleKeyRange() // do not rename to getter - see CASSANDRA-4452 for details
    {
        List<DecoratedKey> keys = new ArrayList<>();
        for (Keyspace keyspace : Keyspace.nonLocalStrategy())
        {
            for (Range<Token> range : getPrimaryRangesForEndpoint(keyspace.getName(), FBUtilities.getBroadcastAddress()))
                keys.addAll(keySamples(keyspace.getColumnFamilyStores(), range));
        }

        List<String> sampledKeys = new ArrayList<>(keys.size());
        for (DecoratedKey key : keys)
            sampledKeys.add(key.getToken().toString());
        return sampledKeys;
    }

    public void rebuildSecondaryIndex(String ksName, String cfName, String... idxNames)
    {
        String[] indices = asList(idxNames).stream()
                                           .map(p -> isIndexColumnFamily(p) ? getIndexName(p) : p)
                                           .collect(toList())
                                           .toArray(new String[idxNames.length]);

        ColumnFamilyStore.rebuildSecondaryIndex(ksName, cfName, indices);
    }

    public void resetLocalSchema() throws IOException
    {
        MigrationManager.resetLocalSchema();
    }

    public void setTraceProbability(double probability)
    {
        this.traceProbability = probability;
    }

    public double getTraceProbability()
    {
        return traceProbability;
    }

    public void disableAutoCompaction(String ks, String... tables) throws IOException
    {
        for (ColumnFamilyStore cfs : getValidColumnFamilies(true, true, ks, tables))
        {
            cfs.disableAutoCompaction();
        }
    }

    public void enableAutoCompaction(String ks, String... tables) throws IOException
    {
        for (ColumnFamilyStore cfs : getValidColumnFamilies(true, true, ks, tables))
        {
            cfs.enableAutoCompaction();
        }
    }

    /** Returns the name of the cluster */
    public String getClusterName()
    {
        return DatabaseDescriptor.getClusterName();
    }

    /** Returns the cluster partitioner */
    public String getPartitionerName()
    {
        return DatabaseDescriptor.getPartitionerName();
    }

    public int getTombstoneWarnThreshold()
    {
        return DatabaseDescriptor.getTombstoneWarnThreshold();
    }

    public void setTombstoneWarnThreshold(int threshold)
    {
        DatabaseDescriptor.setTombstoneWarnThreshold(threshold);
    }

    public int getTombstoneFailureThreshold()
    {
        return DatabaseDescriptor.getTombstoneFailureThreshold();
    }

    public void setTombstoneFailureThreshold(int threshold)
    {
        DatabaseDescriptor.setTombstoneFailureThreshold(threshold);
    }

    public int getBatchSizeFailureThreshold()
    {
        return DatabaseDescriptor.getBatchSizeFailThresholdInKB();
    }

    public void setBatchSizeFailureThreshold(int threshold)
    {
        DatabaseDescriptor.setBatchSizeFailThresholdInKB(threshold);
    }

    public void setHintedHandoffThrottleInKB(int throttleInKB)
    {
        DatabaseDescriptor.setHintedHandoffThrottleInKB(throttleInKB);
        logger.info(String.format("Updated hinted_handoff_throttle_in_kb to %d", throttleInKB));
    }

}<|MERGE_RESOLUTION|>--- conflicted
+++ resolved
@@ -271,15 +271,13 @@
         MessagingService.instance().registerVerbHandlers(MessagingService.Verb.SNAPSHOT, new SnapshotVerbHandler());
         MessagingService.instance().registerVerbHandlers(MessagingService.Verb.ECHO, new EchoVerbHandler());
 
-<<<<<<< HEAD
         MessagingService.instance().registerVerbHandlers(MessagingService.Verb.BATCH_STORE, new BatchStoreVerbHandler());
         MessagingService.instance().registerVerbHandlers(MessagingService.Verb.BATCH_REMOVE, new BatchRemoveVerbHandler());
-=======
+
         // Cleanup logback
         DelayingShutdownHook logbackHook = new DelayingShutdownHook();
         logbackHook.setContext((LoggerContext)LoggerFactory.getILoggerFactory());
         runAfterShutdown(logbackHook);
->>>>>>> bbb9eada
     }
 
     public void registerDaemon(CassandraDaemon daemon)
@@ -589,17 +587,12 @@
             @Override
             public void runMayThrow() throws InterruptedException
             {
-<<<<<<< HEAD
-                inShutdownHook = true;
-                ExecutorService viewMutationStage = StageManager.getStage(Stage.VIEW_MUTATION);
-=======
                 synchronized (StorageService.this)
                 {
                     inShutdownHook = true;
                     runShutdownHooks(runBeforeShutdown);
                 }
-
->>>>>>> bbb9eada
+                ExecutorService viewMutationStage = StageManager.getStage(Stage.VIEW_MUTATION);
                 ExecutorService counterMutationStage = StageManager.getStage(Stage.COUNTER_MUTATION);
                 ExecutorService mutationStage = StageManager.getStage(Stage.MUTATION);
                 if (mutationStage.isShutdown()
