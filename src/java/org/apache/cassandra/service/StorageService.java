--- conflicted
+++ resolved
@@ -5474,7 +5474,6 @@
         DatabaseDescriptor.setHintedHandoffThrottleInKB(throttleInKB);
         logger.info("Updated hinted_handoff_throttle_in_kb to {}", throttleInKB);
     }
-<<<<<<< HEAD
 
     public long getPid()
     {
@@ -5507,49 +5506,6 @@
         return Range.sort(lr);
     }
 
-    public static List<PartitionPosition> getDiskBoundaries(ColumnFamilyStore cfs, Directories.DataDirectory[] directories)
-    {
-        if (!SPLIT_SSTABLES_BY_TOKEN_RANGE || !cfs.getPartitioner().splitter().isPresent())
-            return null;
-
-        List<Range<Token>> localRanges = getStartupTokenRanges(cfs.keyspace);
-        if (localRanges == null)
-            return null;
-
-        return getDiskBoundaries(localRanges, cfs.getPartitioner(), directories);
-    }
-
-    public static List<PartitionPosition> getDiskBoundaries(ColumnFamilyStore cfs)
-    {
-        return getDiskBoundaries(cfs, cfs.getDirectories().getWriteableLocations());
-    }
-
-    /**
-     * Returns a list of disk boundaries, the result will differ depending on whether vnodes are enabled or not.
-     * <p>
-     * What is returned are upper bounds for the disks, meaning everything from partitioner.minToken up to
-     * getDiskBoundaries(..).get(0) should be on the first disk, everything between 0 to 1 should be on the second disk
-     * etc.
-     * <p>
-     * The final entry in the returned list will always be the partitioner maximum tokens upper key bound
-     */
-    public static List<PartitionPosition> getDiskBoundaries(List<Range<Token>> localRanges, IPartitioner partitioner, Directories.DataDirectory[] dataDirectories)
-    {
-        assert partitioner.splitter().isPresent();
-        Splitter splitter = partitioner.splitter().get();
-        boolean dontSplitRanges = DatabaseDescriptor.getNumTokens() > 1;
-        List<Token> boundaries = splitter.splitOwnedRanges(dataDirectories.length, localRanges, dontSplitRanges);
-        // If we can't split by ranges, split evenly to ensure utilisation of all disks
-        if (dontSplitRanges && boundaries.size() < dataDirectories.length)
-            boundaries = splitter.splitOwnedRanges(dataDirectories.length, localRanges, false);
-
-        List<PartitionPosition> diskBoundaries = new ArrayList<>();
-        for (int i = 0; i < boundaries.size() - 1; i++)
-            diskBoundaries.add(boundaries.get(i).maxKeyBound());
-        diskBoundaries.add(partitioner.getMaximumToken().maxKeyBound());
-        return diskBoundaries;
-    }
-
     public int forceMarkAllSSTablesAsUnrepaired(String keyspace, String... tables) throws IOException
     {
         int marked = 0;
@@ -5575,6 +5531,4 @@
         double traceProbability = getTraceProbability();
         return traceProbability != 0 && ThreadLocalRandom.current().nextDouble() < traceProbability;
     }
-=======
->>>>>>> a01019d2
 }