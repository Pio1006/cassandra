--- conflicted
+++ resolved
@@ -5,16 +5,12 @@
 
 import java.util.*;
 import java.util.concurrent.CompletableFuture;
-import java.util.stream.Collectors;
 
-<<<<<<< HEAD
 import org.apache.cassandra.concurrent.TPCUtils;
-=======
 import org.slf4j.Logger;
 import org.slf4j.LoggerFactory;
 
 import org.apache.cassandra.config.DatabaseDescriptor;
->>>>>>> 9d0d31a8
 import org.apache.cassandra.db.*;
 import org.apache.cassandra.dht.Range;
 import org.apache.cassandra.dht.Token;
@@ -49,37 +45,24 @@
         public void beforeStreaming(List<String> keyspaces)
         {
             // reset the locally available ranges for the keyspaces
-<<<<<<< HEAD
-            List<CompletableFuture> futures = keyspaces.stream()
-                                                       .map(SystemKeyspace::resetAvailableRanges)
-                                                       .collect(Collectors.toList());
-            TPCUtils.blockingAwait(CompletableFuture.allOf(futures.toArray(new CompletableFuture[0])));
-=======
-            keyspaces.stream()
-                     .peek(ks -> logger.info("Resetting available ranges for keyspace {}",
-                                             ks))
-                     .forEach(SystemKeyspace::resetAvailableRanges);
->>>>>>> 9d0d31a8
+            TPCUtils.blockingAwait(CompletableFuture.allOf(keyspaces.stream()
+                                                                    .peek(ks -> logger.info("Resetting available ranges for keyspace {}",
+                                                                                            ks))
+                                                                    .map(SystemKeyspace::resetAvailableRanges)
+                                                                    .toArray(CompletableFuture[]::new)));
         }
 
         @Override
         public void beforeStreaming(Map<String, Collection<Range<Token>>> rangesPerKeyspaces)
         {
             // reset the locally available ranges for the keyspaces
-<<<<<<< HEAD
-            List<CompletableFuture> futures = rangesPerKeyspaces.entrySet()
-                                                                .stream()
-                                                                .map(entry -> SystemKeyspace.resetAvailableRanges(entry.getKey(), entry.getValue()))
-                                                                .collect(Collectors.toList());
-            TPCUtils.blockingAwait(CompletableFuture.allOf(futures.toArray(new CompletableFuture[0])));
-=======
-            rangesPerKeyspaces.entrySet()
-                              .stream()
-                              .peek(entry -> logger.info("Resetting available ranges for keyspace {}: {}",
-                                                         entry.getKey(),
-                                                         entry.getValue()))
-                              .forEach(entry -> SystemKeyspace.resetAvailableRanges(entry.getKey(), entry.getValue()));
->>>>>>> 9d0d31a8
+            TPCUtils.blockingAwait(CompletableFuture.allOf(rangesPerKeyspaces.entrySet()
+                                                                             .stream()
+                                                                             .peek(entry -> logger.info("Resetting available ranges for keyspace {}: {}",
+                                                                                                        entry.getKey(),
+                                                                                                        entry.getValue()))
+                                                                             .map(entry -> SystemKeyspace.resetAvailableRanges(entry.getKey(), entry.getValue()))
+                                                                             .toArray(CompletableFuture[]::new)));
         }
     },
 
@@ -92,18 +75,7 @@
         @Override
         public void beforeStreaming(List<String> keyspaces)
         {
-<<<<<<< HEAD
-            for (String keyspaceName : keyspaces)
-            {
-                // reset the locally available ranges for the keyspaces
-                TPCUtils.blockingAwait(SystemKeyspace.resetAvailableRanges(keyspaceName));
-
-                // truncate the tables for the keyspaces (local, not cluster wide)
-                Keyspace.open(keyspaceName).getColumnFamilyStores().forEach(ColumnFamilyStore::truncateBlocking);
-            }
-=======
             resetAndTruncate(keyspaces, DatabaseDescriptor.isAutoSnapshot());
->>>>>>> 9d0d31a8
         }
 
         @Override
@@ -173,10 +145,11 @@
     {
         for (String keyspaceName : keyspaces)
         {
-            // reset the locally available ranges for the keyspaces
             logger.info("Resetting available ranges for keyspace {}",
                         keyspaceName);
-            SystemKeyspace.resetAvailableRanges(keyspaceName);
+
+            // reset the locally available ranges for the keyspaces
+            TPCUtils.blockingAwait(SystemKeyspace.resetAvailableRanges(keyspaceName));
 
             // truncate the tables for the keyspaces (local, not cluster wide)
             Keyspace.open(keyspaceName).getColumnFamilyStores().forEach(cfs -> {
