--- conflicted
+++ resolved
@@ -63,11 +63,7 @@
 
     public static final int MIGRATION_DELAY_IN_MS = 60000;
 
-<<<<<<< HEAD
     private final List<MigrationListener> listeners = new CopyOnWriteArrayList<>();
-=======
-    private final List<MigrationListener> listeners = new CopyOnWriteArrayList<MigrationListener>();
->>>>>>> 9f613ab4
     
     private MigrationManager() {}
 
@@ -202,11 +198,7 @@
     public void notifyUpdateColumnFamily(CFMetaData cfm, boolean columnsDidChange)
     {
         for (MigrationListener listener : listeners)
-<<<<<<< HEAD
-            listener.onUpdateColumnFamily(cfm.ksName, cfm.cfName);
-=======
             listener.onUpdateColumnFamily(cfm.ksName, cfm.cfName, columnsDidChange);
->>>>>>> 9f613ab4
     }
 
     public void notifyUpdateUserType(UserType ut)
