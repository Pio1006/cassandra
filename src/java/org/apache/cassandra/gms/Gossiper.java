--- conflicted
+++ resolved
@@ -1517,7 +1517,6 @@
                                                               TimeUnit.MILLISECONDS);
     }
 
-<<<<<<< HEAD
     @VisibleForTesting
     public void startForTest()
     {
@@ -1525,11 +1524,11 @@
                                                               Gossiper.intervalInMillis,
                                                               Gossiper.intervalInMillis,
                                                               TimeUnit.MILLISECONDS);
-=======
+    }
+
     public synchronized Map<InetAddress, EndpointState> doShadowRound()
     {
-        return doShadowRound(Collections.EMPTY_SET);
->>>>>>> 28ccf3fe
+        return doShadowRound(Collections.emptySet());
     }
 
     /**
@@ -1552,13 +1551,8 @@
      */
     public synchronized Map<InetAddress, EndpointState> doShadowRound(Set<InetAddress> peers)
     {
-<<<<<<< HEAD
         buildSeedsList(seeds);
         // it may be that the local address is the only entry in the seed
-=======
-        buildSeedsList();
-        // it may be that the local address is the only entry in the seed + peers
->>>>>>> 28ccf3fe
         // list in which case, attempting a shadow round is pointless
         if (seeds.isEmpty() && peers.isEmpty())
             return endpointShadowStateMap;
