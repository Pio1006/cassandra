--- conflicted
+++ resolved
@@ -36,18 +36,13 @@
 import com.google.common.collect.Sets;
 import com.google.common.util.concurrent.Uninterruptibles;
 
-<<<<<<< HEAD
-import org.apache.cassandra.net.EmptyPayload;
-import org.apache.cassandra.net.Verbs;
-import org.apache.cassandra.utils.CassandraVersion;
-=======
 import org.apache.cassandra.cql3.QueryProcessor;
 import org.apache.cassandra.db.ConsistencyLevel;
 import org.apache.cassandra.exceptions.RequestExecutionException;
 import org.apache.cassandra.exceptions.RequestFailureReason;
 import org.apache.cassandra.repair.SystemDistributedKeyspace;
 import org.apache.cassandra.service.QueryState;
->>>>>>> f49dc3b5
+import org.apache.cassandra.utils.CassandraVersion;
 import org.apache.cassandra.utils.Pair;
 import org.slf4j.Logger;
 import org.slf4j.LoggerFactory;
@@ -58,18 +53,11 @@
 import org.apache.cassandra.concurrent.StageManager;
 import org.apache.cassandra.config.DatabaseDescriptor;
 import org.apache.cassandra.dht.Token;
-<<<<<<< HEAD
-import org.apache.cassandra.net.MessagingService;
-=======
->>>>>>> f49dc3b5
 import org.apache.cassandra.service.StorageService;
 import org.apache.cassandra.utils.FBUtilities;
 import org.apache.cassandra.utils.JVMStabilityInspector;
-<<<<<<< HEAD
-=======
 import org.apache.cassandra.net.*;
 import org.apache.cassandra.utils.Pair;
->>>>>>> f49dc3b5
 
 /**
  * This module is responsible for Gossiping information for the local endpoint. This abstraction
@@ -207,11 +195,7 @@
 
                        See CASSANDRA-150 for more exposition. */
                     if (!gossipedToSeed || liveEndpoints.size() < seeds.size())
-<<<<<<< HEAD
-                        maybeGossipToSeed(digestSynMessage);
-=======
-                        gossipToSeed(message);
->>>>>>> f49dc3b5
+                        gossipToSeed(digestSynMessage);
 
                     doStatusCheck();
                 }
@@ -715,11 +699,7 @@
     }
 
     /* Possibly gossip to a seed for facilitating partition healing */
-<<<<<<< HEAD
-    private void maybeGossipToSeed(GossipDigestSyn prod)
-=======
-    private void gossipToSeed(MessageOut<GossipDigestSyn> prod)
->>>>>>> f49dc3b5
+    private void gossipToSeed(GossipDigestSyn prod)
     {
         int size = seeds.size();
         if (size > 0)
@@ -999,40 +979,19 @@
     private void markAlive(final InetAddress addr, final EndpointState localState)
     {
         localState.markDead();
-<<<<<<< HEAD
         logger.trace("Sending a EchoMessage to {}", addr);
         MessagingService.instance()
                         .sendSingleTarget(Verbs.GOSSIP.ECHO.newRequest(addr, EmptyPayload.instance))
-                        .thenAccept(msg -> realMarkAlive(addr, localState));
-=======
-
-        logger.debug("Sending an EchoMessage to {}", addr);
-        MessageOut<EchoMessage> echoMessage = new MessageOut<EchoMessage>(MessagingService.Verb.ECHO, EchoMessage.instance, EchoMessage.serializer);
-        pendingEcho.incrementAndGet();
-        IAsyncCallbackWithFailure echoHandler = new IAsyncCallbackWithFailure()
-        {
-            public boolean isLatencyForSnitch()
-            {
-                return false;
-            }
-
-            public void response(MessageIn msg)
-            {
-                realMarkAlive(addr, localState);
-                pendingEcho.decrementAndGet();
-                successEchos.incrementAndGet();
-            }
-
-            public void onFailure(InetAddress from, RequestFailureReason reason)
-            {
-                pendingEcho.decrementAndGet();
-                failedEchos.incrementAndGet();
-                logger.debug("Failed to receive echo reply from {} reason: {}", from, reason);
-            }
-        };
-
-        MessagingService.instance().sendRRWithFailure(echoMessage, addr, echoHandler);
->>>>>>> f49dc3b5
+                        .thenAccept(msg -> {
+                            realMarkAlive(addr, localState);
+                            pendingEcho.decrementAndGet();
+                            successEchos.incrementAndGet();
+                        })
+                        .exceptionally(th -> {
+                            pendingEcho.decrementAndGet();
+                            failedEchos.incrementAndGet();
+                            return null;
+                        });
     }
 
     @VisibleForTesting
