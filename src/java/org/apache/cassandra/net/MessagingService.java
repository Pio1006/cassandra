/*
 * Licensed to the Apache Software Foundation (ASF) under one
 * or more contributor license agreements.  See the NOTICE file
 * distributed with this work for additional information
 * regarding copyright ownership.  The ASF licenses this file
 * to you under the Apache License, Version 2.0 (the
 * "License"); you may not use this file except in compliance
 * with the License.  You may obtain a copy of the License at
 *
 *     http://www.apache.org/licenses/LICENSE-2.0
 *
 * Unless required by applicable law or agreed to in writing, software
 * distributed under the License is distributed on an "AS IS" BASIS,
 * WITHOUT WARRANTIES OR CONDITIONS OF ANY KIND, either express or implied.
 * See the License for the specific language governing permissions and
 * limitations under the License.
 */
package org.apache.cassandra.net;

import java.io.*;
import java.lang.management.ManagementFactory;
import java.net.*;
import java.nio.channels.AsynchronousCloseException;
import java.nio.channels.ClosedChannelException;
import java.nio.channels.ServerSocketChannel;
import java.util.*;
import java.util.concurrent.CompletableFuture;
import java.util.concurrent.ConcurrentMap;
import java.util.concurrent.CopyOnWriteArrayList;
import java.util.concurrent.TimeUnit;
import java.util.concurrent.atomic.AtomicInteger;
import java.util.function.Consumer;

import javax.management.MBeanServer;
import javax.management.ObjectName;
import javax.net.ssl.SSLHandshakeException;

import com.google.common.annotations.VisibleForTesting;
<<<<<<< HEAD
=======
import com.google.common.base.Function;
import com.google.common.collect.HashMultimap;
>>>>>>> f49dc3b5
import com.google.common.collect.Lists;
import com.google.common.collect.Multimap;
import com.google.common.collect.Multimaps;

import org.jctools.maps.NonBlockingHashMap;

import org.slf4j.Logger;
import org.slf4j.LoggerFactory;

import org.apache.cassandra.concurrent.ExecutorLocals;
import org.apache.cassandra.concurrent.TracingAwareExecutor;
import org.apache.cassandra.config.DatabaseDescriptor;
import org.apache.cassandra.config.EncryptionOptions.ServerEncryptionOptions;
import org.apache.cassandra.db.*;
import org.apache.cassandra.db.monitoring.ApproximateTime;
import org.apache.cassandra.dht.AbstractBounds;
import org.apache.cassandra.dht.IPartitioner;
import org.apache.cassandra.exceptions.ConfigurationException;
import org.apache.cassandra.exceptions.InternalRequestExecutionException;
import org.apache.cassandra.io.util.FileUtils;
import org.apache.cassandra.locator.ILatencySubscriber;
import org.apache.cassandra.metrics.ConnectionMetrics;
import org.apache.cassandra.metrics.DroppedMessageMetrics;
import org.apache.cassandra.metrics.MessagingMetrics;
import org.apache.cassandra.net.interceptors.Interceptor;
import org.apache.cassandra.net.interceptors.Interceptors;
import org.apache.cassandra.schema.TableId;
import org.apache.cassandra.security.SSLFactory;
import org.apache.cassandra.service.*;
import org.apache.cassandra.tracing.TraceState;
import org.apache.cassandra.tracing.Tracing;
import org.apache.cassandra.utils.*;
import org.apache.cassandra.utils.concurrent.SimpleCondition;
import org.openjdk.jmh.util.HashsetMultimap;

public final class MessagingService implements MessagingServiceMBean
{
    private static final Logger logger = LoggerFactory.getLogger(MessagingService.class);

    public static final String MBEAN_NAME = "org.apache.cassandra.net:type=MessagingService";

<<<<<<< HEAD
    public static final MessagingVersion current_version = MessagingVersion.DSE_60;
=======
    public static final long STARTUP_TIME = System.nanoTime();

    // 8 bits version, so don't waste versions
    public static final int VERSION_12 = 6;
    public static final int VERSION_20 = 7;
    public static final int VERSION_21 = 8;
    public static final int VERSION_22 = 9;
    public static final int VERSION_30 = 10;
    public static final int VERSION_3014 = 11;
    public static final int current_version = FORCE_3_0_PROTOCOL_VERSION ? VERSION_30 : VERSION_3014;

    public static final String FAILURE_CALLBACK_PARAM = "CAL_BAC";
    public static final byte[] ONE_BYTE = new byte[1];
    public static final String FAILURE_RESPONSE_PARAM = "FAIL";
    public static final String FAILURE_REASON_PARAM = "FAIL_REASON";
>>>>>>> f49dc3b5

    /**
     * We preface every connection handshake with this number so the recipient can validate
     * the sender is sane. For legacy OSS protocol, this is done for every message.
     */
    public static final int PROTOCOL_MAGIC = 0xCA552DFA;

    private static final AtomicInteger idGen = new AtomicInteger(0);

    /**
     * Message interceptors: either populated in the ctor through {@link Interceptors#load(String)}, or programmatically by
     * calling {@link #addInterceptor}/{@link #clearInterceptors()} for tests.
     */
    private final Interceptors messageInterceptors = new Interceptors();

    public final MessagingMetrics metrics = new MessagingMetrics();

    /* This records all the results mapped by message Id */
    private final ExpiringMap<Integer, CallbackInfo<?>> callbacks;

    @VisibleForTesting
    final ConcurrentMap<InetAddress, OutboundTcpConnectionPool> connectionManagers = new NonBlockingHashMap<>();

    private final List<SocketThread> socketThreads = Lists.newArrayList();
    private final SimpleCondition listenGate;

    private final DroppedMessages droppedMessages = new DroppedMessages();

    private final List<ILatencySubscriber> subscribers = new CopyOnWriteArrayList<>();

    // protocol versions of the other nodes in the cluster
    private final ConcurrentMap<InetAddress, MessagingVersion> versions = new NonBlockingHashMap<>();

    // back-pressure implementation
    private final BackPressureStrategy backPressure = DatabaseDescriptor.getBackPressureStrategy();

    private static class MSHandle
    {
        public static final MessagingService instance = new MessagingService(false);
    }

    public static MessagingService instance()
    {
        return MSHandle.instance;
    }

    private static class MSTestHandle
    {
        public static final MessagingService instance = new MessagingService(true);
    }

    static MessagingService test()
    {
        return MSTestHandle.instance;
    }

    private MessagingService(boolean testOnly)
    {
        listenGate = new SimpleCondition();

        if (!testOnly)
            droppedMessages.scheduleLogging();

        Consumer<Pair<Integer, ExpiringMap.CacheableObject<CallbackInfo<?>>>> timeoutReporter = pair ->
        {
            CallbackInfo expiredCallbackInfo = pair.right.get();
            MessageCallback<?> callback = expiredCallbackInfo.callback;
            InetAddress target = expiredCallbackInfo.target;

            addLatency(expiredCallbackInfo.verb, target, pair.right.timeoutMillis());

            ConnectionMetrics.totalTimeouts.mark();
            OutboundTcpConnectionPool cp = getConnectionPool(expiredCallbackInfo.target).join();
            if (cp != null)
                cp.incrementTimeout();

            updateBackPressureOnReceive(target, expiredCallbackInfo.verb, true).join();
            expiredCallbackInfo.responseExecutor.execute(() -> callback.onTimeout(target), null);
        };
        callbacks = new ExpiringMap<>(DatabaseDescriptor.getMinRpcTimeout(), timeoutReporter);

        if (!testOnly)
        {
            MBeanServer mbs = ManagementFactory.getPlatformMBeanServer();
            try
            {
                mbs.registerMBean(this, new ObjectName(MBEAN_NAME));
            }
            catch (Exception e)
            {
                throw new RuntimeException(e);
            }
        }

        messageInterceptors.load();
    }

    public void addInterceptor(Interceptor interceptor)
    {
        this.messageInterceptors.add(interceptor);
    }

    public void removeInterceptor(Interceptor interceptor)
    {
        this.messageInterceptors.remove(interceptor);
    }

    public void clearInterceptors()
    {
        this.messageInterceptors.clear();
    }

    static int newMessageId()
    {
        return idGen.incrementAndGet();
    }

    /**
     * Sends a request message, setting the provided callback to be called with the response received.
     *
     * @param request the request to send.
     * @param callback the callback to set for the response to {@code request}.
     */
    public <Q> void send(Request<?, Q> request, MessageCallback<Q> callback)
    {
        if (request.isLocal())
        {
            deliverLocally(request, callback);
        }
        else
        {
            registerCallback(request, callback);
            ClientWarn.instance.storeForRequest(request.id());
            updateBackPressureOnSend(request);
            sendRequest(request, callback);
        }
    }

    /**
     * Sends the requests for a provided dispatcher, setting the provided callback to be called with received responses.
     *
     * @param dispatcher the dispatcher to use to generate requests to send.
     * @param callback the callback to set for responses to the request from {@code dispatcher}.
     */
    public <Q> void send(Request.Dispatcher<?, Q> dispatcher, MessageCallback<Q> callback)
    {
        assert callback != null && !dispatcher.verb().isOneWay();

        for (Request<?, Q> request : dispatcher.remoteRequests())
            send(request, callback);

        // Note that it's important that local delivery is done _after_ sending the other request, because if the are
        // already on the right thread, said local delivery will be done inline.
        if (dispatcher.hasLocalRequest())
            deliverLocally(dispatcher.localRequest(), callback);
    }

    private <P, Q> void deliverLocally(Request<P, Q> request, MessageCallback<Q> callback)
    {
        Consumer<Response<Q>> handleResponse = response ->
                                               request.responseExecutor()
                                                      .execute(() -> deliverLocalResponse(request, response, callback),
                                                               ExecutorLocals.create());

        Consumer<Response<Q>> onResponse = messageInterceptors.isEmpty()
                                           ? handleResponse
                                           : r -> messageInterceptors.intercept(r, handleResponse, null);

        Runnable onAborted = () ->
                             request.responseExecutor().execute(() -> {
                                 Tracing.trace("Discarding partial local response (timed out)");
                                 MessagingService.instance().incrementDroppedMessages(request);
                                 callback.onTimeout(FBUtilities.getBroadcastAddress());
                             }, ExecutorLocals.create());

        Consumer<Request<P, Q>> consumer = rq ->
        {
            if (rq.isTimedOut(ApproximateTime.currentTimeMillis()))
            {
                onAborted.run();
                return;
            }
            rq.execute(onResponse, onAborted);
        };
        deliverLocallyInternal(request, consumer, callback);
    }

    private <P, Q> void deliverLocalResponse(Request<P, Q> request, Response<Q> response, MessageCallback<Q> callback)
    {
        addLatency(request.verb(), request.to(), request.lifetimeMillis());
        response.deliverTo(callback);
    }

    private <P, Q> void registerCallback(Request<P, Q> request, MessageCallback<Q> callback)
    {
        long startTime = request.operationStartMillis();
        long timeout = request.timeoutMillis();
        TracingAwareExecutor executor = request.responseExecutor();

        for (Request.Forward forward : request.forwards())
            registerCallback(forward.id, forward.to, request.verb(), callback, startTime, timeout, executor);

        registerCallback(request.id(), request.to(), request.verb(), callback, startTime, timeout, executor);
    }

    private <Q> void registerCallback(int id,
                                      InetAddress to,
                                      Verb<?, Q> type,
                                      MessageCallback<Q> callback,
                                      long startTimeMillis,
                                      long timeout,
                                      TracingAwareExecutor executor)
    {
        timeout += DatabaseDescriptor.getEndpointSnitch().getCrossDcRttLatency(to);
        CallbackInfo previous = callbacks.put(id, new CallbackInfo<>(to, callback, type, executor, startTimeMillis), timeout);
        assert previous == null : String.format("Callback already exists for id %d! (%s)", id, previous);
    }

    /**
     * Sends a request and returns a future on the reception of the response.
     *
     * @param request the request to send.
     * @return a future on the reception of the response payload to {@code request}. The future may either complete
     * sucessfully, complete exceptionally with an {@link InternalRequestExecutionException} if destination sends back
     * an error, or complete exceptionally with a {@link CallbackExpiredException} if no responses is received before
     * the timeout on the message.
     */
    public <Q> CompletableFuture<Q> sendSingleTarget(Request<?, Q> request)
    {
        SingleTargetCallback<Q> callback = new SingleTargetCallback<>();
        send(request, callback);
        return callback;
    }

    /**
     * Forwards a request to its final destination.
     * <p>
     * This doesn't set a callback since the final destination will respond to initial sender (which has set the proper
     * callbacks).
     */
    void forward(ForwardRequest<?, ?> request)
    {
        // Note that we don't attempt to intercept requests for which we're just the forwarder. Those will be intercepted
        // on the final receiver if needs be.
        sendInternal(request);
    }

    /**
     * Sends a one-way request.
     * <p>
     * Note that this is a fire-and-forget type of method: the method returns as soon as the request has been set to
     * be send and there is no way to know if the request has been successfully delivered or not.
     *
     * @param request the request to send.
     */
    public void send(OneWayRequest<?> request)
    {
        if (request.isLocal())
            deliverLocallyOneWay(request);
        else
            sendRequest(request, null);
    }

    /**
     * Sends the one-way requests generated by the provided dispatcher.
     * <p>
     * Note that this is a fire-and-forget type of method: the method returns as soon as the requets have been set to
     * be send and there is no way to know if the requests have been successfully delivered or not.
     *
     * @param dispatcher the dispatcher to use to generate the one-way requests to send.
     */
    public void send(OneWayRequest.Dispatcher<?> dispatcher)
    {
        for (OneWayRequest<?> request : dispatcher.remoteRequests())
            sendRequest(request, null);

        // Note that it's important that local delivery is done _after_ sending the other request, because if the are
        // already on the right thread, said local delivery will be done inline.
        if (dispatcher.hasLocalRequest())
            deliverLocallyOneWay(dispatcher.localRequest());
    }

    private void deliverLocallyOneWay(OneWayRequest<?> request)
    {
        deliverLocallyInternal(request, r -> r.execute(r.verb().EMPTY_RESPONSE_CONSUMER, () -> {}), null);
    }

    /**
     * Sends a response message.
     */
    void reply(Response<?> response)
    {
        Tracing.trace("Enqueuing {} response to {}", response.verb(), response.from());
        sendResponse(response);
    }

    private <P, Q> void sendRequest(Request<P, Q> request, MessageCallback<Q> callback)
    {
        messageInterceptors.interceptRequest(request, this::sendInternal, callback);
    }

    private <Q> void sendResponse(Response<Q> response)
    {
        messageInterceptors.intercept(response, this::sendInternal, null);
    }

    private CompletableFuture<Void> sendInternal(Message<?> message)
    {
        if (logger.isTraceEnabled())
            logger.trace("Sending {}", message);

        return getConnection(message).thenAccept(cp -> cp.enqueue(message));
    }

    private <P, Q, M extends Request<P, Q>> void deliverLocallyInternal(M request,
                                                                        Consumer<M> consumer,
                                                                        MessageCallback<Q> callback)
    {
        Consumer<M> delivery = rq -> rq.requestExecutor().execute(() -> consumer.accept(rq), ExecutorLocals.create());
        messageInterceptors.interceptRequest(request, delivery, callback);
    }

    /**
     * Updates the back-pressure state on sending the provided message.
     *
     * @param request The request sent.
     */
    <Q> CompletableFuture<Void> updateBackPressureOnSend(Request<?, Q> request)
    {
        if (request.verb().supportsBackPressure() && DatabaseDescriptor.backPressureEnabled())
        {
            return getConnectionPool(request.to()).thenAccept(cp -> {
                if (cp != null)
                {
                    BackPressureState backPressureState = cp.getBackPressureState();
                    backPressureState.onRequestSent(request);
                }
            });
        }

        return CompletableFuture.completedFuture(null);
    }

    /**
     * Updates the back-pressure state on reception from the given host if enabled and the given message callback supports it.
     *
     * @param host The replica host the back-pressure state refers to.
     * @param verb The message verb.
     * @param timeout True if updated following a timeout, false otherwise.
     */
    CompletableFuture<Void> updateBackPressureOnReceive(InetAddress host, Verb<?, ?> verb, boolean timeout)
    {
        if (verb.supportsBackPressure() && DatabaseDescriptor.backPressureEnabled())
        {
            return getConnectionPool(host).thenAccept(cp -> {
                if (cp != null)
                {
                    BackPressureState backPressureState = cp.getBackPressureState();
                    if (!timeout)
                        backPressureState.onResponseReceived();
                    else
                        backPressureState.onResponseTimeout();
                }
            });
        }

        return CompletableFuture.completedFuture(null);
    }

    /**
     * Applies back-pressure for the given hosts, according to the configured strategy.
     *
     * If the local host is present, it is removed from the pool, as back-pressure is only applied
     * to remote hosts.
     *
     * @param hosts The hosts to apply back-pressure to.
     * @param timeoutInNanos The max back-pressure timeout.
     */
    @SuppressWarnings("unchecked")
    public CompletableFuture<Void> applyBackPressure(Iterable<InetAddress> hosts, long timeoutInNanos)
    {
        if (DatabaseDescriptor.backPressureEnabled())
        {
            Set<BackPressureState> states = new HashSet<BackPressureState>();
            CompletableFuture<Void> future = null;
            for (InetAddress host : hosts)
            {
                if (host.equals(FBUtilities.getBroadcastAddress()))
                    continue;

                CompletableFuture<Void> next = getConnectionPool(host).thenAccept(cp -> {
                    if (cp != null)
                        states.add(cp.getBackPressureState());
                });

                if (future == null)
                    future = next;
                else
                    future = future.thenAcceptBoth(next, (a,b) -> {});
            }

            if (future != null)
            {
                return future.thenCompose(ignored -> backPressure.apply(states, timeoutInNanos, TimeUnit.NANOSECONDS));
            }
        }

        return CompletableFuture.completedFuture(null);
    }

    /**
     * Track latency information for the dynamic snitch.
     *
     * @param verb the verb for which we're adding latency information.
     * @param address the host that replied to the message for which we're adding latency.
     * @param latency the latency to record in milliseconds
     */
    void addLatency(Verb<?, ?> verb, InetAddress address, long latency)
    {
        for (ILatencySubscriber subscriber : subscribers)
            subscriber.receiveTiming(verb, address, latency);
    }

    /**
     * called from gossiper when it notices a node is not responding.
     */
    public CompletableFuture<Void> convict(InetAddress ep)
    {
<<<<<<< HEAD
        return getConnectionPool(ep).thenAccept(cp -> {
            if (cp != null)
            {
                logger.trace("Resetting pool for {}", ep);
                cp.reset();
            }
            else
            {
                logger.debug("Not resetting pool for {} because internode authenticator said not to connect", ep);
            }
        });
=======
        logger.debug("Resetting pool for " + ep);
        getConnectionPool(ep).reset();
>>>>>>> f49dc3b5
    }

    public void listen()
    {
        callbacks.reset(); // hack to allow tests to stop/restart MS
        listen(FBUtilities.getLocalAddress());
        if (DatabaseDescriptor.shouldListenOnBroadcastAddress()
            && !FBUtilities.getLocalAddress().equals(FBUtilities.getBroadcastAddress()))
        {
            listen(FBUtilities.getBroadcastAddress());
        }
        listenGate.signalAll();
    }

    /**
     * Listen on the specified port.
     *
     * @param localEp InetAddress whose port to listen on.
     */
    private void listen(InetAddress localEp) throws ConfigurationException
    {
        for (ServerSocket ss : getServerSockets(localEp))
        {
            SocketThread th = new SocketThread(ss, "ACCEPT-" + localEp);
            th.start();
            socketThreads.add(th);
        }
    }

    @SuppressWarnings("resource")
    private List<ServerSocket> getServerSockets(InetAddress localEp) throws ConfigurationException
    {
        final List<ServerSocket> ss = new ArrayList<ServerSocket>(2);
        if (DatabaseDescriptor.getServerEncryptionOptions().internode_encryption != ServerEncryptionOptions.InternodeEncryption.none)
        {
            try
            {
                ss.add(SSLFactory.getServerSocket(DatabaseDescriptor.getServerEncryptionOptions(), localEp, DatabaseDescriptor.getSSLStoragePort()));
            }
            catch (IOException e)
            {
                throw new ConfigurationException("Unable to create ssl socket", e);
            }
            // setReuseAddress happens in the factory.
            logger.info("Starting Encrypted Messaging Service on SSL port {}", DatabaseDescriptor.getSSLStoragePort());
        }

        if (DatabaseDescriptor.getServerEncryptionOptions().internode_encryption != ServerEncryptionOptions.InternodeEncryption.all)
        {
            ServerSocketChannel serverChannel = null;
            try
            {
                serverChannel = ServerSocketChannel.open();
            }
            catch (IOException e)
            {
                throw new RuntimeException(e);
            }
            ServerSocket socket = serverChannel.socket();
            try
            {
                socket.setReuseAddress(true);
            }
            catch (SocketException e)
            {
                FileUtils.closeQuietly(socket);
                throw new ConfigurationException("Insufficient permissions to setReuseAddress", e);
            }
            InetSocketAddress address = new InetSocketAddress(localEp, DatabaseDescriptor.getStoragePort());
            try
            {
                socket.bind(address,500);
            }
            catch (BindException e)
            {
                FileUtils.closeQuietly(socket);
                if (e.getMessage().contains("in use"))
                    throw new ConfigurationException(address + " is in use by another process.  Change listen_address:storage_port in cassandra.yaml to values that do not conflict with other services");
                else if (e.getMessage().contains("Cannot assign requested address"))
                    throw new ConfigurationException("Unable to bind to address " + address
                                                     + ". Set listen_address in cassandra.yaml to an interface you can bind to, e.g., your private IP address on EC2");
                else
                    throw new RuntimeException(e);
            }
            catch (IOException e)
            {
                FileUtils.closeQuietly(socket);
                throw new RuntimeException(e);
            }
            String nic = FBUtilities.getNetworkInterface(localEp);
            logger.info("Starting Messaging Service on {}:{}{}", localEp, DatabaseDescriptor.getStoragePort(),
                        nic == null? "" : String.format(" (%s)", nic));
            ss.add(socket);
        }
        return ss;
    }

    public void waitUntilListening()
    {
        try
        {
            listenGate.await();
        }
        catch (InterruptedException ie)
        {
            logger.trace("await interrupted");
        }
    }

    public boolean isListening()
    {
        return listenGate.isSignaled();
    }

    public void destroyConnectionPool(InetAddress to)
    {
        logger.trace("Destroy pool {}", to);
        OutboundTcpConnectionPool cp = connectionManagers.get(to);
        if (cp == null)
            return;
        cp.close();
        connectionManagers.remove(to);
    }

<<<<<<< HEAD
=======
    public OutboundTcpConnectionPool getConnectionPool(InetAddress to)
    {
        OutboundTcpConnectionPool cp = connectionManagers.get(to);
        if (cp == null)
        {
            cp = new OutboundTcpConnectionPool(to, backPressure.newState(to));
            OutboundTcpConnectionPool existingPool = connectionManagers.putIfAbsent(to, cp);
            if (existingPool != null)
                cp = existingPool;
            else
                cp.start();
        }
        cp.waitForStarted();
        return cp;
    }

    public boolean hasValidIncomingConnections(InetAddress from, int minAgeInSeconds)
    {
        long now = System.nanoTime();

        for (SocketThread socketThread : socketThreads)
        {
            Collection<Closeable> sockets = socketThread.connections.get(from);
            if (sockets != null)
            {
                for (Closeable socket : sockets)
                {
                    if (socket instanceof IncomingTcpConnection)
                    {
                        //If the node just started up we should skip the conenction time check
                        if ((now - ((IncomingTcpConnection)socket).getConnectTime()) > TimeUnit.SECONDS.toNanos(minAgeInSeconds) ||
                            TimeUnit.NANOSECONDS.toSeconds(now - STARTUP_TIME) < minAgeInSeconds * 2)
                            return true;
                    }
                }
            }
        }

        return false;
    }

    public OutboundTcpConnection getConnection(InetAddress to, MessageOut msg)
    {
        return getConnectionPool(to).getConnection(msg);
    }

    /**
     * Register a verb and the corresponding verb handler with the
     * Messaging Service.
     *
     * @param verb
     * @param verbHandler handler for the specified verb
     */
    public void registerVerbHandlers(Verb verb, IVerbHandler verbHandler)
    {
        assert !verbHandlers.containsKey(verb);
        verbHandlers.put(verb, verbHandler);
    }

>>>>>>> f49dc3b5
    /**
     * Get a connection pool to the specified endpoint. Constructs one if none exists.
     *
     * Can return null if the InternodeAuthenticator fails to authenticate the node.
     * @param to
     * @return The connection pool or null if internode authenticator says not to
     */
    public CompletableFuture<OutboundTcpConnectionPool> getConnectionPool(InetAddress to)
    {
        final OutboundTcpConnectionPool cp = connectionManagers.get(to);

        if (cp != null)
        {
            if (cp.isStarted())
                return CompletableFuture.completedFuture(cp);

            return CompletableFuture.supplyAsync(() -> {
                cp.waitForStarted();
                return cp;
            });
        }
        else
        {
            return CompletableFuture.supplyAsync(() -> {

                //Don't attempt to connect to nodes that won't (or shouldn't) authenticate anyways
                if (!DatabaseDescriptor.getInternodeAuthenticator().authenticate(to, OutboundTcpConnectionPool.portFor(to)))
                    return null;

                InetAddress preferredIp = SystemKeyspace.getPreferredIP(to);
                OutboundTcpConnectionPool np = new OutboundTcpConnectionPool(to, preferredIp, backPressure.newState(to));
                OutboundTcpConnectionPool existingPool = connectionManagers.putIfAbsent(to, np);
                if (existingPool != null)
                    np = existingPool;
                else
                    np.start();

                np.waitForStarted();

                return np;
            });
        }
    }

    public CompletableFuture<OutboundTcpConnection> getConnection(Message msg)
    {
        return getConnectionPool(msg.to()).thenApply(cp -> cp == null ? null : cp.getConnection(msg));
    }

    public void register(ILatencySubscriber subcriber)
    {
        subscribers.add(subcriber);
    }

    public void clearCallbacksUnsafe()
    {
        callbacks.reset();
    }

    /**
     * Wait for callbacks and don't allow any more to be created (since they could require writing hints)
     */
    public void shutdown()
    {
        logger.info("Waiting for messaging service to quiesce");

        // the important part
        if (!callbacks.shutdownBlocking())
            logger.warn("Failed to wait for messaging service callbacks shutdown");

        // attempt to humor tests that try to stop and restart MS
        try
        {
            for (SocketThread th : socketThreads)
                try
                {
                    th.close();
                }
                catch (IOException e)
                {
                    // see https://issues.apache.org/jira/browse/CASSANDRA-10545
                    handleIOExceptionOnClose(e);
                }
        }
        catch (IOException e)
        {
            throw new IOError(e);
        }
    }

    public void receive(Message<?> message)
    {
        messageInterceptors.intercept(message, this::receiveInternal, this::reply);
    }

    private void receiveInternal(Message<?> message)
    {
        TraceState state = Tracing.instance.initializeFromMessage(message);
        if (state != null)
            state.trace("{} message received from {}", message.verb(), message.from());

        ExecutorLocals locals = ExecutorLocals.create(state, ClientWarn.instance.getForMessage(message.id()));
        if (message.isRequest())
            receiveRequestInternal((Request<?, ?>) message, locals);
        else
            receiveResponseInternal((Response<?>) message, locals);
    }

    private <P, Q> void receiveRequestInternal(Request<P, Q> request, ExecutorLocals locals)
    {
        request.requestExecutor().execute(  MessageDeliveryTask.forRequest(request), locals);
    }

    private <Q> void receiveResponseInternal(Response<Q> response, ExecutorLocals locals)
    {
        CallbackInfo<Q> info = getRegisteredCallback(response, false);

        // Ignore expired callback info (we already logged in getRegisteredCallback)
        if (info != null)
            info.responseExecutor.execute(MessageDeliveryTask.forResponse(response), locals);
    }

    // Only required by legacy serialization. Can inline in following method when we get rid of that.
    CallbackInfo<?> getRegisteredCallback(int id, boolean remove, InetAddress from)
    {
        ExpiringMap.CacheableObject<CallbackInfo<?>> cObj = remove ? callbacks.remove(id) : callbacks.get(id);
        if (cObj == null)
        {
            String msg = "Callback already removed for message {} from {}, ignoring response";
            logger.trace(msg, id, from);
            Tracing.trace(msg, id, from);
            return null;
        }
        else
        {
            return cObj.get();
        }
    }

    @SuppressWarnings("unchecked")
    <Q> CallbackInfo<Q> getRegisteredCallback(Response<Q> response, boolean remove)
    {
        return (CallbackInfo<Q>) getRegisteredCallback(response.id(), remove, response.from());
    }

    public static void validateMagic(int magic) throws IOException
    {
        if (magic != PROTOCOL_MAGIC)
            throw new IOException("invalid protocol header");
    }

    public static int getBits(int packed, int start, int count)
    {
        return (packed >>> ((start + 1) - count)) & ~(-1 << count);
    }

    /**
     * @return the last version associated with address, or @param version if this is the first such version
     */
    public MessagingVersion setVersion(InetAddress endpoint, MessagingVersion version)
    {
        logger.trace("Setting version {} for {}", version, endpoint);

        MessagingVersion v = versions.put(endpoint, version);
        return v == null ? version : v;
    }

    public void resetVersion(InetAddress endpoint)
    {
        logger.trace("Resetting version for {}", endpoint);
        versions.remove(endpoint);
    }

    /**
     * Returns the messaging-version as announced by the given node but capped
     * to the min of the version as announced by the node and {@link #current_version}.
     */
    public MessagingVersion getVersion(InetAddress endpoint)
    {
        MessagingVersion v = versions.get(endpoint);
        if (v == null)
        {
            // we don't know the version. assume current. we'll know soon enough if that was incorrect.
            //logger.trace("Assuming current protocol version for {}", endpoint);
            return MessagingService.current_version;
        }
        else
            return MessagingVersion.min(v, MessagingService.current_version);
    }

    @Deprecated
    public int getVersion(String endpoint) throws UnknownHostException
    {
        return getVersion(InetAddress.getByName(endpoint)).protocolVersion().handshakeVersion;
    }

    /**
     * Returns the messaging-version exactly as announced by the given endpoint.
     */
    public MessagingVersion getRawVersion(InetAddress endpoint)
    {
        MessagingVersion v = versions.get(endpoint);
        if (v == null)
            throw new IllegalStateException("getRawVersion() was called without checking knowsVersion() result first");
        return v;
    }

    public boolean knowsVersion(InetAddress endpoint)
    {
        return versions.containsKey(endpoint);
    }

    void incrementDroppedMessages(Message<?> message)
    {
        Verb<?, ?> definition = message.verb();
        assert !definition.isOneWay() : "Shouldn't drop a one-way message";
        if (message.isRequest())
        {
            Object payload = message.payload();
            if (payload instanceof IMutation)
                updateDroppedMutationCount((IMutation) payload);
        }

        droppedMessages.onDroppedMessage(message);
    }


    private void updateDroppedMutationCount(IMutation mutation)
    {
        assert mutation != null : "Mutation should not be null when updating dropped mutations count";

        for (TableId tableId : mutation.getTableIds())
        {
            ColumnFamilyStore cfs = Keyspace.open(mutation.getKeyspaceName()).getColumnFamilyStore(tableId);
            if (cfs != null)
            {
                cfs.metric.droppedMutations.inc();
            }
        }
    }


    @VisibleForTesting
    public static class SocketThread extends Thread
    {
        private final ServerSocket server;
        @VisibleForTesting
        public final Multimap<InetAddress, Closeable> connections = Multimaps.synchronizedMultimap(HashMultimap.create());

        SocketThread(ServerSocket server, String name)
        {
            super(name);
            this.server = server;
        }

        @SuppressWarnings("resource")
        public void run()
        {
            while (!server.isClosed())
            {
                Socket socket = null;
                try
                {
                    socket = server.accept();
                    if (!authenticate(socket))
                    {
                        logger.trace("remote failed to authenticate");
                        socket.close();
                        continue;
                    }

                    socket.setKeepAlive(true);
                    socket.setSoTimeout(2 * OutboundTcpConnection.WAIT_FOR_VERSION_MAX_TIME);
                    // determine the connection type to decide whether to buffer
                    DataInputStream in = new DataInputStream(socket.getInputStream());
                    MessagingService.validateMagic(in.readInt());
                    int header = in.readInt();
                    boolean isStream = MessagingService.getBits(header, 3, 1) == 1;
                    ProtocolVersion version = ProtocolVersion.fromProtocolHeader(header);
                    logger.trace("Connection version {} from {}", version, socket.getInetAddress());
                    socket.setSoTimeout(0);

                    Thread thread = isStream
                                  ? new IncomingStreamingConnection(version, socket, connections)
                                  : new IncomingTcpConnection(version, MessagingService.getBits(header, 2, 1) == 1, socket, connections);
                    thread.start();

                    //The connections are removed from this collection when they are closed.
                    connections.put(socket.getInetAddress(), (Closeable) thread);
                }
                catch (AsynchronousCloseException e)
                {
                    // this happens when another thread calls close().
                    logger.trace("Asynchronous close seen by server thread");
                    break;
                }
                catch (ClosedChannelException e)
                {
                    logger.trace("MessagingService server thread already closed");
                    break;
                }
                catch (SSLHandshakeException e)
                {
                    logger.error("SSL handshake error for inbound connection from " + socket, e);
                    FileUtils.closeQuietly(socket);
                }
                catch (Throwable t)
                {
                    logger.trace("Error reading the socket {}", socket, t);
                    FileUtils.closeQuietly(socket);
                }
            }
            logger.info("MessagingService has terminated the accept() thread");
        }

        void close() throws IOException
        {
            logger.trace("Closing accept() thread");

            try
            {
                server.close();
            }
            catch (IOException e)
            {
                // see https://issues.apache.org/jira/browse/CASSANDRA-8220
                // see https://issues.apache.org/jira/browse/CASSANDRA-12513
                handleIOExceptionOnClose(e);
            }
            synchronized (connections)
            {
                // make a copy to avoid concurrent modification exceptions in close()
                for (Closeable connection : Lists.newArrayList(connections.values()))
                    connection.close();
            }
        }

        private boolean authenticate(Socket socket)
        {
            return DatabaseDescriptor.getInternodeAuthenticator().authenticate(socket.getInetAddress(), socket.getPort());
        }
    }

    private static void handleIOExceptionOnClose(IOException e) throws IOException
    {
        // dirty hack for clean shutdown on OSX w/ Java >= 1.8.0_20
        // see https://bugs.openjdk.java.net/browse/JDK-8050499;
        // also CASSANDRA-12513
        if (FBUtilities.isMacOSX)
        {
            switch (e.getMessage())
            {
                case "Unknown error: 316":
                case "No such file or directory":
                    return;
            }
        }

        throw e;
    }

    public Map<String, Integer> getLargeMessagePendingTasks()
    {
        Map<String, Integer> pendingTasks = new HashMap<>(connectionManagers.size());
        for (Map.Entry<InetAddress, OutboundTcpConnectionPool> entry : connectionManagers.entrySet())
            pendingTasks.put(entry.getKey().getHostAddress(), entry.getValue().large().getPendingMessages());
        return pendingTasks;
    }

    public Map<String, Long> getLargeMessageCompletedTasks()
    {
        Map<String, Long> completedTasks = new HashMap<>(connectionManagers.size());
        for (Map.Entry<InetAddress, OutboundTcpConnectionPool> entry : connectionManagers.entrySet())
            completedTasks.put(entry.getKey().getHostAddress(), entry.getValue().large().getCompletedMesssages());
        return completedTasks;
    }

    public Map<String, Long> getLargeMessageDroppedTasks()
    {
        Map<String, Long> droppedTasks = new HashMap<>(connectionManagers.size());
        for (Map.Entry<InetAddress, OutboundTcpConnectionPool> entry : connectionManagers.entrySet())
            droppedTasks.put(entry.getKey().getHostAddress(), entry.getValue().large().getDroppedMessages());
        return droppedTasks;
    }

    public Map<String, Integer> getSmallMessagePendingTasks()
    {
        Map<String, Integer> pendingTasks = new HashMap<>(connectionManagers.size());
        for (Map.Entry<InetAddress, OutboundTcpConnectionPool> entry : connectionManagers.entrySet())
            pendingTasks.put(entry.getKey().getHostAddress(), entry.getValue().small().getPendingMessages());
        return pendingTasks;
    }

    public Map<String, Long> getSmallMessageCompletedTasks()
    {
        Map<String, Long> completedTasks = new HashMap<>(connectionManagers.size());
        for (Map.Entry<InetAddress, OutboundTcpConnectionPool> entry : connectionManagers.entrySet())
            completedTasks.put(entry.getKey().getHostAddress(), entry.getValue().small().getCompletedMesssages());
        return completedTasks;
    }

    public Map<String, Long> getSmallMessageDroppedTasks()
    {
        Map<String, Long> droppedTasks = new HashMap<>(connectionManagers.size());
        for (Map.Entry<InetAddress, OutboundTcpConnectionPool> entry : connectionManagers.entrySet())
            droppedTasks.put(entry.getKey().getHostAddress(), entry.getValue().small().getDroppedMessages());
        return droppedTasks;
    }

    public Map<String, Integer> getGossipMessagePendingTasks()
    {
        Map<String, Integer> pendingTasks = new HashMap<>(connectionManagers.size());
        for (Map.Entry<InetAddress, OutboundTcpConnectionPool> entry : connectionManagers.entrySet())
            pendingTasks.put(entry.getKey().getHostAddress(), entry.getValue().gossip().getPendingMessages());
        return pendingTasks;
    }

    public Map<String, Long> getGossipMessageCompletedTasks()
    {
        Map<String, Long> completedTasks = new HashMap<>(connectionManagers.size());
        for (Map.Entry<InetAddress, OutboundTcpConnectionPool> entry : connectionManagers.entrySet())
            completedTasks.put(entry.getKey().getHostAddress(), entry.getValue().gossip().getCompletedMesssages());
        return completedTasks;
    }

    public Map<String, Long> getGossipMessageDroppedTasks()
    {
        Map<String, Long> droppedTasks = new HashMap<>(connectionManagers.size());
        for (Map.Entry<InetAddress, OutboundTcpConnectionPool> entry : connectionManagers.entrySet())
            droppedTasks.put(entry.getKey().getHostAddress(), entry.getValue().gossip().getDroppedMessages());
        return droppedTasks;
    }

    public Map<String, Integer> getDroppedMessages()
    {
        return droppedMessages.getSnapshot();
    }

    /**
     * @return Dropped message metrics by group with full access to all underlying metrics.
     * Used by DSE's DroppedMessagesWriter
     */
    public Map<DroppedMessages.Group, DroppedMessageMetrics> getDroppedMessagesWithAllMetrics()
    {
        return droppedMessages.getAllMetrics();
    }

    public long getTotalTimeouts()
    {
        return ConnectionMetrics.totalTimeouts.getCount();
    }

    public Map<String, Long> getTimeoutsPerHost()
    {
        Map<String, Long> result = new HashMap<String, Long>(connectionManagers.size());
        for (Map.Entry<InetAddress, OutboundTcpConnectionPool> entry: connectionManagers.entrySet())
        {
            String ip = entry.getKey().getHostAddress();
            long recent = entry.getValue().getTimeouts();
            result.put(ip, recent);
        }
        return result;
    }

    public Map<String, Double> getBackPressurePerHost()
    {
        Map<String, Double> map = new HashMap<>(connectionManagers.size());
        for (Map.Entry<InetAddress, OutboundTcpConnectionPool> entry : connectionManagers.entrySet())
            map.put(entry.getKey().getHostAddress(), entry.getValue().getBackPressureState().getBackPressureRateLimit());

        return map;
    }

    @Override
    public void setBackPressureEnabled(boolean enabled)
    {
        DatabaseDescriptor.setBackPressureEnabled(enabled);
    }

    @Override
    public boolean isBackPressureEnabled()
    {
        return DatabaseDescriptor.backPressureEnabled();
    }

    public static IPartitioner globalPartitioner()
    {
        return StorageService.instance.getTokenMetadata().partitioner;
    }

    public static void validatePartitioner(Collection<? extends AbstractBounds<?>> allBounds)
    {
        for (AbstractBounds<?> bounds : allBounds)
            validatePartitioner(bounds);
    }

    public static void validatePartitioner(AbstractBounds<?> bounds)
    {
        if (globalPartitioner() != bounds.left.getPartitioner())
            throw new AssertionError(String.format("Partitioner in bounds serialization. Expected %s, was %s.",
                                                   globalPartitioner().getClass().getName(),
                                                   bounds.left.getPartitioner().getClass().getName()));
    }

    @VisibleForTesting
    public List<SocketThread> getSocketThreads()
    {
        return socketThreads;
    }
}<|MERGE_RESOLUTION|>--- conflicted
+++ resolved
@@ -36,11 +36,7 @@
 import javax.net.ssl.SSLHandshakeException;
 
 import com.google.common.annotations.VisibleForTesting;
-<<<<<<< HEAD
-=======
-import com.google.common.base.Function;
 import com.google.common.collect.HashMultimap;
->>>>>>> f49dc3b5
 import com.google.common.collect.Lists;
 import com.google.common.collect.Multimap;
 import com.google.common.collect.Multimaps;
@@ -74,7 +70,6 @@
 import org.apache.cassandra.tracing.Tracing;
 import org.apache.cassandra.utils.*;
 import org.apache.cassandra.utils.concurrent.SimpleCondition;
-import org.openjdk.jmh.util.HashsetMultimap;
 
 public final class MessagingService implements MessagingServiceMBean
 {
@@ -82,25 +77,7 @@
 
     public static final String MBEAN_NAME = "org.apache.cassandra.net:type=MessagingService";
 
-<<<<<<< HEAD
     public static final MessagingVersion current_version = MessagingVersion.DSE_60;
-=======
-    public static final long STARTUP_TIME = System.nanoTime();
-
-    // 8 bits version, so don't waste versions
-    public static final int VERSION_12 = 6;
-    public static final int VERSION_20 = 7;
-    public static final int VERSION_21 = 8;
-    public static final int VERSION_22 = 9;
-    public static final int VERSION_30 = 10;
-    public static final int VERSION_3014 = 11;
-    public static final int current_version = FORCE_3_0_PROTOCOL_VERSION ? VERSION_30 : VERSION_3014;
-
-    public static final String FAILURE_CALLBACK_PARAM = "CAL_BAC";
-    public static final byte[] ONE_BYTE = new byte[1];
-    public static final String FAILURE_RESPONSE_PARAM = "FAIL";
-    public static final String FAILURE_REASON_PARAM = "FAIL_REASON";
->>>>>>> f49dc3b5
 
     /**
      * We preface every connection handshake with this number so the recipient can validate
@@ -117,6 +94,8 @@
     private final Interceptors messageInterceptors = new Interceptors();
 
     public final MessagingMetrics metrics = new MessagingMetrics();
+
+    public static final long STARTUP_TIME = System.nanoTime();
 
     /* This records all the results mapped by message Id */
     private final ExpiringMap<Integer, CallbackInfo<?>> callbacks;
@@ -529,11 +508,10 @@
      */
     public CompletableFuture<Void> convict(InetAddress ep)
     {
-<<<<<<< HEAD
         return getConnectionPool(ep).thenAccept(cp -> {
             if (cp != null)
             {
-                logger.trace("Resetting pool for {}", ep);
+                logger.debug("Resetting pool for " + ep);
                 cp.reset();
             }
             else
@@ -541,10 +519,6 @@
                 logger.debug("Not resetting pool for {} because internode authenticator said not to connect", ep);
             }
         });
-=======
-        logger.debug("Resetting pool for " + ep);
-        getConnectionPool(ep).reset();
->>>>>>> f49dc3b5
     }
 
     public void listen()
@@ -669,22 +643,48 @@
         connectionManagers.remove(to);
     }
 
-<<<<<<< HEAD
-=======
-    public OutboundTcpConnectionPool getConnectionPool(InetAddress to)
-    {
-        OutboundTcpConnectionPool cp = connectionManagers.get(to);
-        if (cp == null)
-        {
-            cp = new OutboundTcpConnectionPool(to, backPressure.newState(to));
-            OutboundTcpConnectionPool existingPool = connectionManagers.putIfAbsent(to, cp);
-            if (existingPool != null)
-                cp = existingPool;
-            else
-                cp.start();
-        }
-        cp.waitForStarted();
-        return cp;
+    /**
+     * Get a connection pool to the specified endpoint. Constructs one if none exists.
+     *
+     * Can return null if the InternodeAuthenticator fails to authenticate the node.
+     * @param to
+     * @return The connection pool or null if internode authenticator says not to
+     */
+    public CompletableFuture<OutboundTcpConnectionPool> getConnectionPool(InetAddress to)
+    {
+        final OutboundTcpConnectionPool cp = connectionManagers.get(to);
+
+        if (cp != null)
+        {
+            if (cp.isStarted())
+                return CompletableFuture.completedFuture(cp);
+
+            return CompletableFuture.supplyAsync(() -> {
+                cp.waitForStarted();
+                return cp;
+            });
+        }
+        else
+        {
+            return CompletableFuture.supplyAsync(() -> {
+
+                //Don't attempt to connect to nodes that won't (or shouldn't) authenticate anyways
+                if (!DatabaseDescriptor.getInternodeAuthenticator().authenticate(to, OutboundTcpConnectionPool.portFor(to)))
+                    return null;
+
+                InetAddress preferredIp = SystemKeyspace.getPreferredIP(to);
+                OutboundTcpConnectionPool np = new OutboundTcpConnectionPool(to, preferredIp, backPressure.newState(to));
+                OutboundTcpConnectionPool existingPool = connectionManagers.putIfAbsent(to, np);
+                if (existingPool != null)
+                    np = existingPool;
+                else
+                    np.start();
+
+                np.waitForStarted();
+
+                return np;
+            });
+        }
     }
 
     public boolean hasValidIncomingConnections(InetAddress from, int minAgeInSeconds)
@@ -710,69 +710,6 @@
         }
 
         return false;
-    }
-
-    public OutboundTcpConnection getConnection(InetAddress to, MessageOut msg)
-    {
-        return getConnectionPool(to).getConnection(msg);
-    }
-
-    /**
-     * Register a verb and the corresponding verb handler with the
-     * Messaging Service.
-     *
-     * @param verb
-     * @param verbHandler handler for the specified verb
-     */
-    public void registerVerbHandlers(Verb verb, IVerbHandler verbHandler)
-    {
-        assert !verbHandlers.containsKey(verb);
-        verbHandlers.put(verb, verbHandler);
-    }
-
->>>>>>> f49dc3b5
-    /**
-     * Get a connection pool to the specified endpoint. Constructs one if none exists.
-     *
-     * Can return null if the InternodeAuthenticator fails to authenticate the node.
-     * @param to
-     * @return The connection pool or null if internode authenticator says not to
-     */
-    public CompletableFuture<OutboundTcpConnectionPool> getConnectionPool(InetAddress to)
-    {
-        final OutboundTcpConnectionPool cp = connectionManagers.get(to);
-
-        if (cp != null)
-        {
-            if (cp.isStarted())
-                return CompletableFuture.completedFuture(cp);
-
-            return CompletableFuture.supplyAsync(() -> {
-                cp.waitForStarted();
-                return cp;
-            });
-        }
-        else
-        {
-            return CompletableFuture.supplyAsync(() -> {
-
-                //Don't attempt to connect to nodes that won't (or shouldn't) authenticate anyways
-                if (!DatabaseDescriptor.getInternodeAuthenticator().authenticate(to, OutboundTcpConnectionPool.portFor(to)))
-                    return null;
-
-                InetAddress preferredIp = SystemKeyspace.getPreferredIP(to);
-                OutboundTcpConnectionPool np = new OutboundTcpConnectionPool(to, preferredIp, backPressure.newState(to));
-                OutboundTcpConnectionPool existingPool = connectionManagers.putIfAbsent(to, np);
-                if (existingPool != null)
-                    np = existingPool;
-                else
-                    np.start();
-
-                np.waitForStarted();
-
-                return np;
-            });
-        }
     }
 
     public CompletableFuture<OutboundTcpConnection> getConnection(Message msg)
