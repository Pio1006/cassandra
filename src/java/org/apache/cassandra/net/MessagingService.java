/*
 * Licensed to the Apache Software Foundation (ASF) under one
 * or more contributor license agreements.  See the NOTICE file
 * distributed with this work for additional information
 * regarding copyright ownership.  The ASF licenses this file
 * to you under the Apache License, Version 2.0 (the
 * "License"); you may not use this file except in compliance
 * with the License.  You may obtain a copy of the License at
 *
 *     http://www.apache.org/licenses/LICENSE-2.0
 *
 * Unless required by applicable law or agreed to in writing, software
 * distributed under the License is distributed on an "AS IS" BASIS,
 * WITHOUT WARRANTIES OR CONDITIONS OF ANY KIND, either express or implied.
 * See the License for the specific language governing permissions and
 * limitations under the License.
 */
package org.apache.cassandra.net;

import java.nio.channels.ClosedChannelException;
import java.util.ArrayList;
import java.util.HashSet;
import java.util.List;
import java.util.Set;
import java.util.concurrent.TimeUnit;
import java.util.concurrent.TimeoutException;

import com.google.common.annotations.VisibleForTesting;

import org.slf4j.Logger;
import org.slf4j.LoggerFactory;

import io.netty.util.concurrent.Future;
import org.apache.cassandra.concurrent.ScheduledExecutors;
import org.apache.cassandra.concurrent.Stage;
import org.apache.cassandra.concurrent.StageManager;
import org.apache.cassandra.config.DatabaseDescriptor;
import org.apache.cassandra.db.SystemKeyspace;
import org.apache.cassandra.exceptions.RequestFailureReason;
import org.apache.cassandra.locator.InetAddressAndPort;
import org.apache.cassandra.locator.Replica;
import org.apache.cassandra.service.AbstractWriteResponseHandler;
import org.apache.cassandra.utils.FBUtilities;

import static java.util.concurrent.TimeUnit.MINUTES;
import static java.util.concurrent.TimeUnit.NANOSECONDS;
import static org.apache.cassandra.concurrent.Stage.MUTATION;
import static org.apache.cassandra.utils.Throwables.maybeFail;

/**
 * MessagingService implements all internode communication - with the exception of SSTable streaming (for now).
 *
 * Specifically, it's responsible for dispatch of outbound messages to other nodes and routing of inbound messages
 * to their appropriate {@link IVerbHandler}.
 *
 * <h2>Using MessagingService: sending requests and responses</h2>
 *
 * The are two ways to send a {@link Message}, and you should pick one depending on the desired behaviour:
 *  1. To send a request that expects a response back, use
 *     {@link #sendWithCallback(Message, InetAddressAndPort, RequestCallback)} method. Once a response
 *     message is received, {@link RequestCallback#onResponse(Message)} method will be invoked on the
 *     provided callback - in case of a success response. In case of a failure response (see {@link Verb#FAILURE_RSP}),
 *     or if a response doesn't arrive within verb's configured expiry time,
 *     {@link RequestCallback#onFailure(InetAddressAndPort, RequestFailureReason)} will be invoked instead.
 *  2. To send a response back, or a message that expects no response, use {@link #send(Message, InetAddressAndPort)}
 *     method.
 *
 * See also: {@link Message#out(Verb, Object)}, {@link Message#responseWith(Object)},
 * and {@link Message#failureResponse(RequestFailureReason)}.
 *
 * <h2>Using MessagingService: handling a request</h2>
 *
 * As described in the previous section, to handle responses you only need to implement {@link RequestCallback}
 * interface - so long as your response verb handler is the default {@link ResponseVerbHandler}.
 *
 * There are two steps you need to perform to implement request handling:
 *  1. Create a {@link IVerbHandler} to process incoming requests and responses for the new type (if applicable).
 *  2. Add a new {@link Verb} to the enum for the new request type, and, if applicable, one for the response message.
 *
 * MessagingService will now automatically invoke your handler whenever a {@link Message} with this verb arrives.
 *
 * <h1>Architecture of MessagingService</h1>
 *
 * <h2>QOS</h2>
 *
 * Since our messaging protocol is TCP-based, and also doesn't yet support interleaving messages with each other,
 * we need a way to prevent head-of-line blocking adversely affecting all messages - in particular, large messages
 * being in the way of smaller ones. To achive that (somewhat), we maintain three messaging connections to and
 * from each peer:
 * - one for large messages - defined as being larger than {@link OutboundConnections#LARGE_MESSAGE_THRESHOLD}
 *   (65KiB by default)
 * - one for small messages - defined as smaller than that threshold
 * - and finally, a connection for urgent messages - usually small and/or that are important to arrive
 *   promptly, e.g. gossip-related ones
 *
 * <h2>Wire format and framing</h2>
 *
 * Small messages are grouped together into frames, and large messages are split over multiple frames.
 * Framing provides application-level integrity protection to otherwise raw streams of data - we use
 * CRC24 for frame headers and CRC32 for the entire payload. LZ4 is optionally used for compression.
 *
 * You can find the on-wire format description of individual messages in the comments for
 * {@link Message.Serializer}, alongside with format evolution notes.
 * For the list and descriptions of available frame decoders see {@link FrameDecoder} comments. You can
 * find wire format documented in the javadoc of {@link FrameDecoder} implementations:
 * see {@link FrameDecoderCrc} and {@link FrameDecoderLZ4} in particular.
 *
 * <h2>Architecture of outbound messaging</h2>
 *
 * {@link OutboundConnection} is the core class implementing outbound connection logic, with
 * {@link OutboundConnection#enqueue(Message)} being its main entry point. The connections are initiated
 * by {@link OutboundConnectionInitiator}.
 *
 * Netty pipeline for outbound messaging connections generally consists of the following handlers:
 *
 * [(optional) SslHandler] <- [FrameEncoder]
 *
 * {@link OutboundConnection} handles the entire lifetime of a connection: from the very first handshake
 * to any necessary reconnects if necessary.
 *
 * Message-delivery flow varies depending on the connection type.
 *
 * For {@link ConnectionType#SMALL_MESSAGES} and {@link ConnectionType#URGENT_MESSAGES},
 * {@link Message} serialization and delivery occurs directly on the event loop.
 * See {@link OutboundConnection.EventLoopDelivery} for details.
 *
 * For {@link ConnectionType#LARGE_MESSAGES}, to ensure that servicing large messages doesn't block
 * timely service of other requests, message serialization is offloaded to a companion thread pool
 * ({@link SocketFactory#synchronousWorkExecutor}). Most of the work will be performed by
 * {@link AsyncChannelOutputPlus}. Please see {@link OutboundConnection.LargeMessageDelivery}
 * for details.
 *
 * To prevent fast clients, or slow nodes on the other end of the connection from overwhelming
 * a host with enqueued, unsent messages on heap, we impose strict limits on how much memory enqueued,
 * undelivered messages can claim.
 *
 * Every individual connection gets an exclusive permit quota to use - 4MiB by default; every endpoint
 * (group of large, small, and urgent connection) is capped at, by default, at 128MiB of undelivered messages,
 * and a global limit of 512MiB is imposed on all endpoints combined.
 *
 * On an attempt to {@link OutboundConnection#enqueue(Message)}, the connection will attempt to allocate
 * permits for message-size number of bytes from its exclusive quota; if successful, it will add the
 * message to the queue; if unsuccessful, it will need to allocate remainder from both endpoint and lobal
 * reserves, and if it fails to do so, the message will be rejected, and its callbacks, if any,
 * immediately expired.
 *
 * For a more detailed description please see the docs and comments of {@link OutboundConnection}.
 *
 * <h2>Architecture of inbound messaging</h2>
 *
 * {@link InboundMessageHandler} is the core class implementing inbound connection logic, paired
 * with {@link FrameDecoder}. Inbound connections are initiated by {@link InboundConnectionInitiator}.
 * The primary entry points to these classes are {@link FrameDecoder#channelRead(ShareableBytes)}
 * and {@link InboundMessageHandler#process(FrameDecoder.Frame)}.
 *
 * Netty pipeline for inbound messaging connections generally consists of the following handlers:
 *
 * [(optional) SslHandler] -> [FrameDecoder] -> [InboundMessageHandler]
 *
 * {@link FrameDecoder} is responsible for decoding incoming frames and work stashing; {@link InboundMessageHandler}
 * then takes decoded frames from the decoder and processes the messages contained in them.
 *
 * The flow differs between small and large messages. Small ones are deserialized immediately, and only
 * then scheduled on the right thread pool for the {@link Verb} for execution. Large messages, OTOH,
 * aren't deserialized until they are just about to be executed on the appropriate {@link Stage}.
 *
 * Similarly to outbound handling, inbound messaging imposes strict memory utilisation limits on individual
 * endpoints and on global aggregate consumption, and implements simple flow control, to prevent a single
 * fast endpoint from overwhelming a host.
 *
 * Every individual connection gets an exclusive permit quota to use - 4MiB by default; every endpoint
 * (group of large, small, and urgent connection) is capped at, by default, at 128MiB of unprocessed messages,
 * and a global limit of 512MiB is imposed on all endpoints combined.
 *
 * On arrival of a message header, the handler will attempt to allocate permits for message-size number
 * of bytes from its exclusive quota; if successful, it will proceed to deserializing and processing the message.
 * If unsuccessful, the handler will attempt to allocate the remainder from its endpoint and global reserve;
 * if either allocation is unsuccessful, the handler will cease any further frame processing, and tell
 * {@link FrameDecoder} to stop reading from the network; subsequently, it will put itself on a special
 * {@link org.apache.cassandra.net.InboundMessageHandler.WaitQueue}, to be reactivated once more permits
 * become available.
 *
 * For a more detailed description please see the docs and comments of {@link InboundMessageHandler} and
 * {@link FrameDecoder}.
 *
 * <h2>Observability</h2>
 *
 * MessagingService exposes diagnostic counters for both outbound and inbound directions - received and sent
 * bytes and message counts, overload bytes and message count, error bytes and error counts, and many more.
 *
 * See {@link org.apache.cassandra.metrics.InternodeInboundMetrics} and
 * {@link org.apache.cassandra.metrics.InternodeOutboundMetrics} for JMX-exposed counters.
 *
 * We also provide {@code system_views.internode_inbound} and {@code system_views.internode_outbound} virtual tables -
 * implemented in {@link org.apache.cassandra.db.virtual.InternodeInboundTable} and
 * {@link org.apache.cassandra.db.virtual.InternodeOutboundTable} respectively.
 */
public final class MessagingService extends MessagingServiceMBeanImpl
{
    private static final Logger logger = LoggerFactory.getLogger(MessagingService.class);

    // 8 bits version, so don't waste versions
    public static final int VERSION_30 = 10;
    public static final int VERSION_3014 = 11;
    public static final int VERSION_40 = 12;
    public static final int minimum_version = VERSION_30;
    public static final int current_version = VERSION_40;
    static AcceptVersions accept_messaging = new AcceptVersions(minimum_version, current_version);
    static AcceptVersions accept_streaming = new AcceptVersions(current_version, current_version);

    private static class MSHandle
    {
        public static final MessagingService instance = new MessagingService(false);
    }

    public static MessagingService instance()
    {
        return MSHandle.instance;
    }

    public final SocketFactory socketFactory = new SocketFactory();
    public final LatencySubscribers latencySubscribers = new LatencySubscribers();
    public final RequestCallbacks callbacks = new RequestCallbacks(this);

    // a public hook for filtering messages intended for delivery to this node
    public final InboundSink inboundSink = new InboundSink(this);

    // the inbound global reserve limits and associated wait queue
    private final InboundMessageHandlers.GlobalResourceLimits inboundGlobalReserveLimits = new InboundMessageHandlers.GlobalResourceLimits(
        new ResourceLimits.Concurrent(DatabaseDescriptor.getInternodeApplicationReceiveQueueReserveGlobalCapacityInBytes()));

    // the socket bindings we accept incoming connections on
    private final InboundSockets inboundSockets = new InboundSockets(new InboundConnectionSettings()
                                                                     .withHandlers(this::getInbound)
                                                                     .withSocketFactory(socketFactory));

    // a public hook for filtering messages intended for delivery to another node
    public final OutboundSink outboundSink = new OutboundSink(this::doSend);

    final ResourceLimits.Limit outboundGlobalReserveLimit =
        new ResourceLimits.Concurrent(DatabaseDescriptor.getInternodeApplicationSendQueueReserveGlobalCapacityInBytes());

    // back-pressure implementation
    private final BackPressureStrategy backPressure = DatabaseDescriptor.getBackPressureStrategy();

    private volatile boolean isShuttingDown;

    @VisibleForTesting
    MessagingService(boolean testOnly)
    {
        super(testOnly);
        OutboundConnections.scheduleUnusedConnectionMonitoring(this, ScheduledExecutors.scheduledTasks, 1L, TimeUnit.HOURS);
    }

    /**
     * Send a non-mutation message to a given endpoint. This method specifies a callback
     * which is invoked with the actual response.
     *
     * @param message message to be sent.
     * @param to      endpoint to which the message needs to be sent
     * @param cb      callback interface which is used to pass the responses or
     *                suggest that a timeout occurred to the invoker of the send().
     */
    public void sendWithCallback(Message message, InetAddressAndPort to, RequestCallback cb)
    {
        sendWithCallback(message, to, cb, null);
    }

    public void sendWithCallback(Message message, InetAddressAndPort to, RequestCallback cb, ConnectionType specifyConnection)
    {
        callbacks.addWithExpiration(cb, message, to);
        updateBackPressureOnSend(to, cb, message);
        if (cb.invokeOnFailure() && !message.callBackOnFailure())
            message = message.withCallBackOnFailure();
        send(message, to, specifyConnection);
    }

    /**
     * Send a mutation message or a Paxos Commit to a given endpoint. This method specifies a callback
     * which is invoked with the actual response.
     * Also holds the message (only mutation messages) to determine if it
     * needs to trigger a hint (uses StorageProxy for that).
     *
     * @param message message to be sent.
     * @param to      endpoint to which the message needs to be sent
     * @param handler callback interface which is used to pass the responses or
     *                suggest that a timeout occurred to the invoker of the send().
     */
    public void sendWriteWithCallback(Message message, Replica to, AbstractWriteResponseHandler<?> handler, boolean allowHints)
    {
        assert message.callBackOnFailure();
        callbacks.addWithExpiration(handler, message, to, handler.consistencyLevel(), allowHints);
        updateBackPressureOnSend(to.endpoint(), handler, message);
        send(message, to.endpoint(), null);
    }

    /**
     * Send a message to a given endpoint. This method adheres to the fire and forget
     * style messaging.
     *
     * @param message messages to be sent.
     * @param to      endpoint to which the message needs to be sent
     */
    public void send(Message message, InetAddressAndPort to)
    {
        send(message, to, null);
    }

    public void send(Message message, InetAddressAndPort to, ConnectionType specifyConnection)
    {
        if (logger.isTraceEnabled())
        {
            logger.trace("{} sending {} to {}@{}", FBUtilities.getBroadcastAddressAndPort(), message.verb(), message.id(), to);

            if (to.equals(FBUtilities.getBroadcastAddressAndPort()))
                logger.trace("Message-to-self {} going over MessagingService", message);
        }

        outboundSink.accept(message, to, specifyConnection);
    }

    private void doSend(Message message, InetAddressAndPort to, ConnectionType specifyConnection)
    {
        // expire the callback if the message failed to enqueue (failed to establish a connection or exceeded queue capacity)
        while (true)
        {
            OutboundConnections connections = getOutbound(to);
            try
            {
                connections.enqueue(message, specifyConnection);
                return;
            }
            catch (ClosedChannelException e)
            {
                if (isShuttingDown)
                    return; // just drop the message, and let others clean up

                // remove the connection and try again
                channelManagers.remove(to, connections);
            }
        }
    }

    /**
     * Updates the back-pressure state on sending to the given host if enabled and the given message callback supports it.
     *
     * @param host The replica host the back-pressure state refers to.
     * @param callback The message callback.
     * @param message The actual message.
     */
    void updateBackPressureOnSend(InetAddressAndPort host, RequestCallback callback, Message<?> message)
    {
        if (DatabaseDescriptor.backPressureEnabled() && callback.supportsBackPressure())
        {
            BackPressureState backPressureState = getBackPressureState(host);
            if (backPressureState != null)
                backPressureState.onMessageSent(message);
        }
    }

    /**
     * Updates the back-pressure state on reception from the given host if enabled and the given message callback supports it.
     *
     * @param host The replica host the back-pressure state refers to.
     * @param callback The message callback.
     * @param timeout True if updated following a timeout, false otherwise.
     */
    void updateBackPressureOnReceive(InetAddressAndPort host, RequestCallback callback, boolean timeout)
    {
        if (DatabaseDescriptor.backPressureEnabled() && callback.supportsBackPressure())
        {
            BackPressureState backPressureState = getBackPressureState(host);
            if (backPressureState == null)
                return;
            if (!timeout)
                backPressureState.onResponseReceived();
            else
                backPressureState.onResponseTimeout();
        }
    }

    /**
     * Applies back-pressure for the given hosts, according to the configured strategy.
     *
     * If the local host is present, it is removed from the pool, as back-pressure is only applied
     * to remote hosts.
     *
     * @param hosts The hosts to apply back-pressure to.
     * @param timeoutInNanos The max back-pressure timeout.
     */
    public void applyBackPressure(Iterable<InetAddressAndPort> hosts, long timeoutInNanos)
    {
        if (DatabaseDescriptor.backPressureEnabled())
        {
            Set<BackPressureState> states = new HashSet<>();
            for (InetAddressAndPort host : hosts)
            {
<<<<<<< HEAD
                if (host.equals(FBUtilities.getBroadcastAddressAndPort()))
                    continue;
                states.add(getOutbound(host).getBackPressureState());
=======
                case "Unknown error: 316":
                case "No such file or directory":
                case "Bad file descriptor":
                case "Thread signal failed":
                    return;
>>>>>>> 3df63ed0
            }
            //noinspection unchecked
            backPressure.apply(states, timeoutInNanos, NANOSECONDS);
        }
    }

    BackPressureState getBackPressureState(InetAddressAndPort host)
    {
        return getOutbound(host).getBackPressureState();
    }

    void markExpiredCallback(InetAddressAndPort addr)
    {
        OutboundConnections conn = channelManagers.get(addr);
        if (conn != null)
            conn.incrementExpiredCallbackCount();
    }

    /**
     * Only to be invoked once we believe the endpoint will never be contacted again.
     *
     * We close the connection after a five minute delay, to give asynchronous operations a chance to terminate
     */
    public void closeOutbound(InetAddressAndPort to)
    {
        OutboundConnections pool = channelManagers.get(to);
        if (pool != null)
            pool.scheduleClose(5L, MINUTES, true)
                .addListener(future -> channelManagers.remove(to, pool));
    }

    /**
     * Only to be invoked once we believe the connections will never be used again.
     */
    void closeOutboundNow(OutboundConnections connections)
    {
        connections.close(true).addListener(
            future -> channelManagers.remove(connections.template().to, connections)
        );
    }

    /**
     * Only to be invoked once we believe the connections will never be used again.
     */
    public void removeInbound(InetAddressAndPort from)
    {
        InboundMessageHandlers handlers = messageHandlers.remove(from);
        if (null != handlers)
            handlers.releaseMetrics();
    }

    /**
     * Closes any current open channel/connection to the endpoint, but does not cause any message loss, and we will
     * try to re-establish connections immediately
     */
    public void interruptOutbound(InetAddressAndPort to)
    {
        OutboundConnections pool = channelManagers.get(to);
        if (pool != null)
            pool.interrupt();
    }

    /**
     * Reconnect to the peer using the given {@code addr}. Outstanding messages in each channel will be sent on the
     * current channel. Typically this function is used for something like EC2 public IP addresses which need to be used
     * for communication between EC2 regions.
     *
     * @param address IP Address to identify the peer
     * @param preferredAddress IP Address to use (and prefer) going forward for connecting to the peer
     */
    @SuppressWarnings("UnusedReturnValue")
    public Future<Void> maybeReconnectWithNewIp(InetAddressAndPort address, InetAddressAndPort preferredAddress)
    {
        if (!SystemKeyspace.updatePreferredIP(address, preferredAddress))
            return null;

        OutboundConnections messagingPool = channelManagers.get(address);
        if (messagingPool != null)
            return messagingPool.reconnectWithNewIp(preferredAddress);

        return null;
    }

    /**
     * Wait for callbacks and don't allow any more to be created (since they could require writing hints)
     */
    public void shutdown()
    {
        shutdown(1L, MINUTES, true, true);
    }

    public void shutdown(long timeout, TimeUnit units, boolean shutdownGracefully, boolean shutdownExecutors)
    {
        isShuttingDown = true;
        logger.info("Waiting for messaging service to quiesce");
        // We may need to schedule hints on the mutation stage, so it's erroneous to shut down the mutation stage first
        assert !StageManager.getStage(MUTATION).isShutdown();

        if (shutdownGracefully)
        {
            callbacks.shutdownGracefully();
            List<Future<Void>> closing = new ArrayList<>();
            for (OutboundConnections pool : channelManagers.values())
                closing.add(pool.close(true));

            long deadline = System.nanoTime() + units.toNanos(timeout);
            maybeFail(() -> new FutureCombiner(closing).get(timeout, units),
                      () -> inboundSockets.close().get(),
                      () -> {
                          if (shutdownExecutors)
                              shutdownExecutors(deadline);
                      },
                      () -> callbacks.awaitTerminationUntil(deadline),
                      inboundSink::clear,
                      outboundSink::clear);
        }
        else
        {
            callbacks.shutdownNow(false);
            List<Future<Void>> closing = new ArrayList<>();
            closing.add(inboundSockets.close());
            for (OutboundConnections pool : channelManagers.values())
                closing.add(pool.close(false));

            long deadline = System.nanoTime() + units.toNanos(timeout);
            maybeFail(() -> new FutureCombiner(closing).get(timeout, units),
                      () -> {
                          if (shutdownExecutors)
                              shutdownExecutors(deadline);
                      },
                      () -> callbacks.awaitTerminationUntil(deadline),
                      inboundSink::clear,
                      outboundSink::clear);
        }
    }

    private void shutdownExecutors(long deadlineNanos) throws TimeoutException, InterruptedException
    {
        socketFactory.shutdownNow();
        socketFactory.awaitTerminationUntil(deadlineNanos);
    }

    private OutboundConnections getOutbound(InetAddressAndPort to)
    {
        OutboundConnections connections = channelManagers.get(to);
        if (connections == null)
            connections = OutboundConnections.tryRegister(channelManagers, to, new OutboundConnectionSettings(to).withDefaults(ConnectionCategory.MESSAGING), backPressure.newState(to));
        return connections;
    }

    InboundMessageHandlers getInbound(InetAddressAndPort from)
    {
        InboundMessageHandlers handlers = messageHandlers.get(from);
        if (null != handlers)
            return handlers;

        return messageHandlers.computeIfAbsent(from, addr ->
            new InboundMessageHandlers(FBUtilities.getLocalAddressAndPort(),
                                       addr,
                                       DatabaseDescriptor.getInternodeApplicationReceiveQueueCapacityInBytes(),
                                       DatabaseDescriptor.getInternodeApplicationReceiveQueueReserveEndpointCapacityInBytes(),
                                       inboundGlobalReserveLimits, metrics, inboundSink)
        );
    }

    @VisibleForTesting
    boolean isConnected(InetAddressAndPort address, Message<?> messageOut)
    {
        OutboundConnections pool = channelManagers.get(address);
        if (pool == null)
            return false;
        return pool.connectionFor(messageOut).isConnected();
    }

    public void listen()
    {
        inboundSockets.open();
    }

    public void waitUntilListening() throws InterruptedException
    {
        inboundSockets.open().await();
    }
}<|MERGE_RESOLUTION|>--- conflicted
+++ resolved
@@ -19,9 +19,12 @@
 
 import java.nio.channels.ClosedChannelException;
 import java.util.ArrayList;
+import java.util.Collection;
+import java.util.Collections;
 import java.util.HashSet;
 import java.util.List;
 import java.util.Set;
+import java.util.concurrent.ExecutorService;
 import java.util.concurrent.TimeUnit;
 import java.util.concurrent.TimeoutException;
 
@@ -40,8 +43,10 @@
 import org.apache.cassandra.locator.InetAddressAndPort;
 import org.apache.cassandra.locator.Replica;
 import org.apache.cassandra.service.AbstractWriteResponseHandler;
+import org.apache.cassandra.utils.ExecutorUtils;
 import org.apache.cassandra.utils.FBUtilities;
 
+import static java.util.Collections.synchronizedList;
 import static java.util.concurrent.TimeUnit.MINUTES;
 import static java.util.concurrent.TimeUnit.NANOSECONDS;
 import static org.apache.cassandra.concurrent.Stage.MUTATION;
@@ -395,17 +400,9 @@
             Set<BackPressureState> states = new HashSet<>();
             for (InetAddressAndPort host : hosts)
             {
-<<<<<<< HEAD
                 if (host.equals(FBUtilities.getBroadcastAddressAndPort()))
                     continue;
                 states.add(getOutbound(host).getBackPressureState());
-=======
-                case "Unknown error: 316":
-                case "No such file or directory":
-                case "Bad file descriptor":
-                case "Thread signal failed":
-                    return;
->>>>>>> 3df63ed0
             }
             //noinspection unchecked
             backPressure.apply(states, timeoutInNanos, NANOSECONDS);
@@ -513,7 +510,11 @@
 
             long deadline = System.nanoTime() + units.toNanos(timeout);
             maybeFail(() -> new FutureCombiner(closing).get(timeout, units),
-                      () -> inboundSockets.close().get(),
+                      () -> {
+                          List<ExecutorService> inboundExecutors = new ArrayList<>();
+                          inboundSockets.close(synchronizedList(inboundExecutors)::add).get();
+                          ExecutorUtils.awaitTermination(1L, TimeUnit.MINUTES, inboundExecutors);
+                      },
                       () -> {
                           if (shutdownExecutors)
                               shutdownExecutors(deadline);
@@ -526,7 +527,8 @@
         {
             callbacks.shutdownNow(false);
             List<Future<Void>> closing = new ArrayList<>();
-            closing.add(inboundSockets.close());
+            List<ExecutorService> inboundExecutors = synchronizedList(new ArrayList<ExecutorService>());
+            closing.add(inboundSockets.close(inboundExecutors::add));
             for (OutboundConnections pool : channelManagers.values())
                 closing.add(pool.close(false));
 
@@ -536,6 +538,7 @@
                           if (shutdownExecutors)
                               shutdownExecutors(deadline);
                       },
+                      () -> ExecutorUtils.awaitTermination(timeout, units, inboundExecutors),
                       () -> callbacks.awaitTerminationUntil(deadline),
                       inboundSink::clear,
                       outboundSink::clear);
