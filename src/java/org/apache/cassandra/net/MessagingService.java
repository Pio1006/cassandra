--- conflicted
+++ resolved
@@ -175,37 +175,14 @@
      * Listen on the specified port.
      * @param localEp InetAddress whose port to listen on.
      */
-<<<<<<< HEAD
-    public void listen(InetAddress localEp) throws IOException
+    public void listen(InetAddress localEp) throws IOException, ConfigurationException
     {
         socketThread = new SocketThread(getServerSocket(localEp), "ACCEPT-" + localEp);
-=======
-    public void listen(InetAddress localEp) throws IOException, ConfigurationException
-    {        
-        ServerSocketChannel serverChannel = ServerSocketChannel.open();
-        final ServerSocket ss = serverChannel.socket();
-        ss.setReuseAddress(true);
-        InetSocketAddress address = new InetSocketAddress(localEp, DatabaseDescriptor.getStoragePort());
-        try
-        {
-            ss.bind(address);
-        }
-        catch (BindException e)
-        {
-            if (e.getMessage().contains("in use"))
-                throw new ConfigurationException(address + " is in use by another process.  Change listen_address:storage_port in cassandra.yaml to values that do not conflict with other services");
-            else if (e.getMessage().contains("Cannot assign requested address"))
-                throw new ConfigurationException("Unable to bind to address " + address + ". Set listen_address in cassandra.yaml to an interface you can bind to, e.g., your private IP address on EC2");
-            else
-                throw e;
-        }
-        socketThread = new SocketThread(ss, "ACCEPT-" + localEp);
->>>>>>> 98aaa38e
         socketThread.start();
         listenGate.signalAll();
     }
 
-    private ServerSocket getServerSocket(InetAddress localEp) throws IOException
+    private ServerSocket getServerSocket(InetAddress localEp) throws IOException, ConfigurationException
     {
         final ServerSocket ss;
         if (DatabaseDescriptor.getEncryptionOptions().internode_encryption == EncryptionOptions.InternodeEncryption.all)
@@ -219,7 +196,20 @@
             ServerSocketChannel serverChannel = ServerSocketChannel.open();
             ss = serverChannel.socket();
             ss.setReuseAddress(true);
-            ss.bind(new InetSocketAddress(localEp, DatabaseDescriptor.getStoragePort()));
+            InetSocketAddress address = new InetSocketAddress(localEp, DatabaseDescriptor.getStoragePort());
+            try
+            {
+                ss.bind(address);
+            }
+            catch (BindException e)
+            {
+                if (e.getMessage().contains("in use"))
+                    throw new ConfigurationException(address + " is in use by another process.  Change listen_address:storage_port in cassandra.yaml to values that do not conflict with other services");
+                else if (e.getMessage().contains("Cannot assign requested address"))
+                    throw new ConfigurationException("Unable to bind to address " + address + ". Set listen_address in cassandra.yaml to an interface you can bind to, e.g., your private IP address on EC2");
+                else
+                    throw e;
+            }
             logger_.info("Starting Messaging Service on port {}", DatabaseDescriptor.getStoragePort());
         }
         return ss;
