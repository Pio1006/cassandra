/*
 * Licensed to the Apache Software Foundation (ASF) under one
 * or more contributor license agreements.  See the NOTICE file
 * distributed with this work for additional information
 * regarding copyright ownership.  The ASF licenses this file
 * to you under the Apache License, Version 2.0 (the
 * "License"); you may not use this file except in compliance
 * with the License.  You may obtain a copy of the License at
 *
 *     http://www.apache.org/licenses/LICENSE-2.0
 *
 * Unless required by applicable law or agreed to in writing, software
 * distributed under the License is distributed on an "AS IS" BASIS,
 * WITHOUT WARRANTIES OR CONDITIONS OF ANY KIND, either express or implied.
 * See the License for the specific language governing permissions and
 * limitations under the License.
 */
package org.apache.cassandra.net;

import java.io.*;
import java.lang.management.ManagementFactory;
import java.net.*;
import java.nio.channels.AsynchronousCloseException;
import java.nio.channels.ClosedChannelException;
import java.nio.channels.ServerSocketChannel;
import java.util.*;
import java.util.concurrent.CompletableFuture;
import java.util.concurrent.ConcurrentMap;
import java.util.concurrent.CopyOnWriteArraySet;
import java.util.concurrent.TimeUnit;
import java.util.concurrent.atomic.AtomicInteger;
import java.util.function.Consumer;
import java.util.stream.Collectors;
import java.util.stream.StreamSupport;

import javax.management.MBeanServer;
import javax.management.ObjectName;
import javax.net.ssl.SSLHandshakeException;

import com.google.common.annotations.VisibleForTesting;
import com.google.common.collect.ImmutableMap;
import com.google.common.collect.Lists;
import com.google.common.collect.Sets;

import org.cliffc.high_scale_lib.NonBlockingHashMap;

import org.slf4j.Logger;
import org.slf4j.LoggerFactory;

import org.apache.cassandra.concurrent.ExecutorLocals;
import org.apache.cassandra.concurrent.LocalAwareExecutorService;
import org.apache.cassandra.concurrent.ScheduledExecutors;
import org.apache.cassandra.concurrent.Stage;
import org.apache.cassandra.concurrent.StageManager;
import org.apache.cassandra.config.DatabaseDescriptor;
import org.apache.cassandra.config.EncryptionOptions.ServerEncryptionOptions;
import org.apache.cassandra.db.*;
import org.apache.cassandra.dht.AbstractBounds;
import org.apache.cassandra.dht.IPartitioner;
import org.apache.cassandra.exceptions.ConfigurationException;
import org.apache.cassandra.exceptions.InternalRequestExecutionException;
import org.apache.cassandra.io.util.FileUtils;
import org.apache.cassandra.locator.ILatencySubscriber;
import org.apache.cassandra.metrics.CassandraMetricsRegistry;
import org.apache.cassandra.metrics.ConnectionMetrics;
import org.apache.cassandra.metrics.DroppedMessageMetrics;
import org.apache.cassandra.metrics.MessagingMetrics;
import org.apache.cassandra.schema.TableId;
import org.apache.cassandra.security.SSLFactory;
import org.apache.cassandra.service.*;
import org.apache.cassandra.tracing.TraceState;
import org.apache.cassandra.tracing.Tracing;
import org.apache.cassandra.utils.*;
import org.apache.cassandra.utils.concurrent.SimpleCondition;

public final class MessagingService implements MessagingServiceMBean
{
    public static final String MBEAN_NAME = "org.apache.cassandra.net:type=MessagingService";

    public static final MessagingVersion current_version = MessagingVersion.DSE_60;

    /**
     * We preface every connection handshake with this number so the recipient can validate
     * the sender is sane. For legacy OSS protocol, this is done for every message.
     */
    public static final int PROTOCOL_MAGIC = 0xCA552DFA;

    private static final AtomicInteger idGen = new AtomicInteger(0);

    public final MessagingMetrics metrics = new MessagingMetrics();

    /* This records all the results mapped by message Id */
    private final ExpiringMap<Integer, CallbackInfo<?>> callbacks;

    @VisibleForTesting
    final ConcurrentMap<InetAddress, OutboundTcpConnectionPool> connectionManagers = new NonBlockingHashMap<>();

    private static final Logger logger = LoggerFactory.getLogger(MessagingService.class);
    private static final int LOG_DROPPED_INTERVAL_IN_MS = 5000;

    private final List<SocketThread> socketThreads = Lists.newArrayList();
    private final SimpleCondition listenGate;

    private static final class DroppedMessages
    {
        DroppedMessageMetrics metrics; // not final for testing reasons only
        final AtomicInteger droppedInternal;
        final AtomicInteger droppedCrossNode;

        DroppedMessages(Verb<?, ?> verb)
        {
            this(new DroppedMessageMetrics(verb));
        }

        DroppedMessages(DroppedMessageMetrics metrics)
        {
            this.metrics = metrics;
            this.droppedInternal = new AtomicInteger(0);
            this.droppedCrossNode = new AtomicInteger(0);
        }

        @VisibleForTesting
        void reset(String scope)
        {
            this.metrics = new DroppedMessageMetrics(metricName -> new CassandraMetricsRegistry.MetricName("DroppedMessages", metricName, scope));
            this.droppedInternal.getAndSet(0);
            this.droppedCrossNode.getAndSet(0);
        }
    }

    @VisibleForTesting
    public void resetDroppedMessagesMap(String scope)
    {
        for (DroppedMessages droppedMessages : droppedMessagesMap.values())
            droppedMessages.reset(scope);
    }

    // total dropped message counts for server lifetime
    private final Map<Verb<?, ?>, DroppedMessages> droppedMessagesMap;

    private final List<ILatencySubscriber> subscribers = new ArrayList<>();

    // protocol versions of the other nodes in the cluster
    private final ConcurrentMap<InetAddress, MessagingVersion> versions = new NonBlockingHashMap<>();

    // message sinks are a testing hook
    private final Set<IMessageSink> messageSinks = new CopyOnWriteArraySet<>();

    // back-pressure implementation
    private final BackPressureStrategy backPressure = DatabaseDescriptor.getBackPressureStrategy();

    private static class MSHandle
    {
        public static final MessagingService instance = new MessagingService(false);
    }

    public static MessagingService instance()
    {
        return MSHandle.instance;
    }

    private static class MSTestHandle
    {
        public static final MessagingService instance = new MessagingService(true);
    }

    static MessagingService test()
    {
        return MSTestHandle.instance;
    }

    private MessagingService(boolean testOnly)
    {
        this.droppedMessagesMap = initializeDroppedMessageMap();

        listenGate = new SimpleCondition();

        if (!testOnly)
            ScheduledExecutors.scheduledTasks.scheduleWithFixedDelay(this::logDroppedMessages, LOG_DROPPED_INTERVAL_IN_MS, LOG_DROPPED_INTERVAL_IN_MS, TimeUnit.MILLISECONDS);

        Consumer<Pair<Integer, ExpiringMap.CacheableObject<CallbackInfo<?>>>> timeoutReporter = pair ->
        {
            CallbackInfo expiredCallbackInfo = pair.right.get();
            MessageCallback<?> callback = expiredCallbackInfo.callback;
            InetAddress target = expiredCallbackInfo.target;

            addLatency(expiredCallbackInfo.verb, target, pair.right.timeoutMillis());

<<<<<<< HEAD
            ConnectionMetrics.totalTimeouts.mark();
            getConnectionPool(target).incrementTimeout();
=======
                ConnectionMetrics.totalTimeouts.mark();
                OutboundTcpConnectionPool cp = getConnectionPool(expiredCallbackInfo.target);
                if (cp != null)
                    cp.incrementTimeout();
>>>>>>> c86de2a9

            updateBackPressureOnReceive(target, expiredCallbackInfo.verb, true);
            StageManager.getStage(Stage.INTERNAL_RESPONSE).submit(() -> callback.onTimeout(target));
        };
        callbacks = new ExpiringMap<>(DatabaseDescriptor.getMinRpcTimeout(), timeoutReporter);

        if (!testOnly)
        {
            MBeanServer mbs = ManagementFactory.getPlatformMBeanServer();
            try
            {
                mbs.registerMBean(this, new ObjectName(MBEAN_NAME));
            }
            catch (Exception e)
            {
                throw new RuntimeException(e);
            }
        }
    }

    private Map<Verb<?, ?>, DroppedMessages> initializeDroppedMessageMap()
    {
        ImmutableMap.Builder<Verb<?, ?>, DroppedMessages> builder = ImmutableMap.builder();
        for (VerbGroup<?> group : Verbs.allGroups())
        {
            for (Verb<?, ?> definition : group)
            {
                // One way messages don't timeout and are never dropped.
                if (!definition.isOneWay())
                    builder.put(definition, new DroppedMessages(definition));
            }
        }
        builder.put(Tracing.TRACE_MSG_DEF, new DroppedMessages(Tracing.TRACE_MSG_DEF));
        return builder.build();
    }

    public void addMessageSink(IMessageSink sink)
    {
        messageSinks.add(sink);
    }

    public void removeMessageSink(IMessageSink sink)
    {
        messageSinks.remove(sink);
    }

    public void clearMessageSinks()
    {
        messageSinks.clear();
    }

    static int newMessageId()
    {
        return idGen.incrementAndGet();
    }

    /**
     * Sends a request message, setting the provided callback to be called with the response received.
     * <p>
     * As for any other sending method of this class, if the request is local and the stage configured for this
     * request is a {@link LocalAwareExecutorService}, then this <b>must</b> be called on a {@link LocalAwareExecutorService}
     * worker since we'll call {@link LocalAwareExecutorService#maybeExecuteImmediately} and that method silently
     * assumes it is called on a worker.
     *
     * @param request the request to send.
     * @param callback the callback to set for the response to {@code request}.
     */
    public <Q> void send(Request<?, Q> request, MessageCallback<Q> callback)
    {
        if (request.isLocal())
        {
<<<<<<< HEAD
            deliverLocally(request, callback);
        }
        else
        {
            registerCallback(request, callback);
            updateBackPressureOnSend(request);
            sendInternal(request, callback);
        }
    }

    /**
     * Sends the requests for a provided dispatcher, setting the provided callback to be called with received responses.
     * <p>
     * As for any other sending method of this class, if the dispatcher includes a local request and the stage configured
     * for this request is a {@link LocalAwareExecutorService}, then this <b>must</b> be called on a
     * {@link LocalAwareExecutorService} worker since we'll call {@link LocalAwareExecutorService#maybeExecuteImmediately}
     * and that method silently assumes it is called on a worker.
     *
     * @param dispatcher the dispatcher to use to generate requests to send.
     * @param callback the callback to set for responses to the request from {@code dispatcher}.
     */
    public <Q> void send(Request.Dispatcher<?, Q> dispatcher, MessageCallback<Q> callback)
    {
        assert callback != null && !dispatcher.verb().isOneWay();

        for (Request<?, Q> request : dispatcher.remoteRequests())
            send(request, callback);

        // It is important to deliver the local request last (after other have been sent) because we use
        // LocalAwareExecutorService.maybeExecuteImmediately() which might execute on the current thread and would
        // thus block other messages.
        if (dispatcher.hasLocalRequest())
            deliverLocally(dispatcher.localRequest(), callback);
    }

    private <P, Q> void deliverLocally(Request<P, Q> request, MessageCallback<Q> callback)
    {
        Consumer<Response<Q>> onResponse = response ->
        {
            addLatency(request.verb(), request.to(), request.lifetimeMillis());
            response.deliverTo(callback);
        };
        Runnable onAborted = () ->
        {
            Tracing.trace("Discarding partial local response (timed out)");
            MessagingService.instance().incrementDroppedMessages(request);
            callback.onTimeout(FBUtilities.getBroadcastAddress());
        };
        Runnable runnable = () ->
        {
            if (request.isTimedOut())
            {
                onAborted.run();
                return;
            }
            request.execute(onResponse, onAborted);
        };
        deliverLocallyInternal(request, callback, runnable);
    }

    private <P, Q> void registerCallback(Request<P, Q> request, MessageCallback<Q> callback)
    {
        long timeout = request.timeoutMillis();

        for (Request.Forward forward : request.forwards())
            registerCallback(forward.id, forward.to, request.verb(), callback, timeout);

        registerCallback(request.id(), request.to(), request.verb(), callback, timeout);
    }

    private <Q> void registerCallback(int id, InetAddress to, Verb<?, Q> type, MessageCallback<Q> callback, long timeout)
    {
        CallbackInfo previous = callbacks.put(id, new CallbackInfo<>(to, callback, type), timeout);
        assert previous == null : String.format("Callback already exists for id %d! (%s)", id, previous);
    }

    /**
     * Sends a request and returns a future on the reception of the response.
     * <p>
     * As for any other sending method of this class, if the request is local and the stage configured for this
     * request is a {@link LocalAwareExecutorService}, then this <b>must</b> be called on a {@link LocalAwareExecutorService}
     * worker since we'll call {@link LocalAwareExecutorService#maybeExecuteImmediately} and that method silently
     * assumes it is called on a worker.
     *
     * @param request the request to send.
     * @return a future on the reception of the response payload to {@code request}. The future may either complete
     * sucessfully, complete exceptionally with an {@link InternalRequestExecutionException} if destination sends back
     * an error, or complete exceptionally with a {@link CallbackExpiredException} if no responses is received before
     * the timeout on the message.
     */
    public <Q> CompletableFuture<Q> sendSingleTarget(Request<?, Q> request)
    {
        SingleTargetCallback<Q> callback = new SingleTargetCallback<>();
        send(request, callback);
        return callback;
    }

    /**
     * Forwards a request to its final destination.
     * <p>
     * This doesn't set a callback since the final destination will respond to initial sender (which has set the proper
     * callbacks).
     */
    void forward(ForwardRequest<?, ?> request)
    {
        sendInternal(request, null);
    }

    /**
     * Sends a one-way request.
     * <p>
     * Note that this is a fire-and-forget type of method: the method returns as soon as the request has been set to
     * be send and there is no way to know if the request has been successfully delivered or not.
     * <p>
     * As for any other sending method of this class, if the request is local and the stage configured for this
     * request is a {@link LocalAwareExecutorService}, then this <b>must</b> be called on a {@link LocalAwareExecutorService}
     * worker since we'll call {@link LocalAwareExecutorService#maybeExecuteImmediately} and that method silently
     * assumes it is called on a worker.
     *
     * @param request the request to send.
     */
    public void send(OneWayRequest<?> request)
    {
        if (request.isLocal())
            deliverLocallyOneWay(request);
        else
            sendInternal(request, null);
    }

    /**
     * Sends the one-way requests generated by the provided dispatcher.
     * <p>
     * Note that this is a fire-and-forget type of method: the method returns as soon as the requets have been set to
     * be send and there is no way to know if the requests have been successfully delivered or not.
     * <p>
     * As for any other sending method of this class, if the dispatcher includes a local request and the stage configured
     * for this request is a {@link LocalAwareExecutorService}, then this <b>must</b> be called on a
     * {@link LocalAwareExecutorService} worker since we'll call {@link LocalAwareExecutorService#maybeExecuteImmediately}
     * and that method silently assumes it is called on a worker.
     *
     * @param dispatcher the dispatcher to use to generate the one-way requests to send.
     */
    public void send(OneWayRequest.Dispatcher<?> dispatcher)
    {
        for (OneWayRequest<?> request : dispatcher.remoteRequests())
            send(request);

        // It is important to deliver the local request last (after other have been sent) because we use
        // LocalAwareExecutorService.maybeExecuteImmediately() which might execute on the current thread and would
        // thus block other messages.
        if (dispatcher.hasLocalRequest())
            deliverLocallyOneWay(dispatcher.localRequest());
    }

    private void deliverLocallyOneWay(OneWayRequest<?> request)
    {
        deliverLocallyInternal(request, null, request::execute);
    }

    /**
     * Sends a response message.
     */
    void reply(Response<?> response)
    {
        Tracing.trace("Enqueuing {} response to {}", response.verb(), response.from());
        sendInternal(response, null);
    }

    private void sendInternal(Message message, MessageCallback<?> callback)
    {
        if (logger.isTraceEnabled())
            logger.trace("Sending {}", message);

        // message sinks are a testing hook
        for (IMessageSink ms : messageSinks)
            if (!ms.allowOutgoingMessage(message, callback))
                return;

        getConnection(message).enqueue(message);
    }

    private void deliverLocallyInternal(Request<?, ?> request, MessageCallback<?> callback, Runnable runnable)
    {
        // message sinks are a testing hook
        for (IMessageSink ms : messageSinks)
            if (!ms.allowOutgoingMessage(request, callback))
                return;

        StageManager.getStage(request.stage()).maybeExecuteImmediately(runnable);
    }


    /**
     * Updates the back-pressure state on sending the provided message.
     *
     * @param request The request sent.
     */
    <Q> void updateBackPressureOnSend(Request<?, Q> request)
    {
        if (request.verb().supportsBackPressure() && DatabaseDescriptor.backPressureEnabled())
        {
            BackPressureState backPressureState = getConnectionPool(request.to()).getBackPressureState();
            backPressureState.onRequestSent(request);
=======
            OutboundTcpConnectionPool cp = getConnectionPool(host);
            if (cp != null)
            {
                BackPressureState backPressureState = cp.getBackPressureState();
                backPressureState.onMessageSent(message);
            }
>>>>>>> c86de2a9
        }
    }

    /**
     * Updates the back-pressure state on reception from the given host if enabled and the given message callback supports it.
     *
     * @param host The replica host the back-pressure state refers to.
     * @param verb The message verb.
     * @param timeout True if updated following a timeout, false otherwise.
     */
    void updateBackPressureOnReceive(InetAddress host, Verb<?, ?> verb, boolean timeout)
    {
        if (verb.supportsBackPressure() && DatabaseDescriptor.backPressureEnabled())
        {
            OutboundTcpConnectionPool cp = getConnectionPool(host);
            if (cp != null)
            {
                BackPressureState backPressureState = cp.getBackPressureState();
                if (!timeout)
                    backPressureState.onResponseReceived();
                else
                    backPressureState.onResponseTimeout();
            }
        }
    }

    /**
     * Applies back-pressure for the given hosts, according to the configured strategy.
     *
     * If the local host is present, it is removed from the pool, as back-pressure is only applied
     * to remote hosts.
     *
     * @param hosts The hosts to apply back-pressure to.
     * @param timeoutInNanos The max back-pressure timeout.
     */
    public void applyBackPressure(Iterable<InetAddress> hosts, long timeoutInNanos)
    {
        if (DatabaseDescriptor.backPressureEnabled())
        {
            Set<BackPressureState> states = new HashSet<BackPressureState>();
            for (InetAddress host : hosts)
            {
                if (host.equals(FBUtilities.getBroadcastAddress()))
                    continue;
                OutboundTcpConnectionPool cp = getConnectionPool(host);
                if (cp != null)
                    states.add(cp.getBackPressureState());
            }
            backPressure.apply(states, timeoutInNanos, TimeUnit.NANOSECONDS);
        }
    }

    /**
     * Track latency information for the dynamic snitch.
     *
     * @param verb the verb for which we're adding latency information.
     * @param address the host that replied to the message for which we're adding latency.
     * @param latency the latentcy to record in milliseconds
     */
    void addLatency(Verb<?, ?> verb, InetAddress address, long latency)
    {
        for (ILatencySubscriber subscriber : subscribers)
            subscriber.receiveTiming(verb, address, latency);
    }

    /**
     * called from gossiper when it notices a node is not responding.
     */
    public void convict(InetAddress ep)
    {
        OutboundTcpConnectionPool cp = getConnectionPool(ep);
        if (cp != null)
        {
            logger.trace("Resetting pool for {}", ep);
            cp.reset();
        }
        else
        {
            logger.debug("Not resetting pool for {} because internode authenticator said not to connect", ep);
        }
    }

    public void listen()
    {
        callbacks.reset(); // hack to allow tests to stop/restart MS
        listen(FBUtilities.getLocalAddress());
        if (DatabaseDescriptor.shouldListenOnBroadcastAddress()
            && !FBUtilities.getLocalAddress().equals(FBUtilities.getBroadcastAddress()))
        {
            listen(FBUtilities.getBroadcastAddress());
        }
        listenGate.signalAll();
    }

    /**
     * Listen on the specified port.
     *
     * @param localEp InetAddress whose port to listen on.
     */
    private void listen(InetAddress localEp) throws ConfigurationException
    {
        for (ServerSocket ss : getServerSockets(localEp))
        {
            SocketThread th = new SocketThread(ss, "ACCEPT-" + localEp);
            th.start();
            socketThreads.add(th);
        }
    }

    @SuppressWarnings("resource")
    private List<ServerSocket> getServerSockets(InetAddress localEp) throws ConfigurationException
    {
        final List<ServerSocket> ss = new ArrayList<ServerSocket>(2);
        if (DatabaseDescriptor.getServerEncryptionOptions().internode_encryption != ServerEncryptionOptions.InternodeEncryption.none)
        {
            try
            {
                ss.add(SSLFactory.getServerSocket(DatabaseDescriptor.getServerEncryptionOptions(), localEp, DatabaseDescriptor.getSSLStoragePort()));
            }
            catch (IOException e)
            {
                throw new ConfigurationException("Unable to create ssl socket", e);
            }
            // setReuseAddress happens in the factory.
            logger.info("Starting Encrypted Messaging Service on SSL port {}", DatabaseDescriptor.getSSLStoragePort());
        }

        if (DatabaseDescriptor.getServerEncryptionOptions().internode_encryption != ServerEncryptionOptions.InternodeEncryption.all)
        {
            ServerSocketChannel serverChannel = null;
            try
            {
                serverChannel = ServerSocketChannel.open();
            }
            catch (IOException e)
            {
                throw new RuntimeException(e);
            }
            ServerSocket socket = serverChannel.socket();
            try
            {
                socket.setReuseAddress(true);
            }
            catch (SocketException e)
            {
                FileUtils.closeQuietly(socket);
                throw new ConfigurationException("Insufficient permissions to setReuseAddress", e);
            }
            InetSocketAddress address = new InetSocketAddress(localEp, DatabaseDescriptor.getStoragePort());
            try
            {
                socket.bind(address,500);
            }
            catch (BindException e)
            {
                FileUtils.closeQuietly(socket);
                if (e.getMessage().contains("in use"))
                    throw new ConfigurationException(address + " is in use by another process.  Change listen_address:storage_port in cassandra.yaml to values that do not conflict with other services");
                else if (e.getMessage().contains("Cannot assign requested address"))
                    throw new ConfigurationException("Unable to bind to address " + address
                                                     + ". Set listen_address in cassandra.yaml to an interface you can bind to, e.g., your private IP address on EC2");
                else
                    throw new RuntimeException(e);
            }
            catch (IOException e)
            {
                FileUtils.closeQuietly(socket);
                throw new RuntimeException(e);
            }
            String nic = FBUtilities.getNetworkInterface(localEp);
            logger.info("Starting Messaging Service on {}:{}{}", localEp, DatabaseDescriptor.getStoragePort(),
                        nic == null? "" : String.format(" (%s)", nic));
            ss.add(socket);
        }
        return ss;
    }

    public void waitUntilListening()
    {
        try
        {
            listenGate.await();
        }
        catch (InterruptedException ie)
        {
            logger.trace("await interrupted");
        }
    }

    public boolean isListening()
    {
        return listenGate.isSignaled();
    }

    public void destroyConnectionPool(InetAddress to)
    {
        OutboundTcpConnectionPool cp = connectionManagers.get(to);
        if (cp == null)
            return;
        cp.close();
        connectionManagers.remove(to);
    }

    /**
     * Get a connection pool to the specified endpoint. Constructs one if none exists.
     *
     * Can return null if the InternodeAuthenticator fails to authenticate the node.
     * @param to
     * @return The connection pool or null if internode authenticator says not to
     */
    public OutboundTcpConnectionPool getConnectionPool(InetAddress to)
    {
        OutboundTcpConnectionPool cp = connectionManagers.get(to);
        if (cp == null)
        {
            //Don't attempt to connect to nodes that won't (or shouldn't) authenticate anyways
            if (!DatabaseDescriptor.getInternodeAuthenticator().authenticate(to, OutboundTcpConnectionPool.portFor(to)))
                return null;

            cp = new OutboundTcpConnectionPool(to, backPressure.newState(to));
            OutboundTcpConnectionPool existingPool = connectionManagers.putIfAbsent(to, cp);
            if (existingPool != null)
                cp = existingPool;
            else
                cp.start();
        }
        cp.waitForStarted();
        return cp;
    }

<<<<<<< HEAD
    public OutboundTcpConnection getConnection(Message msg)
    {
        return getConnectionPool(msg.to()).getConnection(msg);
=======
    /**
     * Get a connection for a message to a specific endpoint. Constructs one if none exists.
     *
     * Can return null if the InternodeAuthenticator fails to authenticate the node.
     * @param to
     * @return The connection or null if internode authenticator says not to
     */
    public OutboundTcpConnection getConnection(InetAddress to, MessageOut msg)
    {
        OutboundTcpConnectionPool cp = getConnectionPool(to);
        return cp == null ? null : cp.getConnection(msg);
    }

    /**
     * Register a verb and the corresponding verb handler with the
     * Messaging Service.
     *
     * @param verb
     * @param verbHandler handler for the specified verb
     */
    public void registerVerbHandlers(Verb verb, IVerbHandler verbHandler)
    {
        assert !verbHandlers.containsKey(verb);
        verbHandlers.put(verb, verbHandler);
    }

    /**
     * This method returns the verb handler associated with the registered
     * verb. If no handler has been registered then null is returned.
     *
     * @param type for which the verb handler is sought
     * @return a reference to IVerbHandler which is the handler for the specified verb
     */
    public IVerbHandler getVerbHandler(Verb type)
    {
        return verbHandlers.get(type);
    }

    public int addCallback(IAsyncCallback cb, MessageOut message, InetAddress to, long timeout, boolean failureCallback)
    {
        assert message.verb != Verb.MUTATION; // mutations need to call the overload with a ConsistencyLevel
        int messageId = nextId();
        CallbackInfo previous = callbacks.put(messageId, new CallbackInfo(to, cb, callbackDeserializers.get(message.verb), failureCallback), timeout);
        assert previous == null : String.format("Callback already exists for id %d! (%s)", messageId, previous);
        return messageId;
    }

    public int addCallback(IAsyncCallback cb,
                           MessageOut<?> message,
                           InetAddress to,
                           long timeout,
                           ConsistencyLevel consistencyLevel,
                           boolean allowHints)
    {
        assert message.verb == Verb.MUTATION
            || message.verb == Verb.COUNTER_MUTATION
            || message.verb == Verb.PAXOS_COMMIT;
        int messageId = nextId();

        CallbackInfo previous = callbacks.put(messageId,
                                              new WriteCallbackInfo(to,
                                                                    cb,
                                                                    message,
                                                                    callbackDeserializers.get(message.verb),
                                                                    consistencyLevel,
                                                                    allowHints),
                                                                    timeout);
        assert previous == null : String.format("Callback already exists for id %d! (%s)", messageId, previous);
        return messageId;
    }

    private static final AtomicInteger idGen = new AtomicInteger(0);

    private static int nextId()
    {
        return idGen.incrementAndGet();
    }

    public int sendRR(MessageOut message, InetAddress to, IAsyncCallback cb)
    {
        return sendRR(message, to, cb, message.getTimeout(), false);
    }

    public int sendRRWithFailure(MessageOut message, InetAddress to, IAsyncCallbackWithFailure cb)
    {
        return sendRR(message, to, cb, message.getTimeout(), true);
    }

    /**
     * Send a non-mutation message to a given endpoint. This method specifies a callback
     * which is invoked with the actual response.
     *
     * @param message message to be sent.
     * @param to      endpoint to which the message needs to be sent
     * @param cb      callback interface which is used to pass the responses or
     *                suggest that a timeout occurred to the invoker of the send().
     * @param timeout the timeout used for expiration
     * @return an reference to message id used to match with the result
     */
    public int sendRR(MessageOut message, InetAddress to, IAsyncCallback cb, long timeout, boolean failureCallback)
    {
        int id = addCallback(cb, message, to, timeout, failureCallback);
        updateBackPressureOnSend(to, cb, message);
        sendOneWay(failureCallback ? message.withParameter(FAILURE_CALLBACK_PARAM, ONE_BYTE) : message, id, to);
        return id;
    }

    /**
     * Send a mutation message or a Paxos Commit to a given endpoint. This method specifies a callback
     * which is invoked with the actual response.
     * Also holds the message (only mutation messages) to determine if it
     * needs to trigger a hint (uses StorageProxy for that).
     *
     * @param message message to be sent.
     * @param to      endpoint to which the message needs to be sent
     * @param handler callback interface which is used to pass the responses or
     *                suggest that a timeout occurred to the invoker of the send().
     * @return an reference to message id used to match with the result
     */
    public int sendRR(MessageOut<?> message,
                      InetAddress to,
                      AbstractWriteResponseHandler<?> handler,
                      boolean allowHints)
    {
        int id = addCallback(handler, message, to, message.getTimeout(), handler.consistencyLevel, allowHints);
        updateBackPressureOnSend(to, handler, message);
        sendOneWay(message.withParameter(FAILURE_CALLBACK_PARAM, ONE_BYTE), id, to);
        return id;
    }

    public void sendOneWay(MessageOut message, InetAddress to)
    {
        sendOneWay(message, nextId(), to);
    }

    public void sendReply(MessageOut message, int id, InetAddress to)
    {
        sendOneWay(message, id, to);
    }

    /**
     * Send a message to a given endpoint. This method adheres to the fire and forget
     * style messaging.
     *
     * @param message messages to be sent.
     * @param to      endpoint to which the message needs to be sent
     */
    public void sendOneWay(MessageOut message, int id, InetAddress to)
    {
        if (logger.isTraceEnabled())
            logger.trace("{} sending {} to {}@{}", FBUtilities.getBroadcastAddress(), message.verb, id, to);

        if (to.equals(FBUtilities.getBroadcastAddress()))
            logger.trace("Message-to-self {} going over MessagingService", message);

        // message sinks are a testing hook
        for (IMessageSink ms : messageSinks)
            if (!ms.allowOutgoingMessage(message, id, to))
                return;

        // get pooled connection (really, connection queue)
        OutboundTcpConnection connection = getConnection(to, message);

        // write it
        if (connection != null)
            connection.enqueue(message, id);
    }

    public <T> AsyncOneResponse<T> sendRR(MessageOut message, InetAddress to)
    {
        AsyncOneResponse<T> iar = new AsyncOneResponse<T>();
        sendRR(message, to, iar);
        return iar;
>>>>>>> c86de2a9
    }

    public void register(ILatencySubscriber subcriber)
    {
        subscribers.add(subcriber);
    }

    public void clearCallbacksUnsafe()
    {
        callbacks.reset();
    }

    /**
     * Wait for callbacks and don't allow any more to be created (since they could require writing hints)
     */
    public void shutdown()
    {
        logger.info("Waiting for messaging service to quiesce");
        // We may need to schedule hints on the mutation stage, so it's erroneous to shut down the mutation stage first
        assert !StageManager.getStage(Stage.MUTATION).isShutdown();

        // the important part
        if (!callbacks.shutdownBlocking())
            logger.warn("Failed to wait for messaging service callbacks shutdown");

        // attempt to humor tests that try to stop and restart MS
        try
        {
            for (SocketThread th : socketThreads)
                try
                {
                    th.close();
                }
                catch (IOException e)
                {
                    // see https://issues.apache.org/jira/browse/CASSANDRA-10545
                    handleIOExceptionOnClose(e);
                }
        }
        catch (IOException e)
        {
            throw new IOError(e);
        }
    }

    public void receive(Message message)
    {
        TraceState state = Tracing.instance.initializeFromMessage(message);
        if (state != null)
            state.trace("{} message received from {}", message.verb(), message.from());

        // message sinks are a testing hook
        for (IMessageSink ms : messageSinks)
            if (!ms.allowIncomingMessage(message))
                return;

        StageManager.getStage(message.stage()).execute(new MessageDeliveryTask(message),
                                                       ExecutorLocals.create(state));
    }

    // Only required by legacy serialization. Can inline in previous call when we get rid of that.
    CallbackInfo<?> getRegisteredCallback(int id)
    {
        return callbacks.get(id).get();
    }

    ExpiringMap.CacheableObject<CallbackInfo<?>> removeRegisteredCallback(Response<?> response)
    {
        return callbacks.remove(response.id());
    }

    public static void validateMagic(int magic) throws IOException
    {
        if (magic != PROTOCOL_MAGIC)
            throw new IOException("invalid protocol header");
    }

    public static int getBits(int packed, int start, int count)
    {
        return (packed >>> ((start + 1) - count)) & ~(-1 << count);
    }

    /**
     * @return the last version associated with address, or @param version if this is the first such version
     */
    public MessagingVersion setVersion(InetAddress endpoint, MessagingVersion version)
    {
        // We can't talk to someone from the future
        version = MessagingVersion.min(version, current_version);
        logger.trace("Setting version {} for {}", version, endpoint);

        MessagingVersion v = versions.put(endpoint, version);
        return v == null ? version : v;
    }

    public void resetVersion(InetAddress endpoint)
    {
        logger.trace("Resetting version for {}", endpoint);
        versions.remove(endpoint);
    }

    public MessagingVersion getVersion(InetAddress endpoint)
    {
        MessagingVersion v = versions.get(endpoint);
        if (v == null)
        {
            // we don't know the version. assume current. we'll know soon enough if that was incorrect.
            logger.trace("Assuming current protocol version for {}", endpoint);
            return MessagingService.current_version;
        }
        else
            return MessagingVersion.min(v, MessagingService.current_version);
    }

    @Deprecated
    public int getVersion(String endpoint) throws UnknownHostException
    {
        return getVersion(InetAddress.getByName(endpoint)).protocolVersion().handshakeVersion;
    }

    public MessagingVersion getRawVersion(InetAddress endpoint)
    {
        MessagingVersion v = versions.get(endpoint);
        if (v == null)
            throw new IllegalStateException("getRawVersion() was called without checking knowsVersion() result first");
        return v;
    }

    public boolean knowsVersion(InetAddress endpoint)
    {
        return versions.containsKey(endpoint);
    }

    public void incrementDroppedMessages(Message message)
    {
        Verb<?, ?> definition = message.verb();
        assert !definition.isOneWay() : "Shouldn't drop a one-way message";
        if (message.isRequest())
        {
            Object payload = ((Request<?, ?>)message).payload();
            if (payload instanceof IMutation)
                updateDroppedMutationCount((IMutation) payload);
        }

        incrementDroppedMessages(definition, message.lifetimeMillis(), message.from().equals(message.to()));
    }

    @VisibleForTesting
    void incrementDroppedMessages(Verb<?, ?> definition, long timeTaken, boolean hasCrossedNode)
    {
        DroppedMessages droppedMessages = droppedMessagesMap.get(definition);
        if (droppedMessages == null)
        {
            // This really shouldn't happen or is a bug, but throwing don't feel necessary either
            NoSpamLogger.log(logger, NoSpamLogger.Level.ERROR, 5, TimeUnit.MINUTES, "Cannot increment dropped message for unregistered message {}", definition);
            return;
        }

        incrementDroppedMessages(droppedMessages, timeTaken, hasCrossedNode);
    }

    private void updateDroppedMutationCount(IMutation mutation)
    {
        assert mutation != null : "Mutation should not be null when updating dropped mutations count";

        for (TableId tableId : mutation.getTableIds())
        {
            ColumnFamilyStore cfs = Keyspace.open(mutation.getKeyspaceName()).getColumnFamilyStore(tableId);
            if (cfs != null)
            {
                cfs.metric.droppedMutations.inc();
            }
        }
    }

    private void incrementDroppedMessages(DroppedMessages droppedMessages, long timeTaken, boolean hasCrossedNode)
    {
        DroppedMessageMetrics metrics = droppedMessages.metrics;
        metrics.dropped.mark();
        if (hasCrossedNode)
        {
            droppedMessages.droppedCrossNode.incrementAndGet();
            metrics.crossNodeDroppedLatency.update(timeTaken, TimeUnit.MILLISECONDS);
        }
        else
        {
            droppedMessages.droppedInternal.incrementAndGet();
            metrics.internalDroppedLatency.update(timeTaken, TimeUnit.MILLISECONDS);
        }
    }

    private void logDroppedMessages()
    {
        List<String> logs = getDroppedMessagesLogs();
        for (String log : logs)
            logger.info(log);

        if (logs.size() > 0)
            StatusLogger.log();
    }

    @VisibleForTesting
    List<String> getDroppedMessagesLogs()
    {
        List<String> ret = new ArrayList<>();
        for (Map.Entry<Verb<?, ?>, DroppedMessages> entry : droppedMessagesMap.entrySet())
        {
            Verb<?, ?> definition = entry.getKey();
            DroppedMessages droppedMessages = entry.getValue();

            int droppedInternal = droppedMessages.droppedInternal.getAndSet(0);
            int droppedCrossNode = droppedMessages.droppedCrossNode.getAndSet(0);
            if (droppedInternal > 0 || droppedCrossNode > 0)
            {
                ret.add(String.format("%s messages were dropped in last %d ms: %d internal and %d cross node."
                                     + " Mean internal dropped latency: %d ms and Mean cross-node dropped latency: %d ms",
                                     definition,
                                     LOG_DROPPED_INTERVAL_IN_MS,
                                     droppedInternal,
                                     droppedCrossNode,
                                     TimeUnit.NANOSECONDS.toMillis((long)droppedMessages.metrics.internalDroppedLatency.getSnapshot().getMean()),
                                     TimeUnit.NANOSECONDS.toMillis((long)droppedMessages.metrics.crossNodeDroppedLatency.getSnapshot().getMean())));
            }
        }
        return ret;
    }

    @VisibleForTesting
    public static class SocketThread extends Thread
    {
        private final ServerSocket server;
        @VisibleForTesting
        public final Set<Closeable> connections = Sets.newConcurrentHashSet();

        SocketThread(ServerSocket server, String name)
        {
            super(name);
            this.server = server;
        }

        @SuppressWarnings("resource")
        public void run()
        {
            while (!server.isClosed())
            {
                Socket socket = null;
                try
                {
                    socket = server.accept();
                    if (!authenticate(socket))
                    {
                        logger.trace("remote failed to authenticate");
                        socket.close();
                        continue;
                    }

                    socket.setKeepAlive(true);
                    socket.setSoTimeout(2 * OutboundTcpConnection.WAIT_FOR_VERSION_MAX_TIME);
                    // determine the connection type to decide whether to buffer
                    DataInputStream in = new DataInputStream(socket.getInputStream());
                    MessagingService.validateMagic(in.readInt());
                    int header = in.readInt();
                    boolean isStream = MessagingService.getBits(header, 3, 1) == 1;
                    ProtocolVersion version = ProtocolVersion.fromProtocolHeader(header);
                    logger.trace("Connection version {} from {}", version, socket.getInetAddress());
                    socket.setSoTimeout(0);

                    Thread thread = isStream
                                  ? new IncomingStreamingConnection(version, socket, connections)
                                  : new IncomingTcpConnection(version, MessagingService.getBits(header, 2, 1) == 1, socket, connections);
                    thread.start();
                    connections.add((Closeable) thread);
                }
                catch (AsynchronousCloseException e)
                {
                    // this happens when another thread calls close().
                    logger.trace("Asynchronous close seen by server thread");
                    break;
                }
                catch (ClosedChannelException e)
                {
                    logger.trace("MessagingService server thread already closed");
                    break;
                }
                catch (SSLHandshakeException e)
                {
                    logger.error("SSL handshake error for inbound connection from " + socket, e);
                    FileUtils.closeQuietly(socket);
                }
                catch (Throwable t)
                {
                    logger.trace("Error reading the socket {}", socket, t);
                    FileUtils.closeQuietly(socket);
                }
            }
            logger.info("MessagingService has terminated the accept() thread");
        }

        void close() throws IOException
        {
            logger.trace("Closing accept() thread");

            try
            {
                server.close();
            }
            catch (IOException e)
            {
                // see https://issues.apache.org/jira/browse/CASSANDRA-8220
                // see https://issues.apache.org/jira/browse/CASSANDRA-12513
                handleIOExceptionOnClose(e);
            }
            for (Closeable connection : connections)
            {
                connection.close();
            }
        }

        private boolean authenticate(Socket socket)
        {
            return DatabaseDescriptor.getInternodeAuthenticator().authenticate(socket.getInetAddress(), socket.getPort());
        }
    }

    private static void handleIOExceptionOnClose(IOException e) throws IOException
    {
        // dirty hack for clean shutdown on OSX w/ Java >= 1.8.0_20
        // see https://bugs.openjdk.java.net/browse/JDK-8050499;
        // also CASSANDRA-12513
        if ("Mac OS X".equals(System.getProperty("os.name")))
        {
            switch (e.getMessage())
            {
                case "Unknown error: 316":
                case "No such file or directory":
                    return;
            }
        }

        throw e;
    }

    public Map<String, Integer> getLargeMessagePendingTasks()
    {
        Map<String, Integer> pendingTasks = new HashMap<>(connectionManagers.size());
        for (Map.Entry<InetAddress, OutboundTcpConnectionPool> entry : connectionManagers.entrySet())
            pendingTasks.put(entry.getKey().getHostAddress(), entry.getValue().large().getPendingMessages());
        return pendingTasks;
    }

    public Map<String, Long> getLargeMessageCompletedTasks()
    {
        Map<String, Long> completedTasks = new HashMap<>(connectionManagers.size());
        for (Map.Entry<InetAddress, OutboundTcpConnectionPool> entry : connectionManagers.entrySet())
            completedTasks.put(entry.getKey().getHostAddress(), entry.getValue().large().getCompletedMesssages());
        return completedTasks;
    }

    public Map<String, Long> getLargeMessageDroppedTasks()
    {
        Map<String, Long> droppedTasks = new HashMap<>(connectionManagers.size());
        for (Map.Entry<InetAddress, OutboundTcpConnectionPool> entry : connectionManagers.entrySet())
            droppedTasks.put(entry.getKey().getHostAddress(), entry.getValue().large().getDroppedMessages());
        return droppedTasks;
    }

    public Map<String, Integer> getSmallMessagePendingTasks()
    {
        Map<String, Integer> pendingTasks = new HashMap<>(connectionManagers.size());
        for (Map.Entry<InetAddress, OutboundTcpConnectionPool> entry : connectionManagers.entrySet())
            pendingTasks.put(entry.getKey().getHostAddress(), entry.getValue().small().getPendingMessages());
        return pendingTasks;
    }

    public Map<String, Long> getSmallMessageCompletedTasks()
    {
        Map<String, Long> completedTasks = new HashMap<>(connectionManagers.size());
        for (Map.Entry<InetAddress, OutboundTcpConnectionPool> entry : connectionManagers.entrySet())
            completedTasks.put(entry.getKey().getHostAddress(), entry.getValue().small().getCompletedMesssages());
        return completedTasks;
    }

    public Map<String, Long> getSmallMessageDroppedTasks()
    {
        Map<String, Long> droppedTasks = new HashMap<>(connectionManagers.size());
        for (Map.Entry<InetAddress, OutboundTcpConnectionPool> entry : connectionManagers.entrySet())
            droppedTasks.put(entry.getKey().getHostAddress(), entry.getValue().small().getDroppedMessages());
        return droppedTasks;
    }

    public Map<String, Integer> getGossipMessagePendingTasks()
    {
        Map<String, Integer> pendingTasks = new HashMap<>(connectionManagers.size());
        for (Map.Entry<InetAddress, OutboundTcpConnectionPool> entry : connectionManagers.entrySet())
            pendingTasks.put(entry.getKey().getHostAddress(), entry.getValue().gossip().getPendingMessages());
        return pendingTasks;
    }

    public Map<String, Long> getGossipMessageCompletedTasks()
    {
        Map<String, Long> completedTasks = new HashMap<>(connectionManagers.size());
        for (Map.Entry<InetAddress, OutboundTcpConnectionPool> entry : connectionManagers.entrySet())
            completedTasks.put(entry.getKey().getHostAddress(), entry.getValue().gossip().getCompletedMesssages());
        return completedTasks;
    }

    public Map<String, Long> getGossipMessageDroppedTasks()
    {
        Map<String, Long> droppedTasks = new HashMap<>(connectionManagers.size());
        for (Map.Entry<InetAddress, OutboundTcpConnectionPool> entry : connectionManagers.entrySet())
            droppedTasks.put(entry.getKey().getHostAddress(), entry.getValue().gossip().getDroppedMessages());
        return droppedTasks;
    }

    public Map<String, Integer> getDroppedMessages()
    {
        Map<String, Integer> map = new HashMap<>(droppedMessagesMap.size());
        for (Map.Entry<Verb<?, ?>, DroppedMessages> entry : droppedMessagesMap.entrySet())
            map.put(entry.getKey().toString(), (int) entry.getValue().metrics.dropped.getCount());
        return map;
    }


    public long getTotalTimeouts()
    {
        return ConnectionMetrics.totalTimeouts.getCount();
    }

    public Map<String, Long> getTimeoutsPerHost()
    {
        Map<String, Long> result = new HashMap<String, Long>(connectionManagers.size());
        for (Map.Entry<InetAddress, OutboundTcpConnectionPool> entry: connectionManagers.entrySet())
        {
            String ip = entry.getKey().getHostAddress();
            long recent = entry.getValue().getTimeouts();
            result.put(ip, recent);
        }
        return result;
    }

    public Map<String, Double> getBackPressurePerHost()
    {
        Map<String, Double> map = new HashMap<>(connectionManagers.size());
        for (Map.Entry<InetAddress, OutboundTcpConnectionPool> entry : connectionManagers.entrySet())
            map.put(entry.getKey().getHostAddress(), entry.getValue().getBackPressureState().getBackPressureRateLimit());

        return map;
    }

    @Override
    public void setBackPressureEnabled(boolean enabled)
    {
        DatabaseDescriptor.setBackPressureEnabled(enabled);
    }

    @Override
    public boolean isBackPressureEnabled()
    {
        return DatabaseDescriptor.backPressureEnabled();
    }

    public static IPartitioner globalPartitioner()
    {
        return StorageService.instance.getTokenMetadata().partitioner;
    }

    public static void validatePartitioner(Collection<? extends AbstractBounds<?>> allBounds)
    {
        for (AbstractBounds<?> bounds : allBounds)
            validatePartitioner(bounds);
    }

    public static void validatePartitioner(AbstractBounds<?> bounds)
    {
        if (globalPartitioner() != bounds.left.getPartitioner())
            throw new AssertionError(String.format("Partitioner in bounds serialization. Expected %s, was %s.",
                                                   globalPartitioner().getClass().getName(),
                                                   bounds.left.getPartitioner().getClass().getName()));
    }

    @VisibleForTesting
    public List<SocketThread> getSocketThreads()
    {
        return socketThreads;
    }
}<|MERGE_RESOLUTION|>--- conflicted
+++ resolved
@@ -186,15 +186,10 @@
 
             addLatency(expiredCallbackInfo.verb, target, pair.right.timeoutMillis());
 
-<<<<<<< HEAD
             ConnectionMetrics.totalTimeouts.mark();
-            getConnectionPool(target).incrementTimeout();
-=======
-                ConnectionMetrics.totalTimeouts.mark();
-                OutboundTcpConnectionPool cp = getConnectionPool(expiredCallbackInfo.target);
-                if (cp != null)
-                    cp.incrementTimeout();
->>>>>>> c86de2a9
+            OutboundTcpConnectionPool cp = getConnectionPool(expiredCallbackInfo.target);
+            if (cp != null)
+                cp.incrementTimeout();
 
             updateBackPressureOnReceive(target, expiredCallbackInfo.verb, true);
             StageManager.getStage(Stage.INTERNAL_RESPONSE).submit(() -> callback.onTimeout(target));
@@ -266,7 +261,6 @@
     {
         if (request.isLocal())
         {
-<<<<<<< HEAD
             deliverLocally(request, callback);
         }
         else
@@ -468,16 +462,12 @@
     {
         if (request.verb().supportsBackPressure() && DatabaseDescriptor.backPressureEnabled())
         {
-            BackPressureState backPressureState = getConnectionPool(request.to()).getBackPressureState();
-            backPressureState.onRequestSent(request);
-=======
-            OutboundTcpConnectionPool cp = getConnectionPool(host);
+            OutboundTcpConnectionPool cp = getConnectionPool(request.to());
             if (cp != null)
             {
                 BackPressureState backPressureState = cp.getBackPressureState();
-                backPressureState.onMessageSent(message);
-            }
->>>>>>> c86de2a9
+                backPressureState.onRequestSent(request);
+            }
         }
     }
 
@@ -708,185 +698,10 @@
         return cp;
     }
 
-<<<<<<< HEAD
     public OutboundTcpConnection getConnection(Message msg)
     {
-        return getConnectionPool(msg.to()).getConnection(msg);
-=======
-    /**
-     * Get a connection for a message to a specific endpoint. Constructs one if none exists.
-     *
-     * Can return null if the InternodeAuthenticator fails to authenticate the node.
-     * @param to
-     * @return The connection or null if internode authenticator says not to
-     */
-    public OutboundTcpConnection getConnection(InetAddress to, MessageOut msg)
-    {
-        OutboundTcpConnectionPool cp = getConnectionPool(to);
+        OutboundTcpConnectionPool cp = getConnectionPool(msg.to());
         return cp == null ? null : cp.getConnection(msg);
-    }
-
-    /**
-     * Register a verb and the corresponding verb handler with the
-     * Messaging Service.
-     *
-     * @param verb
-     * @param verbHandler handler for the specified verb
-     */
-    public void registerVerbHandlers(Verb verb, IVerbHandler verbHandler)
-    {
-        assert !verbHandlers.containsKey(verb);
-        verbHandlers.put(verb, verbHandler);
-    }
-
-    /**
-     * This method returns the verb handler associated with the registered
-     * verb. If no handler has been registered then null is returned.
-     *
-     * @param type for which the verb handler is sought
-     * @return a reference to IVerbHandler which is the handler for the specified verb
-     */
-    public IVerbHandler getVerbHandler(Verb type)
-    {
-        return verbHandlers.get(type);
-    }
-
-    public int addCallback(IAsyncCallback cb, MessageOut message, InetAddress to, long timeout, boolean failureCallback)
-    {
-        assert message.verb != Verb.MUTATION; // mutations need to call the overload with a ConsistencyLevel
-        int messageId = nextId();
-        CallbackInfo previous = callbacks.put(messageId, new CallbackInfo(to, cb, callbackDeserializers.get(message.verb), failureCallback), timeout);
-        assert previous == null : String.format("Callback already exists for id %d! (%s)", messageId, previous);
-        return messageId;
-    }
-
-    public int addCallback(IAsyncCallback cb,
-                           MessageOut<?> message,
-                           InetAddress to,
-                           long timeout,
-                           ConsistencyLevel consistencyLevel,
-                           boolean allowHints)
-    {
-        assert message.verb == Verb.MUTATION
-            || message.verb == Verb.COUNTER_MUTATION
-            || message.verb == Verb.PAXOS_COMMIT;
-        int messageId = nextId();
-
-        CallbackInfo previous = callbacks.put(messageId,
-                                              new WriteCallbackInfo(to,
-                                                                    cb,
-                                                                    message,
-                                                                    callbackDeserializers.get(message.verb),
-                                                                    consistencyLevel,
-                                                                    allowHints),
-                                                                    timeout);
-        assert previous == null : String.format("Callback already exists for id %d! (%s)", messageId, previous);
-        return messageId;
-    }
-
-    private static final AtomicInteger idGen = new AtomicInteger(0);
-
-    private static int nextId()
-    {
-        return idGen.incrementAndGet();
-    }
-
-    public int sendRR(MessageOut message, InetAddress to, IAsyncCallback cb)
-    {
-        return sendRR(message, to, cb, message.getTimeout(), false);
-    }
-
-    public int sendRRWithFailure(MessageOut message, InetAddress to, IAsyncCallbackWithFailure cb)
-    {
-        return sendRR(message, to, cb, message.getTimeout(), true);
-    }
-
-    /**
-     * Send a non-mutation message to a given endpoint. This method specifies a callback
-     * which is invoked with the actual response.
-     *
-     * @param message message to be sent.
-     * @param to      endpoint to which the message needs to be sent
-     * @param cb      callback interface which is used to pass the responses or
-     *                suggest that a timeout occurred to the invoker of the send().
-     * @param timeout the timeout used for expiration
-     * @return an reference to message id used to match with the result
-     */
-    public int sendRR(MessageOut message, InetAddress to, IAsyncCallback cb, long timeout, boolean failureCallback)
-    {
-        int id = addCallback(cb, message, to, timeout, failureCallback);
-        updateBackPressureOnSend(to, cb, message);
-        sendOneWay(failureCallback ? message.withParameter(FAILURE_CALLBACK_PARAM, ONE_BYTE) : message, id, to);
-        return id;
-    }
-
-    /**
-     * Send a mutation message or a Paxos Commit to a given endpoint. This method specifies a callback
-     * which is invoked with the actual response.
-     * Also holds the message (only mutation messages) to determine if it
-     * needs to trigger a hint (uses StorageProxy for that).
-     *
-     * @param message message to be sent.
-     * @param to      endpoint to which the message needs to be sent
-     * @param handler callback interface which is used to pass the responses or
-     *                suggest that a timeout occurred to the invoker of the send().
-     * @return an reference to message id used to match with the result
-     */
-    public int sendRR(MessageOut<?> message,
-                      InetAddress to,
-                      AbstractWriteResponseHandler<?> handler,
-                      boolean allowHints)
-    {
-        int id = addCallback(handler, message, to, message.getTimeout(), handler.consistencyLevel, allowHints);
-        updateBackPressureOnSend(to, handler, message);
-        sendOneWay(message.withParameter(FAILURE_CALLBACK_PARAM, ONE_BYTE), id, to);
-        return id;
-    }
-
-    public void sendOneWay(MessageOut message, InetAddress to)
-    {
-        sendOneWay(message, nextId(), to);
-    }
-
-    public void sendReply(MessageOut message, int id, InetAddress to)
-    {
-        sendOneWay(message, id, to);
-    }
-
-    /**
-     * Send a message to a given endpoint. This method adheres to the fire and forget
-     * style messaging.
-     *
-     * @param message messages to be sent.
-     * @param to      endpoint to which the message needs to be sent
-     */
-    public void sendOneWay(MessageOut message, int id, InetAddress to)
-    {
-        if (logger.isTraceEnabled())
-            logger.trace("{} sending {} to {}@{}", FBUtilities.getBroadcastAddress(), message.verb, id, to);
-
-        if (to.equals(FBUtilities.getBroadcastAddress()))
-            logger.trace("Message-to-self {} going over MessagingService", message);
-
-        // message sinks are a testing hook
-        for (IMessageSink ms : messageSinks)
-            if (!ms.allowOutgoingMessage(message, id, to))
-                return;
-
-        // get pooled connection (really, connection queue)
-        OutboundTcpConnection connection = getConnection(to, message);
-
-        // write it
-        if (connection != null)
-            connection.enqueue(message, id);
-    }
-
-    public <T> AsyncOneResponse<T> sendRR(MessageOut message, InetAddress to)
-    {
-        AsyncOneResponse<T> iar = new AsyncOneResponse<T>();
-        sendRR(message, to, iar);
-        return iar;
->>>>>>> c86de2a9
     }
 
     public void register(ILatencySubscriber subcriber)
