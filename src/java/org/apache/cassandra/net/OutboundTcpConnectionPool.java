/*
 * Licensed to the Apache Software Foundation (ASF) under one
 * or more contributor license agreements.  See the NOTICE file
 * distributed with this work for additional information
 * regarding copyright ownership.  The ASF licenses this file
 * to you under the Apache License, Version 2.0 (the
 * "License"); you may not use this file except in compliance
 * with the License.  You may obtain a copy of the License at
 *
 *     http://www.apache.org/licenses/LICENSE-2.0
 *
 * Unless required by applicable law or agreed to in writing, software
 * distributed under the License is distributed on an "AS IS" BASIS,
 * WITHOUT WARRANTIES OR CONDITIONS OF ANY KIND, either express or implied.
 * See the License for the specific language governing permissions and
 * limitations under the License.
 */
package org.apache.cassandra.net;

import java.io.IOException;
import java.net.InetAddress;
import java.net.InetSocketAddress;
import java.net.Socket;
import java.nio.channels.SocketChannel;
import java.util.concurrent.CountDownLatch;
import java.util.concurrent.TimeUnit;

import org.slf4j.Logger;
import org.slf4j.LoggerFactory;

import org.apache.cassandra.concurrent.Stage;
import org.apache.cassandra.config.Config;
import org.apache.cassandra.config.DatabaseDescriptor;
import org.apache.cassandra.db.SystemKeyspace;
import org.apache.cassandra.locator.IEndpointSnitch;
import org.apache.cassandra.metrics.ConnectionMetrics;
import org.apache.cassandra.security.SSLFactory;
import org.apache.cassandra.utils.FBUtilities;

public class OutboundTcpConnectionPool
{
    private static final Logger logger = LoggerFactory.getLogger(OutboundTcpConnectionPool.class);
    public static final long LARGE_MESSAGE_THRESHOLD =
            Long.getLong(Config.PROPERTY_PREFIX + "otcp_large_message_threshold", 1024 * 64);

    // pointer for the real Address.
    private final InetAddress id;
    private final CountDownLatch started;
    public final OutboundTcpConnection smallMessages;
    public final OutboundTcpConnection largeMessages;
    public final OutboundTcpConnection gossipMessages;

    // pointer to the reset Address.
    private InetAddress resetEndpoint;
    private ConnectionMetrics metrics;

    // back-pressure state linked to this connection:
    private final BackPressureState backPressureState;

    OutboundTcpConnectionPool(InetAddress remoteEp, BackPressureState backPressureState)
    {
        id = remoteEp;
        resetEndpoint = SystemKeyspace.getPreferredIP(remoteEp);
        started = new CountDownLatch(1);

<<<<<<< HEAD
        smallMessages = new OutboundTcpConnection(this, "Small");
        largeMessages = new OutboundTcpConnection(this, "Large");
        gossipMessages = new OutboundTcpConnection(this, "Gossip");

        this.backPressureState = backPressureState;
=======
        smallMessages = new OutboundTcpConnection(this);
        largeMessages = new OutboundTcpConnection(this);
        gossipMessages = new OutboundTcpConnection(this, true);
>>>>>>> afa35b9b
    }

    /**
     * returns the appropriate connection based on message type.
     * returns null if a connection could not be established.
     */
    OutboundTcpConnection getConnection(MessageOut msg)
    {
        if (msg.isGossipMessage)
            return gossipMessages;
        return msg.payloadSize(smallMessages.getTargetVersion()) > LARGE_MESSAGE_THRESHOLD
               ? largeMessages
               : smallMessages;
    }

    public BackPressureState getBackPressureState()
    {
        return backPressureState;
    }

    void reset()
    {
        logger.trace("Reset called for {}", id);
        for (OutboundTcpConnection conn : new OutboundTcpConnection[] { smallMessages, largeMessages, gossipMessages })
            conn.closeSocket(false);
    }

    public void resetToNewerVersion(int version)
    {
        logger.trace("Reset called for newer version on {}", id);
        for (OutboundTcpConnection conn : new OutboundTcpConnection[] { smallMessages, largeMessages, gossipMessages })
        {
            if (version > conn.getTargetVersion())
                conn.softCloseSocket();
        }
    }

    /**
     * reconnect to @param remoteEP (after the current message backlog is exhausted).
     * Used by Ec2MultiRegionSnitch to force nodes in the same region to communicate over their private IPs.
     * @param remoteEP
     */
    public void reset(InetAddress remoteEP)
    {
        logger.trace("Reset called for {} remoteEP {}", id, remoteEP);
        SystemKeyspace.updatePreferredIP(id, remoteEP);
        resetEndpoint = remoteEP;
        for (OutboundTcpConnection conn : new OutboundTcpConnection[] { smallMessages, largeMessages, gossipMessages })
            conn.softCloseSocket();

        // release previous metrics and create new one with reset address
        metrics.release();
        metrics = new ConnectionMetrics(resetEndpoint, this);
    }

    public long getTimeouts()
    {
       return metrics.timeouts.getCount();
    }


    public void incrementTimeout()
    {
        metrics.timeouts.mark();
    }

    public Socket newSocket() throws IOException
    {
        return newSocket(endPoint());
    }

    @SuppressWarnings("resource") // Closing the socket will close the underlying channel.
    public static Socket newSocket(InetAddress endpoint) throws IOException
    {
        // zero means 'bind on any available port.'
        if (isEncryptedChannel(endpoint))
        {
            return SSLFactory.getSocket(DatabaseDescriptor.getServerEncryptionOptions(), endpoint, DatabaseDescriptor.getSSLStoragePort());
        }
        else
        {
            SocketChannel channel = SocketChannel.open();
            channel.connect(new InetSocketAddress(endpoint, DatabaseDescriptor.getStoragePort()));
            return channel.socket();
        }
    }

    public InetAddress endPoint()
    {
        if (id.equals(FBUtilities.getBroadcastAddress()))
            return FBUtilities.getLocalAddress();
        return resetEndpoint;
    }

    public static boolean isEncryptedChannel(InetAddress address)
    {
        IEndpointSnitch snitch = DatabaseDescriptor.getEndpointSnitch();
        switch (DatabaseDescriptor.getServerEncryptionOptions().internode_encryption)
        {
            case none:
                return false; // if nothing needs to be encrypted then return immediately.
            case all:
                break;
            case dc:
                if (snitch.getDatacenter(address).equals(snitch.getDatacenter(FBUtilities.getBroadcastAddress())))
                    return false;
                break;
            case rack:
                // for rack then check if the DC's are the same.
                if (snitch.getRack(address).equals(snitch.getRack(FBUtilities.getBroadcastAddress()))
                        && snitch.getDatacenter(address).equals(snitch.getDatacenter(FBUtilities.getBroadcastAddress())))
                    return false;
                break;
        }
        return true;
    }

    public void start()
    {
        smallMessages.start();
        largeMessages.start();
        gossipMessages.start();

        metrics = new ConnectionMetrics(id, this);

        started.countDown();
    }

    public void waitForStarted()
    {
        if (started.getCount() == 0)
            return;

        boolean error = false;
        try
        {
            if (!started.await(1, TimeUnit.MINUTES))
                error = true;
        }
        catch (InterruptedException e)
        {
            Thread.currentThread().interrupt();
            error = true;
        }
        if (error)
            throw new IllegalStateException(String.format("Connections to %s are not started!", id.getHostAddress()));
    }

    public void close()
    {
        logger.trace("close called for {}", id);
        // these null guards are simply for tests
        if (largeMessages != null)
            largeMessages.closeSocket(true);
        if (smallMessages != null)
            smallMessages.closeSocket(true);
        if (gossipMessages != null)
            gossipMessages.closeSocket(true);

        metrics.release();
    }
}<|MERGE_RESOLUTION|>--- conflicted
+++ resolved
@@ -63,17 +63,11 @@
         resetEndpoint = SystemKeyspace.getPreferredIP(remoteEp);
         started = new CountDownLatch(1);
 
-<<<<<<< HEAD
         smallMessages = new OutboundTcpConnection(this, "Small");
         largeMessages = new OutboundTcpConnection(this, "Large");
-        gossipMessages = new OutboundTcpConnection(this, "Gossip");
+        gossipMessages = new OutboundTcpConnection(this, "Gossip", true);
 
         this.backPressureState = backPressureState;
-=======
-        smallMessages = new OutboundTcpConnection(this);
-        largeMessages = new OutboundTcpConnection(this);
-        gossipMessages = new OutboundTcpConnection(this, true);
->>>>>>> afa35b9b
     }
 
     /**
