/*
 * Licensed to the Apache Software Foundation (ASF) under one
 * or more contributor license agreements.  See the NOTICE file
 * distributed with this work for additional information
 * regarding copyright ownership.  The ASF licenses this file
 * to you under the Apache License, Version 2.0 (the
 * "License"); you may not use this file except in compliance
 * with the License.  You may obtain a copy of the License at
 *
 *     http://www.apache.org/licenses/LICENSE-2.0
 *
 * Unless required by applicable law or agreed to in writing, software
 * distributed under the License is distributed on an "AS IS" BASIS,
 * WITHOUT WARRANTIES OR CONDITIONS OF ANY KIND, either express or implied.
 * See the License for the specific language governing permissions and
 * limitations under the License.
 */
package org.apache.cassandra.net;

import java.io.DataInputStream;
import java.io.IOException;
import java.net.ConnectException;
import java.net.InetAddress;
import java.net.Socket;
import java.net.SocketException;
import java.nio.channels.Channels;
import java.nio.channels.WritableByteChannel;
import java.util.*;
import java.util.concurrent.TimeUnit;
import java.util.concurrent.atomic.AtomicBoolean;
import java.util.concurrent.atomic.AtomicLong;
import java.util.concurrent.locks.LockSupport;
import java.util.zip.Checksum;

import javax.net.ssl.SSLHandshakeException;

import org.slf4j.Logger;
import org.slf4j.LoggerFactory;

import io.netty.util.concurrent.FastThreadLocalThread;
import net.jpountz.lz4.LZ4BlockOutputStream;
import net.jpountz.lz4.LZ4Compressor;
import net.jpountz.lz4.LZ4Factory;
import net.jpountz.xxhash.XXHashFactory;

import org.apache.cassandra.concurrent.ParkedThreadsMonitor;
import org.apache.cassandra.db.monitoring.ApproximateTime;
import org.apache.cassandra.io.util.DataOutputStreamPlus;
import org.apache.cassandra.io.util.BufferedDataOutputStreamPlus;
import org.apache.cassandra.io.util.WrappedDataOutputStreamPlus;
import org.apache.cassandra.tracing.Tracing;
import org.apache.cassandra.utils.CoalescingStrategies;
import org.apache.cassandra.utils.CoalescingStrategies.Coalescable;
import org.apache.cassandra.utils.CoalescingStrategies.CoalescingStrategy;
import org.apache.cassandra.utils.FBUtilities;
import org.apache.cassandra.utils.JVMStabilityInspector;
import org.apache.cassandra.utils.NoSpamLogger;
import org.apache.cassandra.config.Config;
import org.apache.cassandra.config.DatabaseDescriptor;
import org.apache.cassandra.utils.WrappedBoolean;
import org.jctools.queues.MessagePassingQueue;
import org.jctools.queues.MpscGrowableArrayQueue;

import com.google.common.annotations.VisibleForTesting;
import com.google.common.util.concurrent.Uninterruptibles;

public class OutboundTcpConnection extends FastThreadLocalThread implements ParkedThreadsMonitor.MonitorableThread
{
    private static final Logger logger = LoggerFactory.getLogger(OutboundTcpConnection.class);
    private static final NoSpamLogger nospamLogger = NoSpamLogger.getLogger(logger, 10, TimeUnit.SECONDS);

    private static final String PREFIX = Config.PROPERTY_PREFIX;

    /*
     * Enabled/disable TCP_NODELAY for intradc connections. Defaults to enabled.
     */
    private static final String INTRADC_TCP_NODELAY_PROPERTY = PREFIX + "otc_intradc_tcp_nodelay";
    private static final boolean INTRADC_TCP_NODELAY = Boolean.parseBoolean(System.getProperty(INTRADC_TCP_NODELAY_PROPERTY, "true"));

    /*
     * Size of buffer in output stream
     */
    private static final String BUFFER_SIZE_PROPERTY = PREFIX + "otc_buffer_size";
    private static final int BUFFER_SIZE = Integer.getInteger(BUFFER_SIZE_PROPERTY, 1024 * 64);

    public static final int MAX_COALESCED_MESSAGES = 128;

    private static CoalescingStrategy newCoalescingStrategy(String displayName, OutboundTcpConnection owner)
    {
        return CoalescingStrategies.newCoalescingStrategy(DatabaseDescriptor.getOtcCoalescingStrategy(),
                                                          DatabaseDescriptor.getOtcCoalescingWindow(),
                                                          owner,
                                                          logger,
                                                          displayName);
    }

    static
    {
        String strategy = DatabaseDescriptor.getOtcCoalescingStrategy();
        switch (strategy)
        {
        case "TIMEHORIZON":
            break;
        case "MOVINGAVERAGE":
        case "FIXED":
        case "DISABLED":
            logger.info("OutboundTcpConnection using coalescing strategy {}", strategy);
            break;
            default:
                //Check that it can be loaded
                newCoalescingStrategy("dummy", null);
        }

        int coalescingWindow = DatabaseDescriptor.getOtcCoalescingWindow();
        if (coalescingWindow != Config.otc_coalescing_window_us_default)
            logger.info("OutboundTcpConnection coalescing window set to {}μs", coalescingWindow);

        if (coalescingWindow < 0)
            throw new ExceptionInInitializerError(
                    "Value provided for coalescing window must be greater than 0: " + coalescingWindow);

        int otc_backlog_expiration_interval_in_ms = DatabaseDescriptor.getOtcBacklogExpirationInterval();
        if (otc_backlog_expiration_interval_in_ms != Config.otc_backlog_expiration_interval_ms_default)
            logger.info("OutboundTcpConnection backlog expiration interval set to to {}ms", otc_backlog_expiration_interval_in_ms);
    }

    private volatile boolean isStopped = false;
    private volatile ThreadState state = ThreadState.WORKING;
    private Thread thread;

    private static final int OPEN_RETRY_DELAY = 100; // ms between retries
    public static final int WAIT_FOR_VERSION_MAX_TIME = 5000;

    static final int LZ4_HASH_SEED = 0x9747b28c;

    private final MessagePassingQueue<QueuedMessage> backlog = new MpscGrowableArrayQueue<>(4096, 1 << 30);
    private static final String BACKLOG_PURGE_SIZE_PROPERTY = PREFIX + "otc_backlog_purge_size";
    @VisibleForTesting
    static final int BACKLOG_PURGE_SIZE = Integer.getInteger(BACKLOG_PURGE_SIZE_PROPERTY, 1024);
    private final AtomicBoolean backlogExpirationActive = new AtomicBoolean(false);
    private volatile long backlogNextExpirationTime;

    private final OutboundTcpConnectionPool poolReference;

    private final CoalescingStrategy cs;
    private DataOutputStreamPlus out;
    private Socket socket;
    private volatile long completed;
    private final AtomicLong dropped = new AtomicLong();
    private volatile int currentMsgBufferCount = 0;
<<<<<<< HEAD

    private volatile MessagingVersion targetVersion;
    private volatile Message.Serializer messageSerializer;
=======
    private volatile int targetVersion;
    private final boolean isGossip;
>>>>>>> f49dc3b5

    public OutboundTcpConnection(OutboundTcpConnectionPool pool, String name)
    {
        this(pool, name, false);
    }

    public OutboundTcpConnection(OutboundTcpConnectionPool pool, String name, boolean isGossip)
    {
        super("MessagingService-Outgoing-" + pool.endPoint() + "-" + name);
        this.poolReference = pool;
<<<<<<< HEAD
        cs = newCoalescingStrategy(pool.endPoint().getHostAddress(), this);
=======
        this.isGossip = isGossip;
        cs = newCoalescingStrategy(pool.endPoint().getHostAddress());
>>>>>>> f49dc3b5

        // We want to use the most precise version we know because while there is version detection on connect(),
        // the target version might be accessed by the pool (in getConnection()) before we actually connect (as we
        // connect when the first message is submitted). Note however that the only case where we'll connect
        // without knowing the true version of a node is if that node is a seed (otherwise, we can't know a node
        // unless it has been gossiped to us or it has connected to us and in both case this sets the version) and
        // in that case we won't rely on that targetVersion before we're actually connected and so the version
        // detection in connect() will do its job.
        targetVersion = MessagingService.instance().getVersion(pool.endPoint());
    }

    private static boolean isLocalDC(InetAddress targetHost)
    {
        return DatabaseDescriptor.getEndpointSnitch().isInLocalDatacenter(targetHost);
    }

    public void enqueue(Message message)
    {
        boolean success = backlog.relaxedOffer(new QueuedMessage(message));
        assert success;
    }

    /**
     * This is a helper method for unit testing. Disclaimer: Do not use this method outside unit tests, as
     * this method is iterating the queue which can be an expensive operation (CPU time, queue locking).
     *
     * @return true, if the queue contains at least one expired element
     */
    @VisibleForTesting // (otherwise = VisibleForTesting.NONE)
    boolean backlogContainsExpiredMessages(long currentTimeMillis)
    {
        WrappedBoolean hasExpired = new WrappedBoolean(false);
        backlog.drain(entry -> {
            if (entry.message.isTimedOut(currentTimeMillis))
                hasExpired.set(true);

            backlog.offer(entry);
        }, backlog.size());

        return hasExpired.get();
    }

    void closeSocket(boolean destroyThread)
    {
        logger.debug("Enqueuing socket close for {}", poolReference.endPoint());
        isStopped = destroyThread; // Exit loop to stop the thread
        backlog.clear();
        // in the "destroyThread = true" case, enqueuing the sentinel is important mostly to unblock the backlog.take()
        // (via the CoalescingStrategy) in case there's a data race between this method enqueuing the sentinel
        // and run() clearing the backlog on connection failure.
        enqueue(Message.CLOSE_SENTINEL);
    }

    void softCloseSocket()
    {
        enqueue(Message.CLOSE_SENTINEL);
    }


    public ThreadState getThreadState()
    {
        return state;
    }

    public void park()
    {
        state = ThreadState.PARKED;
        LockSupport.park();
    }

    public void unpark()
    {
        assert thread != null;
        state = ThreadState.WORKING;
        LockSupport.unpark(thread);
    }

    public boolean shouldUnpark(long now)
    {
        return state == ThreadState.PARKED && !backlog.isEmpty();
    }

    public void run()
    {
        if (thread == null)
            thread = Thread.currentThread();

        //Register self with Monitor
        ParkedThreadsMonitor.instance.get().addThreadToMonitor(this);

        final int drainedMessageSize = MAX_COALESCED_MESSAGES;
        // keeping list (batch) size small for now; that way we don't have an unbounded array (that we never resize)
        final List<QueuedMessage> drainedMessages = new ArrayList<>(drainedMessageSize);

        outer:
        while (!isStopped)
        {
            try
            {
                cs.coalesce(backlog, drainedMessages, drainedMessageSize);
            }
            catch (InterruptedException e)
            {
                throw new AssertionError(e);
            }

            int count = currentMsgBufferCount = drainedMessages.size();

            //The timestamp of the first message has already been provided to the coalescing strategy
            //so skip logging it.
            inner:
            for (QueuedMessage qm : drainedMessages)
            {
                try
                {
                    Message m = qm.message;
                    if (m == Message.CLOSE_SENTINEL)
                    {
                        logger.trace("Disconnecting because CLOSE_SENTINEL detected");
                        disconnect();
                        if (isStopped)
                            break outer;
                        continue;
                    }

                    if (m.isTimedOut(ApproximateTime.currentTimeMillis()))
                        dropped.incrementAndGet();
                    else if (socket != null || connect())
                        writeConnected(qm, count == 1 && backlog.isEmpty());
                    else
                    {
                        // Not connected! Clear out the queue, else gossip messages back up. Update dropped
                        // statistics accordingly. Hint: The statistics may be slightly too low, if messages
                        // are added between the calls of backlog.size() and backlog.clear()
                        dropped.addAndGet(backlog.size());
                        backlog.clear();
                        break inner;
                    }
                }
                catch (InternodeAuthFailed e)
                {
                    logger.warn("Internode auth failed connecting to {}", poolReference.endPoint());
                    //Remove the connection pool and other thread so messages aren't queued
                    MessagingService.instance().destroyConnectionPool(poolReference.endPoint());
                }
                catch (Exception e)
                {
                    JVMStabilityInspector.inspectThrowable(e);
                    // really shouldn't get here, as exception handling in writeConnected() is reasonably robust
                    // but we want to catch anything bad we don't drop the messages in the current batch
                    logger.error("error processing a message intended for {}", poolReference.endPoint(), e);
                }
                currentMsgBufferCount = --count;
            }
            // Update dropped statistics by the number of unprocessed drainedMessages
            dropped.addAndGet(currentMsgBufferCount);
            drainedMessages.clear();
        }

        //Register self with Monitor
        ParkedThreadsMonitor.instance.get().removeThreadToMonitor(this);
    }

    public int getPendingMessages()
    {
        return backlog.size() + currentMsgBufferCount;
    }

    public long getCompletedMesssages()
    {
        return completed;
    }

    public long getDroppedMessages()
    {
        return dropped.get();
    }

    private boolean shouldCompressConnection()
    {
        // assumes version >= 1.2
        return DatabaseDescriptor.internodeCompression() == Config.InternodeCompression.all
               || (DatabaseDescriptor.internodeCompression() == Config.InternodeCompression.dc && !isLocalDC(poolReference.endPoint()));
    }

    private void writeConnected(QueuedMessage qm, boolean flush)
    {
        try
        {
            long serializedSize = messageSerializer.serializedSize(qm.message);
            assert serializedSize <= Integer.MAX_VALUE : "Invalid message, too large: " + serializedSize;
            int messageSize = (int)serializedSize;

            Tracing.instance.onMessageSend(qm.message, messageSize);

            messageSerializer.writeSerializedSize(messageSize, out);
            messageSerializer.serialize(qm.message, out);

            completed++;
            if (flush || qm.message.verb == MessagingService.Verb.ECHO)
                out.flush();
        }
        catch (Throwable e)
        {
            JVMStabilityInspector.inspectThrowable(e);
            disconnect();
            if (e instanceof IOException || e.getCause() instanceof IOException)
            {
                logger.debug("Error writing to {}", poolReference.endPoint(), e);

                // If we haven't retried this message yet, put it back on the queue to retry after re-connecting.
                // See CASSANDRA-5393 and CASSANDRA-12192.
                if (qm.shouldRetry())
                {
                    boolean accepted = backlog.relaxedOffer(new RetriedQueuedMessage(qm));
                    assert accepted;
                }
            }
            else
            {
                // Non IO exceptions are likely a programming error so let's not silence them
                logger.error("error writing to {}", poolReference.endPoint(), e);
            }
        }
    }

<<<<<<< HEAD
=======
    private void writeInternal(MessageOut<?> message, int id, long timestamp) throws IOException
    {
        //If you add/remove fields before the message don't forget to update PROTOCOL_MAGIC_ID_TIMESTAMP_SIZE
        out.writeInt(MessagingService.PROTOCOL_MAGIC);

        if (targetVersion < MessagingService.VERSION_20)
            out.writeUTF(String.valueOf(id));
        else
            out.writeInt(id);

        // int cast cuts off the high-order half of the timestamp, which we can assume remains
        // the same between now and when the recipient reconstructs it.
        out.writeInt((int) timestamp);
        message.serialize(out, targetVersion);
    }

    private static void writeHeader(DataOutput out, int version, boolean compressionEnabled) throws IOException
    {
        // 2 bits: unused.  used to be "serializer type," which was always Binary
        // 1 bit: compression
        // 1 bit: streaming mode
        // 3 bits: unused
        // 8 bits: version
        // 15 bits: unused
        int header = 0;
        if (compressionEnabled)
            header |= 4;
        header |= (version << 8);
        out.writeInt(header);
    }

    public boolean isSocketOpen()
    {
        return socket != null && socket.isConnected();
    }

>>>>>>> f49dc3b5
    private void disconnect()
    {
        if (socket != null)
        {
            try
            {
                socket.close();
                logger.debug("Socket to {} closed", poolReference.endPoint());
            }
            catch (IOException e)
            {
                logger.debug("Exception closing connection to {}", poolReference.endPoint(), e);
            }
            out = null;
            socket = null;
        }
    }

    @SuppressWarnings("resource")
    private boolean connect() throws InternodeAuthFailed
    {
        InetAddress endpoint = poolReference.endPoint();
        if (!DatabaseDescriptor.getInternodeAuthenticator().authenticate(endpoint, poolReference.portFor(endpoint)))
        {
            throw new InternodeAuthFailed();
        }

        logger.debug("Attempting to connect to {}", endpoint);


        long start = System.nanoTime();
        long timeout = TimeUnit.MILLISECONDS.toNanos(DatabaseDescriptor.getRpcTimeout());
        while (System.nanoTime() - start < timeout)
        {
            targetVersion = MessagingService.instance().getVersion(endpoint);
            boolean success = false;
            try
            {
                socket = poolReference.newSocket();
                socket.setKeepAlive(true);
<<<<<<< HEAD
                if (isLocalDC(endpoint))
=======

                if (isLocalDC(poolReference.endPoint()) || isGossip)
>>>>>>> f49dc3b5
                {
                    socket.setTcpNoDelay(INTRADC_TCP_NODELAY);
                }
                else
                {
                    socket.setTcpNoDelay(DatabaseDescriptor.getInterDCTcpNoDelay());
                }

                if (DatabaseDescriptor.getInternodeSendBufferSize() > 0)
                {
                    try
                    {
                        socket.setSendBufferSize(DatabaseDescriptor.getInternodeSendBufferSize());
                    }
                    catch (SocketException se)
                    {
                        logger.warn("Failed to set send buffer size on internode socket.", se);
                    }
                }

                // SocketChannel may be null when using SSL
                WritableByteChannel ch = socket.getChannel();
                out = new BufferedDataOutputStreamPlus(ch != null ? ch : Channels.newChannel(socket.getOutputStream()), BUFFER_SIZE);

                ProtocolVersion targetProtocolVersion = targetVersion.protocolVersion();

                out.writeInt(MessagingService.PROTOCOL_MAGIC);
                out.writeInt(targetProtocolVersion.makeProtocolHeader(shouldCompressConnection(), false));
                out.flush();

                DataInputStream in = new DataInputStream(socket.getInputStream());
                ProtocolVersion maxTargetVersion = handshakeVersion(socket, in);
                if (maxTargetVersion == null)
                {
                    // no version is returned, so disconnect an try again
                    logger.trace("Target max version is {}; no version information yet, will retry", maxTargetVersion);
                    disconnect();
                    continue;
                }
                else
                {
                    MessagingService.instance().setVersion(endpoint,
                                                           MessagingVersion.from(maxTargetVersion));
                }

                if (targetProtocolVersion.compareTo(maxTargetVersion) > 0)
                {
                    logger.trace("Target max version is {}; will reconnect with that version", maxTargetVersion);
                    try
                    {
                        if (DatabaseDescriptor.getSeeds().contains(endpoint))
                            logger.warn("Seed gossip version is {}; will not connect with that version", maxTargetVersion);
                    }
                    catch (Throwable e)
                    {
                        // If invalid yaml has been added to the config since startup, getSeeds() will throw an AssertionError
                        // Additionally, third party seed providers may throw exceptions if network is flakey
                        // Regardless of what's thrown, we must catch it, disconnect, and try again
                        JVMStabilityInspector.inspectThrowable(e);
                        logger.warn("Configuration error prevented outbound connection: {}", e.getLocalizedMessage());
                    }
                    return false;
                }

                if (targetProtocolVersion.compareTo(maxTargetVersion) < 0 && targetVersion != MessagingService.current_version)
                {
                    logger.trace("Detected higher max version {} (using {}); will reconnect when queued messages are done",
                                 maxTargetVersion, targetProtocolVersion);
                    softCloseSocket();
                }

                // We've agreed on targetVersion as our communication version new
                long baseTimestampMillis = System.currentTimeMillis();
                messageSerializer = Message.createSerializer(targetVersion, baseTimestampMillis);

                out.writeInt(MessagingService.current_version.protocolVersion().handshakeVersion);
                CompactEndpointSerializationHelper.serialize(FBUtilities.getBroadcastAddress(), out);

                // Writes connection parameters
                if (targetVersion.isDSE())
                {
                    MessageParameters connectionParameters = MessageParameters.builder()
                                                                              .putLong(MessageSerializer.BASE_TIMESTAMP_KEY, baseTimestampMillis)
                                                                              .build();
                    connectionParameters.serializer().serialize(connectionParameters, out);
                }

                if (shouldCompressConnection())
                {
                    out.flush();
                    logger.trace("Upgrading OutputStream to {} to be compressed", endpoint);

                    // TODO: custom LZ4 OS that supports BB write methods
                    LZ4Compressor compressor = LZ4Factory.fastestInstance().fastCompressor();
                    Checksum checksum = XXHashFactory.fastestInstance().newStreamingHash32(LZ4_HASH_SEED).asChecksum();
                    out = new WrappedDataOutputStreamPlus(new LZ4BlockOutputStream(socket.getOutputStream(),
                                                                        1 << 14,  // 16k block size
                                                                        compressor,
                                                                        checksum,
                                                                        true)); // no async flushing
                }
                logger.debug("Done connecting to {}", endpoint);
                success = true;
                return true;
            }
            catch (SSLHandshakeException e)
            {
                logger.error("SSL handshake error for outbound connection to " + socket, e);
                // SSL errors won't be recoverable within timeout period so we'll just abort
                return false;
            }
            catch (ConnectException e)
            {
                nospamLogger.debug(String.format("Unable to connect to %s (%s)", poolReference.endPoint(), e.toString()));
                Uninterruptibles.sleepUninterruptibly(OPEN_RETRY_DELAY, TimeUnit.MILLISECONDS);
            }
            catch (IOException e)
            {
                logger.debug("Unable to connect to {}", endpoint, e);
                Uninterruptibles.sleepUninterruptibly(OPEN_RETRY_DELAY, TimeUnit.MILLISECONDS);
            }
            finally
            {
                if (!success)
                    disconnect();
            }
        }
        return false;
    }

    private ProtocolVersion handshakeVersion(Socket socket, DataInputStream in) throws IOException
    {
        int oldTimeout = socket.getSoTimeout();
        try
        {
            socket.setSoTimeout(WAIT_FOR_VERSION_MAX_TIME);
            return ProtocolVersion.fromHandshakeVersion(in.readInt());
        }
        finally
        {
            socket.setSoTimeout(oldTimeout);
        }
    }

    /**
     * Expire elements from the queue if the queue is pretty full and expiration is not already in progress.
     * This method will only remove droppable expired entries. If no such element exists, nothing is removed from the queue.
     */
    @VisibleForTesting
    void expireMessages(long currentTimeMillis)
    {
        if (backlog.size() <= BACKLOG_PURGE_SIZE)
            return; // Plenty of space

        if (backlogNextExpirationTime > currentTimeMillis)
            return; // Expiration is not due.

        /**
         * Expiration is an expensive process. Iterating the queue locks the queue for both writes and
         * reads during iter.next() and iter.remove(). Thus letting only a single Thread do expiration.
         */
        if (backlogExpirationActive.compareAndSet(false, true))
        {
            try
            {
                backlog.drain(entry -> {
                    if (!entry.message.isTimedOut(currentTimeMillis))
                        backlog.relaxedOffer(entry);
                    else
                        dropped.incrementAndGet();
                }, backlog.size());
            }
            finally
            {
                long backlogExpirationInterval = DatabaseDescriptor.getOtcBacklogExpirationInterval();
                backlogNextExpirationTime = currentTimeMillis + backlogExpirationInterval;
                backlogExpirationActive.set(false);
            }
        }
    }

    /** messages that have not been retried yet */
    private static class QueuedMessage implements Coalescable
    {
        final Message message;
        final long timestampNanos;

        QueuedMessage(Message message)
        {
            this.message = message;
            this.timestampNanos = ApproximateTime.nanoTime();
        }

        boolean shouldRetry()
        {
            // retry all messages once
            return true;
        }

        public long timestampNanos()
        {
            return timestampNanos;
        }
    }

    private static class RetriedQueuedMessage extends QueuedMessage
    {
        RetriedQueuedMessage(QueuedMessage msg)
        {
            super(msg.message);
        }

        boolean shouldRetry()
        {
            return false;
        }
    }

    private static class InternodeAuthFailed extends Exception {}
}<|MERGE_RESOLUTION|>--- conflicted
+++ resolved
@@ -148,14 +148,10 @@
     private volatile long completed;
     private final AtomicLong dropped = new AtomicLong();
     private volatile int currentMsgBufferCount = 0;
-<<<<<<< HEAD
+    private final boolean isGossip;
 
     private volatile MessagingVersion targetVersion;
     private volatile Message.Serializer messageSerializer;
-=======
-    private volatile int targetVersion;
-    private final boolean isGossip;
->>>>>>> f49dc3b5
 
     public OutboundTcpConnection(OutboundTcpConnectionPool pool, String name)
     {
@@ -166,12 +162,8 @@
     {
         super("MessagingService-Outgoing-" + pool.endPoint() + "-" + name);
         this.poolReference = pool;
-<<<<<<< HEAD
+        this.isGossip = isGossip;
         cs = newCoalescingStrategy(pool.endPoint().getHostAddress(), this);
-=======
-        this.isGossip = isGossip;
-        cs = newCoalescingStrategy(pool.endPoint().getHostAddress());
->>>>>>> f49dc3b5
 
         // We want to use the most precise version we know because while there is version detection on connect(),
         // the target version might be accessed by the pool (in getConnection()) before we actually connect (as we
@@ -371,7 +363,7 @@
             messageSerializer.serialize(qm.message, out);
 
             completed++;
-            if (flush || qm.message.verb == MessagingService.Verb.ECHO)
+            if (flush || qm.message.verb() == Verbs.GOSSIP.ECHO)
                 out.flush();
         }
         catch (Throwable e)
@@ -398,45 +390,11 @@
         }
     }
 
-<<<<<<< HEAD
-=======
-    private void writeInternal(MessageOut<?> message, int id, long timestamp) throws IOException
-    {
-        //If you add/remove fields before the message don't forget to update PROTOCOL_MAGIC_ID_TIMESTAMP_SIZE
-        out.writeInt(MessagingService.PROTOCOL_MAGIC);
-
-        if (targetVersion < MessagingService.VERSION_20)
-            out.writeUTF(String.valueOf(id));
-        else
-            out.writeInt(id);
-
-        // int cast cuts off the high-order half of the timestamp, which we can assume remains
-        // the same between now and when the recipient reconstructs it.
-        out.writeInt((int) timestamp);
-        message.serialize(out, targetVersion);
-    }
-
-    private static void writeHeader(DataOutput out, int version, boolean compressionEnabled) throws IOException
-    {
-        // 2 bits: unused.  used to be "serializer type," which was always Binary
-        // 1 bit: compression
-        // 1 bit: streaming mode
-        // 3 bits: unused
-        // 8 bits: version
-        // 15 bits: unused
-        int header = 0;
-        if (compressionEnabled)
-            header |= 4;
-        header |= (version << 8);
-        out.writeInt(header);
-    }
-
     public boolean isSocketOpen()
     {
         return socket != null && socket.isConnected();
     }
 
->>>>>>> f49dc3b5
     private void disconnect()
     {
         if (socket != null)
@@ -477,12 +435,8 @@
             {
                 socket = poolReference.newSocket();
                 socket.setKeepAlive(true);
-<<<<<<< HEAD
-                if (isLocalDC(endpoint))
-=======
-
-                if (isLocalDC(poolReference.endPoint()) || isGossip)
->>>>>>> f49dc3b5
+
+                if (isLocalDC(endpoint) || isGossip)
                 {
                     socket.setTcpNoDelay(INTRADC_TCP_NODELAY);
                 }
