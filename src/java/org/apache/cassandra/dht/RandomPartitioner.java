/*
 * Licensed to the Apache Software Foundation (ASF) under one
 * or more contributor license agreements.  See the NOTICE file
 * distributed with this work for additional information
 * regarding copyright ownership.  The ASF licenses this file
 * to you under the Apache License, Version 2.0 (the
 * "License"); you may not use this file except in compliance
 * with the License.  You may obtain a copy of the License at
 *
 *     http://www.apache.org/licenses/LICENSE-2.0
 *
 * Unless required by applicable law or agreed to in writing, software
 * distributed under the License is distributed on an "AS IS" BASIS,
 * WITHOUT WARRANTIES OR CONDITIONS OF ANY KIND, either express or implied.
 * See the License for the specific language governing permissions and
 * limitations under the License.
 */
package org.apache.cassandra.dht;

import java.math.BigDecimal;
import java.math.BigInteger;
import java.nio.ByteBuffer;
import java.security.MessageDigest;
import java.util.*;
import java.util.function.Supplier;

import com.google.common.annotations.VisibleForTesting;

import org.apache.cassandra.db.CachedHashDecoratedKey;
import org.apache.cassandra.exceptions.ConfigurationException;
import org.apache.cassandra.utils.*;
import org.apache.cassandra.db.DecoratedKey;
import org.apache.cassandra.db.marshal.AbstractType;
import org.apache.cassandra.db.marshal.IntegerType;
import org.apache.cassandra.db.marshal.PartitionerDefinedOrder;

/**
 * This class generates a BigIntegerToken using MD5 hash.
 */
public class RandomPartitioner implements IPartitioner
{
    public static final BigInteger ZERO = new BigInteger("0");
    public static final BigIntegerToken MINIMUM = new BigIntegerToken("-1");
    public static final BigInteger MAXIMUM = new BigInteger("2").pow(127);

    /**
     * Maintain a separate threadlocal message digest, exclusively for token hashing. This is necessary because
     * when Tracing is enabled and using the default tracing implementation, creating the mutations for the trace
     * events involves tokenizing the partition keys. This happens multiple times whilst servicing a ReadCommand,
     * and so can interfere with the stateful digest calculation if the node is a replica producing a digest response.
     */
    private static final Supplier<MessageDigest> localMD5Digest = HashingUtils.newThreadLocalMessageDigest("MD5");

    private static final int HEAP_SIZE = (int) ObjectSizes.measureDeep(new BigIntegerToken(hashToBigInteger(ByteBuffer.allocate(1))));

    public static final RandomPartitioner instance = new RandomPartitioner();
    public static final AbstractType<?> partitionOrdering = new PartitionerDefinedOrder(instance);

    private final Splitter splitter = new Splitter(this);

    public DecoratedKey decorateKey(ByteBuffer key)
    {
        return new CachedHashDecoratedKey(getToken(key), key);
    }

    public Token midpoint(Token ltoken, Token rtoken)
    {
        // the symbolic MINIMUM token should act as ZERO: the empty bit array
        BigInteger left = ltoken.equals(MINIMUM) ? ZERO : ((BigIntegerToken)ltoken).token;
        BigInteger right = rtoken.equals(MINIMUM) ? ZERO : ((BigIntegerToken)rtoken).token;
        Pair<BigInteger,Boolean> midpair = FBUtilities.midpoint(left, right, 127);
        // discard the remainder
        return new BigIntegerToken(midpair.left);
    }

    public Token split(Token ltoken, Token rtoken, double ratioToLeft)
    {
        assert ratioToLeft >= 0.0 && ratioToLeft <= 1.0;
        BigDecimal left = ltoken.equals(MINIMUM) ? BigDecimal.ZERO : new BigDecimal(((BigIntegerToken)ltoken).token),
                   right = rtoken.equals(MINIMUM) ? BigDecimal.ZERO : new BigDecimal(((BigIntegerToken)rtoken).token),
                   ratio = BigDecimal.valueOf(ratioToLeft);

        BigInteger newToken;

        if (left.compareTo(right) < 0)
        {
            newToken = right.subtract(left).multiply(ratio).add(left).toBigInteger();
        }
        else
        {
            // wrapping case
            // L + ((R - min) + (max - L)) * ratio
            BigDecimal max = new BigDecimal(MAXIMUM);

            newToken = max.add(right).subtract(left).multiply(ratio).add(left).toBigInteger().mod(MAXIMUM);
        }

        assert isValidToken(newToken) : "Invalid tokens from split";

        return new BigIntegerToken(newToken);
    }

    public BigIntegerToken getMinimumToken()
    {
        return MINIMUM;
    }

    public BigIntegerToken getRandomToken()
    {
        BigInteger token = hashToBigInteger(GuidGenerator.guidAsBytes());
        if ( token.signum() == -1 )
            token = token.multiply(BigInteger.valueOf(-1L));
        return new BigIntegerToken(token);
    }

    public BigIntegerToken getRandomToken(Random random)
    {
        BigInteger token = hashToBigInteger(GuidGenerator.guidAsBytes(random, "host/127.0.0.1", 0));
        if ( token.signum() == -1 )
            token = token.multiply(BigInteger.valueOf(-1L));
        return new BigIntegerToken(token);
    }

    private static boolean isValidToken(BigInteger token) {
        return token.compareTo(ZERO) >= 0 && token.compareTo(MAXIMUM) <= 0;
    }

    private final static Token.TokenFactory tokenFactory = new Token.TokenFactory()
    {
        public ByteBuffer toByteArray(Token token)
        {
            BigIntegerToken bigIntegerToken = (BigIntegerToken) token;
            return ByteBuffer.wrap(bigIntegerToken.token.toByteArray());
        }

        public Token fromByteArray(ByteBuffer bytes)
        {
            return new BigIntegerToken(new BigInteger(ByteBufferUtil.getArray(bytes)));
        }

        public String toString(Token token)
        {
            BigIntegerToken bigIntegerToken = (BigIntegerToken) token;
            return bigIntegerToken.token.toString();
        }

        public void validate(String token) throws ConfigurationException
        {
            try
            {
                if(!isValidToken(new BigInteger(token)))
                    throw new ConfigurationException("Token must be >= 0 and <= 2**127");
            }
            catch (NumberFormatException e)
            {
                throw new ConfigurationException(e.getMessage());
            }
        }

        public Token fromString(String string)
        {
            return new BigIntegerToken(new BigInteger(string));
        }
    };

    public Token.TokenFactory getTokenFactory()
    {
        return tokenFactory;
    }

    public boolean preservesOrder()
    {
        return false;
    }

    public static class BigIntegerToken extends ComparableObjectToken<BigInteger>
    {
        static final long serialVersionUID = -5833589141319293006L;

        public BigIntegerToken(BigInteger token)
        {
            super(token);
        }

        // convenience method for testing
        @VisibleForTesting
        public BigIntegerToken(String token)
        {
            this(new BigInteger(token));
        }

        public ByteSource asByteComparableSource()
        {
            return IntegerType.instance.asByteComparableSource(tokenFactory.toByteArray(this));
        }

        @Override
        public IPartitioner getPartitioner()
        {
            return instance;
        }

        @Override
        public long getHeapSize()
        {
            return HEAP_SIZE;
        }

        public Token increaseSlightly()
        {
            return new BigIntegerToken(token.add(BigInteger.ONE));
        }

        public double size(Token next)
        {
            BigIntegerToken n = (BigIntegerToken) next;
            BigInteger v = n.token.subtract(token);  // Overflow acceptable and desired.
            double d = Math.scalb(v.doubleValue(), -127); // Scale so that the full range is 1.
            return d > 0.0 ? d : (d + 1.0); // Adjust for signed long, also making sure t.size(t) == 1.
        }
    }

    public BigIntegerToken getToken(ByteBuffer key)
    {
        if (key.remaining() == 0)
            return MINIMUM;

        return new BigIntegerToken(hashToBigInteger(key));
    }

    public Map<Token, Float> describeOwnership(List<Token> sortedTokens)
    {
        Map<Token, Float> ownerships = new HashMap<Token, Float>();
        Iterator<Token> i = sortedTokens.iterator();

        // 0-case
        if (!i.hasNext()) { throw new RuntimeException("No nodes present in the cluster. Has this node finished starting up?"); }
        // 1-case
        if (sortedTokens.size() == 1)
        {
            ownerships.put(i.next(), new Float(1.0));
        }
        // n-case
        else
        {
            // NOTE: All divisions must take place in BigDecimals, and all modulo operators must take place in BigIntegers.
            final BigInteger ri = MAXIMUM;                                                  //  (used for addition later)
            final BigDecimal r  = new BigDecimal(ri);                                       // The entire range, 2**127
            Token start = i.next(); BigInteger ti = ((BigIntegerToken)start).token;  // The first token and its value
            Token t; BigInteger tim1 = ti;                                                  // The last token and its value (after loop)
            while (i.hasNext())
            {
                t = i.next(); ti = ((BigIntegerToken)t).token;                                      // The next token and its value
                float x = new BigDecimal(ti.subtract(tim1).add(ri).mod(ri)).divide(r).floatValue(); // %age = ((T(i) - T(i-1) + R) % R) / R
                ownerships.put(t, x);                                                               // save (T(i) -> %age)
                tim1 = ti;                                                                          // -> advance loop
            }
            // The start token's range extends backward to the last token, which is why both were saved above.
            float x = new BigDecimal(((BigIntegerToken)start).token.subtract(ti).add(ri).mod(ri)).divide(r).floatValue();
            ownerships.put(start, x);
        }
        return ownerships;
    }

    public Token getMaximumToken()
    {
        return new BigIntegerToken(MAXIMUM);
    }

    public AbstractType<?> getTokenValidator()
    {
        return IntegerType.instance;
    }

    public AbstractType<?> partitionOrdering()
    {
        return partitionOrdering;
    }

    public Optional<Splitter> splitter()
    {
        return Optional.of(splitter);
    }

<<<<<<< HEAD
    public boolean hasNumericTokens()
    {
        return true;
    }

    public BigInteger valueForToken(Token token)
    {
        return ((BigIntegerToken)token).token;
=======
    private static BigInteger hashToBigInteger(ByteBuffer data)
    {
        MessageDigest messageDigest = localMD5Digest.get();
        if (data.hasArray())
            messageDigest.update(data.array(), data.arrayOffset() + data.position(), data.remaining());
        else
            messageDigest.update(data.duplicate());

        return new BigInteger(messageDigest.digest()).abs();
>>>>>>> 9e7a401b
    }
}<|MERGE_RESOLUTION|>--- conflicted
+++ resolved
@@ -282,7 +282,6 @@
         return Optional.of(splitter);
     }
 
-<<<<<<< HEAD
     public boolean hasNumericTokens()
     {
         return true;
@@ -291,7 +290,8 @@
     public BigInteger valueForToken(Token token)
     {
         return ((BigIntegerToken)token).token;
-=======
+    }
+
     private static BigInteger hashToBigInteger(ByteBuffer data)
     {
         MessageDigest messageDigest = localMD5Digest.get();
@@ -301,6 +301,5 @@
             messageDigest.update(data.duplicate());
 
         return new BigInteger(messageDigest.digest()).abs();
->>>>>>> 9e7a401b
     }
 }