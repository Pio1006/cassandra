/*
 * Licensed to the Apache Software Foundation (ASF) under one
 * or more contributor license agreements.  See the NOTICE file
 * distributed with this work for additional information
 * regarding copyright ownership.  The ASF licenses this file
 * to you under the Apache License, Version 2.0 (the
 * "License"); you may not use this file except in compliance
 * with the License.  You may obtain a copy of the License at
 *
 *     http://www.apache.org/licenses/LICENSE-2.0
 *
 * Unless required by applicable law or agreed to in writing, software
 * distributed under the License is distributed on an "AS IS" BASIS,
 * WITHOUT WARRANTIES OR CONDITIONS OF ANY KIND, either express or implied.
 * See the License for the specific language governing permissions and
 * limitations under the License.
 */
package org.apache.cassandra.dht.tokenallocator;

import java.util.*;

import com.google.common.collect.*;

import org.apache.cassandra.dht.IPartitioner;
import org.apache.cassandra.dht.Token;

/**
 * A Replication Aware allocator for tokens, that attempts to ensure an even distribution of ownership across
 * the known cluster for the provided replication strategy.
 *
 * A unit is shorthand for a "unit of ownership" which translates roughly to a node, or a disk on the node,
 * a CPU on the node, or some other relevant unit of ownership. These units should be the lowest rung over which
 * ownership needs to be evenly distributed. At the moment only nodes as a whole are treated as units, but that
 * will change with the introduction of token ranges per disk.
 */
class ReplicationAwareTokenAllocator<Unit> extends TokenAllocatorBase<Unit>
{
<<<<<<< HEAD
    static final double MIN_INITIAL_SPLITS_RATIO = 1.0 - 1.0 / Math.sqrt(5.0);
    static final double MAX_INITIAL_SPLITS_RATIO = MIN_INITIAL_SPLITS_RATIO + 0.075;

=======
>>>>>>> f1ce7f3a
    final Multimap<Unit, Token> unitToTokens;
    final int replicas;

    ReplicationAwareTokenAllocator(NavigableMap<Token, Unit> sortedTokens, ReplicationStrategy<Unit> strategy, IPartitioner partitioner)
    {
        super(sortedTokens, strategy, partitioner);
        unitToTokens = HashMultimap.create();
        for (Map.Entry<Token, Unit> en : sortedTokens.entrySet())
            unitToTokens.put(en.getValue(), en.getKey());
        this.replicas = strategy.replicas();
    }

    public int getReplicas()
    {
        return replicas;
    }

    public Collection<Token> addUnit(Unit newUnit, int numTokens)
    {
        assert !unitToTokens.containsKey(newUnit);

        if (unitCount() < replicas)
            // Allocation does not matter for now; everything replicates everywhere. However, at this point it is
            // important to start the cluster/datacenter with suitably varied token range sizes so that the algorithm
            // can maintain good balance for any number of nodes.
            return generateSplits(newUnit, numTokens);
        if (numTokens > sortedTokens.size())
            // Some of the heuristics below can't deal with this very unlikely case. Use splits for now, later
            // allocations can fix any problems this may cause.
            return generateSplits(newUnit, numTokens);

        // ============= construct our initial token ring state =============

        double optTokenOwnership = optimalTokenOwnership(numTokens);
        Map<Object, GroupInfo> groups = Maps.newHashMap();
        Map<Unit, UnitInfo<Unit>> unitInfos = createUnitInfos(groups);
        if (groups.size() < replicas)
        {
            // We need at least replicas groups to do allocation correctly. If there aren't enough, 
            // use splits as above.
            // This part of the code should only be reached via the RATATest. StrategyAdapter should disallow
            // token allocation in this case as the algorithm is not able to cover the behavior of NetworkTopologyStrategy.
            return generateSplits(newUnit, numTokens);
        }

        // initialise our new unit's state (with an idealised ownership)
        // strategy must already know about this unit
        UnitInfo<Unit> newUnitInfo = new UnitInfo<>(newUnit, numTokens * optTokenOwnership, groups, strategy);

        // build the current token ring state
        TokenInfo<Unit> tokens = createTokenInfos(unitInfos, newUnitInfo.group);
        newUnitInfo.tokenCount = numTokens;

        // ============= construct and rank our candidate token allocations =============

        // walk the token ring, constructing the set of candidates in ring order
        // as the midpoints between all existing tokens
        CandidateInfo<Unit> candidates = createCandidates(tokens, newUnitInfo, optTokenOwnership);

        // Evaluate the expected improvements from all candidates and form a priority queue.
        PriorityQueue<Weighted<CandidateInfo<Unit>>> improvements = new PriorityQueue<>(sortedTokens.size());
        CandidateInfo<Unit> candidate = candidates;
        do
        {
            double impr = evaluateImprovement(candidate, optTokenOwnership, 1.0 / numTokens);
            improvements.add(new Weighted<>(impr, candidate));
            candidate = candidate.next;
        } while (candidate != candidates);

        // ============= iteratively take the best candidate, and re-rank =============

        CandidateInfo<Unit> bestToken = improvements.remove().value;
        for (int vn = 1; ; ++vn)
        {
            candidates = bestToken.removeFrom(candidates);
            confirmCandidate(bestToken);

            if (vn == numTokens)
                break;

            while (true)
            {
                // Get the next candidate in the queue. Its improvement may have changed (esp. if multiple tokens
                // were good suggestions because they could improve the same problem)-- evaluate it again to check
                // if it is still a good candidate.
                bestToken = improvements.remove().value;
                double impr = evaluateImprovement(bestToken, optTokenOwnership, (vn + 1.0) / numTokens);
                Weighted<CandidateInfo<Unit>> next = improvements.peek();

                // If it is better than the next in the queue, it is good enough. This is a heuristic that doesn't
                // get the best results, but works well enough and on average cuts search time by a factor of O(vnodes).
                if (next == null || impr >= next.weight)
                    break;
                improvements.add(new Weighted<>(impr, bestToken));
            }
        }

        return ImmutableList.copyOf(unitToTokens.get(newUnit));
    }

    /**
     * Selects tokens by repeatedly splitting the largest range in the ring at the given ratio.
     *
     * This is used to choose tokens for the first nodes in the ring where the algorithm cannot be applied (e.g. when
     * number of nodes < RF). It generates a reasonably chaotic initial token split, after which the algorithm behaves
     * well for an unbounded number of nodes.
     */
    Collection<Token> generateSplits(Unit newUnit, int numTokens)
    {
        Collection<Token> tokens = super.generateSplits(newUnit, numTokens);
        unitToTokens.putAll(newUnit, tokens);
        return tokens;
    }

    /**
     * Construct the token ring as a CircularList of TokenInfo,
     * and populate the ownership of the UnitInfo's provided
     */
    private TokenInfo<Unit> createTokenInfos(Map<Unit, UnitInfo<Unit>> units, GroupInfo newUnitGroup)
    {
        // build the circular list
        TokenInfo<Unit> prev = null;
        TokenInfo<Unit> first = null;
        for (Map.Entry<Token, Unit> en : sortedTokens.entrySet())
        {
            Token t = en.getKey();
            UnitInfo<Unit> ni = units.get(en.getValue());
            TokenInfo<Unit> ti = new TokenInfo<>(t, ni);
            first = ti.insertAfter(first, prev);
            prev = ti;
        }

        TokenInfo<Unit> curr = first;
        do
        {
            populateTokenInfoAndAdjustUnit(curr, newUnitGroup);
            curr = curr.next;
        } while (curr != first);

        return first;
    }

    private CandidateInfo<Unit> createCandidates(TokenInfo<Unit> tokens, UnitInfo<Unit> newUnitInfo, double initialTokenOwnership)
    {
        TokenInfo<Unit> curr = tokens;
        CandidateInfo<Unit> first = null;
        CandidateInfo<Unit> prev = null;
        do
        {
            CandidateInfo<Unit> candidate = new CandidateInfo<Unit>(partitioner.midpoint(curr.prev.token, curr.token), curr, newUnitInfo);
            first = candidate.insertAfter(first, prev);

            candidate.replicatedOwnership = initialTokenOwnership;
            populateCandidate(candidate);

            prev = candidate;
            curr = curr.next;
        } while (curr != tokens);
        prev.next = first;
        return first;
    }

    private void populateCandidate(CandidateInfo<Unit> candidate)
    {
        // Only finding replication start would do.
        populateTokenInfo(candidate, candidate.owningUnit.group);
    }

    /**
     * Incorporates the selected candidate into the ring, adjusting ownership information and calculated token
     * information.
     */
    private void confirmCandidate(CandidateInfo<Unit> candidate)
    {
        // This process is less efficient than it could be (loops through each vnode's replication span instead
        // of recalculating replicationStart, replicationThreshold from existing data + new token data in an O(1)
        // case analysis similar to evaluateImprovement). This is fine as the method does not dominate processing
        // time.

        // Put the accepted candidate in the token list.
        UnitInfo<Unit> newUnit = candidate.owningUnit;
        Token newToken = candidate.token;
        sortedTokens.put(newToken, newUnit.unit);
        unitToTokens.put(newUnit.unit, newToken);

        TokenInfo<Unit> prev = candidate.prevInRing();
        TokenInfo<Unit> newTokenInfo = new TokenInfo<>(newToken, newUnit);
        newTokenInfo.replicatedOwnership = candidate.replicatedOwnership;
        newTokenInfo.insertAfter(prev, prev);   // List is not empty so this won't need to change head of list.

        // Update data for candidate.
        populateTokenInfoAndAdjustUnit(newTokenInfo, newUnit.group);

        ReplicationVisitor replicationVisitor = new ReplicationVisitor();
        assert newTokenInfo.next == candidate.split;
        for (TokenInfo<Unit> curr = newTokenInfo.next; !replicationVisitor.visitedAll(); curr = curr.next)
        {
            // update the candidate between curr and next
            candidate = candidate.next;
            populateCandidate(candidate);

            if (!replicationVisitor.add(curr.owningUnit.group))
                continue;    // If we've already seen this group, the token cannot be affected.

            populateTokenInfoAndAdjustUnit(curr, newUnit.group);
        }

        replicationVisitor.clean();
    }

    /**
     * Calculates the {@code replicationStart} of a token, as well as {@code replicationThreshold} which is chosen in a way
     * that permits {@code findUpdatedReplicationStart} to quickly identify changes in ownership.
     */
    private Token populateTokenInfo(BaseTokenInfo<Unit, ?> token, GroupInfo newUnitGroup)
    {
        GroupInfo tokenGroup = token.owningUnit.group;
        PopulateVisitor visitor = new PopulateVisitor();

        // Replication start = the end of a token from the RF'th different group seen before the token.
        Token replicationStart;
        // The end of a token from the RF-1'th different group seen before the token.
        Token replicationThreshold = token.token;
        GroupInfo currGroup;
        for (TokenInfo<Unit> curr = token.prevInRing(); ; curr = curr.prev)
        {
            replicationStart = curr.token;
            currGroup = curr.owningUnit.group;
            if (!visitor.add(currGroup))
                continue; // Group is already seen.
            if (visitor.visitedAll())
                break;

            replicationThreshold = replicationStart;
            // Another instance of the same group precedes us in the replication range of the ring,
            // so this is where our replication range begins
            if (currGroup == tokenGroup)
                break;
        }
        if (newUnitGroup == tokenGroup)
            // new token is always a boundary (as long as it's closer than replicationStart)
            replicationThreshold = token.token;
        else if (newUnitGroup != currGroup && visitor.seen(newUnitGroup))
            // already has new group in replication span before last seen. cannot be affected
            replicationThreshold = replicationStart;
        visitor.clean();

        token.replicationThreshold = replicationThreshold;
        token.replicationStart = replicationStart;
        return replicationStart;
    }

    private void populateTokenInfoAndAdjustUnit(TokenInfo<Unit> populate, GroupInfo newUnitGroup)
    {
        Token replicationStart = populateTokenInfo(populate, newUnitGroup);
        double newOwnership = replicationStart.size(populate.token);
        double oldOwnership = populate.replicatedOwnership;
        populate.replicatedOwnership = newOwnership;
        populate.owningUnit.ownership += newOwnership - oldOwnership;
    }

    /**
     * Evaluates the improvement in variance for both units and individual tokens when candidate is inserted into the
     * ring.
     */
    private double evaluateImprovement(CandidateInfo<Unit> candidate, double optTokenOwnership, double newUnitMult)
    {
        double tokenChange = 0;

        UnitInfo<Unit> candidateUnit = candidate.owningUnit;
        Token candidateEnd = candidate.token;

        // Form a chain of units affected by the insertion to be able to qualify change of unit ownership.
        // A unit may be affected more than once.
        UnitAdjustmentTracker<Unit> unitTracker = new UnitAdjustmentTracker<>(candidateUnit);

        // Reflect change in ownership of the splitting token (candidate).
        tokenChange += applyOwnershipAdjustment(candidate, candidateUnit, candidate.replicationStart, candidateEnd, optTokenOwnership, unitTracker);

        // Loop through all vnodes that replicate candidate or split and update their ownership.
        ReplicationVisitor replicationVisitor = new ReplicationVisitor();
        for (TokenInfo<Unit> curr = candidate.split; !replicationVisitor.visitedAll(); curr = curr.next)
        {
            UnitInfo<Unit> currUnit = curr.owningUnit;

            if (!replicationVisitor.add(currUnit.group))
                continue;    // If this group is already seen, the token cannot be affected.

            Token replicationEnd = curr.token;
            Token replicationStart = findUpdatedReplicationStart(curr, candidate);
            tokenChange += applyOwnershipAdjustment(curr, currUnit, replicationStart, replicationEnd, optTokenOwnership, unitTracker);
        }
        replicationVisitor.clean();

        double nodeChange = unitTracker.calculateUnitChange(newUnitMult, optTokenOwnership);
        return -(tokenChange + nodeChange);
    }

    /**
     * Returns the start of the replication span for the token {@code curr} when {@code candidate} is inserted into the
     * ring.
     */
    private Token findUpdatedReplicationStart(TokenInfo<Unit> curr, CandidateInfo<Unit> candidate)
    {
        return furtherStartToken(curr.replicationThreshold, candidate.token, curr.token);
    }

    /**
     * Applies the ownership adjustment for the given element, updating tracked unit ownership and returning the change
     * of variance.
     */
    private double applyOwnershipAdjustment(BaseTokenInfo<Unit, ?> curr, UnitInfo<Unit> currUnit,
            Token replicationStart, Token replicationEnd,
            double optTokenOwnership, UnitAdjustmentTracker<Unit> unitTracker)
    {
        double oldOwnership = curr.replicatedOwnership;
        double newOwnership = replicationStart.size(replicationEnd);
        double tokenCount = currUnit.tokenCount;
        assert tokenCount > 0;
        unitTracker.add(currUnit, newOwnership - oldOwnership);
        return (sq(newOwnership - optTokenOwnership) - sq(oldOwnership - optTokenOwnership)) / sq(tokenCount);
    }

    /**
     * Tracker for unit ownership changes. The changes are tracked by a chain of UnitInfos where the adjustedOwnership
     * field is being updated as we see changes in token ownership.
     *
     * The chain ends with an element that points to itself; this element must be specified as argument to the
     * constructor as well as be the first unit with which 'add' is called; when calculating the variance change
     * a separate multiplier is applied to it (used to permit more freedom in choosing the first tokens of a unit).
     */
    private static class UnitAdjustmentTracker<Unit>
    {
        UnitInfo<Unit> unitsChain;

        UnitAdjustmentTracker(UnitInfo<Unit> newUnit)
        {
            unitsChain = newUnit;
        }

        void add(UnitInfo<Unit> currUnit, double diff)
        {
            if (currUnit.prevUsed == null)
            {
                assert unitsChain.prevUsed != null || currUnit == unitsChain;

                currUnit.adjustedOwnership = currUnit.ownership + diff;
                currUnit.prevUsed = unitsChain;
                unitsChain = currUnit;
            }
            else
            {
                currUnit.adjustedOwnership += diff;
            }
        }

        double calculateUnitChange(double newUnitMult, double optTokenOwnership)
        {
            double unitChange = 0;
            UnitInfo<Unit> unitsChain = this.unitsChain;
            // Now loop through the units chain and add the unit-level changes. Also clear the groups' seen marks.
            while (true)
            {
                double newOwnership = unitsChain.adjustedOwnership;
                double oldOwnership = unitsChain.ownership;
                double tokenCount = unitsChain.tokenCount;
                double diff = (sq(newOwnership / tokenCount - optTokenOwnership) - sq(oldOwnership / tokenCount - optTokenOwnership));
                UnitInfo<Unit> prev = unitsChain.prevUsed;
                unitsChain.prevUsed = null;
                if (unitsChain != prev)
                    unitChange += diff;
                else
                {
                    unitChange += diff * newUnitMult;
                    break;
                }
                unitsChain = prev;
            }
            this.unitsChain = unitsChain;
            return unitChange;
        }
    }


    /**
     * Helper class for marking/unmarking visited a chain of groups
     */
    private abstract class GroupVisitor
    {
        GroupInfo groupChain = GroupInfo.TERMINATOR;
        int seen = 0;

        abstract GroupInfo prevSeen(GroupInfo group);
        abstract void setPrevSeen(GroupInfo group, GroupInfo prevSeen);

        // true iff this is the first time we've visited this group
        boolean add(GroupInfo group)
        {
            if (prevSeen(group) != null)
                return false;
            ++seen;
            setPrevSeen(group, groupChain);
            groupChain = group;
            return true;
        }

        boolean visitedAll()
        {
            return seen >= replicas;
        }

        boolean seen(GroupInfo group)
        {
            return prevSeen(group) != null;
        }

        // Clean group seen markers.
        void clean()
        {
            GroupInfo groupChain = this.groupChain;
            while (groupChain != GroupInfo.TERMINATOR)
            {
                GroupInfo prev = prevSeen(groupChain);
                setPrevSeen(groupChain, null);
                groupChain = prev;
            }
            this.groupChain = GroupInfo.TERMINATOR;
        }
    }

    private class ReplicationVisitor extends GroupVisitor
    {
        GroupInfo prevSeen(GroupInfo group)
        {
            return group.prevSeen;
        }

        void setPrevSeen(GroupInfo group, GroupInfo prevSeen)
        {
            group.prevSeen = prevSeen;
        }
    }

    private class PopulateVisitor extends GroupVisitor
    {
        GroupInfo prevSeen(GroupInfo group)
        {
            return group.prevPopulate;
        }

        void setPrevSeen(GroupInfo group, GroupInfo prevSeen)
        {
            group.prevPopulate = prevSeen;
        }
    }

    private double optimalTokenOwnership(int tokensToAdd)
    {
        return 1.0 * replicas / (sortedTokens.size() + tokensToAdd);
    }

    /**
     * Selects from {@code t1}, {@code t2} the token that forms a bigger range with {@code towards} as the upper bound,
     * taking into account wrapping.
     * Unlike Token.size(), equality is taken to mean "same as" rather than covering the whole range.
     */
    private static Token furtherStartToken(Token t1, Token t2, Token towards)
    {
        if (t1.equals(towards))
            return t2;
        if (t2.equals(towards))
            return t1;

        return t1.size(towards) > t2.size(towards) ? t1 : t2;
    }

    private static double sq(double d)
    {
        return d * d;
    }


    /**
     * For testing, remove the given unit preserving correct state of the allocator.
     */
    void removeUnit(Unit n)
    {
        Collection<Token> tokens = unitToTokens.removeAll(n);
        sortedTokens.keySet().removeAll(tokens);
    }

    public int unitCount()
    {
        return unitToTokens.asMap().size();
    }

    public String toString()
    {
        return getClass().getSimpleName();
    }

    /**
     * TokenInfo about candidate new tokens/vnodes.
     */
    private static class CandidateInfo<Unit> extends BaseTokenInfo<Unit, CandidateInfo<Unit>>
    {
        // directly preceding token in the current token ring
        final TokenInfo<Unit> split;

        public CandidateInfo(Token token, TokenInfo<Unit> split, UnitInfo<Unit> owningUnit)
        {
            super(token, owningUnit);
            this.split = split;
        }

        TokenInfo<Unit> prevInRing()
        {
            return split.prev;
        }
    }

    static void dumpTokens(String lead, BaseTokenInfo<?, ?> tokens)
    {
        BaseTokenInfo<?, ?> token = tokens;
        do
        {
            System.out.format("%s%s: rs %s rt %s size %.2e%n", lead, token, token.replicationStart, token.replicationThreshold, token.replicatedOwnership);
            token = token.next;
        } while (token != null && token != tokens);
    }
}
<|MERGE_RESOLUTION|>--- conflicted
+++ resolved
@@ -35,12 +35,6 @@
  */
 class ReplicationAwareTokenAllocator<Unit> extends TokenAllocatorBase<Unit>
 {
-<<<<<<< HEAD
-    static final double MIN_INITIAL_SPLITS_RATIO = 1.0 - 1.0 / Math.sqrt(5.0);
-    static final double MAX_INITIAL_SPLITS_RATIO = MIN_INITIAL_SPLITS_RATIO + 0.075;
-
-=======
->>>>>>> f1ce7f3a
     final Multimap<Unit, Token> unitToTokens;
     final int replicas;
 
