/*
 * Licensed to the Apache Software Foundation (ASF) under one
 * or more contributor license agreements.  See the NOTICE file
 * distributed with this work for additional information
 * regarding copyright ownership.  The ASF licenses this file
 * to you under the Apache License, Version 2.0 (the
 * "License"); you may not use this file except in compliance
 * with the License.  You may obtain a copy of the License at
 *
 *     http://www.apache.org/licenses/LICENSE-2.0
 *
 * Unless required by applicable law or agreed to in writing, software
 * distributed under the License is distributed on an "AS IS" BASIS,
 * WITHOUT WARRANTIES OR CONDITIONS OF ANY KIND, either express or implied.
 * See the License for the specific language governing permissions and
 * limitations under the License.
 */
package org.apache.cassandra.repair;

import java.net.InetAddress;
import java.util.*;

import com.google.common.base.Predicate;
<<<<<<< HEAD
import com.google.common.util.concurrent.ListenableFuture;
import com.google.common.util.concurrent.MoreExecutors;
=======
>>>>>>> bd14400a
import org.slf4j.Logger;
import org.slf4j.LoggerFactory;

import org.apache.cassandra.db.ColumnFamilyStore;
import org.apache.cassandra.db.compaction.CompactionManager;
import org.apache.cassandra.dht.Bounds;
import org.apache.cassandra.io.sstable.format.SSTableReader;
import org.apache.cassandra.net.IVerbHandler;
import org.apache.cassandra.net.MessageIn;
import org.apache.cassandra.net.MessageOut;
import org.apache.cassandra.net.MessagingService;
import org.apache.cassandra.repair.messages.*;
import org.apache.cassandra.schema.TableId;
import org.apache.cassandra.service.ActiveRepairService;

/**
 * Handles all repair related message.
 *
 * @since 2.0
 */
public class RepairMessageVerbHandler implements IVerbHandler<RepairMessage>
{
    private static final Logger logger = LoggerFactory.getLogger(RepairMessageVerbHandler.class);

    private boolean isConsistent(UUID sessionID)
    {
        return ActiveRepairService.instance.consistent.local.isSessionInProgress(sessionID);
    }

    public void doVerb(final MessageIn<RepairMessage> message, final int id)
    {
        // TODO add cancel/interrupt message
        RepairJobDesc desc = message.payload.desc;
        try
        {
            switch (message.payload.messageType)
            {
                case PREPARE_MESSAGE:
                    PrepareMessage prepareMessage = (PrepareMessage) message.payload;
                    logger.debug("Preparing, {}", prepareMessage);
                    List<ColumnFamilyStore> columnFamilyStores = new ArrayList<>(prepareMessage.tableIds.size());
                    for (TableId tableId : prepareMessage.tableIds)
                    {
                        ColumnFamilyStore columnFamilyStore = ColumnFamilyStore.getIfExists(tableId);
                        if (columnFamilyStore == null)
                        {
                            logErrorAndSendFailureResponse(String.format("Table with id %s was dropped during prepare phase of repair",
                                                                         tableId), message.from, id);
                            return;
                        }
                        columnFamilyStores.add(columnFamilyStore);
                    }
                    ActiveRepairService.instance.registerParentRepairSession(prepareMessage.parentRepairSession,
                                                                             message.from,
                                                                             columnFamilyStores,
                                                                             prepareMessage.ranges,
                                                                             prepareMessage.isIncremental,
                                                                             prepareMessage.timestamp,
                                                                             prepareMessage.isGlobal);
                    MessagingService.instance().sendReply(new MessageOut(MessagingService.Verb.INTERNAL_RESPONSE), id, message.from);
                    break;

                case SNAPSHOT:
                    logger.debug("Snapshotting {}", desc);
                    final ColumnFamilyStore cfs = ColumnFamilyStore.getIfExists(desc.keyspace, desc.columnFamily);
                    if (cfs == null)
                    {
                        logErrorAndSendFailureResponse(String.format("Table %s.%s was dropped during snapshot phase of repair",
                                                                     desc.keyspace, desc.columnFamily), message.from, id);
                        return;
                    }

                    ActiveRepairService.ParentRepairSession prs = ActiveRepairService.instance.getParentRepairSession(desc.parentSessionId);
                    if (prs.isGlobal)
                    {
                        prs.maybeSnapshot(cfs.metadata.id, desc.parentSessionId);
                    }
                    else
                    {
                        cfs.snapshot(desc.sessionId.toString(), new Predicate<SSTableReader>()
                        {
                            public boolean apply(SSTableReader sstable)
                            {
                                return sstable != null &&
                                       !sstable.metadata().isIndex() && // exclude SSTables from 2i
                                       new Bounds<>(sstable.first.getToken(), sstable.last.getToken()).intersects(desc.ranges);
                            }
<<<<<<< HEAD
                        }, true, false, new HashSet<>()); //ephemeral snapshot, if repair fails, it will be cleaned next startup
=======
                        }, true, false); //ephemeral snapshot, if repair fails, it will be cleaned next startup
>>>>>>> bd14400a
                    }
                    logger.debug("Enqueuing response to snapshot request {} to {}", desc.sessionId, message.from);
                    MessagingService.instance().sendReply(new MessageOut(MessagingService.Verb.INTERNAL_RESPONSE), id, message.from);
                    break;

                case VALIDATION_REQUEST:
                    ValidationRequest validationRequest = (ValidationRequest) message.payload;
                    logger.debug("Validating {}", validationRequest);
                    // trigger read-only compaction
                    ColumnFamilyStore store = ColumnFamilyStore.getIfExists(desc.keyspace, desc.columnFamily);
                    if (store == null)
                    {
                        logger.error("Table {}.{} was dropped during snapshot phase of repair", desc.keyspace, desc.columnFamily);
                        MessagingService.instance().sendOneWay(new ValidationComplete(desc).createMessage(), message.from);
                        return;
                    }

                    ActiveRepairService.instance.consistent.local.maybeSetRepairing(desc.parentSessionId);
                    Validator validator = new Validator(desc, message.from, validationRequest.gcBefore, isConsistent(desc.parentSessionId));
                    CompactionManager.instance.submitValidation(store, validator);
                    break;

                case SYNC_REQUEST:
                    // forwarded sync request
                    SyncRequest request = (SyncRequest) message.payload;
                    logger.debug("Syncing {}", request);
                    long repairedAt = ActiveRepairService.UNREPAIRED_SSTABLE;
                    if (desc.parentSessionId != null && ActiveRepairService.instance.getParentRepairSession(desc.parentSessionId) != null)
                        repairedAt = ActiveRepairService.instance.getParentRepairSession(desc.parentSessionId).getRepairedAt();

                    StreamingRepairTask task = new StreamingRepairTask(desc, request, repairedAt, isConsistent(desc.parentSessionId));
                    task.run();
                    break;

<<<<<<< HEAD
                case ANTICOMPACTION_REQUEST:
                    AnticompactionRequest anticompactionRequest = (AnticompactionRequest) message.payload;
                    logger.debug("Got anticompaction request {}", anticompactionRequest);
                    ListenableFuture<?> compactionDone = ActiveRepairService.instance.doAntiCompaction(anticompactionRequest.parentRepairSession, anticompactionRequest.successfulRanges);
                    compactionDone.addListener(new Runnable()
                    {
                        @Override
                        public void run()
                        {
                            MessagingService.instance().sendReply(new MessageOut(MessagingService.Verb.INTERNAL_RESPONSE), id, message.from);
                        }
                    }, MoreExecutors.directExecutor());
                    break;

=======
>>>>>>> bd14400a
                case CLEANUP:
                    logger.debug("cleaning up repair");
                    CleanupMessage cleanup = (CleanupMessage) message.payload;
                    ActiveRepairService.instance.removeParentRepairSession(cleanup.parentRepairSession);
                    MessagingService.instance().sendReply(new MessageOut(MessagingService.Verb.INTERNAL_RESPONSE), id, message.from);
                    break;

                case CONSISTENT_REQUEST:
                    ActiveRepairService.instance.consistent.local.handlePrepareMessage(message.from, (PrepareConsistentRequest) message.payload);
                    break;

                case CONSISTENT_RESPONSE:
                    ActiveRepairService.instance.consistent.coordinated.handlePrepareResponse((PrepareConsistentResponse) message.payload);
                    break;

                case FINALIZE_PROPOSE:
                    ActiveRepairService.instance.consistent.local.handleFinalizeProposeMessage(message.from, (FinalizePropose) message.payload);
                    break;

                case FINALIZE_PROMISE:
                    ActiveRepairService.instance.consistent.coordinated.handleFinalizePromiseMessage((FinalizePromise) message.payload);
                    break;

                case FINALIZE_COMMIT:
                    ActiveRepairService.instance.consistent.local.handleFinalizeCommitMessage(message.from, (FinalizeCommit) message.payload);
                    break;

                case FAILED_SESSION:
                    FailSession failure = (FailSession) message.payload;
                    ActiveRepairService.instance.consistent.coordinated.handleFailSessionMessage(failure);
                    ActiveRepairService.instance.consistent.local.handleFailSessionMessage(message.from, failure);
                    break;

                case STATUS_REQUEST:
                    ActiveRepairService.instance.consistent.local.handleStatusRequest(message.from, (StatusRequest) message.payload);
                    break;

                case STATUS_RESPONSE:
                    ActiveRepairService.instance.consistent.local.handleStatusResponse(message.from, (StatusResponse) message.payload);
                    break;

                default:
                    ActiveRepairService.instance.handleMessage(message.from, message.payload);
                    break;
            }
        }
        catch (Exception e)
        {
            logger.error("Got error, removing parent repair session");
            if (desc != null && desc.parentSessionId != null)
                ActiveRepairService.instance.removeParentRepairSession(desc.parentSessionId);
            throw new RuntimeException(e);
        }
    }

    private void logErrorAndSendFailureResponse(String errorMessage, InetAddress to, int id)
    {
        logger.error(errorMessage);
        MessageOut reply = new MessageOut(MessagingService.Verb.INTERNAL_RESPONSE)
                               .withParameter(MessagingService.FAILURE_RESPONSE_PARAM, MessagingService.ONE_BYTE);
        MessagingService.instance().sendReply(reply, id, to);
    }
}<|MERGE_RESOLUTION|>--- conflicted
+++ resolved
@@ -21,11 +21,6 @@
 import java.util.*;
 
 import com.google.common.base.Predicate;
-<<<<<<< HEAD
-import com.google.common.util.concurrent.ListenableFuture;
-import com.google.common.util.concurrent.MoreExecutors;
-=======
->>>>>>> bd14400a
 import org.slf4j.Logger;
 import org.slf4j.LoggerFactory;
 
@@ -113,11 +108,7 @@
                                        !sstable.metadata().isIndex() && // exclude SSTables from 2i
                                        new Bounds<>(sstable.first.getToken(), sstable.last.getToken()).intersects(desc.ranges);
                             }
-<<<<<<< HEAD
                         }, true, false, new HashSet<>()); //ephemeral snapshot, if repair fails, it will be cleaned next startup
-=======
-                        }, true, false); //ephemeral snapshot, if repair fails, it will be cleaned next startup
->>>>>>> bd14400a
                     }
                     logger.debug("Enqueuing response to snapshot request {} to {}", desc.sessionId, message.from);
                     MessagingService.instance().sendReply(new MessageOut(MessagingService.Verb.INTERNAL_RESPONSE), id, message.from);
@@ -152,23 +143,6 @@
                     task.run();
                     break;
 
-<<<<<<< HEAD
-                case ANTICOMPACTION_REQUEST:
-                    AnticompactionRequest anticompactionRequest = (AnticompactionRequest) message.payload;
-                    logger.debug("Got anticompaction request {}", anticompactionRequest);
-                    ListenableFuture<?> compactionDone = ActiveRepairService.instance.doAntiCompaction(anticompactionRequest.parentRepairSession, anticompactionRequest.successfulRanges);
-                    compactionDone.addListener(new Runnable()
-                    {
-                        @Override
-                        public void run()
-                        {
-                            MessagingService.instance().sendReply(new MessageOut(MessagingService.Verb.INTERNAL_RESPONSE), id, message.from);
-                        }
-                    }, MoreExecutors.directExecutor());
-                    break;
-
-=======
->>>>>>> bd14400a
                 case CLEANUP:
                     logger.debug("cleaning up repair");
                     CleanupMessage cleanup = (CleanupMessage) message.payload;
