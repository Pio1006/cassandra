/*
 * Licensed to the Apache Software Foundation (ASF) under one
 * or more contributor license agreements.  See the NOTICE file
 * distributed with this work for additional information
 * regarding copyright ownership.  The ASF licenses this file
 * to you under the Apache License, Version 2.0 (the
 * "License"); you may not use this file except in compliance
 * with the License.  You may obtain a copy of the License at
 *
 *     http://www.apache.org/licenses/LICENSE-2.0
 *
 * Unless required by applicable law or agreed to in writing, software
 * distributed under the License is distributed on an "AS IS" BASIS,
 * WITHOUT WARRANTIES OR CONDITIONS OF ANY KIND, either express or implied.
 * See the License for the specific language governing permissions and
 * limitations under the License.
 */

package org.apache.cassandra.repair.consistent;

import java.io.IOException;
import java.net.InetAddress;
import java.nio.ByteBuffer;
import java.time.Instant;
import java.util.Date;
import java.util.HashMap;
import java.util.HashSet;
import java.util.List;
import java.util.Map;
import java.util.Set;
import java.util.UUID;
import java.util.concurrent.ExecutorService;
import java.util.concurrent.Executors;
import java.util.concurrent.TimeUnit;

import javax.annotation.Nullable;

import com.google.common.annotations.VisibleForTesting;
import com.google.common.base.Preconditions;
import com.google.common.collect.ImmutableMap;
import com.google.common.collect.ImmutableSet;
import com.google.common.collect.Iterables;
import com.google.common.collect.Lists;
import com.google.common.primitives.Ints;
import com.google.common.util.concurrent.FutureCallback;
import com.google.common.util.concurrent.Futures;
import com.google.common.util.concurrent.ListenableFuture;

import org.slf4j.Logger;
import org.slf4j.LoggerFactory;

import org.apache.cassandra.config.DatabaseDescriptor;
import org.apache.cassandra.db.ColumnFamilyStore;
import org.apache.cassandra.db.compaction.CompactionManager;
import org.apache.cassandra.schema.Schema;
import org.apache.cassandra.dht.BoundsVersion;
import org.apache.cassandra.net.Verbs;
import org.apache.cassandra.net.OneWayRequest;
import org.apache.cassandra.schema.SchemaConstants;
import org.apache.cassandra.cql3.QueryProcessor;
import org.apache.cassandra.cql3.UntypedResultSet;
import org.apache.cassandra.db.SystemKeyspace;
import org.apache.cassandra.db.marshal.BytesType;
import org.apache.cassandra.db.marshal.InetAddressType;
import org.apache.cassandra.db.marshal.UUIDType;
import org.apache.cassandra.dht.IPartitioner;
import org.apache.cassandra.dht.Range;
import org.apache.cassandra.dht.Token;
import org.apache.cassandra.gms.FailureDetector;
import org.apache.cassandra.io.util.DataInputBuffer;
import org.apache.cassandra.io.util.DataOutputBuffer;
import org.apache.cassandra.net.MessagingService;
import org.apache.cassandra.repair.messages.*;
import org.apache.cassandra.schema.TableId;
import org.apache.cassandra.service.ActiveRepairService;
import org.apache.cassandra.service.StorageService;
import org.apache.cassandra.utils.FBUtilities;

import static org.apache.cassandra.repair.consistent.ConsistentSession.State.*;

/**
 * Manages all consistent repair sessions a node is participating in.
 * <p/>
 * Since sessions need to be loaded, and since we need to handle cases where sessions might not exist, most of the logic
 * around local sessions is implemented in this class, with the LocalSession class being treated more like a simple struct,
 * in contrast with {@link CoordinatorSession}
 */
public class LocalSessions
{
    private static final Logger logger = LoggerFactory.getLogger(LocalSessions.class);

    /**
     * Amount of time a session can go without any activity before we start checking the status of other
     * participants to see if we've missed a message
     */
    static final int CHECK_STATUS_TIMEOUT = Integer.getInteger("cassandra.repair_status_check_timeout_seconds",
                                                               Ints.checkedCast(TimeUnit.HOURS.toSeconds(1)));

    /**
     * Amount of time a session can go without any activity before being automatically set to FAILED
     */
    static final int AUTO_FAIL_TIMEOUT = Integer.getInteger("cassandra.repair_fail_timeout_seconds",
                                                            Ints.checkedCast(TimeUnit.DAYS.toSeconds(1)));

    /**
     * Amount of time a completed session is kept around after completion before being deleted, this gives
     * compaction plenty of time to move sstables from successful sessions into the repaired bucket
     */
    static final int AUTO_DELETE_TIMEOUT = Integer.getInteger("cassandra.repair_delete_timeout_seconds",
                                                              Ints.checkedCast(TimeUnit.DAYS.toSeconds(1)));
    /**
     * How often LocalSessions.cleanup is run
     */
    public static final int CLEANUP_INTERVAL = Integer.getInteger("cassandra.repair_cleanup_interval_seconds",
                                                                  Ints.checkedCast(TimeUnit.MINUTES.toSeconds(10)));

    private static Set<TableId> uuidToTableId(Set<UUID> src)
    {
        return ImmutableSet.copyOf(Iterables.transform(src, TableId::fromUUID));
    }

    private static Set<UUID> tableIdToUuid(Set<TableId> src)
    {
        return ImmutableSet.copyOf(Iterables.transform(src, TableId::asUUID));
    }

    private final String keyspace = SchemaConstants.SYSTEM_KEYSPACE_NAME;
    private final String table = SystemKeyspace.REPAIRS;
    private boolean started = false;
    private volatile ImmutableMap<UUID, LocalSession> sessions = ImmutableMap.of();

    @VisibleForTesting
    int getNumSessions()
    {
        return sessions.size();
    }

    @VisibleForTesting
    protected InetAddress getBroadcastAddress()
    {
        return FBUtilities.getBroadcastAddress();
    }

    @VisibleForTesting
    protected boolean isAlive(InetAddress address)
    {
        return FailureDetector.instance.isAlive(address);
    }

    @VisibleForTesting
    protected boolean isNodeInitialized()
    {
        return StorageService.instance.isInitialized();
    }

    public List<Map<String, String>> sessionInfo(boolean all)
    {
        Iterable<LocalSession> currentSessions = sessions.values();
        if (!all)
        {
            currentSessions = Iterables.filter(currentSessions, s -> !s.isCompleted());
        }
        return Lists.newArrayList(Iterables.transform(currentSessions, LocalSessionInfo::sessionToMap));
    }

    /**
     * hook for operators to cancel sessions, cancelling from a non-coordinator is an error, unless
     * force is set to true. Messages are sent out to other participants, but we don't wait for a response
     */
    public void cancelSession(UUID sessionID, boolean force)
    {
        logger.info("Cancelling local repair session {}", sessionID);
        LocalSession session = getSession(sessionID);
        Preconditions.checkArgument(session != null, "Session {} does not exist", sessionID);
        Preconditions.checkArgument(force || session.coordinator.equals(getBroadcastAddress()),
                                    "Cancel session %s from it's coordinator (%s) or use --force",
                                    sessionID, session.coordinator);

        setStateAndSave(session, FAILED);
        for (InetAddress participant : session.participants)
        {
            if (!participant.equals(getBroadcastAddress()))
                send(Verbs.REPAIR.FAILED_SESSION.newRequest(participant, new FailSession(sessionID)));
        }
    }

    /**
     * Loads sessions out of the repairs table and sets state to started
     */
    public synchronized void start()
    {
        Preconditions.checkArgument(!started, "LocalSessions.start can only be called once");
        Preconditions.checkArgument(sessions.isEmpty(), "No sessions should be added before start");
        UntypedResultSet rows = QueryProcessor.executeInternalWithPaging(String.format("SELECT * FROM %s.%s", keyspace, table), 1000);
        Map<UUID, LocalSession> loadedSessions = new HashMap<>();
        for (UntypedResultSet.Row row : rows)
        {
            try
            {
                LocalSession session = load(row);
                loadedSessions.put(session.sessionID, session);
            }
            catch (IllegalArgumentException | NullPointerException e)
            {
                logger.warn("Unable to load malformed repair session {}, ignoring", row.has("parent_id") ? row.getUUID("parent_id") : null);
            }
        }
        sessions = ImmutableMap.copyOf(loadedSessions);
        started = true;
    }

    public boolean isStarted()
    {
        return started;
    }

    private static boolean shouldCheckStatus(LocalSession session, int now)
    {
        return !session.isCompleted() && (now > session.getLastUpdate() + CHECK_STATUS_TIMEOUT);
    }

    private static boolean shouldFail(LocalSession session, int now)
    {
        return !session.isCompleted() && (now > session.getLastUpdate() + AUTO_FAIL_TIMEOUT);
    }

    private static boolean shouldDelete(LocalSession session, int now)
    {
        return session.isCompleted() && (now > session.getLastUpdate() + AUTO_DELETE_TIMEOUT);
    }

    /**
     * Auto fails and auto deletes timed out and old sessions
     * Compaction will clean up the sstables still owned by a deleted session
     */
    public void cleanup()
    {
        logger.trace("Running LocalSessions.cleanup");
        if (!isNodeInitialized())
        {
            logger.trace("node not initialized, aborting local session cleanup");
            return;
        }
        Set<LocalSession> currentSessions = new HashSet<>(sessions.values());
        for (LocalSession session : currentSessions)
        {
            synchronized (session)
            {
                int now = FBUtilities.nowInSeconds();
                if (shouldFail(session, now))
                {
                    logger.warn("Auto failing timed out repair session {}", session);
                    failSession(session.sessionID, false);
                }
                else if (shouldDelete(session, now))
                {
                    logger.debug("Auto deleting repair session {}", session);
                    deleteSession(session.sessionID);
                }
                else if (shouldCheckStatus(session, now))
                {
                    sendStatusRequest(session);
                }
            }
        }
    }

    private static ByteBuffer serializeRange(Range<Token> range)
    {
        int size = Token.serializer.serializedSize(range.left, BoundsVersion.OSS_30);
        size += Token.serializer.serializedSize(range.right, BoundsVersion.OSS_30);
        try (DataOutputBuffer buffer = new DataOutputBuffer(size))
        {
            Token.serializer.serialize(range.left, buffer, BoundsVersion.OSS_30);
            Token.serializer.serialize(range.right, buffer, BoundsVersion.OSS_30);
            return buffer.buffer();
        }
        catch (IOException e)
        {
            throw new RuntimeException(e);
        }
    }

    private static Set<ByteBuffer> serializeRanges(Set<Range<Token>> ranges)
    {
        Set<ByteBuffer> buffers = new HashSet<>(ranges.size());
        ranges.forEach(r -> buffers.add(serializeRange(r)));
        return buffers;
    }

    private static Range<Token> deserializeRange(ByteBuffer bb)
    {
        try (DataInputBuffer in = new DataInputBuffer(bb, false))
        {
            IPartitioner partitioner = DatabaseDescriptor.getPartitioner();
            Token left = Token.serializer.deserialize(in, partitioner, BoundsVersion.OSS_30);
            Token right = Token.serializer.deserialize(in, partitioner, BoundsVersion.OSS_30);
            return new Range<>(left, right);
        }
        catch (IOException e)
        {
            throw new RuntimeException(e);
        }
    }

    private static Set<Range<Token>> deserializeRanges(Set<ByteBuffer> buffers)
    {
        Set<Range<Token>> ranges = new HashSet<>(buffers.size());
        buffers.forEach(bb -> ranges.add(deserializeRange(bb)));
        return ranges;
    }

    /**
     * Save session state to table
     */
    @VisibleForTesting
    void save(LocalSession session)
    {
        String query = "INSERT INTO %s.%s " +
                       "(parent_id, " +
                       "started_at, " +
                       "last_update, " +
                       "repaired_at, " +
                       "state, " +
                       "coordinator, " +
                       "participants, " +
                       "ranges, " +
                       "cfids) " +
                       "VALUES (?, ?, ?, ?, ?, ?, ?, ?, ?)";

        QueryProcessor.executeInternal(String.format(query, keyspace, table),
                                       session.sessionID,
                                       Date.from(Instant.ofEpochSecond(session.startedAt)),
                                       Date.from(Instant.ofEpochSecond(session.getLastUpdate())),
                                       Date.from(Instant.ofEpochMilli(session.repairedAt)),
                                       session.getState().ordinal(),
                                       session.coordinator,
                                       session.participants,
                                       serializeRanges(session.ranges),
                                       tableIdToUuid(session.tableIds));
    }

    private static int dateToSeconds(Date d)
    {
        return Ints.checkedCast(TimeUnit.MILLISECONDS.toSeconds(d.getTime()));
    }

    private LocalSession load(UntypedResultSet.Row row)
    {
        LocalSession.Builder builder = LocalSession.builder();
        builder.withState(ConsistentSession.State.valueOf(row.getInt("state")));
        builder.withSessionID(row.getUUID("parent_id"));
        builder.withCoordinator(row.getInetAddress("coordinator"));
        builder.withTableIds(uuidToTableId(row.getSet("cfids", UUIDType.instance)));
        builder.withRepairedAt(row.getTimestamp("repaired_at").getTime());
        builder.withRanges(deserializeRanges(row.getSet("ranges", BytesType.instance)));
        builder.withParticipants(row.getSet("participants", InetAddressType.instance));

        builder.withStartedAt(dateToSeconds(row.getTimestamp("started_at")));
        builder.withLastUpdate(dateToSeconds(row.getTimestamp("last_update")));

        return buildSession(builder);
    }

    private void deleteRow(UUID sessionID)
    {
        String query = "DELETE FROM %s.%s WHERE parent_id=?";
        QueryProcessor.executeInternal(String.format(query, keyspace, table), sessionID);
    }

    private void syncTable()
    {
        TableId tid = Schema.instance.getTableMetadata(keyspace, table).id;
        ColumnFamilyStore cfm = Schema.instance.getColumnFamilyStoreInstance(tid);
        cfm.forceBlockingFlush();
    }

    /**
     * Loads a session directly from the table. Should be used for testing only
     */
    @VisibleForTesting
    LocalSession loadUnsafe(UUID sessionId)
    {
        String query = "SELECT * FROM %s.%s WHERE parent_id=?";
        UntypedResultSet result = QueryProcessor.executeInternal(String.format(query, keyspace, table), sessionId);
        if (result.isEmpty())
            return null;

        UntypedResultSet.Row row = result.one();
        return load(row);
    }

    @VisibleForTesting
    protected LocalSession buildSession(LocalSession.Builder builder)
    {
        return new LocalSession(builder);
    }

    protected LocalSession getSession(UUID sessionID)
    {
        return sessions.get(sessionID);
    }

    @VisibleForTesting
    synchronized void putSessionUnsafe(LocalSession session)
    {
        putSession(session);
        save(session);
    }

    private synchronized void putSession(LocalSession session)
    {
        Preconditions.checkArgument(!sessions.containsKey(session.sessionID),
                                    "LocalSession {} already exists", session.sessionID);
        Preconditions.checkArgument(started, "sessions cannot be added before LocalSessions is started");
        sessions = ImmutableMap.<UUID, LocalSession>builder()
                               .putAll(sessions)
                               .put(session.sessionID, session)
                               .build();
    }

    private synchronized void removeSession(UUID sessionID)
    {
        Preconditions.checkArgument(sessionID != null);
        Map<UUID, LocalSession> temp = new HashMap<>(sessions);
        temp.remove(sessionID);
        sessions = ImmutableMap.copyOf(temp);
    }

    @VisibleForTesting
    LocalSession createSessionUnsafe(UUID sessionId, ActiveRepairService.ParentRepairSession prs, Set<InetAddress> peers)
    {
        LocalSession.Builder builder = LocalSession.builder();
        builder.withState(ConsistentSession.State.PREPARING);
        builder.withSessionID(sessionId);
        builder.withCoordinator(prs.coordinator);

        builder.withTableIds(prs.getTableIds());
        builder.withRepairedAt(prs.repairedAt);
        builder.withRanges(prs.getRanges());
        builder.withParticipants(peers);

        int now = FBUtilities.nowInSeconds();
        builder.withStartedAt(now);
        builder.withLastUpdate(now);

        return buildSession(builder);
    }

    protected ActiveRepairService.ParentRepairSession getParentRepairSession(UUID sessionID)
    {
        return ActiveRepairService.instance.getParentRepairSession(sessionID);
    }

    // Overridden by tests to intercept messages
    // TODO: the test could probably use the messaging service mocking instead
    protected void send(OneWayRequest<? extends RepairMessage<?>> request)
    {
        logger.trace("sending {} to {}", request.payload(), request.to());
        MessagingService.instance().send(request);
    }

    private void setStateAndSave(LocalSession session, ConsistentSession.State state)
    {
        synchronized (session)
        {
            Preconditions.checkArgument(session.getState().canTransitionTo(state),
                                        "Invalid state transition %s -> %s",
                                        session.getState(), state);
            logger.trace("Changing LocalSession state from {} -> {} for {}", session.getState(), state, session.sessionID);
            boolean wasCompleted = session.isCompleted();
            session.setState(state);
            session.setLastUpdate();
            save(session);

            if (session.isCompleted() && !wasCompleted)
            {
                sessionCompleted(session);
            }
        }
    }

    public void failSession(UUID sessionID)
    {
        failSession(sessionID, true);
    }

    public void failSession(UUID sessionID, boolean sendMessage)
    {
        logger.info("Failing local repair session {}", sessionID);
        LocalSession session = getSession(sessionID);
        if (session != null)
        {
            setStateAndSave(session, FAILED);
            if (sendMessage)
                send(Verbs.REPAIR.FAILED_SESSION.newRequest(session.coordinator, new FailSession(sessionID)));
        }
    }

    public synchronized void deleteSession(UUID sessionID)
    {
        logger.debug("Deleting local repair session {}", sessionID);
        LocalSession session = getSession(sessionID);
        Preconditions.checkArgument(session.isCompleted(), "Cannot delete incomplete sessions");

        deleteRow(sessionID);
        removeSession(sessionID);
    }

    @VisibleForTesting
    ListenableFuture submitPendingAntiCompaction(LocalSession session, ExecutorService executor)
    {
        PendingAntiCompaction pac = new PendingAntiCompaction(session.sessionID, session.ranges, executor);
        return pac.run();
    }

    /**
     * The PrepareConsistentRequest effectively promotes the parent repair session to a consistent
     * incremental session, and begins the 'pending anti compaction' which moves all sstable data
     * that is to be repaired into it's own silo, preventing it from mixing with other data.
     *
     * No response is sent to the repair coordinator until the pending anti compaction has completed
     * successfully. If the pending anti compaction fails, a failure message is sent to the coordinator,
     * cancelling the session.
     */
    public void handlePrepareMessage(InetAddress from, PrepareConsistentRequest request)
    {
        logger.trace("received {} from {}", request, from);
        UUID sessionID = request.parentSession;
        InetAddress coordinator = request.coordinator;
        Set<InetAddress> peers = request.participants;

        ActiveRepairService.ParentRepairSession parentSession;
        try
        {
            parentSession = getParentRepairSession(sessionID);
        }
        catch (Throwable e)
        {
            logger.trace("Error retrieving ParentRepairSession for session {}, responding with failure", sessionID);
            send(Verbs.REPAIR.FAILED_SESSION.newRequest(coordinator, new FailSession(sessionID)));
            return;
        }

        LocalSession session = createSessionUnsafe(sessionID, parentSession, peers);
        putSessionUnsafe(session);
        logger.info("Beginning local incremental repair session {}", session);

        ExecutorService executor = Executors.newFixedThreadPool(parentSession.getColumnFamilyStores().size());

        ListenableFuture pendingAntiCompaction = submitPendingAntiCompaction(session, executor);
        Futures.addCallback(pendingAntiCompaction, new FutureCallback()
        {
            public void onSuccess(@Nullable Object result)
            {
                logger.debug("Prepare phase for incremental repair session {} completed", sessionID);
                setStateAndSave(session, PREPARED);
                send(Verbs.REPAIR.CONSISTENT_RESPONSE.newRequest(coordinator, new PrepareConsistentResponse(sessionID, getBroadcastAddress(), true)));
                executor.shutdown();
            }

            public void onFailure(Throwable t)
            {
                logger.error(String.format("Prepare phase for incremental repair session %s failed", sessionID), t);
                failSession(sessionID);
                executor.shutdown();
            }
        });
    }

    public void maybeSetRepairing(UUID sessionID)
    {
        LocalSession session = getSession(sessionID);
        if (session != null && session.getState() != REPAIRING)
        {
            logger.debug("Setting local incremental repair session {} to REPAIRING", session);
            setStateAndSave(session, REPAIRING);
        }
    }

    public void handleFinalizeProposeMessage(InetAddress from, FinalizePropose propose)
    {
        logger.trace("received {} from {}", propose, from);
        UUID sessionID = propose.sessionID;
        LocalSession session = getSession(sessionID);
        if (session == null)
        {
            logger.debug("Received FinalizePropose message for unknown repair session {}, responding with failure", sessionID);
<<<<<<< HEAD
            send(Verbs.REPAIR.FAILED_SESSION.newRequest(from, new FailSession(sessionID)));
=======
            sendMessage(from, new FailSession(sessionID));
>>>>>>> 7df240e7
            return;
        }

        try
        {
            setStateAndSave(session, FINALIZE_PROMISED);
<<<<<<< HEAD
            send(Verbs.REPAIR.FINALIZE_PROMISE.newRequest(from, new FinalizePromise(sessionID, getBroadcastAddress(), true)));
            logger.debug("Received FinalizePropose message for incremental repair session {}, responded with FinalizePromise");
=======

            /*
             Flushing the repairs table here, *before* responding to the coordinator prevents a scenario where we respond
             with a promise to the coordinator, but there is a failure before the commit log mutation with the
             FINALIZE_PROMISED status is synced to disk. This could cause the state for this session to revert to an
             earlier status on startup, which would prevent the failure recovery mechanism from ever being able to promote
             this session to FINALIZED, likely creating inconsistencies in the repaired data sets across nodes.
             */
            syncTable();

            sendMessage(from, new FinalizePromise(sessionID, getBroadcastAddress(), true));
            logger.debug("Received FinalizePropose message for incremental repair session {}, responded with FinalizePromise", sessionID);
>>>>>>> 7df240e7
        }
        catch (IllegalArgumentException e)
        {
            logger.error(String.format("Error handling FinalizePropose message for %s", session), e);
            failSession(sessionID);
        }
    }

    @VisibleForTesting
    protected void sessionCompleted(LocalSession session)
    {
        for (TableId tid: session.tableIds)
        {
            ColumnFamilyStore cfs = Schema.instance.getColumnFamilyStoreInstance(tid);
            if (cfs != null)
            {
                CompactionManager.instance.submitBackground(cfs);
            }
        }
    }

    /**
     * Finalizes the repair session, completing it as successful.
     *
     * This only changes the state of the session, it doesn't promote the siloed sstables to repaired. That will happen
     * as part of the compaction process, and avoids having to worry about in progress compactions interfering with the
     * promotion.
     */
    public void handleFinalizeCommitMessage(InetAddress from, FinalizeCommit commit)
    {
        logger.trace("received {} from {}", commit, from);
        UUID sessionID = commit.sessionID;
        LocalSession session = getSession(sessionID);
        if (session == null)
        {
            logger.warn("Ignoring FinalizeCommit message for unknown repair session {}", sessionID);
            return;
        }

        setStateAndSave(session, FINALIZED);
        logger.info("Finalized local repair session {}", sessionID);
    }

    public void handleFailSessionMessage(InetAddress from, FailSession msg)
    {
        logger.trace("received {} from {}", msg, from);
        failSession(msg.sessionID, false);
    }

    public void sendStatusRequest(LocalSession session)
    {
        logger.debug("Attempting to learn the outcome of unfinished local incremental repair session {}", session.sessionID);
        StatusRequest request = new StatusRequest(session.sessionID);
        for (InetAddress participant : session.participants)
        {
            if (!getBroadcastAddress().equals(participant) && isAlive(participant))
                send(Verbs.REPAIR.STATUS_REQUEST.newRequest(participant, request));
        }
    }

    public void handleStatusRequest(InetAddress from, StatusRequest request)
    {
        logger.trace("received {} from {}", request, from);
        UUID sessionID = request.sessionID;
        LocalSession session = getSession(sessionID);
        if (session == null)
        {
            logger.warn("Received status response message for unknown session {}", sessionID);
            send(Verbs.REPAIR.STATUS_RESPONSE.newRequest(from, new StatusResponse(sessionID, FAILED)));
        }
        else
        {
            send(Verbs.REPAIR.STATUS_RESPONSE.newRequest(from, new StatusResponse(sessionID, session.getState())));
            logger.debug("Responding to status response message for incremental repair session {} with local state {}", sessionID, session.getState());
        }
    }

    public void handleStatusResponse(InetAddress from, StatusResponse response)
    {
        logger.trace("received {} from {}", response, from);
        UUID sessionID = response.sessionID;
        LocalSession session = getSession(sessionID);
        if (session == null)
        {
            logger.warn("Received StatusResponse message for unknown repair session {}", sessionID);
            return;
        }

        // only change local state if response state is FINALIZED or FAILED, since those are
        // the only statuses that would indicate we've missed a message completing the session
        if (response.state == FINALIZED || response.state == FAILED)
        {
            setStateAndSave(session, response.state);
            logger.info("Unfinished local incremental repair session {} set to state {}", sessionID, response.state);
        }
        else
        {
            logger.debug("Received StatusResponse for repair session {} with state {}, which is not actionable. Doing nothing.", sessionID, response.state);
        }
    }

    /**
     * determines if a local session exists, and if it's not finalized or failed
     */
    public boolean isSessionInProgress(UUID sessionID)
    {
        LocalSession session = getSession(sessionID);
        return session != null && session.getState() != FINALIZED && session.getState() != FAILED;
    }

    /**
     * Returns the repairedAt time for a sessions which is unknown, failed, or finalized
     * calling this for a session which is in progress throws an exception
     */
    public long getFinalSessionRepairedAt(UUID sessionID)
    {
        LocalSession session = getSession(sessionID);
        if (session == null || session.getState() == FAILED)
        {
            return ActiveRepairService.UNREPAIRED_SSTABLE;
        }
        else if (session.getState() == FINALIZED)
        {
            return session.repairedAt;
        }
        else
        {
            throw new IllegalStateException("Cannot get final repaired at value for in progress session: " + session);
        }
    }
}<|MERGE_RESOLUTION|>--- conflicted
+++ resolved
@@ -586,34 +586,25 @@
         if (session == null)
         {
             logger.debug("Received FinalizePropose message for unknown repair session {}, responding with failure", sessionID);
-<<<<<<< HEAD
             send(Verbs.REPAIR.FAILED_SESSION.newRequest(from, new FailSession(sessionID)));
-=======
-            sendMessage(from, new FailSession(sessionID));
->>>>>>> 7df240e7
             return;
         }
 
         try
         {
             setStateAndSave(session, FINALIZE_PROMISED);
-<<<<<<< HEAD
+
+            /*
+            Flushing the repairs table here, *before* responding to the coordinator prevents a scenario where we respond
+            with a promise to the coordinator, but there is a failure before the commit log mutation with the
+            FINALIZE_PROMISED status is synced to disk. This could cause the state for this session to revert to an
+            earlier status on startup, which would prevent the failure recovery mechanism from ever being able to promote
+            this session to FINALIZED, likely creating inconsistencies in the repaired data sets across nodes.
+            */
+            syncTable();
+
             send(Verbs.REPAIR.FINALIZE_PROMISE.newRequest(from, new FinalizePromise(sessionID, getBroadcastAddress(), true)));
-            logger.debug("Received FinalizePropose message for incremental repair session {}, responded with FinalizePromise");
-=======
-
-            /*
-             Flushing the repairs table here, *before* responding to the coordinator prevents a scenario where we respond
-             with a promise to the coordinator, but there is a failure before the commit log mutation with the
-             FINALIZE_PROMISED status is synced to disk. This could cause the state for this session to revert to an
-             earlier status on startup, which would prevent the failure recovery mechanism from ever being able to promote
-             this session to FINALIZED, likely creating inconsistencies in the repaired data sets across nodes.
-             */
-            syncTable();
-
-            sendMessage(from, new FinalizePromise(sessionID, getBroadcastAddress(), true));
             logger.debug("Received FinalizePropose message for incremental repair session {}, responded with FinalizePromise", sessionID);
->>>>>>> 7df240e7
         }
         catch (IllegalArgumentException e)
         {
