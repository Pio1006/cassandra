--- conflicted
+++ resolved
@@ -18,16 +18,12 @@
 package org.apache.cassandra.repair;
 
 import java.net.InetAddress;
-import java.util.Collections;
 import java.util.List;
 import java.util.UUID;
 import java.util.concurrent.Executor;
-<<<<<<< HEAD
-=======
 import java.util.concurrent.ExecutorService;
 import java.util.Map;
 import java.util.Set;
->>>>>>> cd72b182
 
 import org.slf4j.Logger;
 import org.slf4j.LoggerFactory;
@@ -60,13 +56,8 @@
 
     private final boolean pullRepair;
 
-<<<<<<< HEAD
     public LocalSyncTask(RepairJobDesc desc, TreeResponse r1, TreeResponse r2, long repairedAt, UUID pendingRepair, boolean pullRepair,
-                         Executor taskExecutor, SyncTask next)
-=======
-    public LocalSyncTask(RepairJobDesc desc, TreeResponse r1, TreeResponse r2, long repairedAt, boolean pullRepair,
                          Executor taskExecutor, SyncTask next, Map<InetAddress, Set<RangeHash>> receivedRangeCache)
->>>>>>> cd72b182
     {
         super(desc, r1, r2, taskExecutor, next, receivedRangeCache);
         this.repairedAt = repairedAt;
