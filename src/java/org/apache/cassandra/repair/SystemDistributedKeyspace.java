/*
 * Licensed to the Apache Software Foundation (ASF) under one
 * or more contributor license agreements.  See the NOTICE file
 * distributed with this work for additional information
 * regarding copyright ownership.  The ASF licenses this file
 * to you under the Apache License, Version 2.0 (the
 * "License"); you may not use this file except in compliance
 * with the License.  You may obtain a copy of the License at
 *
 *     http://www.apache.org/licenses/LICENSE-2.0
 *
 * Unless required by applicable law or agreed to in writing, software
 * distributed under the License is distributed on an "AS IS" BASIS,
 * WITHOUT WARRANTIES OR CONDITIONS OF ANY KIND, either express or implied.
 * See the License for the specific language governing permissions and
 * limitations under the License.
 */
package org.apache.cassandra.repair;

import java.io.PrintWriter;
import java.io.StringWriter;
import java.net.InetAddress;
import java.nio.ByteBuffer;
import java.util.ArrayList;
import java.util.Collection;
import java.util.Collections;
import java.util.HashMap;
import java.util.List;
import java.util.Map;
import java.util.Set;
import java.util.UUID;

import com.google.common.base.Joiner;
import com.google.common.collect.Lists;
import com.google.common.collect.Sets;

import org.slf4j.Logger;
import org.slf4j.LoggerFactory;

import org.apache.cassandra.config.CFMetaData;
import org.apache.cassandra.config.DatabaseDescriptor;
import org.apache.cassandra.config.SchemaConstants;
import org.apache.cassandra.cql3.QueryProcessor;
import org.apache.cassandra.cql3.UntypedResultSet;
import org.apache.cassandra.db.ConsistencyLevel;
import org.apache.cassandra.db.Keyspace;
import org.apache.cassandra.dht.Range;
import org.apache.cassandra.dht.Token;
import org.apache.cassandra.repair.messages.RepairOption;
import org.apache.cassandra.schema.KeyspaceMetadata;
import org.apache.cassandra.schema.KeyspaceParams;
import org.apache.cassandra.schema.Tables;
import org.apache.cassandra.utils.FBUtilities;

import static org.apache.cassandra.utils.ByteBufferUtil.bytes;

public final class SystemDistributedKeyspace
{
    private SystemDistributedKeyspace()
    {
    }

    private static final Logger logger = LoggerFactory.getLogger(SystemDistributedKeyspace.class);

    public static final String REPAIR_HISTORY = "repair_history";

    public static final String PARENT_REPAIR_HISTORY = "parent_repair_history";

    public static final String VIEW_BUILD_STATUS = "view_build_status";

    private static final CFMetaData RepairHistory =
        compile(REPAIR_HISTORY,
                "Repair history",
                "CREATE TABLE %s ("
                     + "keyspace_name text,"
                     + "columnfamily_name text,"
                     + "id timeuuid,"
                     + "parent_id timeuuid,"
                     + "range_begin text,"
                     + "range_end text,"
                     + "coordinator inet,"
                     + "participants set<inet>,"
                     + "exception_message text,"
                     + "exception_stacktrace text,"
                     + "status text,"
                     + "started_at timestamp,"
                     + "finished_at timestamp,"
                     + "PRIMARY KEY ((keyspace_name, columnfamily_name), id))");

    private static final CFMetaData ParentRepairHistory =
        compile(PARENT_REPAIR_HISTORY,
                "Repair history",
                "CREATE TABLE %s ("
                     + "parent_id timeuuid,"
                     + "keyspace_name text,"
                     + "columnfamily_names set<text>,"
                     + "started_at timestamp,"
                     + "finished_at timestamp,"
                     + "exception_message text,"
                     + "exception_stacktrace text,"
                     + "requested_ranges set<text>,"
                     + "successful_ranges set<text>,"
                     + "options map<text, text>,"
                     + "PRIMARY KEY (parent_id))");

    private static final CFMetaData ViewBuildStatus =
    compile(VIEW_BUILD_STATUS,
            "Materialized View build status",
            "CREATE TABLE %s ("
                     + "keyspace_name text,"
                     + "view_name text,"
                     + "host_id uuid,"
                     + "status text,"
                     + "PRIMARY KEY ((keyspace_name, view_name), host_id))");

    private static CFMetaData compile(String name, String description, String schema)
    {
        return CFMetaData.compile(String.format(schema, name), SchemaConstants.DISTRIBUTED_KEYSPACE_NAME)
                         .comment(description);
    }

    public static KeyspaceMetadata metadata()
    {
        return KeyspaceMetadata.create(SchemaConstants.DISTRIBUTED_KEYSPACE_NAME, KeyspaceParams.simple(3), Tables.of(RepairHistory, ParentRepairHistory, ViewBuildStatus));
    }

    public static void startParentRepair(UUID parent_id, String keyspaceName, String[] cfnames, RepairOption options)
    {
        Collection<Range<Token>> ranges = options.getRanges();
        String query = "INSERT INTO %s.%s (parent_id, keyspace_name, columnfamily_names, requested_ranges, started_at,          options)"+
                                 " VALUES (%s,        '%s',          { '%s' },           { '%s' },          toTimestamp(now()), { %s })";
        String fmtQry = String.format(query,
                                      SchemaConstants.DISTRIBUTED_KEYSPACE_NAME,
                                      PARENT_REPAIR_HISTORY,
                                      parent_id.toString(),
                                      keyspaceName,
                                      Joiner.on("','").join(cfnames),
                                      Joiner.on("','").join(ranges),
                                      toCQLMap(options.asMap(), RepairOption.RANGES_KEY, RepairOption.COLUMNFAMILIES_KEY));
        processSilent(fmtQry);
    }

    private static String toCQLMap(Map<String, String> options, String ... ignore)
    {
        Set<String> toIgnore = Sets.newHashSet(ignore);
        StringBuilder map = new StringBuilder();
        boolean first = true;
        for (Map.Entry<String, String> entry : options.entrySet())
        {
            if (!toIgnore.contains(entry.getKey()))
            {
                if (!first)
                    map.append(',');
                first = false;
                map.append(String.format("'%s': '%s'", entry.getKey(), entry.getValue()));
            }
        }
        return map.toString();
    }

    public static void failParentRepair(UUID parent_id, Throwable t)
    {
        String query = "UPDATE %s.%s SET finished_at = toTimestamp(now()), exception_message=?, exception_stacktrace=? WHERE parent_id=%s";

        StringWriter sw = new StringWriter();
        PrintWriter pw = new PrintWriter(sw);
        t.printStackTrace(pw);
        String fmtQuery = String.format(query, SchemaConstants.DISTRIBUTED_KEYSPACE_NAME, PARENT_REPAIR_HISTORY, parent_id.toString());
        processSilent(fmtQuery, t.getMessage(), sw.toString());
    }

    public static void successfulParentRepair(UUID parent_id, Collection<Range<Token>> successfulRanges)
    {
        String query = "UPDATE %s.%s SET finished_at = toTimestamp(now()), successful_ranges = {'%s'} WHERE parent_id=%s";
        String fmtQuery = String.format(query, SchemaConstants.DISTRIBUTED_KEYSPACE_NAME, PARENT_REPAIR_HISTORY, Joiner.on("','").join(successfulRanges), parent_id.toString());
        processSilent(fmtQuery);
    }

    public static void startRepairs(UUID id, UUID parent_id, String keyspaceName, String[] cfnames, Collection<Range<Token>> ranges, Iterable<InetAddress> endpoints)
    {
        String coordinator = FBUtilities.getBroadcastAddress().getHostAddress();
        Set<String> participants = Sets.newHashSet(coordinator);

        for (InetAddress endpoint : endpoints)
            participants.add(endpoint.getHostAddress());

        String query =
                "INSERT INTO %s.%s (keyspace_name, columnfamily_name, id, parent_id, range_begin, range_end, coordinator, participants, status, started_at) " +
                        "VALUES (   '%s',          '%s',              %s, %s,        '%s',        '%s',      '%s',        { '%s' },     '%s',   toTimestamp(now()))";

        for (String cfname : cfnames)
        {
            for (Range<Token> range : ranges)
            {
                String fmtQry = String.format(query, SchemaConstants.DISTRIBUTED_KEYSPACE_NAME, REPAIR_HISTORY,
                                              keyspaceName,
                                              cfname,
                                              id.toString(),
                                              parent_id.toString(),
                                              range.left.toString(),
                                              range.right.toString(),
                                              coordinator,
                                              Joiner.on("', '").join(participants),
                                              RepairState.STARTED.toString());
                processSilent(fmtQry);
            }
        }
    }

    public static void failRepairs(UUID id, String keyspaceName, String[] cfnames, Throwable t)
    {
        for (String cfname : cfnames)
            failedRepairJob(id, keyspaceName, cfname, t);
    }

    public static void successfulRepairJob(UUID id, String keyspaceName, String cfname)
    {
        String query = "UPDATE %s.%s SET status = '%s', finished_at = toTimestamp(now()) WHERE keyspace_name = '%s' AND columnfamily_name = '%s' AND id = %s";
        String fmtQuery = String.format(query, SchemaConstants.DISTRIBUTED_KEYSPACE_NAME, REPAIR_HISTORY,
                                        RepairState.SUCCESS.toString(),
                                        keyspaceName,
                                        cfname,
                                        id.toString());
        processSilent(fmtQuery);
    }

    public static void failedRepairJob(UUID id, String keyspaceName, String cfname, Throwable t)
    {
        String query = "UPDATE %s.%s SET status = '%s', finished_at = toTimestamp(now()), exception_message=?, exception_stacktrace=? WHERE keyspace_name = '%s' AND columnfamily_name = '%s' AND id = %s";
        StringWriter sw = new StringWriter();
        PrintWriter pw = new PrintWriter(sw);
        t.printStackTrace(pw);
        String fmtQry = String.format(query, SchemaConstants.DISTRIBUTED_KEYSPACE_NAME, REPAIR_HISTORY,
                                      RepairState.FAILED.toString(),
                                      keyspaceName,
                                      cfname,
                                      id.toString());
        processSilent(fmtQry, t.getMessage(), sw.toString());
    }

    public static void startViewBuild(String keyspace, String view, UUID hostId)
    {
        String query = "INSERT INTO %s.%s (keyspace_name, view_name, host_id, status) VALUES (?, ?, ?, ?)";
        QueryProcessor.process(String.format(query, SchemaConstants.DISTRIBUTED_KEYSPACE_NAME, VIEW_BUILD_STATUS),
                               ConsistencyLevel.ONE,
                               Lists.newArrayList(bytes(keyspace),
                                                  bytes(view),
                                                  bytes(hostId),
                                                  bytes(BuildStatus.STARTED.toString())));
    }

    public static void successfulViewBuild(String keyspace, String view, UUID hostId)
    {
        String query = "UPDATE %s.%s SET status = ? WHERE keyspace_name = ? AND view_name = ? AND host_id = ?";
        QueryProcessor.process(String.format(query, SchemaConstants.DISTRIBUTED_KEYSPACE_NAME, VIEW_BUILD_STATUS),
                               ConsistencyLevel.ONE,
                               Lists.newArrayList(bytes(BuildStatus.SUCCESS.toString()),
                                                  bytes(keyspace),
                                                  bytes(view),
                                                  bytes(hostId)));
    }

    public static Map<UUID, String> viewStatus(String keyspace, String view)
    {
        String query = "SELECT host_id, status FROM %s.%s WHERE keyspace_name = ? AND view_name = ?";
        UntypedResultSet results;
        try
        {
            results = QueryProcessor.execute(String.format(query, SchemaConstants.DISTRIBUTED_KEYSPACE_NAME, VIEW_BUILD_STATUS),
                                             ConsistencyLevel.ONE,
                                             keyspace,
                                             view);
        }
        catch (Exception e)
        {
            return Collections.emptyMap();
        }


        Map<UUID, String> status = new HashMap<>();
        for (UntypedResultSet.Row row : results)
        {
            status.put(row.getUUID("host_id"), row.getString("status"));
        }
        return status;
    }

    public static void setViewRemoved(String keyspaceName, String viewName)
    {
        String buildReq = "DELETE FROM %s.%s WHERE keyspace_name = ? AND view_name = ?";
        // TODO make async?
        QueryProcessor.executeInternal(String.format(buildReq, SchemaConstants.DISTRIBUTED_KEYSPACE_NAME, VIEW_BUILD_STATUS), keyspaceName, viewName).blockingGet();
        forceBlockingFlush(VIEW_BUILD_STATUS);
    }

    private static void processSilent(String fmtQry, String... values)
    {
        try
        {
            List<ByteBuffer> valueList = new ArrayList<>();
            for (String v : values)
            {
                valueList.add(bytes(v));
            }
            QueryProcessor.process(fmtQry, ConsistencyLevel.ONE, valueList);
        }
        catch (Throwable t)
        {
            logger.error("Error executing query "+fmtQry, t);
        }
    }

    public static void forceBlockingFlush(String table)
    {
<<<<<<< HEAD
        if (!Boolean.getBoolean("cassandra.unsafesystem"))
            Keyspace.open(SchemaConstants.DISTRIBUTED_KEYSPACE_NAME).getColumnFamilyStore(table).forceFlush().blockingFirst();
=======
        if (!DatabaseDescriptor.isUnsafeSystem())
            FBUtilities.waitOnFuture(Keyspace.open(SchemaConstants.DISTRIBUTED_KEYSPACE_NAME).getColumnFamilyStore(table).forceFlush());
>>>>>>> 4f439fa3
    }

    private enum RepairState
    {
        STARTED, SUCCESS, FAILED
    }

    private enum BuildStatus
    {
        UNKNOWN, STARTED, SUCCESS
    }
}<|MERGE_RESOLUTION|>--- conflicted
+++ resolved
@@ -312,13 +312,8 @@
 
     public static void forceBlockingFlush(String table)
     {
-<<<<<<< HEAD
-        if (!Boolean.getBoolean("cassandra.unsafesystem"))
+        if (!DatabaseDescriptor.isUnsafeSystem())
             Keyspace.open(SchemaConstants.DISTRIBUTED_KEYSPACE_NAME).getColumnFamilyStore(table).forceFlush().blockingFirst();
-=======
-        if (!DatabaseDescriptor.isUnsafeSystem())
-            FBUtilities.waitOnFuture(Keyspace.open(SchemaConstants.DISTRIBUTED_KEYSPACE_NAME).getColumnFamilyStore(table).forceFlush());
->>>>>>> 4f439fa3
     }
 
     private enum RepairState
