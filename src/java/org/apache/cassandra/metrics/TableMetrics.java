/*
 * Licensed to the Apache Software Foundation (ASF) under one
 * or more contributor license agreements.  See the NOTICE file
 * distributed with this work for additional information
 * regarding copyright ownership.  The ASF licenses this file
 * to you under the Apache License, Version 2.0 (the
 * "License"); you may not use this file except in compliance
 * with the License.  You may obtain a copy of the License at
 *
 *     http://www.apache.org/licenses/LICENSE-2.0
 *
 * Unless required by applicable law or agreed to in writing, software
 * distributed under the License is distributed on an "AS IS" BASIS,
 * WITHOUT WARRANTIES OR CONDITIONS OF ANY KIND, either express or implied.
 * See the License for the specific language governing permissions and
 * limitations under the License.
 */
package org.apache.cassandra.metrics;

import java.nio.ByteBuffer;
import java.util.*;
import java.util.concurrent.ConcurrentHashMap;
import java.util.concurrent.ConcurrentMap;
import java.util.function.Predicate;

import com.google.common.collect.Iterables;
import com.google.common.collect.Maps;

import org.slf4j.Logger;
import org.slf4j.LoggerFactory;

import com.codahale.metrics.*;
import org.apache.cassandra.db.ColumnFamilyStore;
import org.apache.cassandra.db.Keyspace;
import org.apache.cassandra.db.Memtable;
import org.apache.cassandra.db.compaction.CompactionStrategyManager;
import org.apache.cassandra.db.lifecycle.SSTableSet;
import org.apache.cassandra.index.SecondaryIndexManager;
import org.apache.cassandra.io.compress.CompressionMetadata;
import org.apache.cassandra.io.sstable.format.SSTableReader;
import org.apache.cassandra.io.sstable.metadata.MetadataCollector;
import org.apache.cassandra.schema.SchemaConstants;
import org.apache.cassandra.utils.EstimatedHistogram;
import org.apache.cassandra.utils.Pair;
import org.apache.cassandra.utils.TopKSampler;

import static org.apache.cassandra.metrics.CassandraMetricsRegistry.Metrics;

/**
 * Metrics for {@link ColumnFamilyStore}.
 */
public class TableMetrics
{
    private final static Logger logger = LoggerFactory.getLogger(TableMetrics.class);

    public static final long[] EMPTY = new long[0];

    /** Total amount of data stored in the memtable that resides on-heap, including column related overhead and partitions overwritten. */
    public final Gauge<Long> memtableOnHeapSize;
    /** Total amount of data stored in the memtable that resides off-heap, including column related overhead and partitions overwritten. */
    public final Gauge<Long> memtableOffHeapSize;
    /** Total amount of live data stored in the memtable, excluding any data structure overhead */
    public final Gauge<Long> memtableLiveDataSize;
    /** Total amount of data stored in the memtables (2i and pending flush memtables included) that resides on-heap. */
    public final Gauge<Long> allMemtablesOnHeapSize;
    /** Total amount of data stored in the memtables (2i and pending flush memtables included) that resides off-heap. */
    public final Gauge<Long> allMemtablesOffHeapSize;
    /** Total amount of live data stored in the memtables (2i and pending flush memtables included) that resides off-heap, excluding any data structure overhead */
    public final Gauge<Long> allMemtablesLiveDataSize;
    /** Total number of columns present in the memtable. */
    public final Gauge<Long> memtableColumnsCount;
    /** Number of times flush has resulted in the memtable being switched out. */
    public final Counter memtableSwitchCount;
    /** Current compression ratio for all SSTables */
    public final Gauge<Double> compressionRatio;
    /** Histogram of estimated partition size (in bytes). */
    public final Gauge<long[]> estimatedPartitionSizeHistogram;
    /** Approximate number of keys in table. */
    public final Gauge<Long> estimatedPartitionCount;
    /** Histogram of estimated number of columns. */
    public final Gauge<long[]> estimatedColumnCountHistogram;
    /** Histogram of the number of sstable data files accessed per read */
    public final Histogram sstablesPerReadHistogram;
    /** (Local) read metrics */
    public final LatencyMetrics readLatency;
    /** (Local) range slice metrics */
    public final LatencyMetrics rangeLatency;
    /** (Local) write metrics */
    public final LatencyMetrics writeLatency;
    /** Estimated number of tasks pending for this table */
    public final Counter pendingFlushes;
    /** Total number of bytes flushed since server [re]start */
    public final Counter bytesFlushed;
    /** Total number of bytes written by compaction since server [re]start */
    public final Counter compactionBytesWritten;
    /** Estimate of number of pending compactios for this table */
    public final Gauge<Integer> pendingCompactions;
    /** Number of SSTables on disk for this CF */
    public final Gauge<Integer> liveSSTableCount;
    /** Disk space used by SSTables belonging to this table */
    public final Counter liveDiskSpaceUsed;
    /** Total disk space used by SSTables belonging to this table, including obsolete ones waiting to be GC'd */
    public final Counter totalDiskSpaceUsed;
    /** Size of the smallest compacted partition */
    public final Gauge<Long> minPartitionSize;
    /** Size of the largest compacted partition */
    public final Gauge<Long> maxPartitionSize;
    /** Size of the smallest compacted partition */
    public final Gauge<Long> meanPartitionSize;
    /** Number of false positives in bloom filter */
    public final Gauge<Long> bloomFilterFalsePositives;
    /** Number of false positives in bloom filter from last read */
    public final Gauge<Long> recentBloomFilterFalsePositives;
    /** False positive ratio of bloom filter */
    public final Gauge<Double> bloomFilterFalseRatio;
    /** False positive ratio of bloom filter from last read */
    public final Gauge<Double> recentBloomFilterFalseRatio;
    /** Disk space used by bloom filter */
    public final Gauge<Long> bloomFilterDiskSpaceUsed;
    /** Off heap memory used by bloom filter */
    public final Gauge<Long> bloomFilterOffHeapMemoryUsed;
    /** Off heap memory used by index summary */
    public final Gauge<Long> indexSummaryOffHeapMemoryUsed;
    /** Off heap memory used by compression meta data*/
    public final Gauge<Long> compressionMetadataOffHeapMemoryUsed;
    /** Key cache hit rate  for this CF */
    public final Gauge<Double> keyCacheHitRate;
    /** Tombstones scanned in queries on this CF */
<<<<<<< HEAD
    public final Histogram tombstoneScannedHistogram;
    /** Live cells scanned in queries on this CF */
    public final Histogram liveScannedHistogram;
=======
    public final TableHistogram tombstoneScannedHistogram;
    /** Live rows scanned in queries on this CF */
    public final TableHistogram liveScannedHistogram;
>>>>>>> b8fa29d5
    /** Column update time delta on this CF */
    public final Histogram colUpdateTimeDeltaHistogram;
    /** time taken acquiring the partition lock for materialized view updates for this table */
    public final Timer viewLockAcquireTime;
    /** View Lock Acquisition timeout */
    public final Counter viewLockAcquisitionTimeouts;
    /** time taken during the local read of a materialized view update */
    public final Timer viewReadTime;
    /** Disk space used by snapshot files which */
    public final Gauge<Long> trueSnapshotsSize;
    /** Row cache hits, but result out of range */
    public final Counter rowCacheHitOutOfRange;
    /** Number of row cache hits */
    public final Counter rowCacheHit;
    /** Number of row cache misses */
    public final Counter rowCacheMiss;
    /**
     * Number of tombstone read failures
     */
    public final Counter tombstoneFailures;
    /**
     * Number of tombstone read warnings
     */
    public final Counter tombstoneWarnings;
    /** CAS Prepare metrics */
    public final LatencyMetrics casPrepare;
    /** CAS Propose metrics */
    public final LatencyMetrics casPropose;
    /** CAS Commit metrics */
    public final LatencyMetrics casCommit;
    /** percent of the data that is repaired */
    public final Gauge<Double> percentRepaired;
    /** Reports the size of sstables in repaired, unrepaired, and any ongoing repair buckets */
    public final Gauge<Long> bytesRepaired;
    public final Gauge<Long> bytesUnrepaired;
    public final Gauge<Long> bytesPendingRepair;
    /** Number of started repairs as coordinator on this table */
    public final Counter repairsStarted;
    /** Number of completed repairs as coordinator on this table */
    public final Counter repairsCompleted;
    /** time spent anticompacting data before participating in a consistent repair */
    public final Timer anticompactionTime;
    /** time spent creating merkle trees */
    public final Timer validationTime;
    /** time spent syncing data in a repair */
    public final Timer syncTime;
    /** approximate number of bytes read while creating merkle trees */
    public final Histogram bytesValidated;
    /** number of partitions read creating merkle trees */
    public final Histogram partitionsValidated;
    /** number of bytes read while doing anticompaction */
    public final Counter bytesAnticompacted;
    /** number of bytes where the whole sstable was contained in a repairing range so that we only mutated the repair status */
    public final Counter bytesMutatedAnticompaction;
    /** ratio of how much we anticompact vs how much we could mutate the repair status*/
    public final Gauge<Double> mutatedAnticompactionGauge;

    public final Timer coordinatorReadLatency;
    public final Timer coordinatorScanLatency;

    /** Time spent waiting for free memtable space, either on- or off-heap */
    public final Histogram waitingOnFreeMemtableSpace;

    /** Dropped Mutations Count */
    public final Counter droppedMutations;

    /** NodeSync metrics */
    public final NodeSyncMetrics nodeSyncMetrics;

    private final MetricNameFactory factory;
    private final MetricNameFactory aliasFactory;
    private static final MetricNameFactory globalFactory = new AllTableMetricNameFactory("Table");
    private static final MetricNameFactory globalAliasFactory = new AllTableMetricNameFactory("ColumnFamily");

    public final Counter speculativeRetries;
    public final Counter speculativeFailedRetries;
    public final Counter speculativeInsufficientReplicas;
    public final Gauge<Long> speculativeSampleLatencyNanos;

    public final static LatencyMetrics globalReadLatency = new LatencyMetrics(globalFactory, globalAliasFactory, "Read", true);
    public final static LatencyMetrics globalWriteLatency = new LatencyMetrics(globalFactory, globalAliasFactory, "Write", true);
    public final static LatencyMetrics globalRangeLatency = new LatencyMetrics(globalFactory, globalAliasFactory, "Range", true);

    private static Pair<Long, Long> totalNonSystemTablesSize(Predicate<SSTableReader> predicate)
    {
        long total = 0;
        long filtered = 0;
        for (Keyspace k : Keyspace.nonSystem())
        {
            if (SchemaConstants.DISTRIBUTED_KEYSPACE_NAME.equals(k.getName()))
                continue;
            if (k.getReplicationStrategy().getReplicationFactor() < 2)
                continue;

            for (ColumnFamilyStore cf : k.getColumnFamilyStores())
            {
                if (!SecondaryIndexManager.isIndexColumnFamily(cf.name))
                {
                    for (SSTableReader sstable : cf.getSSTables(SSTableSet.CANONICAL))
                    {
                        if (predicate.test(sstable))
                        {
                            filtered += sstable.uncompressedLength();
                        }
                        total += sstable.uncompressedLength();
                    }
                }
            }
        }
        return Pair.create(filtered, total);
    }

    public static final Gauge<Double> globalPercentRepaired = Metrics.register(globalFactory.createMetricName("PercentRepaired"),
                                                                               new Gauge<Double>()
    {
        public Double getValue()
        {
            Pair<Long, Long> result = totalNonSystemTablesSize(SSTableReader::isRepaired);
            double repaired = result.left;
            double total = result.right;
            return total > 0 ? (repaired / total) * 100 : 100.0;
        }
    });

    public static final Gauge<Long> globalBytesRepaired = Metrics.register(globalFactory.createMetricName("BytesRepaired"),
                                                                           new Gauge<Long>()
    {
        public Long getValue()
        {
            return totalNonSystemTablesSize(SSTableReader::isRepaired).left;
        }
    });

    public static final Gauge<Long> globalBytesUnrepaired = Metrics.register(globalFactory.createMetricName("BytesUnrepaired"),
                                                                             new Gauge<Long>()
    {
        public Long getValue()
        {
            return totalNonSystemTablesSize(s -> !s.isRepaired() && !s.isPendingRepair()).left;
        }
    });

    public static final Gauge<Long> globalBytesPendingRepair = Metrics.register(globalFactory.createMetricName("BytesPendingRepair"),
                                                                                new Gauge<Long>()
    {
        public Long getValue()
        {
            return totalNonSystemTablesSize(SSTableReader::isPendingRepair).left;
        }
    });

    public final Meter readRepairRequests;
    public final Meter shortReadProtectionRequests;

    public final Map<Sampler, TopKSampler<ByteBuffer>> samplers;
    /**
     * stores metrics that will be rolled into a single global metric
     */
    public final static ConcurrentMap<String, Set<Metric>> allTableMetrics = Maps.newConcurrentMap();

    /**
     * Stores all metric names created that can be used when unregistering, optionally mapped to an alias name.
     */
    public final static ConcurrentMap<String, String> all = Maps.newConcurrentMap();

    private interface GetHistogram
    {
        EstimatedHistogram getHistogram(SSTableReader reader);
    }

    private static long[] combineHistograms(Iterable<SSTableReader> sstables, GetHistogram getHistogram)
    {
        Iterator<SSTableReader> iterator = sstables.iterator();
        if (!iterator.hasNext())
        {
            return EMPTY;
        }
        long[] firstBucket = getHistogram.getHistogram(iterator.next()).getBuckets(false);
        long[] values = Arrays.copyOf(firstBucket, firstBucket.length);

        while (iterator.hasNext())
        {
            long[] nextBucket = getHistogram.getHistogram(iterator.next()).getBuckets(false);
            if (nextBucket.length > values.length)
            {
                long[] newValues = Arrays.copyOf(firstBucket, nextBucket.length);
                for (int i = 0; i < newValues.length; i++)
                {
                    newValues[i] += nextBucket[i];
                }
                values = newValues;
            }
            else
            {
                for (int i = 0; i < values.length; i++)
                {
                    values[i] += nextBucket[i];
                }
            }
        }
        return values;
    }

    /**
     * Creates metrics for given {@link ColumnFamilyStore}.
     *
     * @param cfs ColumnFamilyStore to measure metrics
     */
    public TableMetrics(final ColumnFamilyStore cfs)
    {
        factory = new TableMetricNameFactory(cfs, "Table");
        aliasFactory = new TableMetricNameFactory(cfs, "ColumnFamily");

        samplers = new EnumMap<>(Sampler.class);
        for (Sampler sampler : Sampler.values())
        {
            samplers.put(sampler, new TopKSampler<>());
        }

        memtableColumnsCount = createTableGauge("MemtableColumnsCount", new Gauge<Long>()
        {
            public Long getValue()
            {
                return cfs.getTracker().getView().getCurrentMemtable().getOperations();
            }
        });
        memtableOnHeapSize = createTableGauge("MemtableOnHeapSize", new Gauge<Long>()
        {
            public Long getValue()
            {
                return cfs.getTracker().getView().getCurrentMemtable().getMemoryUsage().ownsOnHeap;
            }
        });
        memtableOffHeapSize = createTableGauge("MemtableOffHeapSize", new Gauge<Long>()
        {
            public Long getValue()
            {
                return cfs.getTracker().getView().getCurrentMemtable().getMemoryUsage().ownsOffHeap;
            }
        });
        memtableLiveDataSize = createTableGauge("MemtableLiveDataSize", new Gauge<Long>()
        {
            public Long getValue()
            {
                return cfs.getTracker().getView().getCurrentMemtable().getLiveDataSize();
            }
        });
        allMemtablesOnHeapSize = createTableGauge("AllMemtablesHeapSize", new Gauge<Long>()
        {
            public Long getValue()
            {
                return cfs.getMemoryUsageIncludingIndexes().ownsOnHeap;
            }
        });
        allMemtablesOffHeapSize = createTableGauge("AllMemtablesOffHeapSize", new Gauge<Long>()
        {
            public Long getValue()
            {
                return cfs.getMemoryUsageIncludingIndexes().ownsOffHeap;
            }
        });
        allMemtablesLiveDataSize = createTableGauge("AllMemtablesLiveDataSize", new Gauge<Long>()
        {
            public Long getValue()
            {
                long size = 0;
                for (ColumnFamilyStore cfs2 : cfs.concatWithIndexes())
                    size += cfs2.getTracker().getView().getCurrentMemtable().getLiveDataSize();
                return size;
            }
        });
        memtableSwitchCount = createTableCounter("MemtableSwitchCount");
        estimatedPartitionSizeHistogram = Metrics.register(factory.createMetricName("EstimatedPartitionSizeHistogram"),
                                                           aliasFactory.createMetricName("EstimatedRowSizeHistogram"),
                                                           new Gauge<long[]>()
                                                           {
                                                               public long[] getValue()
                                                               {
                                                                   return combineHistograms(cfs.getSSTables(SSTableSet.CANONICAL), new GetHistogram()
                                                                   {
                                                                       public EstimatedHistogram getHistogram(SSTableReader reader)
                                                                       {
                                                                           return reader.getEstimatedPartitionSize();
                                                                       }
                                                                   });
                                                               }
                                                           });
        estimatedPartitionCount = Metrics.register(factory.createMetricName("EstimatedPartitionCount"),
                                                   aliasFactory.createMetricName("EstimatedRowCount"),
                                                   new Gauge<Long>()
                                                   {
                                                       public Long getValue()
                                                       {
                                                           long memtablePartitions = 0;
                                                           for (Memtable memtable : cfs.getTracker().getView().getAllMemtables())
                                                               memtablePartitions += memtable.partitionCount();
                                                           return SSTableReader.getApproximateKeyCount(cfs.getSSTables(SSTableSet.CANONICAL)) + memtablePartitions;
                                                       }
                                                   });
        estimatedColumnCountHistogram = Metrics.register(factory.createMetricName("EstimatedColumnCountHistogram"),
                                                         aliasFactory.createMetricName("EstimatedColumnCountHistogram"),
                                                         new Gauge<long[]>()
                                                         {
                                                             public long[] getValue()
                                                             {
                                                                 return combineHistograms(cfs.getSSTables(SSTableSet.CANONICAL), new GetHistogram()
                                                                 {
                                                                     public EstimatedHistogram getHistogram(SSTableReader reader)
                                                                     {
                                                                         return reader.getEstimatedColumnCount();
                                                                     }
                                                                 });
            }
        });
        sstablesPerReadHistogram = createTableHistogram("SSTablesPerReadHistogram", cfs.keyspace.metric.sstablesPerReadHistogram);
        compressionRatio = createTableGauge("CompressionRatio", new Gauge<Double>()
        {
            public Double getValue()
            {
                return computeCompressionRatio(cfs.getSSTables(SSTableSet.CANONICAL));
            }
        }, new Gauge<Double>() // global gauge
        {
            public Double getValue()
            {
                List<SSTableReader> sstables = new ArrayList<>();
                Keyspace.all().forEach(ks -> sstables.addAll(ks.getAllSSTables(SSTableSet.CANONICAL)));
                return computeCompressionRatio(sstables);
            }
        });
        percentRepaired = createTableGauge("PercentRepaired", new Gauge<Double>()
        {
            public Double getValue()
            {
                double repaired = 0;
                double total = 0;
                for (SSTableReader sstable : cfs.getSSTables(SSTableSet.CANONICAL))
                {
                    if (sstable.isRepaired())
                    {
                        repaired += sstable.uncompressedLength();
                    }
                    total += sstable.uncompressedLength();
                }
                return total > 0 ? (repaired / total) * 100 : 100.0;
            }
        });

        bytesRepaired = createTableGauge("BytesRepaired", new Gauge<Long>()
        {
            public Long getValue()
            {
                long size = 0;
                for (SSTableReader sstable: Iterables.filter(cfs.getSSTables(SSTableSet.CANONICAL), SSTableReader::isRepaired))
                {
                    size += sstable.uncompressedLength();
                }
                return size;
            }
        });

        bytesUnrepaired = createTableGauge("BytesUnrepaired", new Gauge<Long>()
        {
            public Long getValue()
            {
                long size = 0;
                for (SSTableReader sstable: Iterables.filter(cfs.getSSTables(SSTableSet.CANONICAL), s -> !s.isRepaired() && !s.isPendingRepair()))
                {
                    size += sstable.uncompressedLength();
                }
                return size;
            }
        });

        bytesPendingRepair = createTableGauge("BytesPendingRepair", new Gauge<Long>()
        {
            public Long getValue()
            {
                long size = 0;
                for (SSTableReader sstable: Iterables.filter(cfs.getSSTables(SSTableSet.CANONICAL), SSTableReader::isPendingRepair))
                {
                    size += sstable.uncompressedLength();
                }
                return size;
            }
        });

        readLatency = new LatencyMetrics(factory, aliasFactory, "Read", cfs.keyspace.metric.readLatency, globalReadLatency);
        writeLatency = new LatencyMetrics(factory, aliasFactory, "Write", cfs.keyspace.metric.writeLatency, globalWriteLatency);
        rangeLatency = new LatencyMetrics(factory, aliasFactory, "Range", cfs.keyspace.metric.rangeLatency, globalRangeLatency);
        pendingFlushes = createTableCounter("PendingFlushes");
        bytesFlushed = createTableCounter("BytesFlushed");

        compactionBytesWritten = createTableCounter("CompactionBytesWritten");
        pendingCompactions = createTableGauge("PendingCompactions", new Gauge<Integer>()
        {
            public Integer getValue()
            {
                CompactionStrategyManager compactionStrategyManager = cfs.getCompactionStrategyManager();
                // cfs.pendingCompactions.getEstimatedRemainingCompactionTasks may be called by metrics reporter before
                // compaction strategy manager is initialized
                return compactionStrategyManager != null ? compactionStrategyManager.getEstimatedRemainingTasks() : 0;
            }
        });
        liveSSTableCount = createTableGauge("LiveSSTableCount", new Gauge<Integer>()
        {
            public Integer getValue()
            {
                return cfs.getTracker().getView().liveSSTables().size();
            }
        });
        liveDiskSpaceUsed = createTableCounter("LiveDiskSpaceUsed");
        totalDiskSpaceUsed = createTableCounter("TotalDiskSpaceUsed");
        minPartitionSize = createTableGauge("MinPartitionSize", "MinRowSize", new Gauge<Long>()
        {
            public Long getValue()
            {
                long min = 0;
                for (SSTableReader sstable : cfs.getSSTables(SSTableSet.CANONICAL))
                {
                    if (min == 0 || sstable.getEstimatedPartitionSize().min() < min)
                        min = sstable.getEstimatedPartitionSize().min();
                }
                return min;
            }
        }, new Gauge<Long>() // global gauge
        {
            public Long getValue()
            {
                long min = Long.MAX_VALUE;
                for (Metric cfGauge : allTableMetrics.get("MinPartitionSize"))
                {
                    min = Math.min(min, ((Gauge<? extends Number>) cfGauge).getValue().longValue());
                }
                return min;
            }
        });
        maxPartitionSize = createTableGauge("MaxPartitionSize", "MaxRowSize", new Gauge<Long>()
        {
            public Long getValue()
            {
                long max = 0;
                for (SSTableReader sstable : cfs.getSSTables(SSTableSet.CANONICAL))
                {
                    if (sstable.getEstimatedPartitionSize().max() > max)
                        max = sstable.getEstimatedPartitionSize().max();
                }
                return max;
            }
        }, new Gauge<Long>() // global gauge
        {
            public Long getValue()
            {
                long max = 0;
                for (Metric cfGauge : allTableMetrics.get("MaxPartitionSize"))
                {
                    max = Math.max(max, ((Gauge<? extends Number>) cfGauge).getValue().longValue());
                }
                return max;
            }
        });
        meanPartitionSize = createTableGauge("MeanPartitionSize", "MeanRowSize", new Gauge<Long>()
        {
            public Long getValue()
            {
                long sum = 0;
                long count = 0;
                for (SSTableReader sstable : cfs.getSSTables(SSTableSet.CANONICAL))
                {
                    long n = sstable.getEstimatedPartitionSize().count();
                    sum += sstable.getEstimatedPartitionSize().mean() * n;
                    count += n;
                }
                return count > 0 ? sum / count : 0;
            }
        }, new Gauge<Long>() // global gauge
        {
            public Long getValue()
            {
                long sum = 0;
                long count = 0;
                for (Keyspace keyspace : Keyspace.all())
                {
                    for (SSTableReader sstable : keyspace.getAllSSTables(SSTableSet.CANONICAL))
                    {
                        long n = sstable.getEstimatedPartitionSize().count();
                        sum += sstable.getEstimatedPartitionSize().mean() * n;
                        count += n;
                    }
                }
                return count > 0 ? sum / count : 0;
            }
        });
        bloomFilterFalsePositives = createTableGauge("BloomFilterFalsePositives", new Gauge<Long>()
        {
            public Long getValue()
            {
                long count = 0L;
                for (SSTableReader sstable: cfs.getSSTables(SSTableSet.LIVE))
                    count += sstable.getBloomFilterFalsePositiveCount();
                return count;
            }
        });
        recentBloomFilterFalsePositives = createTableGauge("RecentBloomFilterFalsePositives", new Gauge<Long>()
        {
            public Long getValue()
            {
                long count = 0L;
                for (SSTableReader sstable : cfs.getSSTables(SSTableSet.LIVE))
                    count += sstable.getRecentBloomFilterFalsePositiveCount();
                return count;
            }
        });
        bloomFilterFalseRatio = createTableGauge("BloomFilterFalseRatio", new Gauge<Double>()
        {
            public Double getValue()
            {
                long falseCount = 0L;
                long trueCount = 0L;
                for (SSTableReader sstable : cfs.getSSTables(SSTableSet.LIVE))
                {
                    falseCount += sstable.getBloomFilterFalsePositiveCount();
                    trueCount += sstable.getBloomFilterTruePositiveCount();
                }
                if (falseCount == 0L && trueCount == 0L)
                    return 0d;
                return (double) falseCount / (trueCount + falseCount);
            }
        }, new Gauge<Double>() // global gauge
        {
            public Double getValue()
            {
                long falseCount = 0L;
                long trueCount = 0L;
                for (Keyspace keyspace : Keyspace.all())
                {
                    for (SSTableReader sstable : keyspace.getAllSSTables(SSTableSet.LIVE))
                    {
                        falseCount += sstable.getBloomFilterFalsePositiveCount();
                        trueCount += sstable.getBloomFilterTruePositiveCount();
                    }
                }
                if (falseCount == 0L && trueCount == 0L)
                    return 0d;
                return (double) falseCount / (trueCount + falseCount);
            }
        });
        recentBloomFilterFalseRatio = createTableGauge("RecentBloomFilterFalseRatio", new Gauge<Double>()
        {
            public Double getValue()
            {
                long falseCount = 0L;
                long trueCount = 0L;
                for (SSTableReader sstable: cfs.getSSTables(SSTableSet.LIVE))
                {
                    falseCount += sstable.getRecentBloomFilterFalsePositiveCount();
                    trueCount += sstable.getRecentBloomFilterTruePositiveCount();
                }
                if (falseCount == 0L && trueCount == 0L)
                    return 0d;
                return (double) falseCount / (trueCount + falseCount);
            }
        }, new Gauge<Double>() // global gauge
        {
            public Double getValue()
            {
                long falseCount = 0L;
                long trueCount = 0L;
                for (Keyspace keyspace : Keyspace.all())
                {
                    for (SSTableReader sstable : keyspace.getAllSSTables(SSTableSet.LIVE))
                    {
                        falseCount += sstable.getRecentBloomFilterFalsePositiveCount();
                        trueCount += sstable.getRecentBloomFilterTruePositiveCount();
                    }
                }
                if (falseCount == 0L && trueCount == 0L)
                    return 0d;
                return (double) falseCount / (trueCount + falseCount);
            }
        });
        bloomFilterDiskSpaceUsed = createTableGauge("BloomFilterDiskSpaceUsed", new Gauge<Long>()
        {
            public Long getValue()
            {
                long total = 0;
                for (SSTableReader sst : cfs.getSSTables(SSTableSet.CANONICAL))
                    total += sst.getBloomFilterSerializedSize();
                return total;
            }
        });
        bloomFilterOffHeapMemoryUsed = createTableGauge("BloomFilterOffHeapMemoryUsed", new Gauge<Long>()
        {
            public Long getValue()
            {
                long total = 0;
                for (SSTableReader sst : cfs.getSSTables(SSTableSet.LIVE))
                    total += sst.getBloomFilterOffHeapSize();
                return total;
            }
        });
        indexSummaryOffHeapMemoryUsed = createTableGauge("IndexSummaryOffHeapMemoryUsed", new Gauge<Long>()
        {
            public Long getValue()
            {
                long total = 0;
                for (SSTableReader sst : cfs.getSSTables(SSTableSet.LIVE))
                    total += 0;
                return total;
            }
        });
        compressionMetadataOffHeapMemoryUsed = createTableGauge("CompressionMetadataOffHeapMemoryUsed", new Gauge<Long>()
        {
            public Long getValue()
            {
                long total = 0;
                for (SSTableReader sst : cfs.getSSTables(SSTableSet.LIVE))
                    total += sst.getCompressionMetadataOffHeapSize();
                return total;
            }
        });
        speculativeRetries = createTableCounter("SpeculativeRetries");
        speculativeFailedRetries = createTableCounter("SpeculativeFailedRetries");
        speculativeInsufficientReplicas = createTableCounter("SpeculativeInsufficientReplicas");
        speculativeSampleLatencyNanos = createTableGauge("SpeculativeSampleLatencyNanos", new Gauge<Long>()
        {
            public Long getValue()
            {
                return cfs.sampleLatencyNanos;
            }
        });
        keyCacheHitRate = Metrics.register(factory.createMetricName("KeyCacheHitRate"),
                                           aliasFactory.createMetricName("KeyCacheHitRate"),
                                           new RatioGauge()
        {
            @Override
            public Ratio getRatio()
            {
                return Ratio.of(getNumerator(), getDenominator());
            }

            protected double getNumerator()
            {
                long hits = 0L;
                for (SSTableReader sstable : cfs.getSSTables(SSTableSet.LIVE))
                    hits += sstable.getKeyCacheHit();
                return hits;
            }

            protected double getDenominator()
            {
                long requests = 0L;
                for (SSTableReader sstable : cfs.getSSTables(SSTableSet.LIVE))
                    requests += sstable.getKeyCacheRequest();
                return Math.max(requests, 1); // to avoid NaN.
            }
        });
        tombstoneScannedHistogram = createTableHistogram("TombstoneScannedHistogram", cfs.keyspace.metric.tombstoneScannedHistogram);
        liveScannedHistogram = createTableHistogram("LiveScannedHistogram", cfs.keyspace.metric.liveScannedHistogram);
        colUpdateTimeDeltaHistogram = createTableHistogram("ColUpdateTimeDeltaHistogram", cfs.keyspace.metric.colUpdateTimeDeltaHistogram);
        coordinatorReadLatency = Metrics.timer(factory.createMetricName("CoordinatorReadLatency"));
        coordinatorScanLatency = Metrics.timer(factory.createMetricName("CoordinatorScanLatency"));
        waitingOnFreeMemtableSpace = Metrics.histogram(factory.createMetricName("WaitingOnFreeMemtableSpace"), false);

        // We do not want to capture view mutation specific metrics for a view
        // They only makes sense to capture on the base table
        if (cfs.metadata().isView())
        {
            viewLockAcquireTime = null;
            viewReadTime = null;
        }
        else
        {
            viewLockAcquireTime = createTableTimer("ViewLockAcquireTime", cfs.keyspace.metric.viewLockAcquireTime);
            viewReadTime = createTableTimer("ViewReadTime", cfs.keyspace.metric.viewReadTime);
        }

        trueSnapshotsSize = createTableGauge("SnapshotsSize", new Gauge<Long>()
        {
            public Long getValue()
            {
                return cfs.trueSnapshotsSize();
            }
        });
        rowCacheHitOutOfRange = createTableCounter("RowCacheHitOutOfRange");
        rowCacheHit = createTableCounter("RowCacheHit");
        rowCacheMiss = createTableCounter("RowCacheMiss");

        tombstoneFailures = createTableCounter("TombstoneFailures");
        tombstoneWarnings = createTableCounter("TombstoneWarnings");

        droppedMutations = createTableCounter("DroppedMutations");
        viewLockAcquisitionTimeouts = createTableCounter("ViewLockAcquisitionTimeouts");

        casPrepare = new LatencyMetrics(factory, aliasFactory, "CasPrepare", cfs.keyspace.metric.casPrepare);
        casPropose = new LatencyMetrics(factory, aliasFactory, "CasPropose", cfs.keyspace.metric.casPropose);
        casCommit = new LatencyMetrics(factory, aliasFactory, "CasCommit", cfs.keyspace.metric.casCommit);

        repairsStarted = createTableCounter("RepairJobsStarted");
        repairsCompleted = createTableCounter("RepairJobsCompleted");

        anticompactionTime = createTableTimer("AnticompactionTime", cfs.keyspace.metric.anticompactionTime);
        validationTime = createTableTimer("ValidationTime", cfs.keyspace.metric.validationTime);
        syncTime = createTableTimer("SyncTime", cfs.keyspace.metric.repairSyncTime);

        bytesValidated = createTableHistogram("BytesValidated", cfs.keyspace.metric.bytesValidated);
        partitionsValidated = createTableHistogram("PartitionsValidated", cfs.keyspace.metric.partitionsValidated);
        bytesAnticompacted = createTableCounter("BytesAnticompacted");
        bytesMutatedAnticompaction = createTableCounter("BytesMutatedAnticompaction");
        mutatedAnticompactionGauge = createTableGauge("MutatedAnticompactionGauge", () ->
        {
            double bytesMutated = bytesMutatedAnticompaction.getCount();
            double bytesAnticomp = bytesAnticompacted.getCount();
            if (bytesAnticomp + bytesMutated > 0)
                return bytesMutated / (bytesAnticomp + bytesMutated);
            return 0.0;
        });

        nodeSyncMetrics = new NodeSyncMetrics(factory, "NodeSync");
        readRepairRequests = Metrics.meter(factory.createMetricName("ReadRepairRequests"));
        shortReadProtectionRequests = Metrics.meter(factory.createMetricName("ShortReadProtectionRequests"));
    }

    public void updateSSTableIterated(int count)
    {
        sstablesPerReadHistogram.update(count);
    }

    /**
     * Release all associated metrics.
     */
    public void release()
    {
        for(Map.Entry<String, String> entry : all.entrySet())
        {
            final CassandraMetricsRegistry.MetricName name = factory.createMetricName(entry.getKey());
            final Metric metric = Metrics.getMetrics().get(name.getMetricName());
            if (metric != null)
            {  // Metric will be null if it's a view metric we are releasing. Views have null for ViewLockAcquireTime and ViewLockReadTime
                final CassandraMetricsRegistry.MetricName alias = aliasFactory.createMetricName(entry.getValue());
                allTableMetrics.get(entry.getKey()).remove(metric);
                Metrics.remove(name, alias);
            }
        }
        readLatency.release();
        writeLatency.release();
        rangeLatency.release();
        Metrics.remove(factory.createMetricName("EstimatedPartitionSizeHistogram"), aliasFactory.createMetricName("EstimatedRowSizeHistogram"));
        Metrics.remove(factory.createMetricName("EstimatedPartitionCount"), aliasFactory.createMetricName("EstimatedRowCount"));
        Metrics.remove(factory.createMetricName("EstimatedColumnCountHistogram"), aliasFactory.createMetricName("EstimatedColumnCountHistogram"));
        Metrics.remove(factory.createMetricName("KeyCacheHitRate"), aliasFactory.createMetricName("KeyCacheHitRate"));
        Metrics.remove(factory.createMetricName("CoordinatorReadLatency"), aliasFactory.createMetricName("CoordinatorReadLatency"));
        Metrics.remove(factory.createMetricName("CoordinatorScanLatency"), aliasFactory.createMetricName("CoordinatorScanLatency"));
        Metrics.remove(factory.createMetricName("WaitingOnFreeMemtableSpace"), aliasFactory.createMetricName("WaitingOnFreeMemtableSpace"));
        nodeSyncMetrics.release();
    }


    /**
     * Create a gauge that will be part of a merged version of all column families.  The global gauge
     * will merge each CF gauge by adding their values
     */
    protected <T extends Number> Gauge<T> createTableGauge(final String name, Gauge<T> gauge)
    {
        return createTableGauge(name, gauge, new Gauge<Long>()
        {
            public Long getValue()
            {
                long total = 0;
                for (Metric cfGauge : allTableMetrics.get(name))
                {
                    total = total + ((Gauge<? extends Number>) cfGauge).getValue().longValue();
                }
                return total;
            }
        });
    }

    /**
     * Create a gauge that will be part of a merged version of all column families.  The global gauge
     * is defined as the globalGauge parameter
     */
    protected <G,T> Gauge<T> createTableGauge(String name, Gauge<T> gauge, Gauge<G> globalGauge)
    {
        return createTableGauge(name, name, gauge, globalGauge);
    }

    protected <G,T> Gauge<T> createTableGauge(String name, String alias, Gauge<T> gauge, Gauge<G> globalGauge)
    {
        Gauge<T> cfGauge = Metrics.register(factory.createMetricName(name), aliasFactory.createMetricName(alias), gauge);
        if (register(name, alias, cfGauge))
        {
            Metrics.register(globalFactory.createMetricName(name), globalAliasFactory.createMetricName(alias), globalGauge);
        }
        return cfGauge;
    }

    /**
     * Creates a counter that will also have a global counter thats the sum of all counters across
     * different column families
     */
    protected Counter createTableCounter(final String name)
    {
        return createTableCounter(name, name);
    }

    protected Counter createTableCounter(final String name, final String alias)
    {
        Counter cfCounter = Metrics.counter(factory.createMetricName(name), aliasFactory.createMetricName(alias), false);
        if (register(name, alias, cfCounter))
        {
            Metrics.register(globalFactory.createMetricName(name),
                             globalAliasFactory.createMetricName(alias),
                             new Gauge<Long>()
            {
                public Long getValue()
                {
                    long total = 0;
                    for (Metric cfGauge : allTableMetrics.get(name))
                    {
                        total += ((Counter) cfGauge).getCount();
                    }
                    return total;
                }
            });
        }
        return cfCounter;
    }

    /**
     * Computes the compression ratio for the specified SSTables
     *
     * @param sstables the SSTables
     * @return the compression ratio for the specified SSTables
     */
    private static Double computeCompressionRatio(Iterable<SSTableReader> sstables)
    {
        double compressedLengthSum = 0;
        double dataLengthSum = 0;
        for (SSTableReader sstable : sstables)
        {
            if (sstable.compression)
            {
                // We should not have any sstable which are in an open early mode as the sstable were selected
                // using SSTableSet.CANONICAL.
                assert sstable.openReason != SSTableReader.OpenReason.EARLY;

                CompressionMetadata compressionMetadata = sstable.getCompressionMetadata();
                compressedLengthSum += compressionMetadata.compressedFileLength;
                dataLengthSum += compressionMetadata.dataLength;
            }
        }
        return dataLengthSum != 0 ? compressedLengthSum / dataLengthSum : MetadataCollector.NO_COMPRESSION_RATIO;
    }

    /**
     * Create a histogram-like interface that will register both a CF, keyspace and global level
     * histogram and forward any updates to both
     */
    protected Histogram createTableHistogram(String name, Histogram keyspaceHistogram)
    {
        return createTableHistogram(name, name, keyspaceHistogram);
    }

    protected Histogram createTableHistogram(String name, String alias, Histogram keyspaceHistogram)
    {
        boolean considerZeroes = keyspaceHistogram.considerZeroes();

        Histogram tableHistogram = Metrics.histogram(factory.createMetricName(name),
                                                     aliasFactory.createMetricName(alias),
                                                     considerZeroes,
                                                     false);
        register(name, alias, tableHistogram);

        // This is very confusing but, the global histogram is only created the first time. If it already exists,
        // then the existing instance is returned instead
        Histogram globalHistogram = Metrics.histogram(globalFactory.createMetricName(name),
                                                      globalAliasFactory.createMetricName(alias),
                                                      considerZeroes,
                                                      true);

        // add the new table histogram to both keyspace and global histograms, these histograms are not updated in real
        // time, they are aggregated views of the table histograms.
        keyspaceHistogram.compose(tableHistogram);
        globalHistogram.compose(tableHistogram);
        return tableHistogram;
    }

    protected Timer createTableTimer(String name, Timer keyspaceTimer)
    {
        return createTableTimer(name, name, keyspaceTimer);
    }

    protected Timer createTableTimer(String name, String alias, Timer keyspaceTimer)
    {
        Timer cfTimer = Metrics.timer(factory.createMetricName(name), aliasFactory.createMetricName(alias), false);
        register(name, alias, cfTimer);

        // Note that if a global timer already exists then the existing timer will be returned, no new timer will be created
        Timer globalTimer = Metrics.timer(globalFactory.createMetricName(name), globalAliasFactory.createMetricName(alias), true);

        keyspaceTimer.compose(cfTimer);
        globalTimer.compose(cfTimer);
        return cfTimer;
    }

    /**
     * Registers a metric to be removed when unloading CF.
     * @return true if first time metric with that name has been registered
     */
    private boolean register(String name, String alias, Metric metric)
    {
        boolean ret = allTableMetrics.putIfAbsent(name, ConcurrentHashMap.newKeySet()) == null;
        allTableMetrics.get(name).add(metric);
        all.put(name, alias);
        return ret;
    }

    private static class TableMetricNameFactory extends AbstractMetricNameFactory
    {
        private TableMetricNameFactory(ColumnFamilyStore cfs, String type)
        {
            super(TableMetrics.class.getPackage().getName(),
                  cfs.isIndex() ? "Index" + type : type,
                  cfs.keyspace.getName(),
                  null,
                  cfs.name);
        }
    }

    private static class AllTableMetricNameFactory extends AbstractMetricNameFactory
    {
        private AllTableMetricNameFactory(String type)
        {
            super(TableMetrics.class.getPackage().getName(), type);
        }
    }

    public enum Sampler
    {
        READS, WRITES
    }
}<|MERGE_RESOLUTION|>--- conflicted
+++ resolved
@@ -126,15 +126,9 @@
     /** Key cache hit rate  for this CF */
     public final Gauge<Double> keyCacheHitRate;
     /** Tombstones scanned in queries on this CF */
-<<<<<<< HEAD
     public final Histogram tombstoneScannedHistogram;
-    /** Live cells scanned in queries on this CF */
+    /** Live rows scanned in queries on this CF */
     public final Histogram liveScannedHistogram;
-=======
-    public final TableHistogram tombstoneScannedHistogram;
-    /** Live rows scanned in queries on this CF */
-    public final TableHistogram liveScannedHistogram;
->>>>>>> b8fa29d5
     /** Column update time delta on this CF */
     public final Histogram colUpdateTimeDeltaHistogram;
     /** time taken acquiring the partition lock for materialized view updates for this table */
