/*
 * Licensed to the Apache Software Foundation (ASF) under one
 * or more contributor license agreements.  See the NOTICE file
 * distributed with this work for additional information
 * regarding copyright ownership.  The ASF licenses this file
 * to you under the Apache License, Version 2.0 (the
 * "License"); you may not use this file except in compliance
 * with the License.  You may obtain a copy of the License at
 *
 *     http://www.apache.org/licenses/LICENSE-2.0
 *
 * Unless required by applicable law or agreed to in writing, software
 * distributed under the License is distributed on an "AS IS" BASIS,
 * WITHOUT WARRANTIES OR CONDITIONS OF ANY KIND, either express or implied.
 * See the License for the specific language governing permissions and
 * limitations under the License.
 */
package org.apache.cassandra.db;

import java.io.IOException;
import java.nio.ByteBuffer;
import java.util.*;
import java.util.function.Predicate;

import com.google.common.annotations.VisibleForTesting;
import com.google.common.collect.Lists;
import org.slf4j.Logger;
import org.slf4j.LoggerFactory;

import org.apache.cassandra.config.*;
import org.apache.cassandra.cql3.Operator;
import org.apache.cassandra.db.filter.*;
<<<<<<< HEAD
import org.apache.cassandra.db.monitoring.Monitorable;
=======
import org.apache.cassandra.db.monitoring.ApproximateTime;
import org.apache.cassandra.db.monitoring.MonitorableImpl;
>>>>>>> 554d6beb
import org.apache.cassandra.db.partitions.*;
import org.apache.cassandra.db.rows.*;
import org.apache.cassandra.db.transform.StoppingTransformation;
import org.apache.cassandra.db.transform.Transformation;
import org.apache.cassandra.dht.AbstractBounds;
import org.apache.cassandra.index.Index;
import org.apache.cassandra.index.IndexNotAvailableException;
import org.apache.cassandra.io.IVersionedSerializer;
import org.apache.cassandra.io.util.DataInputPlus;
import org.apache.cassandra.io.util.DataOutputPlus;
import org.apache.cassandra.metrics.TableMetrics;
import org.apache.cassandra.net.MessageOut;
import org.apache.cassandra.net.MessagingService;
import org.apache.cassandra.schema.IndexMetadata;
import org.apache.cassandra.schema.UnknownIndexException;
import org.apache.cassandra.service.ClientWarn;
import org.apache.cassandra.tracing.Tracing;
import org.apache.cassandra.utils.ByteBufferUtil;
import org.apache.cassandra.utils.FBUtilities;
import org.apache.cassandra.utils.Pair;

/**
 * General interface for storage-engine read commands (common to both range and
 * single partition commands).
 * <p>
 * This contains all the informations needed to do a local read.
 */
public abstract class ReadCommand implements ReadQuery
{
    private static final int TEST_ITERATION_DELAY_MILLIS = Integer.parseInt(System.getProperty("cassandra.test.read_iteration_delay_ms", "0"));
    protected static final Logger logger = LoggerFactory.getLogger(ReadCommand.class);
    public static final IVersionedSerializer<ReadCommand> serializer = new Serializer();

    private final Kind kind;
    private final CFMetaData metadata;
    private final int nowInSec;

    private final ColumnFilter columnFilter;
    private final RowFilter rowFilter;
    private final DataLimits limits;

    // SecondaryIndexManager will attempt to provide the most selective of any available indexes
    // during execution. Here we also store an the results of that lookup to repeating it over
    // the lifetime of the command.
    protected Optional<IndexMetadata> index = Optional.empty();

    // Flag to indicate whether the index manager has been queried to select an index for this
    // command. This is necessary as the result of that lookup may be null, in which case we
    // still don't want to repeat it.
    private boolean indexManagerQueried = false;

    private boolean isDigestQuery;
    // if a digest query, the version for which the digest is expected. Ignored if not a digest.
    private int digestVersion;

    protected Monitorable optionalMonitor;

    protected static abstract class SelectionDeserializer
    {
        public abstract ReadCommand deserialize(DataInputPlus in, int version, boolean isDigest, int digestVersion, CFMetaData metadata, int nowInSec, ColumnFilter columnFilter, RowFilter rowFilter, DataLimits limits, Optional<IndexMetadata> index) throws IOException;
    }

    protected enum Kind
    {
        SINGLE_PARTITION (SinglePartitionReadCommand.selectionDeserializer),
        PARTITION_RANGE  (PartitionRangeReadCommand.selectionDeserializer);

        private final SelectionDeserializer selectionDeserializer;

        Kind(SelectionDeserializer selectionDeserializer)
        {
            this.selectionDeserializer = selectionDeserializer;
        }
    }

    protected ReadCommand(Kind kind,
                          boolean isDigestQuery,
                          int digestVersion,
                          CFMetaData metadata,
                          int nowInSec,
                          ColumnFilter columnFilter,
                          RowFilter rowFilter,
                          DataLimits limits,
                          Monitorable optionalMonitor)
    {
        this.kind = kind;
        this.isDigestQuery = isDigestQuery;
        this.digestVersion = digestVersion;
        this.metadata = metadata;
        this.nowInSec = nowInSec;
        this.columnFilter = columnFilter;
        this.rowFilter = rowFilter;
        this.limits = limits;
        this.optionalMonitor = optionalMonitor;
    }

    protected abstract void serializeSelection(DataOutputPlus out, int version) throws IOException;
    protected abstract long selectionSerializedSize(int version);

    /**
     * Creates a new <code>ReadCommand</code> instance with new limits.
     *
     * @param newLimits the new limits
     * @return a new <code>ReadCommand</code> with the updated limits
     */
    public abstract ReadCommand withUpdatedLimit(DataLimits newLimits);

    /**
     * The metadata for the table queried.
     *
     * @return the metadata for the table queried.
     */
    public CFMetaData metadata()
    {
        return metadata;
    }

    /**
     * The time in seconds to use as "now" for this query.
     * <p>
     * We use the same time as "now" for the whole query to avoid considering different
     * values as expired during the query, which would be buggy (would throw of counting amongst other
     * things).
     *
     * @return the time (in seconds) to use as "now".
     */
    public int nowInSec()
    {
        return nowInSec;
    }

    /**
     * The configured timeout for this command.
     *
     * @return the configured timeout for this command.
     */
    public abstract long getTimeout();

    /**
     * A filter on which (non-PK) columns must be returned by the query.
     *
     * @return which columns must be fetched by this query.
     */
    public ColumnFilter columnFilter()
    {
        return columnFilter;
    }

    /**
     * Filters/Resrictions on CQL rows.
     * <p>
     * This contains the restrictions that are not directly handled by the
     * {@code ClusteringIndexFilter}. More specifically, this includes any non-PK column
     * restrictions and can include some PK columns restrictions when those can't be
     * satisfied entirely by the clustering index filter (because not all clustering columns
     * have been restricted for instance). If there is 2ndary indexes on the table,
     * one of this restriction might be handled by a 2ndary index.
     *
     * @return the filter holding the expression that rows must satisfy.
     */
    public RowFilter rowFilter()
    {
        return rowFilter;
    }

    /**
     * The limits set on this query.
     *
     * @return the limits set on this query.
     */
    public DataLimits limits()
    {
        return limits;
    }

    /**
     * Whether this query is a digest one or not.
     *
     * @return Whether this query is a digest query.
     */
    public boolean isDigestQuery()
    {
        return isDigestQuery;
    }

    /**
     * If the query is a digest one, the requested digest version.
     *
     * @return the requested digest version if the query is a digest. Otherwise, this can return
     * anything.
     */
    public int digestVersion()
    {
        return digestVersion;
    }

    /**
     * Sets whether this command should be a digest one or not.
     *
     * @param isDigestQuery whether the command should be set as a digest one or not.
     * @return this read command.
     */
    public ReadCommand setIsDigestQuery(boolean isDigestQuery)
    {
        this.isDigestQuery = isDigestQuery;
        return this;
    }

    /**
     * Sets the digest version, for when digest for that command is requested.
     * <p>
     * Note that we allow setting this independently of setting the command as a digest query as
     * this allows us to use the command as a carrier of the digest version even if we only call
     * setIsDigestQuery on some copy of it.
     *
     * @param digestVersion the version for the digest is this command is used for digest query..
     * @return this read command.
     */
    public ReadCommand setDigestVersion(int digestVersion)
    {
        this.digestVersion = digestVersion;
        return this;
    }

    /**
     * The clustering index filter this command to use for the provided key.
     * <p>
     * Note that that method should only be called on a key actually queried by this command
     * and in practice, this will almost always return the same filter, but for the sake of
     * paging, the filter on the first key of a range command might be slightly different.
     *
     * @param key a partition key queried by this command.
     *
     * @return the {@code ClusteringIndexFilter} to use for the partition of key {@code key}.
     */
    public abstract ClusteringIndexFilter clusteringIndexFilter(DecoratedKey key);

    /**
     * Returns a copy of this command.
     *
     * @return a copy of this command.
     */
    public abstract ReadCommand copy();

    protected abstract UnfilteredPartitionIterator queryStorage(ColumnFamilyStore cfs, ReadExecutionController executionController);

    protected abstract int oldestUnrepairedTombstone();

    public ReadResponse createResponse(UnfilteredPartitionIterator iterator)
    {
        return isDigestQuery()
             ? ReadResponse.createDigestResponse(iterator, this)
             : ReadResponse.createDataResponse(iterator, this);
    }

    public long indexSerializedSize(int version)
    {
        if (index.isPresent())
            return IndexMetadata.serializer.serializedSize(index.get(), version);
        else
            return 0;
    }

    public Index getIndex()
    {
        return getIndex(Keyspace.openAndGetStore(metadata));
    }

    public Index getIndex(ColumnFamilyStore cfs)
    {
        // if we've already consulted the index manager, and it returned a valid index
        // the result should be cached here.
        if(index.isPresent())
            return cfs.indexManager.getIndex(index.get());

        // if no cached index is present, but we've already consulted the index manager
        // then no registered index is suitable for this command, so just return null.
        if (indexManagerQueried)
            return null;

        // do the lookup, set the flag to indicate so and cache the result if not null
        Index selected = cfs.indexManager.getBestIndexFor(this);
        indexManagerQueried = true;

        if (selected == null)
            return null;

        index = Optional.of(selected.getIndexMetadata());
        return selected;
    }

    /**
     * If the index manager for the CFS determines that there's an applicable
     * 2i that can be used to execute this command, call its (optional)
     * validation method to check that nothing in this command's parameters
     * violates the implementation specific validation rules.
     */
    public void maybeValidateIndex()
    {
        Index index = getIndex(Keyspace.openAndGetStore(metadata));
        if (null != index)
            index.validate(this);
    }

    /**
     * Executes this command on the local host.
     *
     * @param executionController the execution controller spanning this command
     *
     * @return an iterator over the result of executing this command locally.
     */
    @SuppressWarnings("resource") // The result iterator is closed upon exceptions (we know it's fine to potentially not close the intermediary
                                  // iterators created inside the try as long as we do close the original resultIterator), or by closing the result.
    public UnfilteredPartitionIterator executeLocally(ReadExecutionController executionController)
    {
        long startTimeNanos = System.nanoTime();

        ColumnFamilyStore cfs = Keyspace.openAndGetStore(metadata());
        Index index = getIndex(cfs);

        Index.Searcher searcher = null;
        if (index != null)
        {
            if (!cfs.indexManager.isIndexQueryable(index))
                throw new IndexNotAvailableException(index);

            searcher = index.searcherFor(this);
            Tracing.trace("Executing read on {}.{} using index {}", cfs.metadata.ksName, cfs.metadata.cfName, index.getIndexMetadata().name);
        }

        UnfilteredPartitionIterator resultIterator = searcher == null
                                         ? queryStorage(cfs, executionController)
                                         : searcher.search(executionController);

        try
        {
            resultIterator = withStateTracking(resultIterator);
            resultIterator = withMetricsRecording(withoutPurgeableTombstones(resultIterator, cfs), cfs.metric, startTimeNanos);

            // If we've used a 2ndary index, we know the result already satisfy the primary expression used, so
            // no point in checking it again.
            RowFilter updatedFilter = searcher == null
                                    ? rowFilter()
                                    : index.getPostIndexQueryFilter(rowFilter());

            // TODO: We'll currently do filtering by the rowFilter here because it's convenient. However,
            // we'll probably want to optimize by pushing it down the layer (like for dropped columns) as it
            // would be more efficient (the sooner we discard stuff we know we don't care, the less useless
            // processing we do on it).
            return limits().filter(updatedFilter.filter(resultIterator, nowInSec()), nowInSec());
        }
        catch (RuntimeException | Error e)
        {
            resultIterator.close();
            throw e;
        }
    }

    protected abstract void recordLatency(TableMetrics metric, long latencyNanos);

    public PartitionIterator executeInternal(ReadExecutionController controller)
    {
        return UnfilteredPartitionIterators.filter(executeLocally(controller), nowInSec());
    }

    public ReadExecutionController executionController()
    {
        return ReadExecutionController.forCommand(this);
    }

    /**
     * Wraps the provided iterator so that metrics on what is scanned by the command are recorded.
     * This also log warning/trow TombstoneOverwhelmingException if appropriate.
     */
    private UnfilteredPartitionIterator withMetricsRecording(UnfilteredPartitionIterator iter, final TableMetrics metric, final long startTimeNanos)
    {
        class MetricRecording extends Transformation<UnfilteredRowIterator>
        {
            private final int failureThreshold = DatabaseDescriptor.getTombstoneFailureThreshold();
            private final int warningThreshold = DatabaseDescriptor.getTombstoneWarnThreshold();

            private final boolean respectTombstoneThresholds = !SchemaConstants.isSystemKeyspace(ReadCommand.this.metadata().ksName);

            private int liveRows = 0;
            private int tombstones = 0;

            private DecoratedKey currentKey;

            @Override
            public UnfilteredRowIterator applyToPartition(UnfilteredRowIterator iter)
            {
                currentKey = iter.partitionKey();
                return Transformation.apply(iter, this);
            }

            @Override
            public Row applyToStatic(Row row)
            {
                return applyToRow(row);
            }

            @Override
            public Row applyToRow(Row row)
            {
                if (row.hasLiveData(ReadCommand.this.nowInSec()))
                    ++liveRows;

                for (Cell cell : row.cells())
                {
                    if (!cell.isLive(ReadCommand.this.nowInSec()))
                        countTombstone(row.clustering());
                }
                return row;
            }

            @Override
            public RangeTombstoneMarker applyToMarker(RangeTombstoneMarker marker)
            {
                countTombstone(marker.clustering());
                return marker;
            }

            private void countTombstone(ClusteringPrefix clustering)
            {
                ++tombstones;
                if (tombstones > failureThreshold && respectTombstoneThresholds)
                {
                    String query = ReadCommand.this.toCQLString();
                    Tracing.trace("Scanned over {} tombstones for query {}; query aborted (see tombstone_failure_threshold)", failureThreshold, query);
                    throw new TombstoneOverwhelmingException(tombstones, query, ReadCommand.this.metadata(), currentKey, clustering);
                }
            }

            @Override
            public void onClose()
            {
                recordLatency(metric, System.nanoTime() - startTimeNanos);

                metric.tombstoneScannedHistogram.update(tombstones);
                metric.liveScannedHistogram.update(liveRows);

                boolean warnTombstones = tombstones > warningThreshold && respectTombstoneThresholds;
                if (warnTombstones)
                {
                    String msg = String.format("Read %d live rows and %d tombstone cells for query %1.512s (see tombstone_warn_threshold)", liveRows, tombstones, ReadCommand.this.toCQLString());
                    ClientWarn.instance.warn(msg);
                    logger.warn(msg);
                }

                Tracing.trace("Read {} live and {} tombstone cells{}", liveRows, tombstones, (warnTombstones ? " (see tombstone_warn_threshold)" : ""));
            }
        };

        return Transformation.apply(iter, new MetricRecording());
    }

    protected class CheckForAbort extends StoppingTransformation<UnfilteredRowIterator>
    {
        long lastChecked = 0;

        protected UnfilteredRowIterator applyToPartition(UnfilteredRowIterator partition)
        {
            if (maybeAbort())
            {
                partition.close();
                return null;
            }

            return Transformation.apply(partition, this);
        }

        protected Row applyToRow(Row row)
        {
            if (TEST_ITERATION_DELAY_MILLIS > 0)
                maybeDelayForTesting();

            return maybeAbort() ? null : row;
        }

        private boolean maybeAbort()
        {
<<<<<<< HEAD
            if (optionalMonitor == null)
                return false;

            if (TEST_ITERATION_DELAY_MILLIS > 0)
                maybeDelayForTesting();
=======
            /**
             * The value returned by ApproximateTime.currentTimeMillis() is updated only every
             * {@link ApproximateTime.CHECK_INTERVAL_MS}, by default 10 millis. Since MonitorableImpl
             * relies on ApproximateTime, we don't need to check unless the approximate time has elapsed.
             */
            if (lastChecked == ApproximateTime.currentTimeMillis())
                return false;

            lastChecked = ApproximateTime.currentTimeMillis();
>>>>>>> 554d6beb

            if (optionalMonitor.isAborted())
            {
                if (logger.isTraceEnabled())
                    logger.trace("Stopping {}.{} with monitorable {}", metadata.ksName, metadata.cfName, optionalMonitor);

                stop();
                return true;
            }

            return false;
        }

        private void maybeDelayForTesting()
        {
            if (!metadata.ksName.startsWith("system"))
                FBUtilities.sleepQuietly(TEST_ITERATION_DELAY_MILLIS);
        }
    }

    protected UnfilteredPartitionIterator withStateTracking(UnfilteredPartitionIterator iter)
    {
        return Transformation.apply(iter, new CheckForAbort());
    }

    /**
     * Creates a message for this command.
     */
    public abstract MessageOut<ReadCommand> createMessage();

    protected abstract void appendCQLWhereClause(StringBuilder sb);

    // Skip purgeable tombstones. We do this because it's safe to do (post-merge of the memtable and sstable at least), it
    // can save us some bandwith, and avoid making us throw a TombstoneOverwhelmingException for purgeable tombstones (which
    // are to some extend an artefact of compaction lagging behind and hence counting them is somewhat unintuitive).
    protected UnfilteredPartitionIterator withoutPurgeableTombstones(UnfilteredPartitionIterator iterator, ColumnFamilyStore cfs)
    {
        class WithoutPurgeableTombstones extends PurgeFunction
        {
            public WithoutPurgeableTombstones()
            {
                super(nowInSec(), cfs.gcBefore(nowInSec()), oldestUnrepairedTombstone(), cfs.getCompactionStrategyManager().onlyPurgeRepairedTombstones());
            }

            protected Predicate<Long> getPurgeEvaluator()
            {
                return time -> true;
            }
        }
        return Transformation.apply(iterator, new WithoutPurgeableTombstones());
    }

    /**
     * Recreate the CQL string corresponding to this query.
     * <p>
     * Note that in general the returned string will not be exactly the original user string, first
     * because there isn't always a single syntax for a given query,  but also because we don't have
     * all the information needed (we know the non-PK columns queried but not the PK ones as internally
     * we query them all). So this shouldn't be relied too strongly, but this should be good enough for
     * debugging purpose which is what this is for.
     */
    public String toCQLString()
    {
        StringBuilder sb = new StringBuilder();
        sb.append("SELECT ").append(columnFilter());
        sb.append(" FROM ").append(metadata().ksName).append('.').append(metadata.cfName);
        appendCQLWhereClause(sb);

        if (limits() != DataLimits.NONE)
            sb.append(' ').append(limits());
        return sb.toString();
    }

    public void monitor(long constructionTime, long timeout, long slowQueryTimeout, boolean isCrossNode)
    {
       optionalMonitor = Monitorable.forNormalQuery(toCQLString(), constructionTime, timeout, slowQueryTimeout, isCrossNode);
    }

    public void monitorLocal(long startTime)
    {
        optionalMonitor = Monitorable.forLocalQuery(toCQLString(), startTime, DatabaseDescriptor.getContinuousPaging().max_local_query_time_ms);
    }

    public boolean complete()
    {
        if (optionalMonitor == null)
            return true;

        return optionalMonitor.complete();
    }

    @VisibleForTesting
    void abort()
    {
        if (optionalMonitor != null)
            optionalMonitor.abort();
    }

    public boolean aborted()
    {
        return optionalMonitor == null ? false : optionalMonitor.isAborted();
    }

    private static class Serializer implements IVersionedSerializer<ReadCommand>
    {
        private static int digestFlag(boolean isDigest)
        {
            return isDigest ? 0x01 : 0;
        }

        private static boolean isDigest(int flags)
        {
            return (flags & 0x01) != 0;
        }

        // We don't set this flag anymore, but still look if we receive a
        // command with it set in case someone is using thrift a mixed 3.0/4.0+
        // cluster (which is unsupported). This is also a reminder for not
        // re-using this flag until we drop 3.0/3.X compatibility (since it's
        // used by these release for thrift and would thus confuse things)
        private static boolean isForThrift(int flags)
        {
            return (flags & 0x02) != 0;
        }

        private static int indexFlag(boolean hasIndex)
        {
            return hasIndex ? 0x04 : 0;
        }

        private static boolean hasIndex(int flags)
        {
            return (flags & 0x04) != 0;
        }

        public void serialize(ReadCommand command, DataOutputPlus out, int version) throws IOException
        {
            out.writeByte(command.kind.ordinal());
            out.writeByte(digestFlag(command.isDigestQuery()) | indexFlag(command.index.isPresent()));
            if (command.isDigestQuery())
                out.writeUnsignedVInt(command.digestVersion());
            CFMetaData.serializer.serialize(command.metadata(), out, version);
            out.writeInt(command.nowInSec());
            ColumnFilter.serializer.serialize(command.columnFilter(), out, version);
            RowFilter.serializer.serialize(command.rowFilter(), out, version);
            DataLimits.serializer.serialize(command.limits(), out, version, command.metadata.comparator);
            if (command.index.isPresent())
                IndexMetadata.serializer.serialize(command.index.get(), out, version);

            command.serializeSelection(out, version);
        }

        public ReadCommand deserialize(DataInputPlus in, int version) throws IOException
        {
            Kind kind = Kind.values()[in.readByte()];
            int flags = in.readByte();
            boolean isDigest = isDigest(flags);
            // Shouldn't happen or it's a user error (see comment above) but
            // better complain loudly than doing the wrong thing.
            if (isForThrift(flags))
                throw new IllegalStateException("Received a command with the thrift flag set. "
                                              + "This means thrift is in use in a mixed 3.0/3.X and 4.0+ cluster, "
                                              + "which is unsupported. Make sure to stop using thrift before "
                                              + "upgrading to 4.0");

            boolean hasIndex = hasIndex(flags);
            int digestVersion = isDigest ? (int)in.readUnsignedVInt() : 0;
            CFMetaData metadata = CFMetaData.serializer.deserialize(in, version);
            int nowInSec = in.readInt();
            ColumnFilter columnFilter = ColumnFilter.serializer.deserialize(in, version, metadata);
            RowFilter rowFilter = RowFilter.serializer.deserialize(in, version, metadata);
            DataLimits limits = DataLimits.serializer.deserialize(in, version,  metadata.comparator);
            Optional<IndexMetadata> index = hasIndex
                                          ? deserializeIndexMetadata(in, version, metadata)
                                          : Optional.empty();

            return kind.selectionDeserializer.deserialize(in, version, isDigest, digestVersion, metadata, nowInSec, columnFilter, rowFilter, limits, index);
        }

        private Optional<IndexMetadata> deserializeIndexMetadata(DataInputPlus in, int version, CFMetaData cfm) throws IOException
        {
            try
            {
                return Optional.of(IndexMetadata.serializer.deserialize(in, version, cfm));
            }
            catch (UnknownIndexException e)
            {
                logger.info("Couldn't find a defined index on {}.{} with the id {}. " +
                            "If an index was just created, this is likely due to the schema not " +
                            "being fully propagated. Local read will proceed without using the " +
                            "index. Please wait for schema agreement after index creation.",
                            cfm.ksName, cfm.cfName, e.indexId);
                return Optional.empty();
            }
        }

        public long serializedSize(ReadCommand command, int version)
        {
            return 2 // kind + flags
                 + (command.isDigestQuery() ? TypeSizes.sizeofUnsignedVInt(command.digestVersion()) : 0)
                 + CFMetaData.serializer.serializedSize(command.metadata(), version)
                 + TypeSizes.sizeof(command.nowInSec())
                 + ColumnFilter.serializer.serializedSize(command.columnFilter(), version)
                 + RowFilter.serializer.serializedSize(command.rowFilter(), version)
                 + DataLimits.serializer.serializedSize(command.limits(), version, command.metadata.comparator)
                 + command.selectionSerializedSize(version)
                 + command.indexSerializedSize(version);
        }
    }
}<|MERGE_RESOLUTION|>--- conflicted
+++ resolved
@@ -30,12 +30,8 @@
 import org.apache.cassandra.config.*;
 import org.apache.cassandra.cql3.Operator;
 import org.apache.cassandra.db.filter.*;
-<<<<<<< HEAD
+import org.apache.cassandra.db.monitoring.ApproximateTime;
 import org.apache.cassandra.db.monitoring.Monitorable;
-=======
-import org.apache.cassandra.db.monitoring.ApproximateTime;
-import org.apache.cassandra.db.monitoring.MonitorableImpl;
->>>>>>> 554d6beb
 import org.apache.cassandra.db.partitions.*;
 import org.apache.cassandra.db.rows.*;
 import org.apache.cassandra.db.transform.StoppingTransformation;
@@ -517,13 +513,9 @@
 
         private boolean maybeAbort()
         {
-<<<<<<< HEAD
             if (optionalMonitor == null)
                 return false;
 
-            if (TEST_ITERATION_DELAY_MILLIS > 0)
-                maybeDelayForTesting();
-=======
             /**
              * The value returned by ApproximateTime.currentTimeMillis() is updated only every
              * {@link ApproximateTime.CHECK_INTERVAL_MS}, by default 10 millis. Since MonitorableImpl
@@ -533,7 +525,6 @@
                 return false;
 
             lastChecked = ApproximateTime.currentTimeMillis();
->>>>>>> 554d6beb
 
             if (optionalMonitor.isAborted())
             {
