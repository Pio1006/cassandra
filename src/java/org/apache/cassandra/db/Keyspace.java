--- conflicted
+++ resolved
@@ -87,7 +87,6 @@
 
     /* ColumnFamilyStore per column family */
     private final ConcurrentMap<TableId, ColumnFamilyStore> columnFamilyStores = new ConcurrentHashMap<>();
-
     private volatile AbstractReplicationStrategy replicationStrategy;
     public final ViewManager viewManager;
 
@@ -460,6 +459,7 @@
      * @param writeCommitLog false to disable commitlog append entirely
      * @param updateIndexes  false to disable index updates (used by CollationController "defragmenting")
      * @param isDroppable    true if this should throw WriteTimeoutException if it does not acquire lock within write_request_timeout_in_ms
+     * @throws ExecutionException
      */
     public Completable apply(final Mutation mutation, final boolean writeCommitLog, boolean updateIndexes, boolean isDroppable)
     {
@@ -483,7 +483,7 @@
 
         boolean requiresViewUpdate = updateIndexes && viewManager.updatesAffectView(Collections.singleton(mutation), false);
 
-        final Lock[] locks = requiresViewUpdate ? new Lock[mutation.getColumnFamilyIds().size()] : null;
+        final Lock[] locks = requiresViewUpdate ? new Lock[mutation.getTableIds().size()] : null;
         return Completable.defer(() ->
         {
             if (requiresViewUpdate)
@@ -491,27 +491,14 @@
                 if (mutation.viewLockAcquireStart == 0)
                     mutation.viewLockAcquireStart = System.currentTimeMillis();
 
-<<<<<<< HEAD
                 // the order of lock acquisition doesn't matter (from a deadlock perspective) because we only use tryLock()
-                Collection<UUID> columnFamilyIds = mutation.getColumnFamilyIds();
-                Iterator<UUID> idIterator = columnFamilyIds.iterator();
-
-                for (int i = 0; i < columnFamilyIds.size(); i++)
-=======
-            // the order of lock acquisition doesn't matter (from a deadlock perspective) because we only use tryLock()
-            Collection<TableId> tableIds = mutation.getTableIds();
-            Iterator<TableId> idIterator = tableIds.iterator();
-
-            locks = new Lock[tableIds.size()];
-            for (int i = 0; i < tableIds.size(); i++)
-            {
-                TableId tableId = idIterator.next();
-                int lockKey = Objects.hash(mutation.key().getKey(), tableId);
-                while (true)
->>>>>>> ec536dc0
+                Collection<TableId> tableIds = mutation.getTableIds();
+                Iterator<TableId> idIterator = tableIds.iterator();
+
+                for (int i = 0; i < tableIds.size(); i++)
                 {
-                    UUID cfid = idIterator.next();
-                    int lockKey = Objects.hash(mutation.key().getKey(), cfid);
+                    TableId tableId = idIterator.next();
+                    int lockKey = Objects.hash(mutation.key().getKey(), tableId);
                     Lock lock = null;
 
                     if (TEST_FAIL_MV_LOCKS_COUNT == 0)
@@ -547,24 +534,14 @@
                     }
                 }
 
-<<<<<<< HEAD
                 long acquireTime = System.currentTimeMillis() - mutation.viewLockAcquireStart;
                 // Metrics are only collected for droppable write operations
                 // Bulk non-droppable operations (e.g. commitlog replay, hint delivery) are not measured
                 if (isDroppable)
                 {
-                    for(UUID cfid : columnFamilyIds)
-                        columnFamilyStores.get(cfid).metric.viewLockAcquireTime.update(acquireTime, TimeUnit.MILLISECONDS);
-                }
-=======
-            long acquireTime = System.currentTimeMillis() - mutation.viewLockAcquireStart.get();
-            // Metrics are only collected for droppable write operations
-            // Bulk non-droppable operations (e.g. commitlog replay, hint delivery) are not measured
-            if (isDroppable)
-            {
                 for(TableId tableId : tableIds)
                     columnFamilyStores.get(tableId).metric.viewLockAcquireTime.update(acquireTime, TimeUnit.MILLISECONDS);
->>>>>>> ec536dc0
+                }
             }
             int nowInSec = FBUtilities.nowInSeconds();
 
@@ -577,7 +554,6 @@
             }
             else
             {
-<<<<<<< HEAD
                 commitLogPositionObservable = Single.just(CommitLogPosition.NONE);
             }
 
@@ -585,50 +561,16 @@
 
             return commitLogPositionObservable
                    .flatMapCompletable(commitLogPosition -> {
-=======
-                ColumnFamilyStore cfs = columnFamilyStores.get(upd.metadata().id);
-                if (cfs == null)
-                {
-                    logger.error("Attempting to mutate non-existant table {} ({}.{})", upd.metadata().id, upd.metadata().keyspace, upd.metadata().name);
-                    continue;
-                }
-                AtomicLong baseComplete = new AtomicLong(Long.MAX_VALUE);
-
-                if (requiresViewUpdate)
-                {
-                    try
-                    {
-                        Tracing.trace("Creating materialized view mutations from base table replica");
-                        viewManager.forTable(upd.metadata().id).pushViewReplicaUpdates(upd, writeCommitLog, baseComplete);
-                    }
-                    catch (Throwable t)
-                    {
-                        JVMStabilityInspector.inspectThrowable(t);
-                        logger.error(String.format("Unknown exception caught while attempting to update MaterializedView! %s",
-                                                   upd.metadata().toString()), t);
-                        throw t;
-                    }
-                }
-
-                Tracing.trace("Adding to {} memtable", upd.metadata().name);
-                UpdateTransaction indexTransaction = updateIndexes
-                                                     ? cfs.indexManager.newUpdateTransaction(upd, opGroup, nowInSec)
-                                                     : UpdateTransaction.NO_OP;
-                cfs.apply(upd, indexTransaction, opGroup, commitLogPosition);
-                if (requiresViewUpdate)
-                    baseComplete.set(System.currentTimeMillis());
-            }
->>>>>>> ec536dc0
 
                         List<Completable> memtablePutCompletables = new ArrayList<>(mutation.getPartitionUpdates().size());
 
                         for (PartitionUpdate upd : mutation.getPartitionUpdates())
                         {
 
-                            ColumnFamilyStore cfs = columnFamilyStores.get(upd.metadata().cfId);
+                            ColumnFamilyStore cfs = columnFamilyStores.get(upd.metadata().id);
                             if (cfs == null)
                             {
-                                logger.error("Attempting to mutate non-existant table {} ({}.{})", upd.metadata().cfId, upd.metadata().ksName, upd.metadata().cfName);
+                                logger.error("Attempting to mutate non-existant table {} ({}.{})", upd.metadata().id, upd.metadata().keyspace, upd.metadata().name);
                                 continue;
                             }
 
@@ -639,15 +581,15 @@
                             if (requiresViewUpdate)
                             {
                                 Tracing.trace("Creating materialized view mutations from base table replica");
-                                viewUpdateCompletable = viewManager.forTable(upd.metadata()).pushViewReplicaUpdates(upd, writeCommitLog, baseComplete);
+                                viewUpdateCompletable = viewManager.forTable(upd.metadata().id).pushViewReplicaUpdates(upd, writeCommitLog, baseComplete);
                                 viewUpdateCompletable.doOnError(exc -> {
                                         JVMStabilityInspector.inspectThrowable(exc);
                                         logger.error(String.format("Unknown exception caught while attempting to update MaterializedView! %s.%s",
-                                                upd.metadata().ksName, upd.metadata().cfName), exc);
+                                                upd.metadata().keyspace, upd.metadata().name), exc);
                                 });
                             }
 
-                            Tracing.trace("Adding to {} memtable", upd.metadata().cfName);
+                            Tracing.trace("Adding to {} memtable", upd.metadata().name);
                             UpdateTransaction indexTransaction = updateIndexes
                                                                  ? cfs.indexManager.newUpdateTransaction(upd, opGroup, nowInSec)
                                                                  : UpdateTransaction.NO_OP;
