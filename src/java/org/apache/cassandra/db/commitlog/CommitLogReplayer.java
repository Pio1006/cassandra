/*
 * Licensed to the Apache Software Foundation (ASF) under one
 * or more contributor license agreements.  See the NOTICE file
 * distributed with this work for additional information
 * regarding copyright ownership.  The ASF licenses this file
 * to you under the Apache License, Version 2.0 (the
 * "License"); you may not use this file except in compliance
 * with the License.  You may obtain a copy of the License at
 *
 *   http://www.apache.org/licenses/LICENSE-2.0
 *
 * Unless required by applicable law or agreed to in writing,
 * software distributed under the License is distributed on an
 * "AS IS" BASIS, WITHOUT WARRANTIES OR CONDITIONS OF ANY
 * KIND, either express or implied.  See the License for the
 * specific language governing permissions and limitations
 * under the License.
 */
package org.apache.cassandra.db.commitlog;

import java.io.File;
import java.io.IOException;
import java.util.*;
import java.util.concurrent.ExecutionException;
import java.util.concurrent.Future;
import java.util.concurrent.atomic.AtomicInteger;

import com.google.common.annotations.VisibleForTesting;
import com.google.common.base.Predicate;
import com.google.common.base.Throwables;
import com.google.common.collect.*;
import com.google.common.util.concurrent.Uninterruptibles;
import io.reactivex.*;
import org.apache.commons.lang3.StringUtils;
import org.cliffc.high_scale_lib.NonBlockingHashSet;
import org.slf4j.Logger;
import org.slf4j.LoggerFactory;

import org.apache.cassandra.concurrent.Stage;
import org.apache.cassandra.concurrent.StageManager;
import org.apache.cassandra.config.CFMetaData;
import org.apache.cassandra.config.Config;
import org.apache.cassandra.config.Schema;
import org.apache.cassandra.config.SchemaConstants;
import org.apache.cassandra.db.ColumnFamilyStore;
import org.apache.cassandra.db.Keyspace;
import org.apache.cassandra.db.Mutation;
import org.apache.cassandra.db.SystemKeyspace;
import org.apache.cassandra.db.partitions.PartitionUpdate;
import org.apache.cassandra.io.sstable.format.SSTableReader;
import org.apache.cassandra.utils.FBUtilities;
import org.apache.cassandra.utils.WrappedRunnable;

public class CommitLogReplayer implements CommitLogReadHandler
{
    @VisibleForTesting
    public static long MAX_OUTSTANDING_REPLAY_BYTES = Long.getLong("cassandra.commitlog_max_outstanding_replay_bytes", 1024 * 1024 * 64);
    @VisibleForTesting
    public static MutationInitiator mutationInitiator = new MutationInitiator();
    static final String IGNORE_REPLAY_ERRORS_PROPERTY = Config.PROPERTY_PREFIX + "commitlog.ignorereplayerrors";
    private static final Logger logger = LoggerFactory.getLogger(CommitLogReplayer.class);
    private static final int MAX_OUTSTANDING_REPLAY_COUNT = Integer.getInteger(Config.PROPERTY_PREFIX + "commitlog_max_outstanding_replay_count", 1024);

    private final Set<Keyspace> keyspacesReplayed;
    private final Queue<Future<Integer>> futures;

    private final AtomicInteger replayedCount;
    private final Map<UUID, IntervalSet<CommitLogPosition>> cfPersisted;
    private final CommitLogPosition globalPosition;

    // Used to throttle speed of replay of mutations if we pass the max outstanding count
    private long pendingMutationBytes = 0;

    private final ReplayFilter replayFilter;
    private final CommitLogArchiver archiver;

    @VisibleForTesting
    protected CommitLogReader commitLogReader;

    CommitLogReplayer(CommitLog commitLog,
                      CommitLogPosition globalPosition,
                      Map<UUID, IntervalSet<CommitLogPosition>> cfPersisted,
                      ReplayFilter replayFilter)
    {
        this.keyspacesReplayed = new NonBlockingHashSet<Keyspace>();
        this.futures = new ArrayDeque<Future<Integer>>();
        // count the number of replayed mutation. We don't really care about atomicity, but we need it to be a reference.
        this.replayedCount = new AtomicInteger();
        this.cfPersisted = cfPersisted;
        this.globalPosition = globalPosition;
        this.replayFilter = replayFilter;
        this.archiver = commitLog.archiver;
        this.commitLogReader = new CommitLogReader();
    }

    public static CommitLogReplayer construct(CommitLog commitLog)
    {
        // compute per-CF and global replay intervals
        Map<UUID, IntervalSet<CommitLogPosition>> cfPersisted = new HashMap<>();
        ReplayFilter replayFilter = ReplayFilter.create();

        for (ColumnFamilyStore cfs : ColumnFamilyStore.all())
        {
            // but, if we've truncated the cf in question, then we need to need to start replay after the truncation
            CommitLogPosition truncatedAt = SystemKeyspace.getTruncatedPosition(cfs.metadata.cfId);
            if (truncatedAt != null)
            {
                // Point in time restore is taken to mean that the tables need to be replayed even if they were
                // deleted at a later point in time. Any truncation record after that point must thus be cleared prior
                // to replay (CASSANDRA-9195).
                long restoreTime = commitLog.archiver.restorePointInTime;
                long truncatedTime = SystemKeyspace.getTruncatedAt(cfs.metadata.cfId);
                if (truncatedTime > restoreTime)
                {
                    if (replayFilter.includes(cfs.metadata))
                    {
                        logger.info("Restore point in time is before latest truncation of table {}.{}. Clearing truncation record.",
                                    cfs.metadata.ksName,
                                    cfs.metadata.cfName);
                        SystemKeyspace.removeTruncationRecord(cfs.metadata.cfId);
                        truncatedAt = null;
                    }
                }
            }

            IntervalSet<CommitLogPosition> filter = persistedIntervals(cfs.getLiveSSTables(), truncatedAt);
            cfPersisted.put(cfs.metadata.cfId, filter);
        }
        CommitLogPosition globalPosition = firstNotCovered(cfPersisted.values());
        logger.debug("Global replay position is {} from columnfamilies {}", globalPosition, FBUtilities.toString(cfPersisted));
        return new CommitLogReplayer(commitLog, globalPosition, cfPersisted, replayFilter);
    }

    public void replayPath(File file, boolean tolerateTruncation) throws IOException
    {
        commitLogReader.readCommitLogSegment(this, file, globalPosition, CommitLogReader.ALL_MUTATIONS, tolerateTruncation);
    }

    public void replayFiles(File[] clogs) throws IOException
    {
        commitLogReader.readAllFiles(this, clogs, globalPosition);
    }

    /**
     * Flushes all keyspaces associated with this replayer in parallel, blocking until their flushes are complete.
     * @return the number of mutations replayed
     */
    public int blockForWrites()
    {
        for (Map.Entry<UUID, AtomicInteger> entry : commitLogReader.getInvalidMutations())
            logger.warn("Skipped {} mutations from unknown (probably removed) CF with id {}", entry.getValue(), entry.getKey());

        // wait for all the writes to finish on the mutation stage
        FBUtilities.waitOnFutures(futures);
        logger.trace("Finished waiting on mutations from recovery");

        // flush replayed keyspaces
        futures.clear();
        boolean flushingSystem = false;

        List<Single<CommitLogPosition>> observables = new ArrayList<>();
        for (Keyspace keyspace : keyspacesReplayed)
        {
            if (keyspace.getName().equals(SchemaConstants.SYSTEM_KEYSPACE_NAME))
                flushingSystem = true;

            observables.addAll(keyspace.flush());
        }

        // also flush batchlog incase of any MV updates
        if (!flushingSystem)
            observables.add(Keyspace.open(SchemaConstants.SYSTEM_KEYSPACE_NAME).getColumnFamilyStore(SystemKeyspace.BATCHES).forceFlush());

        Single.merge(observables).blockingLast();

        return replayedCount.get();
    }

    /*
     * Wrapper around initiating mutations read from the log to make it possible
     * to spy on initiated mutations for test
     */
    @VisibleForTesting
    public static class MutationInitiator
    {
        protected Future<Integer> initiateMutation(final Mutation mutation,
                                                   final long segmentId,
                                                   final int serializedSize,
                                                   final int entryLocation,
                                                   final CommitLogReplayer commitLogReplayer)
        {
            Runnable runnable = new WrappedRunnable()
            {
                public void runMayThrow()
                {
                    if (Schema.instance.getKSMetaData(mutation.getKeyspaceName()) == null)
                        return;
                    if (commitLogReplayer.pointInTimeExceeded(mutation))
                        return;

                    final Keyspace keyspace = Keyspace.open(mutation.getKeyspaceName());

                    // Rebuild the mutation, omitting column families that
                    //    a) the user has requested that we ignore,
                    //    b) have already been flushed,
                    // or c) are part of a cf that was dropped.
                    // Keep in mind that the cf.name() is suspect. do every thing based on the cfid instead.
                    Mutation newMutation = null;
                    for (PartitionUpdate update : commitLogReplayer.replayFilter.filter(mutation))
                    {
                        if (Schema.instance.getCF(update.metadata().cfId) == null)
                            continue; // dropped

                        // replay if current segment is newer than last flushed one or,
                        // if it is the last known segment, if we are after the commit log segment position
                        if (commitLogReplayer.shouldReplay(update.metadata().cfId, new CommitLogPosition(segmentId, entryLocation)))
                        {
                            if (newMutation == null)
                                newMutation = new Mutation(mutation.getKeyspaceName(), mutation.key());
                            newMutation.add(update);
                            commitLogReplayer.replayedCount.incrementAndGet();
                        }
                    }
                    if (newMutation != null)
                    {
                        assert !newMutation.isEmpty();
<<<<<<< HEAD
                        Keyspace.open(newMutation.getKeyspaceName()).applyFromCommitLog(newMutation).blockingGet();

=======

                        Keyspace.open(newMutation.getKeyspaceName()).apply(newMutation, false, true, false);
>>>>>>> 75a88c59
                        commitLogReplayer.keyspacesReplayed.add(keyspace);
                    }
                }
            };
            return StageManager.getStage(Stage.MUTATION).submit(runnable, serializedSize);
        }
    }

    /**
     * A set of known safe-to-discard commit log replay positions, based on
     * the range covered by on disk sstables and those prior to the most recent truncation record
     */
    public static IntervalSet<CommitLogPosition> persistedIntervals(Iterable<SSTableReader> onDisk, CommitLogPosition truncatedAt)
    {
        IntervalSet.Builder<CommitLogPosition> builder = new IntervalSet.Builder<>();
        for (SSTableReader reader : onDisk)
            builder.addAll(reader.getSSTableMetadata().commitLogIntervals);

        if (truncatedAt != null)
            builder.add(CommitLogPosition.NONE, truncatedAt);
        return builder.build();
    }

    /**
     * Find the earliest commit log position that is not covered by the known flushed ranges for some table.
     *
     * For efficiency this assumes that the first contiguously flushed interval we know of contains the moment that the
     * given table was constructed* and hence we can start replay from the end of that interval.
     *
     * If such an interval is not known, we must replay from the beginning.
     *
     * * This is not true only until if the very first flush of a table stalled or failed, while the second or latter
     *   succeeded. The chances of this happening are at most very low, and if the assumption does prove to be
     *   incorrect during replay there is little chance that the affected deployment is in production.
     */
    public static CommitLogPosition firstNotCovered(Collection<IntervalSet<CommitLogPosition>> ranges)
    {
        return ranges.stream()
                .map(intervals -> Iterables.getFirst(intervals.ends(), CommitLogPosition.NONE))
                .min(Ordering.natural())
                .get(); // iteration is per known-CF, there must be at least one.
    }

    abstract static class ReplayFilter
    {
        public abstract Iterable<PartitionUpdate> filter(Mutation mutation);

        public abstract boolean includes(CFMetaData metadata);

        public static ReplayFilter create()
        {
            // If no replaylist is supplied an empty array of strings is used to replay everything.
            if (System.getProperty("cassandra.replayList") == null)
                return new AlwaysReplayFilter();

            Multimap<String, String> toReplay = HashMultimap.create();
            for (String rawPair : System.getProperty("cassandra.replayList").split(","))
            {
                String[] pair = StringUtils.split(rawPair.trim(), '.');
                if (pair.length != 2)
                    throw new IllegalArgumentException("Each table to be replayed must be fully qualified with keyspace name, e.g., 'system.peers'");

                Keyspace ks = Schema.instance.getKeyspaceInstance(pair[0]);
                if (ks == null)
                    throw new IllegalArgumentException("Unknown keyspace " + pair[0]);
                ColumnFamilyStore cfs = ks.getColumnFamilyStore(pair[1]);
                if (cfs == null)
                    throw new IllegalArgumentException(String.format("Unknown table %s.%s", pair[0], pair[1]));

                toReplay.put(pair[0], pair[1]);
            }
            return new CustomReplayFilter(toReplay);
        }
    }

    private static class AlwaysReplayFilter extends ReplayFilter
    {
        public Iterable<PartitionUpdate> filter(Mutation mutation)
        {
            return mutation.getPartitionUpdates();
        }

        public boolean includes(CFMetaData metadata)
        {
            return true;
        }
    }

    private static class CustomReplayFilter extends ReplayFilter
    {
        private Multimap<String, String> toReplay;

        public CustomReplayFilter(Multimap<String, String> toReplay)
        {
            this.toReplay = toReplay;
        }

        public Iterable<PartitionUpdate> filter(Mutation mutation)
        {
            final Collection<String> cfNames = toReplay.get(mutation.getKeyspaceName());
            if (cfNames == null)
                return Collections.emptySet();

            return Iterables.filter(mutation.getPartitionUpdates(), new Predicate<PartitionUpdate>()
            {
                public boolean apply(PartitionUpdate upd)
                {
                    return cfNames.contains(upd.metadata().cfName);
                }
            });
        }

        public boolean includes(CFMetaData metadata)
        {
            return toReplay.containsEntry(metadata.ksName, metadata.cfName);
        }
    }

    /**
     * consult the known-persisted ranges for our sstables;
     * if the position is covered by one of them it does not need to be replayed
     *
     * @return true iff replay is necessary
     */
    private boolean shouldReplay(UUID cfId, CommitLogPosition position)
    {
        return !cfPersisted.get(cfId).contains(position);
    }

    protected boolean pointInTimeExceeded(Mutation fm)
    {
        long restoreTarget = archiver.restorePointInTime;

        for (PartitionUpdate upd : fm.getPartitionUpdates())
        {
            if (archiver.precision.toMillis(upd.maxTimestamp()) > restoreTarget)
                return true;
        }
        return false;
    }

    public void handleMutation(Mutation m, int size, int entryLocation, CommitLogDescriptor desc)
    {
        pendingMutationBytes += size;
        futures.offer(mutationInitiator.initiateMutation(m,
                                                         desc.id,
                                                         size,
                                                         entryLocation,
                                                         this));
        // If there are finished mutations, or too many outstanding bytes/mutations
        // drain the futures in the queue
        while (futures.size() > MAX_OUTSTANDING_REPLAY_COUNT
               || pendingMutationBytes > MAX_OUTSTANDING_REPLAY_BYTES
               || (!futures.isEmpty() && futures.peek().isDone()))
        {
            pendingMutationBytes -= FBUtilities.waitOnFuture(futures.poll());
        }
    }

    public boolean shouldSkipSegmentOnError(CommitLogReadException exception) throws IOException
    {
        if (exception.permissible)
            logger.error("Ignoring commit log replay error likely due to incomplete flush to disk", exception);
        else if (Boolean.getBoolean(IGNORE_REPLAY_ERRORS_PROPERTY))
            logger.error("Ignoring commit log replay error", exception);
        else if (!CommitLog.handleCommitError("Failed commit log replay", exception))
        {
            logger.error("Replay stopped. If you wish to override this error and continue starting the node ignoring " +
                         "commit log replay problems, specify -D" + IGNORE_REPLAY_ERRORS_PROPERTY + "=true " +
                         "on the command line");
            throw new CommitLogReplayException(exception.getMessage(), exception);
        }
        return false;
    }

    /**
     * The logic for whether or not we throw on an error is identical for the replayer between recoverable or non.
     */
    public void handleUnrecoverableError(CommitLogReadException exception) throws IOException
    {
        // Don't care about return value, use this simply to throw exception as appropriate.
        shouldSkipSegmentOnError(exception);
    }

    @SuppressWarnings("serial")
    public static class CommitLogReplayException extends IOException
    {
        public CommitLogReplayException(String message, Throwable cause)
        {
            super(message, cause);
        }

        public CommitLogReplayException(String message)
        {
            super(message);
        }
    }
}<|MERGE_RESOLUTION|>--- conflicted
+++ resolved
@@ -224,13 +224,8 @@
                     if (newMutation != null)
                     {
                         assert !newMutation.isEmpty();
-<<<<<<< HEAD
-                        Keyspace.open(newMutation.getKeyspaceName()).applyFromCommitLog(newMutation).blockingGet();
-
-=======
-
-                        Keyspace.open(newMutation.getKeyspaceName()).apply(newMutation, false, true, false);
->>>>>>> 75a88c59
+                        Keyspace.open(newMutation.getKeyspaceName()).apply(newMutation, false, true, false).blockingGet();
+
                         commitLogReplayer.keyspacesReplayed.add(keyspace);
                     }
                 }
