/*
 * Licensed to the Apache Software Foundation (ASF) under one
 * or more contributor license agreements.  See the NOTICE file
 * distributed with this work for additional information
 * regarding copyright ownership.  The ASF licenses this file
 * to you under the Apache License, Version 2.0 (the
 * "License"); you may not use this file except in compliance
 * with the License.  You may obtain a copy of the License at
 *
 *     http://www.apache.org/licenses/LICENSE-2.0
 *
 * Unless required by applicable law or agreed to in writing, software
 * distributed under the License is distributed on an "AS IS" BASIS,
 * WITHOUT WARRANTIES OR CONDITIONS OF ANY KIND, either express or implied.
 * See the License for the specific language governing permissions and
 * limitations under the License.
 */
package org.apache.cassandra.db.commitlog;

import java.io.File;
import java.io.IOException;
import java.util.*;
import java.util.concurrent.*;
import java.util.concurrent.atomic.AtomicLong;
import java.util.concurrent.locks.LockSupport;

import com.google.common.annotations.VisibleForTesting;
import com.google.common.util.concurrent.*;
import io.reactivex.*;
import io.reactivex.Observable;
import org.slf4j.Logger;
import org.slf4j.LoggerFactory;

import net.nicoulaj.compilecommand.annotations.DontInline;
import org.apache.cassandra.concurrent.NamedThreadFactory;
import org.apache.cassandra.config.DatabaseDescriptor;
import org.apache.cassandra.schema.Schema;
import org.apache.cassandra.db.*;
import org.apache.cassandra.schema.TableId;
import org.apache.cassandra.schema.TableMetadata;
import org.apache.cassandra.utils.*;
import org.apache.cassandra.utils.concurrent.WaitQueue;

import static org.apache.cassandra.db.commitlog.CommitLogSegment.Allocation;

/**
 * Performs eager-creation of commit log segments in a background thread. All the
 * public methods are thread safe.
 */
public abstract class AbstractCommitLogSegmentManager
{
    static final Logger logger = LoggerFactory.getLogger(AbstractCommitLogSegmentManager.class);

    /**
     * Segment that is ready to be used. The management thread fills this and blocks until consumed.
     *
     * A single management thread produces this, and consumers are already synchronizing to make sure other work is
     * performed atomically with consuming this. Volatile to make sure writes by the management thread become
     * visible (ordered/lazySet would suffice). Consumers (advanceAllocatingFrom and discardAvailableSegment) must
     * synchronize on 'this'.
     */
    private volatile CommitLogSegment availableSegment = null;

    private final WaitQueue segmentPrepared = new WaitQueue();

    /** Active segments, containing unflushed data. The tail of this queue is the one we allocate writes to */
    private final ConcurrentLinkedQueue<CommitLogSegment> activeSegments = new ConcurrentLinkedQueue<>();

    /**
     * The segment we are currently allocating commit log records to.
     *
     * Written by advanceAllocatingFrom which synchronizes on 'this'. Volatile to ensure reads get current value.
     */
    private volatile CommitLogSegment allocatingFrom = null;

    final String storageDirectory;

    /**
     * Tracks commitlog size, in multiples of the segment size.  We need to do this so we can "promise" size
     * adjustments ahead of actually adding/freeing segments on disk, so that the "evict oldest segment" logic
     * can see the effect of recycling segments immediately (even though they're really happening asynchronously
     * on the manager thread, which will take a ms or two).
     */
    private final AtomicLong size = new AtomicLong();

    private Thread managerThread;
    protected final CommitLog commitLog;
    private volatile boolean shutdown;

    private static final SimpleCachedBufferPool bufferPool =
        new SimpleCachedBufferPool(DatabaseDescriptor.getCommitLogMaxCompressionBuffersInPool(), DatabaseDescriptor.getCommitLogSegmentSize());

    AbstractCommitLogSegmentManager(final CommitLog commitLog, String storageDirectory)
    {
        this.commitLog = commitLog;
        this.storageDirectory = storageDirectory;
    }

    void start()
    {
        // The run loop for the manager thread
        Runnable runnable = new WrappedRunnable()
        {
            public void runMayThrow() throws Exception
            {
                while (!shutdown)
                {
                    try
                    {
                        assert availableSegment == null;
                        logger.debug("No segments in reserve; creating a fresh one");
                        availableSegment = createSegment();
                        if (shutdown)
                        {
                            // If shutdown() started and finished during segment creation, we are now left with a
                            // segment that no one will consume. Discard it.
                            discardAvailableSegment();
                            return;
                        }

                        segmentPrepared.signalAll();
                        Thread.yield();

                        if (availableSegment == null && !atSegmentBufferLimit())
                            // Writing threads need another segment now.
                            continue;

                        // Writing threads are not waiting for new segments, we can spend time on other tasks.
                        // flush old Cfs if we're full
                        maybeFlushToReclaim();

                        LockSupport.park();
                    }
                    catch (Throwable t)
                    {
                        JVMStabilityInspector.inspectThrowable(t);
                        if (!CommitLog.handleCommitError("Failed managing commit log segments", t))
                            return;
                        // sleep some arbitrary period to avoid spamming CL
                        Uninterruptibles.sleepUninterruptibly(1, TimeUnit.SECONDS);

                        // If we offered a segment, wait for it to be taken before reentering the loop.
                        // There could be a new segment in next not offered, but only on failure to discard it while
                        // shutting down-- nothing more can or needs to be done in that case.
                    }

                    while (availableSegment != null || atSegmentBufferLimit() && !shutdown)
                        LockSupport.park();
                }
            }
        };

        shutdown = false;
        managerThread = NamedThreadFactory.createThread(runnable, "COMMIT-LOG-ALLOCATOR");
        managerThread.setDaemon(true);
        managerThread.start();

        // for simplicity, ensure the first segment is allocated before continuing
        advanceAllocatingFrom(null);
    }

    private boolean atSegmentBufferLimit()
    {
        return CommitLogSegment.usesBufferPool(commitLog) && bufferPool.atLimit();
    }

    private void maybeFlushToReclaim()
    {
        long unused = unusedCapacity();
        if (unused < 0)
        {
            long flushingSize = 0;
            List<CommitLogSegment> segmentsToRecycle = new ArrayList<>();
            for (CommitLogSegment segment : activeSegments)
            {
                if (segment == allocatingFrom)
                    break;
                flushingSize += segment.onDiskSize();
                segmentsToRecycle.add(segment);
                if (flushingSize + unused >= 0)
                    break;
            }
            flushDataFrom(segmentsToRecycle, false);
        }
    }


    /**
     * Allocate a segment within this CLSM. Should either succeed or throw.
     */
    public abstract Single<Allocation> allocate(Mutation mutation, int size);

    /**
     * The recovery and replay process replays mutations into memtables and flushes them to disk. Individual CLSM
     * decide what to do with those segments on disk after they've been replayed.
     */
    abstract void handleReplayedSegment(final File file);

    /**
     * Hook to allow segment managers to track state surrounding creation of new segments. Onl perform as task submit
     * to segment manager so it's performed on segment management thread.
     */
    abstract CommitLogSegment createSegment();

    /**
     * Indicates that a segment file has been flushed and is no longer needed. Only perform as task submit to segment
     * manager so it's performend on segment management thread, or perform while segment management thread is shutdown
     * during testing resets.
     *
     * @param segment segment to be discarded
     * @param delete  whether or not the segment is safe to be deleted.
     */
    abstract void discard(CommitLogSegment segment, boolean delete);

    /**
     * Advances the allocatingFrom pointer to the next prepared segment, but only if it is currently the segment provided.
     *
     * WARNING: Assumes segment management thread always succeeds in allocating a new segment or kills the JVM.
     */
    @DontInline
    void advanceAllocatingFrom(CommitLogSegment old)
    {
        while (true)
        {
            synchronized (this)
            {
                // do this in a critical section so we can maintain the order of segment construction when moving to allocatingFrom/activeSegments
                if (allocatingFrom != old)
                    return;

                // If a segment is ready, take it now, otherwise wait for the management thread to construct it.
                if (availableSegment != null)
                {
                    // Success! Change allocatingFrom and activeSegments (which must be kept in order) before leaving
                    // the critical section.
                    activeSegments.add(allocatingFrom = availableSegment);
                    availableSegment = null;
                    break;
                }
            }

            awaitAvailableSegment(old);
        }

        // Signal the management thread to prepare a new segment.
        wakeManager();

        if (old != null)
        {
            // Now we can run the user defined command just after switching to the new commit log.
            // (Do this here instead of in the recycle call so we can get a head start on the archive.)
            commitLog.archiver.maybeArchive(old);

            // ensure we don't continue to use the old file; not strictly necessary, but cleaner to enforce it
            old.discardUnusedTail();
        }

        // request that the CL be synced out-of-band, as we've finished a segment
        commitLog.requestExtraSync();
    }

    void awaitAvailableSegment(CommitLogSegment currentAllocatingFrom)
    {
        do
        {
<<<<<<< HEAD
            WaitQueue.Signal prepared = segmentPrepared.register(Thread.currentThread(), commitLog.metrics.waitingOnSegmentAllocation.time());
=======
            WaitQueue.Signal prepared = segmentPrepared.register(commitLog.metrics.waitingOnSegmentAllocation.timer());
>>>>>>> 80af094a
            if (availableSegment == null && allocatingFrom == currentAllocatingFrom)
                prepared.awaitUninterruptibly();
            else
                prepared.cancel();
        }
        while (availableSegment == null && allocatingFrom == currentAllocatingFrom);
    }

    /**
     * Switch to a new segment, regardless of how much is left in the current one.
     *
     * Flushes any dirty CFs for this segment and any older segments, and then discards the segments
     */
    void forceRecycleAll(Iterable<TableId> droppedTables)
    {
        List<CommitLogSegment> segmentsToRecycle = new ArrayList<>(activeSegments);
        CommitLogSegment last = segmentsToRecycle.get(segmentsToRecycle.size() - 1);
        advanceAllocatingFrom(last);

        // wait for the commit log modifications
        last.waitForModifications();

        // make sure the writes have materialized inside of the memtables by waiting for all outstanding writes
        // to complete
        Keyspace.writeOrder.awaitNewBarrier();

        // flush and wait for all CFs that are dirty in segments up-to and including 'last'
        Observable<CommitLogPosition> observable = flushDataFrom(segmentsToRecycle, true);
        try
        {
            observable.blockingLast(CommitLogPosition.NONE);

            for (CommitLogSegment segment : activeSegments)
                for (TableId tableId : droppedTables)
                    segment.markClean(tableId, CommitLogPosition.NONE, segment.getCurrentCommitLogPosition());

            // now recycle segments that are unused, as we may not have triggered a discardCompletedSegments()
            // if the previous active segment was the only one to recycle (since an active segment isn't
            // necessarily dirty, and we only call dCS after a flush).
            for (CommitLogSegment segment : activeSegments)
            {
                if (segment.isUnused())
                    archiveAndDiscard(segment);
            }

            CommitLogSegment first;
            if ((first = activeSegments.peek()) != null && first.id <= last.id)
                logger.error("Failed to force-recycle all segments; at least one segment is still in use with dirty CFs.");
        }
        catch (Throwable t)
        {
            // for now just log the error
            logger.error("Failed waiting for a forced recycle of in-use commit log segments", t);
        }
    }

    /**
     * Indicates that a segment is no longer in use and that it should be discarded.
     *
     * @param segment segment that is no longer in use
     */
    void archiveAndDiscard(final CommitLogSegment segment)
    {
        boolean archiveSuccess = commitLog.archiver.maybeWaitForArchiving(segment.getName());
        if (!activeSegments.remove(segment))
            return; // already discarded
        // if archiving (command) was not successful then leave the file alone. don't delete or recycle.
        logger.debug("Segment {} is no longer active and will be deleted {}", segment, archiveSuccess ? "now" : "by the archive script");
        discard(segment, archiveSuccess);
    }

    /**
     * Adjust the tracked on-disk size. Called by individual segments to reflect writes, allocations and discards.
     * @param addedSize
     */
    void addSize(long addedSize)
    {
        size.addAndGet(addedSize);
    }

    /**
     * @return the space (in bytes) used by all segment files.
     */
    public long onDiskSize()
    {
        return size.get();
    }

    private long unusedCapacity()
    {
        long total = DatabaseDescriptor.getTotalCommitlogSpaceInMB() * 1024 * 1024;
        long currentSize = size.get();
        logger.trace("Total active commitlog segment space used is {} out of {}", currentSize, total);
        return total - currentSize;
    }

    /**
     * Force a flush on all CFs that are still dirty in @param segments.
     *
     * @return a Future that will finish when all the flushes are complete.
     */
    private Observable<CommitLogPosition> flushDataFrom(List<CommitLogSegment> segments, boolean force)
    {
        if (segments.isEmpty())
            return Observable.just(CommitLogPosition.NONE);

        final CommitLogPosition maxCommitLogPosition = segments.get(segments.size() - 1).getCurrentCommitLogPosition();

        // a map of CfId -> forceFlush() to ensure we only queue one flush per cf
        final Map<TableId, Observable<CommitLogPosition>> flushes = new LinkedHashMap<>();

        for (CommitLogSegment segment : segments)
        {
            for (TableId dirtyTableId : segment.getDirtyTableIds())
            {
                TableMetadata metadata = Schema.instance.getTableMetadata(dirtyTableId);
                if (metadata == null)
                {
                    // even though we remove the schema entry before a final flush when dropping a CF,
                    // it's still possible for a writer to race and finish his append after the flush.
                    logger.trace("Marking clean CF {} that doesn't exist anymore", dirtyTableId);
                    segment.markClean(dirtyTableId, CommitLogPosition.NONE, segment.getCurrentCommitLogPosition());
                }
                else if (!flushes.containsKey(dirtyTableId))
                {
                    final ColumnFamilyStore cfs = Keyspace.open(metadata.keyspace).getColumnFamilyStore(dirtyTableId);
                    // can safely call forceFlush here as we will only ever block (briefly) for other attempts to flush,
                    // no deadlock possibility since switchLock removal
                    flushes.put(dirtyTableId, force ? cfs.forceFlush().toObservable() : cfs.forceFlush(maxCommitLogPosition).toObservable());
                }
            }
        }

        return Observable.concat(flushes.values());
    }

    /**
     * Stops CL, for testing purposes. DO NOT USE THIS OUTSIDE OF TESTS.
     * Only call this after the AbstractCommitLogService is shut down.
     */
    public void stopUnsafe(boolean deleteSegments)
    {
        logger.debug("CLSM closing and clearing existing commit log segments...");

        shutdown();
        try
        {
            awaitTermination();
        }
        catch (InterruptedException e)
        {
            throw new RuntimeException(e);
        }

        for (CommitLogSegment segment : activeSegments)
            closeAndDeleteSegmentUnsafe(segment, deleteSegments);
        activeSegments.clear();

        size.set(0L);

        logger.trace("CLSM done with closing and clearing existing commit log segments.");
    }

    /**
     * To be used by tests only. Not safe if mutation slots are being allocated concurrently.
     */
    void awaitManagementTasksCompletion()
    {
        if (availableSegment == null && !atSegmentBufferLimit())
        {
            awaitAvailableSegment(allocatingFrom);
        }
    }

    /**
     * Explicitly for use only during resets in unit testing.
     */
    private void closeAndDeleteSegmentUnsafe(CommitLogSegment segment, boolean delete)
    {
        try
        {
            discard(segment, delete);
        }
        catch (AssertionError ignored)
        {
            // segment file does not exist
        }
    }

    /**
     * Initiates the shutdown process for the management thread.
     */
    public void shutdown()
    {
        assert !shutdown;
        shutdown = true;

        // Release the management thread and delete prepared segment.
        // Do not block as another thread may claim the segment (this can happen during unit test initialization).
        discardAvailableSegment();
        wakeManager();
    }

    private void discardAvailableSegment()
    {
        CommitLogSegment next = null;
        synchronized (this)
        {
            next = availableSegment;
            availableSegment = null;
        }
        if (next != null)
            next.discard(true);
    }

    /**
     * Returns when the management thread terminates.
     */
    public void awaitTermination() throws InterruptedException
    {
        managerThread.join();
        managerThread = null;

        for (CommitLogSegment segment : activeSegments)
            segment.close();

        bufferPool.shutdown();
    }

    /**
     * @return a read-only collection of the active commit log segments
     */
    @VisibleForTesting
    public Collection<CommitLogSegment> getActiveSegments()
    {
        return Collections.unmodifiableCollection(activeSegments);
    }

    /**
     * @return the current CommitLogPosition of the active segment we're allocating from
     */
    CommitLogPosition getCurrentPosition()
    {
        return allocatingFrom.getCurrentCommitLogPosition();
    }

    /**
     * Forces a disk flush on the commit log files that need it.  Blocking.
     */
    public void sync() throws IOException
    {
        CommitLogSegment current = allocatingFrom;
        for (CommitLogSegment segment : getActiveSegments())
        {
            // Do not sync segments that became active after sync started.
            if (segment.id > current.id)
                return;
            segment.sync();
        }
    }

    /**
     * Used by compressed and encrypted segments to share a buffer pool across the CLSM.
     */
    SimpleCachedBufferPool getBufferPool()
    {
        return bufferPool;
    }

    void wakeManager()
    {
        LockSupport.unpark(managerThread);
    }

    /**
     * Called by commit log segments when a buffer is freed to wake the management thread, which may be waiting for
     * a buffer to become available.
     */
    void notifyBufferFreed()
    {
        wakeManager();
    }

    /** Read-only access to current segment for subclasses. */
    CommitLogSegment allocatingFrom()
    {
        return allocatingFrom;
    }
}
<|MERGE_RESOLUTION|>--- conflicted
+++ resolved
@@ -263,11 +263,7 @@
     {
         do
         {
-<<<<<<< HEAD
-            WaitQueue.Signal prepared = segmentPrepared.register(Thread.currentThread(), commitLog.metrics.waitingOnSegmentAllocation.time());
-=======
-            WaitQueue.Signal prepared = segmentPrepared.register(commitLog.metrics.waitingOnSegmentAllocation.timer());
->>>>>>> 80af094a
+            WaitQueue.Signal prepared = segmentPrepared.register(Thread.currentThread(), commitLog.metrics.waitingOnSegmentAllocation.timer());
             if (availableSegment == null && allocatingFrom == currentAllocatingFrom)
                 prepared.awaitUninterruptibly();
             else
