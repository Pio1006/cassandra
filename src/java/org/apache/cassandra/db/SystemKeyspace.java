--- conflicted
+++ resolved
@@ -27,15 +27,7 @@
 import javax.management.openmbean.OpenDataException;
 import javax.management.openmbean.TabularData;
 
-<<<<<<< HEAD
-import com.google.common.collect.HashMultimap;
-import com.google.common.collect.ImmutableMap;
-import com.google.common.collect.ImmutableSet;
-import com.google.common.collect.SetMultimap;
-import com.google.common.collect.Sets;
-=======
 import com.google.common.collect.*;
->>>>>>> 955b1e91
 import com.google.common.io.ByteStreams;
 import org.slf4j.Logger;
 import org.slf4j.LoggerFactory;
@@ -438,7 +430,7 @@
 
     private static CFMetaData compile(String name, String description, String schema)
     {
-        return CFMetaData.compile(String.format(schema, name), SchemaConstants.SYSTEM_KEYSPACE_NAME)
+        return CFMetaData.compile(format(schema, name), SchemaConstants.SYSTEM_KEYSPACE_NAME)
                          .comment(description);
     }
 
@@ -564,14 +556,14 @@
     public static boolean isViewBuilt(String keyspaceName, String viewName)
     {
         String req = "SELECT view_name FROM %s.\"%s\" WHERE keyspace_name=? AND view_name=?";
-        UntypedResultSet result = executeInternal(String.format(req, SchemaConstants.SYSTEM_KEYSPACE_NAME, BUILT_VIEWS), keyspaceName, viewName);
+        UntypedResultSet result = executeInternal(format(req, SchemaConstants.SYSTEM_KEYSPACE_NAME, BUILT_VIEWS), keyspaceName, viewName);
         return !result.isEmpty();
     }
 
     public static boolean isViewStatusReplicated(String keyspaceName, String viewName)
     {
         String req = "SELECT status_replicated FROM %s.\"%s\" WHERE keyspace_name=? AND view_name=?";
-        UntypedResultSet result = executeInternal(String.format(req, SchemaConstants.SYSTEM_KEYSPACE_NAME, BUILT_VIEWS), keyspaceName, viewName);
+        UntypedResultSet result = executeInternal(format(req, SchemaConstants.SYSTEM_KEYSPACE_NAME, BUILT_VIEWS), keyspaceName, viewName);
 
         if (result.isEmpty())
             return false;
@@ -582,18 +574,18 @@
     public static void setViewBuilt(String keyspaceName, String viewName, boolean replicated)
     {
         String req = "INSERT INTO %s.\"%s\" (keyspace_name, view_name, status_replicated) VALUES (?, ?, ?)";
-        executeInternal(String.format(req, SchemaConstants.SYSTEM_KEYSPACE_NAME, BUILT_VIEWS), keyspaceName, viewName, replicated);
+        executeInternal(format(req, SchemaConstants.SYSTEM_KEYSPACE_NAME, BUILT_VIEWS), keyspaceName, viewName, replicated);
         forceBlockingFlush(BUILT_VIEWS);
     }
 
     public static void setViewRemoved(String keyspaceName, String viewName)
     {
         String buildReq = "DELETE FROM %S.%s WHERE keyspace_name = ? AND view_name = ?";
-        executeInternal(String.format(buildReq, SchemaConstants.SYSTEM_KEYSPACE_NAME, VIEWS_BUILDS_IN_PROGRESS), keyspaceName, viewName);
+        executeInternal(format(buildReq, SchemaConstants.SYSTEM_KEYSPACE_NAME, VIEWS_BUILDS_IN_PROGRESS), keyspaceName, viewName);
         forceBlockingFlush(VIEWS_BUILDS_IN_PROGRESS);
 
         String builtReq = "DELETE FROM %s.\"%s\" WHERE keyspace_name = ? AND view_name = ?";
-        executeInternal(String.format(builtReq, SchemaConstants.SYSTEM_KEYSPACE_NAME, BUILT_VIEWS), keyspaceName, viewName);
+        executeInternal(format(builtReq, SchemaConstants.SYSTEM_KEYSPACE_NAME, BUILT_VIEWS), keyspaceName, viewName);
         forceBlockingFlush(BUILT_VIEWS);
     }
 
@@ -613,7 +605,7 @@
         // Also, if writing to the built_view succeeds, but the view_builds_in_progress deletion fails, we will be able
         // to skip the view build next boot.
         setViewBuilt(ksname, viewName, false);
-        executeInternal(String.format("DELETE FROM system.%s WHERE keyspace_name = ? AND view_name = ?", VIEWS_BUILDS_IN_PROGRESS), ksname, viewName);
+        executeInternal(format("DELETE FROM system.%s WHERE keyspace_name = ? AND view_name = ?", VIEWS_BUILDS_IN_PROGRESS), ksname, viewName);
         forceBlockingFlush(VIEWS_BUILDS_IN_PROGRESS);
     }
 
@@ -1043,21 +1035,21 @@
     public static boolean isIndexBuilt(String keyspaceName, String indexName)
     {
         String req = "SELECT index_name FROM %s.\"%s\" WHERE table_name=? AND index_name=?";
-        UntypedResultSet result = executeInternal(String.format(req, SchemaConstants.SYSTEM_KEYSPACE_NAME, BUILT_INDEXES), keyspaceName, indexName);
+        UntypedResultSet result = executeInternal(format(req, SchemaConstants.SYSTEM_KEYSPACE_NAME, BUILT_INDEXES), keyspaceName, indexName);
         return !result.isEmpty();
     }
 
     public static void setIndexBuilt(String keyspaceName, String indexName)
     {
         String req = "INSERT INTO %s.\"%s\" (table_name, index_name) VALUES (?, ?) IF NOT EXISTS;";
-        executeInternal(String.format(req, SchemaConstants.SYSTEM_KEYSPACE_NAME, BUILT_INDEXES), keyspaceName, indexName);
+        executeInternal(format(req, SchemaConstants.SYSTEM_KEYSPACE_NAME, BUILT_INDEXES), keyspaceName, indexName);
         forceBlockingFlush(BUILT_INDEXES);
     }
 
     public static void setIndexRemoved(String keyspaceName, String indexName)
     {
         String req = "DELETE FROM %s.\"%s\" WHERE table_name = ? AND index_name = ?";
-        executeInternal(String.format(req, SchemaConstants.SYSTEM_KEYSPACE_NAME, BUILT_INDEXES), keyspaceName, indexName);
+        executeInternal(format(req, SchemaConstants.SYSTEM_KEYSPACE_NAME, BUILT_INDEXES), keyspaceName, indexName);
         forceBlockingFlush(BUILT_INDEXES);
     }
 
@@ -1065,7 +1057,7 @@
     {
         List<String> names = new ArrayList<>(indexNames);
         String req = "SELECT index_name from %s.\"%s\" WHERE table_name=? AND index_name IN ?";
-        UntypedResultSet results = executeInternal(String.format(req, SchemaConstants.SYSTEM_KEYSPACE_NAME, BUILT_INDEXES), keyspaceName, names);
+        UntypedResultSet results = executeInternal(format(req, SchemaConstants.SYSTEM_KEYSPACE_NAME, BUILT_INDEXES), keyspaceName, names);
         return StreamSupport.stream(results.spliterator(), false)
                             .map(r -> r.getString("index_name"))
                             .collect(Collectors.toList());
@@ -1133,7 +1125,7 @@
     public static PaxosState loadPaxosState(DecoratedKey key, CFMetaData metadata, int nowInSec)
     {
         String req = "SELECT * FROM system.%s WHERE row_key = ? AND cf_id = ?";
-        UntypedResultSet results = QueryProcessor.executeInternalWithNow(nowInSec, System.nanoTime(), String.format(req, PAXOS), key.getKey(), metadata.cfId);
+        UntypedResultSet results = QueryProcessor.executeInternalWithNow(nowInSec, System.nanoTime(), format(req, PAXOS), key.getKey(), metadata.cfId);
         if (results.isEmpty())
             return new PaxosState(key, metadata);
         UntypedResultSet.Row row = results.one();
@@ -1275,7 +1267,7 @@
      */
     public static void clearSizeEstimates(String keyspace, String table)
     {
-        String cql = String.format("DELETE FROM %s.%s WHERE keyspace_name = ? AND table_name = ?", SchemaConstants.SYSTEM_KEYSPACE_NAME, SIZE_ESTIMATES);
+        String cql = format("DELETE FROM %s.%s WHERE keyspace_name = ? AND table_name = ?", SchemaConstants.SYSTEM_KEYSPACE_NAME, SIZE_ESTIMATES);
         executeInternal(cql, keyspace, table);
     }
 
@@ -1319,26 +1311,27 @@
         availableRanges.truncateBlocking();
     }
 
-<<<<<<< HEAD
     public static synchronized void updateTransferredRanges(String description,
                                                          InetAddress peer,
                                                          String keyspace,
                                                          Collection<Range<Token>> streamedRanges)
     {
         String cql = "UPDATE system.%s SET ranges = ranges + ? WHERE operation = ? AND peer = ? AND keyspace_name = ?";
-        Set<ByteBuffer> rangesToUpdate = new HashSet<>(streamedRanges.size());
-        for (Range<Token> range : streamedRanges)
-        {
-            rangesToUpdate.add(rangeToBytes(range));
-        }
-        executeInternal(String.format(cql, TRANSFERRED_RANGES), rangesToUpdate, description, peer, keyspace);
+        executeInternal(format(cql, TRANSFERRED_RANGES), rangesToUpdate(streamedRanges), description, peer, keyspace);
+    }
+
+    private static Set<ByteBuffer> rangesToUpdate(Collection<Range<Token>> ranges)
+    {
+        return ranges.stream()
+                     .map(SystemKeyspace::rangeToBytes)
+                     .collect(Collectors.toSet());
     }
 
     public static synchronized Map<InetAddress, Set<Range<Token>>> getTransferredRanges(String description, String keyspace, IPartitioner partitioner)
     {
         Map<InetAddress, Set<Range<Token>>> result = new HashMap<>();
         String query = "SELECT * FROM system.%s WHERE operation = ? AND keyspace_name = ?";
-        UntypedResultSet rs = executeInternal(String.format(query, TRANSFERRED_RANGES), description, keyspace);
+        UntypedResultSet rs = executeInternal(format(query, TRANSFERRED_RANGES), description, keyspace);
         for (UntypedResultSet.Row row : rs)
         {
             InetAddress peer = row.getInetAddress("peer");
@@ -1351,13 +1344,6 @@
             result.put(peer, ranges);
         }
         return ImmutableMap.copyOf(result);
-=======
-    private static Set<ByteBuffer> rangesToUpdate(Collection<Range<Token>> ranges)
-    {
-        return ranges.stream()
-                     .map(SystemKeyspace::rangeToBytes)
-                     .collect(Collectors.toSet());
->>>>>>> 955b1e91
     }
 
     /**
@@ -1377,9 +1363,9 @@
 
         {
             logger.info("Detected version upgrade from {} to {}, snapshotting system keyspace", previous, next);
-            String snapshotName = Keyspace.getTimestampedSnapshotName(String.format("upgrade-%s-%s",
-                                                                                    previous,
-                                                                                    next));
+            String snapshotName = Keyspace.getTimestampedSnapshotName(format("upgrade-%s-%s",
+                                                                             previous,
+                                                                             next));
             Keyspace systemKs = Keyspace.open(SchemaConstants.SYSTEM_KEYSPACE_NAME);
             systemKs.snapshot(snapshotName, null);
             return true;
@@ -1494,18 +1480,18 @@
 
     public static void writePreparedStatement(String loggedKeyspace, MD5Digest key, String cql)
     {
-        executeInternal(String.format("INSERT INTO %s.%s"
-                                      + " (logged_keyspace, prepared_id, query_string) VALUES (?, ?, ?)",
-                                      SchemaConstants.SYSTEM_KEYSPACE_NAME, PREPARED_STATEMENTS),
+        executeInternal(format("INSERT INTO %s.%s"
+                               + " (logged_keyspace, prepared_id, query_string) VALUES (?, ?, ?)",
+                               SchemaConstants.SYSTEM_KEYSPACE_NAME, PREPARED_STATEMENTS),
                         loggedKeyspace, key.byteBuffer(), cql);
         logger.debug("stored prepared statement for logged keyspace '{}': '{}'", loggedKeyspace, cql);
     }
 
     public static void removePreparedStatement(MD5Digest key)
     {
-        executeInternal(String.format("DELETE FROM %s.%s"
-                                      + " WHERE prepared_id = ?",
-                                      SchemaConstants.SYSTEM_KEYSPACE_NAME, PREPARED_STATEMENTS),
+        executeInternal(format("DELETE FROM %s.%s"
+                               + " WHERE prepared_id = ?",
+                               SchemaConstants.SYSTEM_KEYSPACE_NAME, PREPARED_STATEMENTS),
                         key.byteBuffer());
     }
 
@@ -1517,7 +1503,7 @@
 
     public static List<Pair<String, String>> loadPreparedStatements()
     {
-        String query = String.format("SELECT logged_keyspace, query_string FROM %s.%s", SchemaConstants.SYSTEM_KEYSPACE_NAME, PREPARED_STATEMENTS);
+        String query = format("SELECT logged_keyspace, query_string FROM %s.%s", SchemaConstants.SYSTEM_KEYSPACE_NAME, PREPARED_STATEMENTS);
         UntypedResultSet resultSet = executeOnceInternal(query);
         List<Pair<String, String>> r = new ArrayList<>();
         for (UntypedResultSet.Row row : resultSet)
