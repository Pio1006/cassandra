/*
 * Licensed to the Apache Software Foundation (ASF) under one
 * or more contributor license agreements.  See the NOTICE file
 * distributed with this work for additional information
 * regarding copyright ownership.  The ASF licenses this file
 * to you under the Apache License, Version 2.0 (the
 * "License"); you may not use this file except in compliance
 * with the License.  You may obtain a copy of the License at
 *
 *     http://www.apache.org/licenses/LICENSE-2.0
 *
 * Unless required by applicable law or agreed to in writing, software
 * distributed under the License is distributed on an "AS IS" BASIS,
 * WITHOUT WARRANTIES OR CONDITIONS OF ANY KIND, either express or implied.
 * See the License for the specific language governing permissions and
 * limitations under the License.
 */
package org.apache.cassandra.db;

import java.io.*;
import java.net.InetAddress;
import java.nio.ByteBuffer;
import java.util.*;
import java.util.concurrent.ExecutorService;
import java.util.concurrent.TimeUnit;
import java.util.stream.Collectors;
import java.util.stream.StreamSupport;
import javax.management.openmbean.OpenDataException;
import javax.management.openmbean.TabularData;
import java.util.concurrent.Future;

import com.google.common.collect.*;
import com.google.common.io.ByteStreams;
import org.slf4j.Logger;
import org.slf4j.LoggerFactory;

import com.google.common.util.concurrent.Futures;

import org.apache.cassandra.concurrent.Stage;
import org.apache.cassandra.concurrent.StageManager;
import org.apache.cassandra.config.CFMetaData;
import org.apache.cassandra.config.DatabaseDescriptor;
import org.apache.cassandra.cql3.QueryProcessor;
import org.apache.cassandra.cql3.UntypedResultSet;
import org.apache.cassandra.cql3.functions.*;
import org.apache.cassandra.db.commitlog.ReplayPosition;
import org.apache.cassandra.db.compaction.CompactionHistoryTabularData;
import org.apache.cassandra.db.marshal.*;
import org.apache.cassandra.db.partitions.PartitionUpdate;
import org.apache.cassandra.dht.*;
import org.apache.cassandra.dht.Range;
import org.apache.cassandra.exceptions.ConfigurationException;
import org.apache.cassandra.io.sstable.Descriptor;
import org.apache.cassandra.io.util.*;
import org.apache.cassandra.locator.IEndpointSnitch;
import org.apache.cassandra.metrics.RestorableMeter;
import org.apache.cassandra.net.MessagingService;
import org.apache.cassandra.schema.*;
import org.apache.cassandra.schema.Tables;
import org.apache.cassandra.service.StorageService;
import org.apache.cassandra.service.paxos.Commit;
import org.apache.cassandra.service.paxos.PaxosState;
import org.apache.cassandra.thrift.cassandraConstants;
import org.apache.cassandra.transport.Server;
import org.apache.cassandra.utils.*;

import static java.lang.String.format;
import static java.util.Collections.emptyMap;
import static java.util.Collections.singletonMap;
import static org.apache.cassandra.cql3.QueryProcessor.executeInternal;
import static org.apache.cassandra.cql3.QueryProcessor.executeOnceInternal;
import static org.apache.cassandra.io.util.FileUtils.visitDirectory;

public final class SystemKeyspace
{
    private SystemKeyspace()
    {
    }

    private static final Logger logger = LoggerFactory.getLogger(SystemKeyspace.class);

    // Used to indicate that there was a previous version written to the legacy (pre 1.2)
    // system.Versions table, but that we cannot read it. Suffice to say, any upgrade should
    // proceed through 1.2.x before upgrading to the current version.
    public static final CassandraVersion UNREADABLE_VERSION = new CassandraVersion("0.0.0-unknown");

    // Used to indicate that no previous version information was found. When encountered, we assume that
    // Cassandra was not previously installed and we're in the process of starting a fresh node.
    public static final CassandraVersion NULL_VERSION = new CassandraVersion("0.0.0-absent");

    public static final String NAME = "system";

    public static final String BATCHES = "batches";
    public static final String PAXOS = "paxos";
    public static final String BUILT_INDEXES = "IndexInfo";
    public static final String LOCAL = "local";
    public static final String PEERS = "peers";
    public static final String PEER_EVENTS = "peer_events";
    public static final String RANGE_XFERS = "range_xfers";
    public static final String COMPACTION_HISTORY = "compaction_history";
    public static final String SSTABLE_ACTIVITY = "sstable_activity";
    public static final String SIZE_ESTIMATES = "size_estimates";
    public static final String AVAILABLE_RANGES = "available_ranges";
    public static final String VIEWS_BUILDS_IN_PROGRESS = "views_builds_in_progress";
    public static final String BUILT_VIEWS = "built_views";

    @Deprecated public static final String LEGACY_HINTS = "hints";
    @Deprecated public static final String LEGACY_BATCHLOG = "batchlog";
    @Deprecated public static final String LEGACY_KEYSPACES = "schema_keyspaces";
    @Deprecated public static final String LEGACY_COLUMNFAMILIES = "schema_columnfamilies";
    @Deprecated public static final String LEGACY_COLUMNS = "schema_columns";
    @Deprecated public static final String LEGACY_TRIGGERS = "schema_triggers";
    @Deprecated public static final String LEGACY_USERTYPES = "schema_usertypes";
    @Deprecated public static final String LEGACY_FUNCTIONS = "schema_functions";
    @Deprecated public static final String LEGACY_AGGREGATES = "schema_aggregates";

    public static final CFMetaData Batches =
        compile(BATCHES,
                "batches awaiting replay",
                "CREATE TABLE %s ("
                + "id timeuuid,"
                + "mutations list<blob>,"
                + "version int,"
                + "PRIMARY KEY ((id)))")
                .copy(new LocalPartitioner(TimeUUIDType.instance))
                .compaction(CompactionParams.scts(singletonMap("min_threshold", "2")))
                .gcGraceSeconds(0);

    private static final CFMetaData Paxos =
        compile(PAXOS,
                "in-progress paxos proposals",
                "CREATE TABLE %s ("
                + "row_key blob,"
                + "cf_id UUID,"
                + "in_progress_ballot timeuuid,"
                + "most_recent_commit blob,"
                + "most_recent_commit_at timeuuid,"
                + "most_recent_commit_version int,"
                + "proposal blob,"
                + "proposal_ballot timeuuid,"
                + "proposal_version int,"
                + "PRIMARY KEY ((row_key), cf_id))")
                .compaction(CompactionParams.lcs(emptyMap()));

    private static final CFMetaData BuiltIndexes =
        compile(BUILT_INDEXES,
                "built column indexes",
                "CREATE TABLE \"%s\" ("
                + "table_name text," // table_name here is the name of the keyspace - don't be fooled
                + "index_name text,"
                + "PRIMARY KEY ((table_name), index_name)) "
                + "WITH COMPACT STORAGE");

    private static final CFMetaData Local =
        compile(LOCAL,
                "information about the local node",
                "CREATE TABLE %s ("
                + "key text,"
                + "bootstrapped text,"
                + "broadcast_address inet,"
                + "cluster_name text,"
                + "cql_version text,"
                + "data_center text,"
                + "gossip_generation int,"
                + "host_id uuid,"
                + "listen_address inet,"
                + "native_protocol_version text,"
                + "partitioner text,"
                + "rack text,"
                + "release_version text,"
                + "rpc_address inet,"
                + "schema_version uuid,"
                + "thrift_version text,"
                + "tokens set<varchar>,"
                + "truncated_at map<uuid, blob>,"
                + "PRIMARY KEY ((key)))");

    private static final CFMetaData Peers =
        compile(PEERS,
                "information about known peers in the cluster",
                "CREATE TABLE %s ("
                + "peer inet,"
                + "data_center text,"
                + "host_id uuid,"
                + "preferred_ip inet,"
                + "rack text,"
                + "release_version text,"
                + "rpc_address inet,"
                + "schema_version uuid,"
                + "tokens set<varchar>,"
                + "PRIMARY KEY ((peer)))");

    private static final CFMetaData PeerEvents =
        compile(PEER_EVENTS,
                "events related to peers",
                "CREATE TABLE %s ("
                + "peer inet,"
                + "hints_dropped map<uuid, int>,"
                + "PRIMARY KEY ((peer)))");

    private static final CFMetaData RangeXfers =
        compile(RANGE_XFERS,
                "ranges requested for transfer",
                "CREATE TABLE %s ("
                + "token_bytes blob,"
                + "requested_at timestamp,"
                + "PRIMARY KEY ((token_bytes)))");

    private static final CFMetaData CompactionHistory =
        compile(COMPACTION_HISTORY,
                "week-long compaction history",
                "CREATE TABLE %s ("
                + "id uuid,"
                + "bytes_in bigint,"
                + "bytes_out bigint,"
                + "columnfamily_name text,"
                + "compacted_at timestamp,"
                + "keyspace_name text,"
                + "rows_merged map<int, bigint>,"
                + "PRIMARY KEY ((id)))")
                .defaultTimeToLive((int) TimeUnit.DAYS.toSeconds(7));

    private static final CFMetaData SSTableActivity =
        compile(SSTABLE_ACTIVITY,
                "historic sstable read rates",
                "CREATE TABLE %s ("
                + "keyspace_name text,"
                + "columnfamily_name text,"
                + "generation int,"
                + "rate_120m double,"
                + "rate_15m double,"
                + "PRIMARY KEY ((keyspace_name, columnfamily_name, generation)))");

    private static final CFMetaData SizeEstimates =
        compile(SIZE_ESTIMATES,
                "per-table primary range size estimates",
                "CREATE TABLE %s ("
                + "keyspace_name text,"
                + "table_name text,"
                + "range_start text,"
                + "range_end text,"
                + "mean_partition_size bigint,"
                + "partitions_count bigint,"
                + "PRIMARY KEY ((keyspace_name), table_name, range_start, range_end))")
                .gcGraceSeconds(0);

    private static final CFMetaData AvailableRanges =
        compile(AVAILABLE_RANGES,
                "available keyspace/ranges during bootstrap/replace that are ready to be served",
                "CREATE TABLE %s ("
                + "keyspace_name text,"
                + "ranges set<blob>,"
                + "PRIMARY KEY ((keyspace_name)))");

    private static final CFMetaData ViewsBuildsInProgress =
        compile(VIEWS_BUILDS_IN_PROGRESS,
                "views builds current progress",
                "CREATE TABLE %s ("
                + "keyspace_name text,"
                + "view_name text,"
                + "last_token varchar,"
                + "generation_number int,"
                + "PRIMARY KEY ((keyspace_name), view_name))");

    private static final CFMetaData BuiltViews =
        compile(BUILT_VIEWS,
                "built views",
                "CREATE TABLE %s ("
                + "keyspace_name text,"
                + "view_name text,"
                + "PRIMARY KEY ((keyspace_name), view_name))");

    @Deprecated
    public static final CFMetaData LegacyHints =
        compile(LEGACY_HINTS,
                "*DEPRECATED* hints awaiting delivery",
                "CREATE TABLE %s ("
                + "target_id uuid,"
                + "hint_id timeuuid,"
                + "message_version int,"
                + "mutation blob,"
                + "PRIMARY KEY ((target_id), hint_id, message_version)) "
                + "WITH COMPACT STORAGE")
                .compaction(CompactionParams.scts(singletonMap("enabled", "false")))
                .gcGraceSeconds(0);

    @Deprecated
    public static final CFMetaData LegacyBatchlog =
        compile(LEGACY_BATCHLOG,
                "*DEPRECATED* batchlog entries",
                "CREATE TABLE %s ("
                + "id uuid,"
                + "data blob,"
                + "version int,"
                + "written_at timestamp,"
                + "PRIMARY KEY ((id)))")
                .compaction(CompactionParams.scts(singletonMap("min_threshold", "2")))
                .gcGraceSeconds(0);

    @Deprecated
    public static final CFMetaData LegacyKeyspaces =
        compile(LEGACY_KEYSPACES,
                "*DEPRECATED* keyspace definitions",
                "CREATE TABLE %s ("
                + "keyspace_name text,"
                + "durable_writes boolean,"
                + "strategy_class text,"
                + "strategy_options text,"
                + "PRIMARY KEY ((keyspace_name))) "
                + "WITH COMPACT STORAGE");

    @Deprecated
    public static final CFMetaData LegacyColumnfamilies =
        compile(LEGACY_COLUMNFAMILIES,
                "*DEPRECATED* table definitions",
                "CREATE TABLE %s ("
                + "keyspace_name text,"
                + "columnfamily_name text,"
                + "bloom_filter_fp_chance double,"
                + "caching text,"
                + "cf_id uuid," // post-2.1 UUID cfid
                + "comment text,"
                + "compaction_strategy_class text,"
                + "compaction_strategy_options text,"
                + "comparator text,"
                + "compression_parameters text,"
                + "default_time_to_live int,"
                + "default_validator text,"
                + "dropped_columns map<text, bigint>,"
                + "gc_grace_seconds int,"
                + "is_dense boolean,"
                + "key_validator text,"
                + "local_read_repair_chance double,"
                + "max_compaction_threshold int,"
                + "max_index_interval int,"
                + "memtable_flush_period_in_ms int,"
                + "min_compaction_threshold int,"
                + "min_index_interval int,"
                + "read_repair_chance double,"
                + "speculative_retry text,"
                + "subcomparator text,"
                + "type text,"
                + "PRIMARY KEY ((keyspace_name), columnfamily_name))");

    @Deprecated
    public static final CFMetaData LegacyColumns =
        compile(LEGACY_COLUMNS,
                "*DEPRECATED* column definitions",
                "CREATE TABLE %s ("
                + "keyspace_name text,"
                + "columnfamily_name text,"
                + "column_name text,"
                + "component_index int,"
                + "index_name text,"
                + "index_options text,"
                + "index_type text,"
                + "type text,"
                + "validator text,"
                + "PRIMARY KEY ((keyspace_name), columnfamily_name, column_name))");

    @Deprecated
    public static final CFMetaData LegacyTriggers =
        compile(LEGACY_TRIGGERS,
                "*DEPRECATED* trigger definitions",
                "CREATE TABLE %s ("
                + "keyspace_name text,"
                + "columnfamily_name text,"
                + "trigger_name text,"
                + "trigger_options map<text, text>,"
                + "PRIMARY KEY ((keyspace_name), columnfamily_name, trigger_name))");

    @Deprecated
    public static final CFMetaData LegacyUsertypes =
        compile(LEGACY_USERTYPES,
                "*DEPRECATED* user defined type definitions",
                "CREATE TABLE %s ("
                + "keyspace_name text,"
                + "type_name text,"
                + "field_names list<text>,"
                + "field_types list<text>,"
                + "PRIMARY KEY ((keyspace_name), type_name))");

    @Deprecated
    public static final CFMetaData LegacyFunctions =
        compile(LEGACY_FUNCTIONS,
                "*DEPRECATED* user defined function definitions",
                "CREATE TABLE %s ("
                + "keyspace_name text,"
                + "function_name text,"
                + "signature frozen<list<text>>,"
                + "argument_names list<text>,"
                + "argument_types list<text>,"
                + "body text,"
                + "language text,"
                + "return_type text,"
                + "called_on_null_input boolean,"
                + "PRIMARY KEY ((keyspace_name), function_name, signature))");

    @Deprecated
    public static final CFMetaData LegacyAggregates =
        compile(LEGACY_AGGREGATES,
                "*DEPRECATED* user defined aggregate definitions",
                "CREATE TABLE %s ("
                + "keyspace_name text,"
                + "aggregate_name text,"
                + "signature frozen<list<text>>,"
                + "argument_types list<text>,"
                + "final_func text,"
                + "initcond blob,"
                + "return_type text,"
                + "state_func text,"
                + "state_type text,"
                + "PRIMARY KEY ((keyspace_name), aggregate_name, signature))");

    private static CFMetaData compile(String name, String description, String schema)
    {
        return CFMetaData.compile(String.format(schema, name), NAME)
                         .comment(description);
    }

    public static KeyspaceMetadata metadata()
    {
        return KeyspaceMetadata.create(NAME, KeyspaceParams.local(), tables(), Views.none(), Types.none(), functions());
    }

    private static Tables tables()
    {
        return Tables.of(BuiltIndexes,
                         Batches,
                         Paxos,
                         Local,
                         Peers,
                         PeerEvents,
                         RangeXfers,
                         CompactionHistory,
                         SSTableActivity,
                         SizeEstimates,
                         AvailableRanges,
                         ViewsBuildsInProgress,
                         BuiltViews,
                         LegacyHints,
                         LegacyBatchlog,
                         LegacyKeyspaces,
                         LegacyColumnfamilies,
                         LegacyColumns,
                         LegacyTriggers,
                         LegacyUsertypes,
                         LegacyFunctions,
                         LegacyAggregates);
    }

    private static Functions functions()
    {
        return Functions.builder()
                        .add(UuidFcts.all())
                        .add(TimeFcts.all())
                        .add(BytesConversionFcts.all())
                        .add(AggregateFcts.all())
                        .build();
    }

    private static volatile Map<UUID, Pair<ReplayPosition, Long>> truncationRecords;

    public enum BootstrapState
    {
        NEEDS_BOOTSTRAP,
        COMPLETED,
        IN_PROGRESS,
        DECOMMISSIONED
    }

    public static void finishStartup()
    {
        SchemaKeyspace.saveSystemKeyspacesSchema();
    }

    public static void persistLocalMetadata()
    {
        String req = "INSERT INTO system.%s (" +
                     "key," +
                     "cluster_name," +
                     "release_version," +
                     "cql_version," +
                     "thrift_version," +
                     "native_protocol_version," +
                     "data_center," +
                     "rack," +
                     "partitioner," +
                     "rpc_address," +
                     "broadcast_address," +
                     "listen_address" +
                     ") VALUES (?, ?, ?, ?, ?, ?, ?, ?, ?, ?, ?, ?)";
        IEndpointSnitch snitch = DatabaseDescriptor.getEndpointSnitch();
        executeOnceInternal(format(req, LOCAL),
                            LOCAL,
                            DatabaseDescriptor.getClusterName(),
                            FBUtilities.getReleaseVersionString(),
                            QueryProcessor.CQL_VERSION.toString(),
                            cassandraConstants.VERSION,
                            String.valueOf(Server.CURRENT_VERSION),
                            snitch.getDatacenter(FBUtilities.getBroadcastAddress()),
                            snitch.getRack(FBUtilities.getBroadcastAddress()),
                            DatabaseDescriptor.getPartitioner().getClass().getName(),
                            DatabaseDescriptor.getRpcAddress(),
                            FBUtilities.getBroadcastAddress(),
                            FBUtilities.getLocalAddress());
    }

    public static void updateCompactionHistory(String ksname,
                                               String cfname,
                                               long compactedAt,
                                               long bytesIn,
                                               long bytesOut,
                                               Map<Integer, Long> rowsMerged)
    {
        // don't write anything when the history table itself is compacted, since that would in turn cause new compactions
        if (ksname.equals("system") && cfname.equals(COMPACTION_HISTORY))
            return;
        String req = "INSERT INTO system.%s (id, keyspace_name, columnfamily_name, compacted_at, bytes_in, bytes_out, rows_merged) VALUES (?, ?, ?, ?, ?, ?, ?)";
        executeInternal(format(req, COMPACTION_HISTORY),
                        UUIDGen.getTimeUUID(),
                        ksname,
                        cfname,
                        ByteBufferUtil.bytes(compactedAt),
                        bytesIn,
                        bytesOut,
                        rowsMerged);
    }

    public static TabularData getCompactionHistory() throws OpenDataException
    {
        UntypedResultSet queryResultSet = executeInternal(format("SELECT * from system.%s", COMPACTION_HISTORY));
        return CompactionHistoryTabularData.from(queryResultSet);
    }

    public static boolean isViewBuilt(String keyspaceName, String viewName)
    {
        String req = "SELECT view_name FROM %s.\"%s\" WHERE keyspace_name=? AND view_name=?";
        UntypedResultSet result = executeInternal(String.format(req, NAME, BUILT_VIEWS), keyspaceName, viewName);
        return !result.isEmpty();
    }

    public static void setViewBuilt(String keyspaceName, String viewName)
    {
        String req = "INSERT INTO %s.\"%s\" (keyspace_name, view_name) VALUES (?, ?)";
        executeInternal(String.format(req, NAME, BUILT_VIEWS), keyspaceName, viewName);
        forceBlockingFlush(BUILT_VIEWS);
    }


    public static void setViewRemoved(String keyspaceName, String viewName)
    {
        String buildReq = "DELETE FROM %S.%s WHERE keyspace_name = ? AND view_name = ?";
        executeInternal(String.format(buildReq, NAME, VIEWS_BUILDS_IN_PROGRESS), keyspaceName, viewName);
        forceBlockingFlush(VIEWS_BUILDS_IN_PROGRESS);

        String builtReq = "DELETE FROM %s.\"%s\" WHERE keyspace_name = ? AND view_name = ?";
        executeInternal(String.format(builtReq, NAME, BUILT_VIEWS), keyspaceName, viewName);
        forceBlockingFlush(BUILT_VIEWS);
    }

    public static void beginViewBuild(String ksname, String viewName, int generationNumber)
    {
        executeInternal(format("INSERT INTO system.%s (keyspace_name, view_name, generation_number) VALUES (?, ?, ?)", VIEWS_BUILDS_IN_PROGRESS),
                        ksname,
                        viewName,
                        generationNumber);
    }

    public static void finishViewBuildStatus(String ksname, String viewName)
    {
        // We flush the view built first, because if we fail now, we'll restart at the last place we checkpointed
        // view build.
        // If we flush the delete first, we'll have to restart from the beginning.
        // Also, if the build succeeded, but the view build failed, we will be able to skip the view build check
        // next boot.
        setViewBuilt(ksname, viewName);
        forceBlockingFlush(BUILT_VIEWS);
        executeInternal(String.format("DELETE FROM system.%s WHERE keyspace_name = ? AND view_name = ?", VIEWS_BUILDS_IN_PROGRESS), ksname, viewName);
        forceBlockingFlush(VIEWS_BUILDS_IN_PROGRESS);
    }

    public static void updateViewBuildStatus(String ksname, String viewName, Token token)
    {
        String req = "INSERT INTO system.%s (keyspace_name, view_name, last_token) VALUES (?, ?, ?)";
        Token.TokenFactory factory = ViewsBuildsInProgress.partitioner.getTokenFactory();
        executeInternal(format(req, VIEWS_BUILDS_IN_PROGRESS), ksname, viewName, factory.toString(token));
    }

    public static Pair<Integer, Token> getViewBuildStatus(String ksname, String viewName)
    {
        String req = "SELECT generation_number, last_token FROM system.%s WHERE keyspace_name = ? AND view_name = ?";
        UntypedResultSet queryResultSet = executeInternal(format(req, VIEWS_BUILDS_IN_PROGRESS), ksname, viewName);
        if (queryResultSet == null || queryResultSet.isEmpty())
            return null;

        UntypedResultSet.Row row = queryResultSet.one();

        Integer generation = null;
        Token lastKey = null;
        if (row.has("generation_number"))
            generation = row.getInt("generation_number");
        if (row.has("last_key"))
        {
            Token.TokenFactory factory = ViewsBuildsInProgress.partitioner.getTokenFactory();
            lastKey = factory.fromString(row.getString("last_key"));
        }

        return Pair.create(generation, lastKey);
    }

    public static synchronized void saveTruncationRecord(ColumnFamilyStore cfs, long truncatedAt, ReplayPosition position)
    {
        String req = "UPDATE system.%s SET truncated_at = truncated_at + ? WHERE key = '%s'";
        executeInternal(format(req, LOCAL, LOCAL), truncationAsMapEntry(cfs, truncatedAt, position));
        truncationRecords = null;
        forceBlockingFlush(LOCAL);
    }

    /**
     * This method is used to remove information about truncation time for specified column family
     */
    public static synchronized void removeTruncationRecord(UUID cfId)
    {
        String req = "DELETE truncated_at[?] from system.%s WHERE key = '%s'";
        executeInternal(format(req, LOCAL, LOCAL), cfId);
        truncationRecords = null;
        forceBlockingFlush(LOCAL);
    }

    private static Map<UUID, ByteBuffer> truncationAsMapEntry(ColumnFamilyStore cfs, long truncatedAt, ReplayPosition position)
    {
        try (DataOutputBuffer out = new DataOutputBuffer())
        {
            ReplayPosition.serializer.serialize(position, out);
            out.writeLong(truncatedAt);
            return singletonMap(cfs.metadata.cfId, ByteBuffer.wrap(out.getData(), 0, out.getLength()));
        }
        catch (IOException e)
        {
            throw new RuntimeException(e);
        }
    }

    public static ReplayPosition getTruncatedPosition(UUID cfId)
    {
        Pair<ReplayPosition, Long> record = getTruncationRecord(cfId);
        return record == null ? null : record.left;
    }

    public static long getTruncatedAt(UUID cfId)
    {
        Pair<ReplayPosition, Long> record = getTruncationRecord(cfId);
        return record == null ? Long.MIN_VALUE : record.right;
    }

    private static synchronized Pair<ReplayPosition, Long> getTruncationRecord(UUID cfId)
    {
        if (truncationRecords == null)
            truncationRecords = readTruncationRecords();
        return truncationRecords.get(cfId);
    }

    private static Map<UUID, Pair<ReplayPosition, Long>> readTruncationRecords()
    {
        UntypedResultSet rows = executeInternal(format("SELECT truncated_at FROM system.%s WHERE key = '%s'", LOCAL, LOCAL));

        Map<UUID, Pair<ReplayPosition, Long>> records = new HashMap<>();

        if (!rows.isEmpty() && rows.one().has("truncated_at"))
        {
            Map<UUID, ByteBuffer> map = rows.one().getMap("truncated_at", UUIDType.instance, BytesType.instance);
            for (Map.Entry<UUID, ByteBuffer> entry : map.entrySet())
                records.put(entry.getKey(), truncationRecordFromBlob(entry.getValue()));
        }

        return records;
    }

    private static Pair<ReplayPosition, Long> truncationRecordFromBlob(ByteBuffer bytes)
    {
        try (RebufferingInputStream in = new DataInputBuffer(bytes, true))
        {
            return Pair.create(ReplayPosition.serializer.deserialize(in), in.available() > 0 ? in.readLong() : Long.MIN_VALUE);
        }
        catch (IOException e)
        {
            throw new RuntimeException(e);
        }
    }

    /**
     * Record tokens being used by another node
     */
    public static Future<?> updateTokens(final InetAddress ep, final Collection<Token> tokens, ExecutorService executorService)
    {
        if (ep.equals(FBUtilities.getBroadcastAddress()))
            return Futures.immediateFuture(null);

        String req = "INSERT INTO system.%s (peer, tokens) VALUES (?, ?)";
<<<<<<< HEAD
        executeInternal(format(req, PEERS), ep, tokensAsSet(tokens));
=======
        return executorService.submit((Runnable) () -> executeInternal(String.format(req, PEERS), ep, tokensAsSet(tokens)));
>>>>>>> 6a1b1f26
    }

    public static void updatePreferredIP(InetAddress ep, InetAddress preferred_ip)
    {
        String req = "INSERT INTO system.%s (peer, preferred_ip) VALUES (?, ?)";
        executeInternal(format(req, PEERS), ep, preferred_ip);
        forceBlockingFlush(PEERS);
    }

    public static Future<?> updatePeerInfo(final InetAddress ep, final String columnName, final Object value, ExecutorService executorService)
    {
        if (ep.equals(FBUtilities.getBroadcastAddress()))
            return Futures.immediateFuture(null);

        String req = "INSERT INTO system.%s (peer, %s) VALUES (?, ?)";
<<<<<<< HEAD
        executeInternal(format(req, PEERS, columnName), ep, value);
=======
        return executorService.submit((Runnable) () -> executeInternal(String.format(req, PEERS, columnName), ep, value));
>>>>>>> 6a1b1f26
    }

    public static synchronized void updateHintsDropped(InetAddress ep, UUID timePeriod, int value)
    {
        // with 30 day TTL
        String req = "UPDATE system.%s USING TTL 2592000 SET hints_dropped[ ? ] = ? WHERE peer = ?";
        executeInternal(format(req, PEER_EVENTS), timePeriod, value, ep);
    }

    public static synchronized void updateSchemaVersion(UUID version)
    {
        String req = "INSERT INTO system.%s (key, schema_version) VALUES ('%s', ?)";
        executeInternal(format(req, LOCAL, LOCAL), version);
    }

    private static Set<String> tokensAsSet(Collection<Token> tokens)
    {
        if (tokens.isEmpty())
            return Collections.emptySet();
        Token.TokenFactory factory = StorageService.instance.getTokenFactory();
        Set<String> s = new HashSet<>(tokens.size());
        for (Token tk : tokens)
            s.add(factory.toString(tk));
        return s;
    }

    private static Collection<Token> deserializeTokens(Collection<String> tokensStrings)
    {
        Token.TokenFactory factory = StorageService.instance.getTokenFactory();
        List<Token> tokens = new ArrayList<>(tokensStrings.size());
        for (String tk : tokensStrings)
            tokens.add(factory.fromString(tk));
        return tokens;
    }

    /**
     * Remove stored tokens being used by another node
     */
    public static void removeEndpoint(InetAddress ep)
    {
        String req = "DELETE FROM system.%s WHERE peer = ?";
        executeInternal(format(req, PEERS), ep);
        forceBlockingFlush(PEERS);
    }

    /**
     * This method is used to update the System Keyspace with the new tokens for this node
    */
    public static synchronized void updateTokens(Collection<Token> tokens)
    {
        assert !tokens.isEmpty() : "removeEndpoint should be used instead";
        String req = "INSERT INTO system.%s (key, tokens) VALUES ('%s', ?)";
        executeInternal(format(req, LOCAL, LOCAL), tokensAsSet(tokens));
        forceBlockingFlush(LOCAL);
    }

    public static void forceBlockingFlush(String cfname)
    {
        if (!Boolean.getBoolean("cassandra.unsafesystem"))
            FBUtilities.waitOnFuture(Keyspace.open(NAME).getColumnFamilyStore(cfname).forceFlush());
    }

    /**
     * Return a map of stored tokens to IP addresses
     *
     */
    public static SetMultimap<InetAddress, Token> loadTokens()
    {
        SetMultimap<InetAddress, Token> tokenMap = HashMultimap.create();
        for (UntypedResultSet.Row row : executeInternal("SELECT peer, tokens FROM system." + PEERS))
        {
            InetAddress peer = row.getInetAddress("peer");
            if (row.has("tokens"))
                tokenMap.putAll(peer, deserializeTokens(row.getSet("tokens", UTF8Type.instance)));
        }

        return tokenMap;
    }

    /**
     * Return a map of store host_ids to IP addresses
     *
     */
    public static Map<InetAddress, UUID> loadHostIds()
    {
        Map<InetAddress, UUID> hostIdMap = new HashMap<>();
        for (UntypedResultSet.Row row : executeInternal("SELECT peer, host_id FROM system." + PEERS))
        {
            InetAddress peer = row.getInetAddress("peer");
            if (row.has("host_id"))
            {
                hostIdMap.put(peer, row.getUUID("host_id"));
            }
        }
        return hostIdMap;
    }

    /**
     * Get preferred IP for given endpoint if it is known. Otherwise this returns given endpoint itself.
     *
     * @param ep endpoint address to check
     * @return Preferred IP for given endpoint if present, otherwise returns given ep
     */
    public static InetAddress getPreferredIP(InetAddress ep)
    {
        String req = "SELECT preferred_ip FROM system.%s WHERE peer=?";
        UntypedResultSet result = executeInternal(format(req, PEERS), ep);
        if (!result.isEmpty() && result.one().has("preferred_ip"))
            return result.one().getInetAddress("preferred_ip");
        return ep;
    }

    /**
     * Return a map of IP addresses containing a map of dc and rack info
     */
    public static Map<InetAddress, Map<String,String>> loadDcRackInfo()
    {
        Map<InetAddress, Map<String, String>> result = new HashMap<>();
        for (UntypedResultSet.Row row : executeInternal("SELECT peer, data_center, rack from system." + PEERS))
        {
            InetAddress peer = row.getInetAddress("peer");
            if (row.has("data_center") && row.has("rack"))
            {
                Map<String, String> dcRack = new HashMap<>();
                dcRack.put("data_center", row.getString("data_center"));
                dcRack.put("rack", row.getString("rack"));
                result.put(peer, dcRack);
            }
        }
        return result;
    }

    /**
     * Get release version for given endpoint.
     * If release version is unknown, then this returns null.
     *
     * @param ep endpoint address to check
     * @return Release version or null if version is unknown.
     */
    public static CassandraVersion getReleaseVersion(InetAddress ep)
    {
        try
        {
            if (FBUtilities.getBroadcastAddress().equals(ep))
            {
                return new CassandraVersion(FBUtilities.getReleaseVersionString());
            }
            String req = "SELECT release_version FROM system.%s WHERE peer=?";
            UntypedResultSet result = executeInternal(format(req, PEERS), ep);
            if (result != null && result.one().has("release_version"))
            {
                return new CassandraVersion(result.one().getString("release_version"));
            }
            // version is unknown
            return null;
        }
        catch (IllegalArgumentException e)
        {
            // version string cannot be parsed
            return null;
        }
    }

    /**
     * One of three things will happen if you try to read the system keyspace:
     * 1. files are present and you can read them: great
     * 2. no files are there: great (new node is assumed)
     * 3. files are present but you can't read them: bad
     * @throws ConfigurationException
     */
    public static void checkHealth() throws ConfigurationException
    {
        Keyspace keyspace;
        try
        {
            keyspace = Keyspace.open(NAME);
        }
        catch (AssertionError err)
        {
            // this happens when a user switches from OPP to RP.
            ConfigurationException ex = new ConfigurationException("Could not read system keyspace!");
            ex.initCause(err);
            throw ex;
        }
        ColumnFamilyStore cfs = keyspace.getColumnFamilyStore(LOCAL);

        String req = "SELECT cluster_name FROM system.%s WHERE key='%s'";
        UntypedResultSet result = executeInternal(format(req, LOCAL, LOCAL));

        if (result.isEmpty() || !result.one().has("cluster_name"))
        {
            // this is a brand new node
            if (!cfs.getLiveSSTables().isEmpty())
                throw new ConfigurationException("Found system keyspace files, but they couldn't be loaded!");

            // no system files.  this is a new node.
            return;
        }

        String savedClusterName = result.one().getString("cluster_name");
        if (!DatabaseDescriptor.getClusterName().equals(savedClusterName))
            throw new ConfigurationException("Saved cluster name " + savedClusterName + " != configured name " + DatabaseDescriptor.getClusterName());
    }

    public static Collection<Token> getSavedTokens()
    {
        String req = "SELECT tokens FROM system.%s WHERE key='%s'";
        UntypedResultSet result = executeInternal(format(req, LOCAL, LOCAL));
        return result.isEmpty() || !result.one().has("tokens")
             ? Collections.<Token>emptyList()
             : deserializeTokens(result.one().getSet("tokens", UTF8Type.instance));
    }

    public static int incrementAndGetGeneration()
    {
        String req = "SELECT gossip_generation FROM system.%s WHERE key='%s'";
        UntypedResultSet result = executeInternal(format(req, LOCAL, LOCAL));

        int generation;
        if (result.isEmpty() || !result.one().has("gossip_generation"))
        {
            // seconds-since-epoch isn't a foolproof new generation
            // (where foolproof is "guaranteed to be larger than the last one seen at this ip address"),
            // but it's as close as sanely possible
            generation = (int) (System.currentTimeMillis() / 1000);
        }
        else
        {
            // Other nodes will ignore gossip messages about a node that have a lower generation than previously seen.
            final int storedGeneration = result.one().getInt("gossip_generation") + 1;
            final int now = (int) (System.currentTimeMillis() / 1000);
            if (storedGeneration >= now)
            {
                logger.warn("Using stored Gossip Generation {} as it is greater than current system time {}.  See CASSANDRA-3654 if you experience problems",
                            storedGeneration, now);
                generation = storedGeneration;
            }
            else
            {
                generation = now;
            }
        }

        req = "INSERT INTO system.%s (key, gossip_generation) VALUES ('%s', ?)";
        executeInternal(format(req, LOCAL, LOCAL), generation);
        forceBlockingFlush(LOCAL);

        return generation;
    }

    public static BootstrapState getBootstrapState()
    {
        String req = "SELECT bootstrapped FROM system.%s WHERE key='%s'";
        UntypedResultSet result = executeInternal(format(req, LOCAL, LOCAL));

        if (result.isEmpty() || !result.one().has("bootstrapped"))
            return BootstrapState.NEEDS_BOOTSTRAP;

        return BootstrapState.valueOf(result.one().getString("bootstrapped"));
    }

    public static boolean bootstrapComplete()
    {
        return getBootstrapState() == BootstrapState.COMPLETED;
    }

    public static boolean bootstrapInProgress()
    {
        return getBootstrapState() == BootstrapState.IN_PROGRESS;
    }

    public static boolean wasDecommissioned()
    {
        return getBootstrapState() == BootstrapState.DECOMMISSIONED;
    }

    public static void setBootstrapState(BootstrapState state)
    {
        String req = "INSERT INTO system.%s (key, bootstrapped) VALUES ('%s', ?)";
        executeInternal(format(req, LOCAL, LOCAL), state.name());
        forceBlockingFlush(LOCAL);
    }

    public static boolean isIndexBuilt(String keyspaceName, String indexName)
    {
        String req = "SELECT index_name FROM %s.\"%s\" WHERE table_name=? AND index_name=?";
        UntypedResultSet result = executeInternal(String.format(req, NAME, BUILT_INDEXES), keyspaceName, indexName);
        return !result.isEmpty();
    }

    public static void setIndexBuilt(String keyspaceName, String indexName)
    {
        String req = "INSERT INTO %s.\"%s\" (table_name, index_name) VALUES (?, ?)";
        executeInternal(String.format(req, NAME, BUILT_INDEXES), keyspaceName, indexName);
        forceBlockingFlush(BUILT_INDEXES);
    }

    public static void setIndexRemoved(String keyspaceName, String indexName)
    {
        String req = "DELETE FROM %s.\"%s\" WHERE table_name = ? AND index_name = ?";
        executeInternal(String.format(req, NAME, BUILT_INDEXES), keyspaceName, indexName);
        forceBlockingFlush(BUILT_INDEXES);
    }

    public static List<String> getBuiltIndexes(String keyspaceName, Set<String> indexNames)
    {
        List<String> names = new ArrayList<>(indexNames);
        String req = "SELECT index_name from %s.\"%s\" WHERE table_name=? AND index_name IN ?";
        UntypedResultSet results = executeInternal(String.format(req, NAME, BUILT_INDEXES), keyspaceName, names);
        return StreamSupport.stream(results.spliterator(), false)
                            .map(r -> r.getString("index_name"))
                            .collect(Collectors.toList());
    }

    /**
     * Read the host ID from the system keyspace, creating (and storing) one if
     * none exists.
     */
    public static UUID getLocalHostId()
    {
        String req = "SELECT host_id FROM system.%s WHERE key='%s'";
        UntypedResultSet result = executeInternal(format(req, LOCAL, LOCAL));

        // Look up the Host UUID (return it if found)
        if (!result.isEmpty() && result.one().has("host_id"))
            return result.one().getUUID("host_id");

        // ID not found, generate a new one, persist, and then return it.
        UUID hostId = UUID.randomUUID();
        logger.warn("No host ID found, created {} (Note: This should happen exactly once per node).", hostId);
        return setLocalHostId(hostId);
    }

    /**
     * Sets the local host ID explicitly.  Should only be called outside of SystemTable when replacing a node.
     */
    public static UUID setLocalHostId(UUID hostId)
    {
        String req = "INSERT INTO system.%s (key, host_id) VALUES ('%s', ?)";
        executeInternal(format(req, LOCAL, LOCAL), hostId);
        return hostId;
    }

    /**
     * Gets the stored rack for the local node, or null if none have been set yet.
     */
    public static String getRack()
    {
        String req = "SELECT rack FROM system.%s WHERE key='%s'";
        UntypedResultSet result = executeInternal(format(req, LOCAL, LOCAL));

        // Look up the Rack (return it if found)
        if (!result.isEmpty() && result.one().has("rack"))
            return result.one().getString("rack");

        return null;
    }

    /**
     * Gets the stored data center for the local node, or null if none have been set yet.
     */
    public static String getDatacenter()
    {
        String req = "SELECT data_center FROM system.%s WHERE key='%s'";
        UntypedResultSet result = executeInternal(format(req, LOCAL, LOCAL));

        // Look up the Data center (return it if found)
        if (!result.isEmpty() && result.one().has("data_center"))
            return result.one().getString("data_center");

        return null;
    }

    public static PaxosState loadPaxosState(DecoratedKey key, CFMetaData metadata, int nowInSec)
    {
        String req = "SELECT * FROM system.%s WHERE row_key = ? AND cf_id = ?";
        UntypedResultSet results = QueryProcessor.executeInternalWithNow(nowInSec, String.format(req, PAXOS), key.getKey(), metadata.cfId);
        if (results.isEmpty())
            return new PaxosState(key, metadata);
        UntypedResultSet.Row row = results.one();
        Commit promised = row.has("in_progress_ballot")
                        ? new Commit(row.getUUID("in_progress_ballot"), new PartitionUpdate(metadata, key, metadata.partitionColumns(), 1))
                        : Commit.emptyCommit(key, metadata);
        // either we have both a recently accepted ballot and update or we have neither
        int proposalVersion = row.has("proposal_version") ? row.getInt("proposal_version") : MessagingService.VERSION_21;
        Commit accepted = row.has("proposal")
                        ? new Commit(row.getUUID("proposal_ballot"), PartitionUpdate.fromBytes(row.getBytes("proposal"), proposalVersion, key))
                        : Commit.emptyCommit(key, metadata);
        // either most_recent_commit and most_recent_commit_at will both be set, or neither
        int mostRecentVersion = row.has("most_recent_commit_version") ? row.getInt("most_recent_commit_version") : MessagingService.VERSION_21;
        Commit mostRecent = row.has("most_recent_commit")
                          ? new Commit(row.getUUID("most_recent_commit_at"), PartitionUpdate.fromBytes(row.getBytes("most_recent_commit"), mostRecentVersion, key))
                          : Commit.emptyCommit(key, metadata);
        return new PaxosState(promised, accepted, mostRecent);
    }

    public static void savePaxosPromise(Commit promise)
    {
        String req = "UPDATE system.%s USING TIMESTAMP ? AND TTL ? SET in_progress_ballot = ? WHERE row_key = ? AND cf_id = ?";
        executeInternal(format(req, PAXOS),
                        UUIDGen.microsTimestamp(promise.ballot),
                        paxosTtlSec(promise.update.metadata()),
                        promise.ballot,
                        promise.update.partitionKey().getKey(),
                        promise.update.metadata().cfId);
    }

    public static void savePaxosProposal(Commit proposal)
    {
        executeInternal(format("UPDATE system.%s USING TIMESTAMP ? AND TTL ? SET proposal_ballot = ?, proposal = ?, proposal_version = ? WHERE row_key = ? AND cf_id = ?", PAXOS),
                        UUIDGen.microsTimestamp(proposal.ballot),
                        paxosTtlSec(proposal.update.metadata()),
                        proposal.ballot,
                        PartitionUpdate.toBytes(proposal.update, MessagingService.current_version),
                        MessagingService.current_version,
                        proposal.update.partitionKey().getKey(),
                        proposal.update.metadata().cfId);
    }

    public static int paxosTtlSec(CFMetaData metadata)
    {
        // keep paxos state around for at least 3h
        return Math.max(3 * 3600, metadata.params.gcGraceSeconds);
    }

    public static void savePaxosCommit(Commit commit)
    {
        // We always erase the last proposal (with the commit timestamp to no erase more recent proposal in case the commit is old)
        // even though that's really just an optimization  since SP.beginAndRepairPaxos will exclude accepted proposal older than the mrc.
        String cql = "UPDATE system.%s USING TIMESTAMP ? AND TTL ? SET proposal_ballot = null, proposal = null, most_recent_commit_at = ?, most_recent_commit = ?, most_recent_commit_version = ? WHERE row_key = ? AND cf_id = ?";
        executeInternal(format(cql, PAXOS),
                        UUIDGen.microsTimestamp(commit.ballot),
                        paxosTtlSec(commit.update.metadata()),
                        commit.ballot,
                        PartitionUpdate.toBytes(commit.update, MessagingService.current_version),
                        MessagingService.current_version,
                        commit.update.partitionKey().getKey(),
                        commit.update.metadata().cfId);
    }

    /**
     * Returns a RestorableMeter tracking the average read rate of a particular SSTable, restoring the last-seen rate
     * from values in system.sstable_activity if present.
     * @param keyspace the keyspace the sstable belongs to
     * @param table the table the sstable belongs to
     * @param generation the generation number for the sstable
     */
    public static RestorableMeter getSSTableReadMeter(String keyspace, String table, int generation)
    {
        String cql = "SELECT * FROM system.%s WHERE keyspace_name=? and columnfamily_name=? and generation=?";
        UntypedResultSet results = executeInternal(format(cql, SSTABLE_ACTIVITY), keyspace, table, generation);

        if (results.isEmpty())
            return new RestorableMeter();

        UntypedResultSet.Row row = results.one();
        double m15rate = row.getDouble("rate_15m");
        double m120rate = row.getDouble("rate_120m");
        return new RestorableMeter(m15rate, m120rate);
    }

    /**
     * Writes the current read rates for a given SSTable to system.sstable_activity
     */
    public static void persistSSTableReadMeter(String keyspace, String table, int generation, RestorableMeter meter)
    {
        // Store values with a one-day TTL to handle corner cases where cleanup might not occur
        String cql = "INSERT INTO system.%s (keyspace_name, columnfamily_name, generation, rate_15m, rate_120m) VALUES (?, ?, ?, ?, ?) USING TTL 864000";
        executeInternal(format(cql, SSTABLE_ACTIVITY),
                        keyspace,
                        table,
                        generation,
                        meter.fifteenMinuteRate(),
                        meter.twoHourRate());
    }

    /**
     * Clears persisted read rates from system.sstable_activity for SSTables that have been deleted.
     */
    public static void clearSSTableReadMeter(String keyspace, String table, int generation)
    {
        String cql = "DELETE FROM system.%s WHERE keyspace_name=? AND columnfamily_name=? and generation=?";
        executeInternal(format(cql, SSTABLE_ACTIVITY), keyspace, table, generation);
    }

    /**
     * Writes the current partition count and size estimates into SIZE_ESTIMATES_CF
     */
    public static void updateSizeEstimates(String keyspace, String table, Map<Range<Token>, Pair<Long, Long>> estimates)
    {
        long timestamp = FBUtilities.timestampMicros();
        PartitionUpdate update = new PartitionUpdate(SizeEstimates, UTF8Type.instance.decompose(keyspace), SizeEstimates.partitionColumns(), estimates.size());
        Mutation mutation = new Mutation(update);

        // delete all previous values with a single range tombstone.
        int nowInSec = FBUtilities.nowInSeconds();
        update.add(new RangeTombstone(Slice.make(SizeEstimates.comparator, table), new DeletionTime(timestamp - 1, nowInSec)));

        // add a CQL row for each primary token range.
        for (Map.Entry<Range<Token>, Pair<Long, Long>> entry : estimates.entrySet())
        {
            Range<Token> range = entry.getKey();
            Pair<Long, Long> values = entry.getValue();
            new RowUpdateBuilder(SizeEstimates, timestamp, mutation)
                .clustering(table, range.left.toString(), range.right.toString())
                .add("partitions_count", values.left)
                .add("mean_partition_size", values.right)
                .build();
        }

        mutation.apply();
    }

    /**
     * Clears size estimates for a table (on table drop)
     */
    public static void clearSizeEstimates(String keyspace, String table)
    {
        String cql = String.format("DELETE FROM %s.%s WHERE keyspace_name = ? AND table_name = ?", NAME, SIZE_ESTIMATES);
        executeInternal(cql, keyspace, table);
    }

    public static synchronized void updateAvailableRanges(String keyspace, Collection<Range<Token>> completedRanges)
    {
        String cql = "UPDATE system.%s SET ranges = ranges + ? WHERE keyspace_name = ?";
        executeInternal(format(cql, AVAILABLE_RANGES), rangesToUpdate(completedRanges), keyspace);
    }

    public static synchronized Set<Range<Token>> getAvailableRanges(String keyspace, IPartitioner partitioner)
    {
        Set<Range<Token>> result = new HashSet<>();
        String query = "SELECT * FROM system.%s WHERE keyspace_name=?";
        UntypedResultSet rs = executeInternal(format(query, AVAILABLE_RANGES), keyspace);
        for (UntypedResultSet.Row row : rs)
        {
            Set<ByteBuffer> rawRanges = row.getSet("ranges", BytesType.instance);
            for (ByteBuffer rawRange : rawRanges)
            {
                result.add(byteBufferToRange(rawRange, partitioner));
            }
        }
        return ImmutableSet.copyOf(result);
    }

    public static void resetAvailableRanges(String keyspace)
    {
        String cql = "UPDATE system.%s SET ranges = null WHERE keyspace_name = ?";
        executeInternal(format(cql, AVAILABLE_RANGES), keyspace);
    }

    public static void resetAvailableRanges(String keyspace, Collection<Range<Token>> ranges)
    {
        String cql = "UPDATE system.%s SET ranges = ranges - ? WHERE keyspace_name = ?";
        executeInternal(format(cql, AVAILABLE_RANGES), rangesToUpdate(ranges), keyspace);
    }

    public static void resetAvailableRanges()
    {
        ColumnFamilyStore availableRanges = Keyspace.open(NAME).getColumnFamilyStore(AVAILABLE_RANGES);
        availableRanges.truncateBlocking();
    }

    private static Set<ByteBuffer> rangesToUpdate(Collection<Range<Token>> ranges)
    {
        return ranges.stream()
                     .map(SystemKeyspace::rangeToBytes)
                     .collect(Collectors.toSet());
    }

    /**
     * Compare the release version in the system.local table with the one included in the distro.
     * If they don't match, snapshot all tables in the system keyspace. This is intended to be
     * called at startup to create a backup of the system tables during an upgrade
     *
     * @throws IOException
     */
    public static boolean snapshotOnVersionChange() throws IOException
    {
        String previous = getPreviousVersionString();
        String next = FBUtilities.getReleaseVersionString();

        // if we're restarting after an upgrade, snapshot the system keyspace
        if (!previous.equals(NULL_VERSION.toString()) && !previous.equals(next))

        {
            logger.info("Detected version upgrade from {} to {}, snapshotting system keyspace", previous, next);
            String snapshotName = Keyspace.getTimestampedSnapshotName(String.format("upgrade-%s-%s",
                                                                                    previous,
                                                                                    next));
            Keyspace systemKs = Keyspace.open(SystemKeyspace.NAME);
            systemKs.snapshot(snapshotName, null);
            return true;
        }

        return false;
    }

    /**
     * Try to determine what the previous version, if any, was installed on this node.
     * Primary source of truth is the release version in system.local. If the previous
     * version cannot be determined by looking there then either:
     * * the node never had a C* install before
     * * the was a very old version (pre 1.2) installed, which did not include system.local
     *
     * @return either a version read from the system.local table or one of two special values
     * indicating either no previous version (SystemUpgrade.NULL_VERSION) or an unreadable,
     * legacy version (SystemUpgrade.UNREADABLE_VERSION).
     */
    private static String getPreviousVersionString()
    {
        String req = "SELECT release_version FROM system.%s WHERE key='%s'";
        UntypedResultSet result = executeInternal(format(req, SystemKeyspace.LOCAL, SystemKeyspace.LOCAL));
        if (result.isEmpty() || !result.one().has("release_version"))
        {
            // it isn't inconceivable that one might try to upgrade a node straight from <= 1.1 to whatever
            // the current version is. If we couldn't read a previous version from system.local we check for
            // the existence of the legacy system.Versions table. We don't actually attempt to read a version
            // from there, but it informs us that this isn't a completely new node.
            for (File dataDirectory : Directories.getKSChildDirectories(SystemKeyspace.NAME))
            {
                if (dataDirectory.getName().equals("Versions") && dataDirectory.listFiles().length > 0)
                {
                    logger.trace("Found unreadable versions info in pre 1.2 system.Versions table");
                    return UNREADABLE_VERSION.toString();
                }
            }

            // no previous version information found, we can assume that this is a new node
            return NULL_VERSION.toString();
        }
        // report back whatever we found in the system table
        return result.one().getString("release_version");
    }

    /**
     * Check data directories for old files that can be removed when migrating from 2.1 or 2.2 to 3.0,
     * these checks can be removed in 4.0, see CASSANDRA-7066
     */
    public static void migrateDataDirs()
    {
        Iterable<String> dirs = Arrays.asList(DatabaseDescriptor.getAllDataFileLocations());
        for (String dataDir : dirs)
        {
            logger.debug("Checking {} for legacy files", dataDir);
            File dir = new File(dataDir);
            assert dir.exists() : dir + " should have been created by startup checks";

            visitDirectory(dir.toPath(),
                           File::isDirectory,
                           ksdir ->
                           {
                               logger.trace("Checking {} for legacy files", ksdir);
                               visitDirectory(ksdir.toPath(),
                                              File::isDirectory,
                                              cfdir ->
                                              {
                                                  logger.trace("Checking {} for legacy files", cfdir);

                                                  if (Descriptor.isLegacyFile(cfdir))
                                                  {
                                                      FileUtils.deleteRecursive(cfdir);
                                                  }
                                                  else
                                                  {
                                                      visitDirectory(cfdir.toPath(),
                                                                     Descriptor::isLegacyFile,
                                                                     FileUtils::delete);
                                                  }
                                              });
                           });
        }
    }

    private static ByteBuffer rangeToBytes(Range<Token> range)
    {
        try (DataOutputBuffer out = new DataOutputBuffer())
        {
            Range.tokenSerializer.serialize(range, out, MessagingService.VERSION_22);
            return out.buffer();
        }
        catch (IOException e)
        {
            throw new IOError(e);
        }
    }

    @SuppressWarnings("unchecked")
    private static Range<Token> byteBufferToRange(ByteBuffer rawRange, IPartitioner partitioner)
    {
        try
        {
            return (Range<Token>) Range.tokenSerializer.deserialize(ByteStreams.newDataInput(ByteBufferUtil.getArray(rawRange)),
                                                                    partitioner,
                                                                    MessagingService.VERSION_22);
        }
        catch (IOException e)
        {
            throw new IOError(e);
        }
    }

}<|MERGE_RESOLUTION|>--- conflicted
+++ resolved
@@ -698,11 +698,7 @@
             return Futures.immediateFuture(null);
 
         String req = "INSERT INTO system.%s (peer, tokens) VALUES (?, ?)";
-<<<<<<< HEAD
-        executeInternal(format(req, PEERS), ep, tokensAsSet(tokens));
-=======
-        return executorService.submit((Runnable) () -> executeInternal(String.format(req, PEERS), ep, tokensAsSet(tokens)));
->>>>>>> 6a1b1f26
+        return executorService.submit((Runnable) () -> executeInternal(format(req, PEERS), ep, tokensAsSet(tokens)));
     }
 
     public static void updatePreferredIP(InetAddress ep, InetAddress preferred_ip)
@@ -718,11 +714,7 @@
             return Futures.immediateFuture(null);
 
         String req = "INSERT INTO system.%s (peer, %s) VALUES (?, ?)";
-<<<<<<< HEAD
-        executeInternal(format(req, PEERS, columnName), ep, value);
-=======
-        return executorService.submit((Runnable) () -> executeInternal(String.format(req, PEERS, columnName), ep, value));
->>>>>>> 6a1b1f26
+        return executorService.submit((Runnable) () -> executeInternal(format(req, PEERS, columnName), ep, value));
     }
 
     public static synchronized void updateHintsDropped(InetAddress ep, UUID timePeriod, int value)
