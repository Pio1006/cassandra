--- conflicted
+++ resolved
@@ -49,15 +49,9 @@
 import org.apache.cassandra.io.util.*;
 import org.apache.cassandra.locator.IEndpointSnitch;
 import org.apache.cassandra.metrics.RestorableMeter;
-import org.apache.cassandra.net.Verbs;
-import org.apache.cassandra.net.MessagingService;
-import org.apache.cassandra.net.MessagingVersion;
+import org.apache.cassandra.net.*;
 import org.apache.cassandra.schema.*;
-<<<<<<< HEAD
-import org.apache.cassandra.schema.SchemaConstants;
-=======
 import org.apache.cassandra.schema.Tables;
->>>>>>> 0ed1297e
 import org.apache.cassandra.service.StorageService;
 import org.apache.cassandra.service.paxos.Commit;
 import org.apache.cassandra.service.paxos.PaxosState;
@@ -68,7 +62,6 @@
 import static java.lang.String.format;
 import static java.util.Collections.emptyMap;
 import static java.util.Collections.singletonMap;
-
 import static org.apache.cassandra.cql3.QueryProcessor.executeInternal;
 import static org.apache.cassandra.cql3.QueryProcessor.executeOnceInternal;
 
@@ -104,7 +97,6 @@
     public static final String VIEWS_BUILDS_IN_PROGRESS = "views_builds_in_progress";
     public static final String BUILT_VIEWS = "built_views";
     public static final String PREPARED_STATEMENTS = "prepared_statements";
-<<<<<<< HEAD
     public static final String REPAIRS = "repairs";
 
     public static final TableMetadata Batches =
@@ -335,341 +327,6 @@
                                    .gcGraceSeconds(0)
                                    .memtableFlushPeriod((int) TimeUnit.HOURS.toMillis(1))
                                    .comment(description);
-=======
-
-    @Deprecated public static final String LEGACY_HINTS = "hints";
-    @Deprecated public static final String LEGACY_BATCHLOG = "batchlog";
-    @Deprecated public static final String LEGACY_KEYSPACES = "schema_keyspaces";
-    @Deprecated public static final String LEGACY_COLUMNFAMILIES = "schema_columnfamilies";
-    @Deprecated public static final String LEGACY_COLUMNS = "schema_columns";
-    @Deprecated public static final String LEGACY_TRIGGERS = "schema_triggers";
-    @Deprecated public static final String LEGACY_USERTYPES = "schema_usertypes";
-    @Deprecated public static final String LEGACY_FUNCTIONS = "schema_functions";
-    @Deprecated public static final String LEGACY_AGGREGATES = "schema_aggregates";
-
-    public static final CFMetaData Batches =
-        compile(BATCHES,
-                "batches awaiting replay",
-                "CREATE TABLE %s ("
-                + "id timeuuid,"
-                + "mutations list<blob>,"
-                + "version int,"
-                + "PRIMARY KEY ((id)))")
-                .copy(new LocalPartitioner(TimeUUIDType.instance))
-                .compaction(CompactionParams.scts(singletonMap("min_threshold", "2")))
-                .gcGraceSeconds(0);
-
-    private static final CFMetaData Paxos =
-        compile(PAXOS,
-                "in-progress paxos proposals",
-                "CREATE TABLE %s ("
-                + "row_key blob,"
-                + "cf_id UUID,"
-                + "in_progress_ballot timeuuid,"
-                + "most_recent_commit blob,"
-                + "most_recent_commit_at timeuuid,"
-                + "most_recent_commit_version int,"
-                + "proposal blob,"
-                + "proposal_ballot timeuuid,"
-                + "proposal_version int,"
-                + "PRIMARY KEY ((row_key), cf_id))")
-                .compaction(CompactionParams.lcs(emptyMap()));
-
-    private static final CFMetaData BuiltIndexes =
-        compile(BUILT_INDEXES,
-                "built column indexes",
-                "CREATE TABLE \"%s\" ("
-                + "table_name text," // table_name here is the name of the keyspace - don't be fooled
-                + "index_name text,"
-                + "PRIMARY KEY ((table_name), index_name)) "
-                + "WITH COMPACT STORAGE");
-
-    private static final CFMetaData Local =
-        compile(LOCAL,
-                "information about the local node",
-                "CREATE TABLE %s ("
-                + "key text,"
-                + "bootstrapped text,"
-                + "broadcast_address inet,"
-                + "cluster_name text,"
-                + "cql_version text,"
-                + "data_center text,"
-                + "gossip_generation int,"
-                + "host_id uuid,"
-                + "listen_address inet,"
-                + "native_protocol_version text,"
-                + "partitioner text,"
-                + "rack text,"
-                + "release_version text,"
-                + "rpc_address inet,"
-                + "schema_version uuid,"
-                + "thrift_version text,"
-                + "tokens set<varchar>,"
-                + "truncated_at map<uuid, blob>,"
-                + "PRIMARY KEY ((key)))");
-
-    private static final CFMetaData Peers =
-        compile(PEERS,
-                "information about known peers in the cluster",
-                "CREATE TABLE %s ("
-                + "peer inet,"
-                + "data_center text,"
-                + "host_id uuid,"
-                + "preferred_ip inet,"
-                + "rack text,"
-                + "release_version text,"
-                + "rpc_address inet,"
-                + "schema_version uuid,"
-                + "tokens set<varchar>,"
-                + "PRIMARY KEY ((peer)))");
-
-    private static final CFMetaData PeerEvents =
-        compile(PEER_EVENTS,
-                "events related to peers",
-                "CREATE TABLE %s ("
-                + "peer inet,"
-                + "hints_dropped map<uuid, int>,"
-                + "PRIMARY KEY ((peer)))");
-
-    private static final CFMetaData RangeXfers =
-        compile(RANGE_XFERS,
-                "ranges requested for transfer",
-                "CREATE TABLE %s ("
-                + "token_bytes blob,"
-                + "requested_at timestamp,"
-                + "PRIMARY KEY ((token_bytes)))");
-
-    private static final CFMetaData CompactionHistory =
-        compile(COMPACTION_HISTORY,
-                "week-long compaction history",
-                "CREATE TABLE %s ("
-                + "id uuid,"
-                + "bytes_in bigint,"
-                + "bytes_out bigint,"
-                + "columnfamily_name text,"
-                + "compacted_at timestamp,"
-                + "keyspace_name text,"
-                + "rows_merged map<int, bigint>,"
-                + "PRIMARY KEY ((id)))")
-                .defaultTimeToLive((int) TimeUnit.DAYS.toSeconds(7));
-
-    private static final CFMetaData SSTableActivity =
-        compile(SSTABLE_ACTIVITY,
-                "historic sstable read rates",
-                "CREATE TABLE %s ("
-                + "keyspace_name text,"
-                + "columnfamily_name text,"
-                + "generation int,"
-                + "rate_120m double,"
-                + "rate_15m double,"
-                + "PRIMARY KEY ((keyspace_name, columnfamily_name, generation)))");
-
-    private static final CFMetaData SizeEstimates =
-        compile(SIZE_ESTIMATES,
-                "per-table primary range size estimates",
-                "CREATE TABLE %s ("
-                + "keyspace_name text,"
-                + "table_name text,"
-                + "range_start text,"
-                + "range_end text,"
-                + "mean_partition_size bigint,"
-                + "partitions_count bigint,"
-                + "PRIMARY KEY ((keyspace_name), table_name, range_start, range_end))")
-                .gcGraceSeconds(0);
-
-    private static final CFMetaData AvailableRanges =
-        compile(AVAILABLE_RANGES,
-                "available keyspace/ranges during bootstrap/replace that are ready to be served",
-                "CREATE TABLE %s ("
-                + "keyspace_name text,"
-                + "ranges set<blob>,"
-                + "PRIMARY KEY ((keyspace_name)))");
-
-    private static final CFMetaData TransferredRanges =
-        compile(TRANSFERRED_RANGES,
-                "record of transferred ranges for streaming operation",
-                "CREATE TABLE %s ("
-                + "operation text,"
-                + "peer inet,"
-                + "keyspace_name text,"
-                + "ranges set<blob>,"
-                + "PRIMARY KEY ((operation, keyspace_name), peer))");
-
-    private static final CFMetaData ViewsBuildsInProgress =
-        compile(VIEWS_BUILDS_IN_PROGRESS,
-                "views builds current progress",
-                "CREATE TABLE %s ("
-                + "keyspace_name text,"
-                + "view_name text,"
-                + "last_token varchar,"
-                + "generation_number int,"
-                + "PRIMARY KEY ((keyspace_name), view_name))");
-
-    private static final CFMetaData BuiltViews =
-        compile(BUILT_VIEWS,
-                "built views",
-                "CREATE TABLE %s ("
-                + "keyspace_name text,"
-                + "view_name text,"
-                + "status_replicated boolean,"
-                + "PRIMARY KEY ((keyspace_name), view_name))");
-
-    private static final CFMetaData PreparedStatements =
-        compile(PREPARED_STATEMENTS,
-                "prepared statements",
-                "CREATE TABLE %s ("
-                + "prepared_id blob,"
-                + "logged_keyspace text,"
-                + "query_string text,"
-                + "PRIMARY KEY ((prepared_id)))");
-
-    @Deprecated
-    public static final CFMetaData LegacyHints =
-        compile(LEGACY_HINTS,
-                "*DEPRECATED* hints awaiting delivery",
-                "CREATE TABLE %s ("
-                + "target_id uuid,"
-                + "hint_id timeuuid,"
-                + "message_version int,"
-                + "mutation blob,"
-                + "PRIMARY KEY ((target_id), hint_id, message_version)) "
-                + "WITH COMPACT STORAGE")
-                .compaction(CompactionParams.scts(singletonMap("enabled", "false")))
-                .gcGraceSeconds(0);
-
-    @Deprecated
-    public static final CFMetaData LegacyBatchlog =
-        compile(LEGACY_BATCHLOG,
-                "*DEPRECATED* batchlog entries",
-                "CREATE TABLE %s ("
-                + "id uuid,"
-                + "data blob,"
-                + "version int,"
-                + "written_at timestamp,"
-                + "PRIMARY KEY ((id)))")
-                .compaction(CompactionParams.scts(singletonMap("min_threshold", "2")))
-                .gcGraceSeconds(0);
-
-    @Deprecated
-    public static final CFMetaData LegacyKeyspaces =
-        compile(LEGACY_KEYSPACES,
-                "*DEPRECATED* keyspace definitions",
-                "CREATE TABLE %s ("
-                + "keyspace_name text,"
-                + "durable_writes boolean,"
-                + "strategy_class text,"
-                + "strategy_options text,"
-                + "PRIMARY KEY ((keyspace_name))) "
-                + "WITH COMPACT STORAGE");
-
-    @Deprecated
-    public static final CFMetaData LegacyColumnfamilies =
-        compile(LEGACY_COLUMNFAMILIES,
-                "*DEPRECATED* table definitions",
-                "CREATE TABLE %s ("
-                + "keyspace_name text,"
-                + "columnfamily_name text,"
-                + "bloom_filter_fp_chance double,"
-                + "caching text,"
-                + "cf_id uuid," // post-2.1 UUID cfid
-                + "comment text,"
-                + "compaction_strategy_class text,"
-                + "compaction_strategy_options text,"
-                + "comparator text,"
-                + "compression_parameters text,"
-                + "default_time_to_live int,"
-                + "default_validator text,"
-                + "dropped_columns map<text, bigint>,"
-                + "gc_grace_seconds int,"
-                + "is_dense boolean,"
-                + "key_validator text,"
-                + "local_read_repair_chance double,"
-                + "max_compaction_threshold int,"
-                + "max_index_interval int,"
-                + "memtable_flush_period_in_ms int,"
-                + "min_compaction_threshold int,"
-                + "min_index_interval int,"
-                + "read_repair_chance double,"
-                + "speculative_retry text,"
-                + "subcomparator text,"
-                + "type text,"
-                + "PRIMARY KEY ((keyspace_name), columnfamily_name))");
-
-    @Deprecated
-    public static final CFMetaData LegacyColumns =
-        compile(LEGACY_COLUMNS,
-                "*DEPRECATED* column definitions",
-                "CREATE TABLE %s ("
-                + "keyspace_name text,"
-                + "columnfamily_name text,"
-                + "column_name text,"
-                + "component_index int,"
-                + "index_name text,"
-                + "index_options text,"
-                + "index_type text,"
-                + "type text,"
-                + "validator text,"
-                + "PRIMARY KEY ((keyspace_name), columnfamily_name, column_name))");
-
-    @Deprecated
-    public static final CFMetaData LegacyTriggers =
-        compile(LEGACY_TRIGGERS,
-                "*DEPRECATED* trigger definitions",
-                "CREATE TABLE %s ("
-                + "keyspace_name text,"
-                + "columnfamily_name text,"
-                + "trigger_name text,"
-                + "trigger_options map<text, text>,"
-                + "PRIMARY KEY ((keyspace_name), columnfamily_name, trigger_name))");
-
-    @Deprecated
-    public static final CFMetaData LegacyUsertypes =
-        compile(LEGACY_USERTYPES,
-                "*DEPRECATED* user defined type definitions",
-                "CREATE TABLE %s ("
-                + "keyspace_name text,"
-                + "type_name text,"
-                + "field_names list<text>,"
-                + "field_types list<text>,"
-                + "PRIMARY KEY ((keyspace_name), type_name))");
-
-    @Deprecated
-    public static final CFMetaData LegacyFunctions =
-        compile(LEGACY_FUNCTIONS,
-                "*DEPRECATED* user defined function definitions",
-                "CREATE TABLE %s ("
-                + "keyspace_name text,"
-                + "function_name text,"
-                + "signature frozen<list<text>>,"
-                + "argument_names list<text>,"
-                + "argument_types list<text>,"
-                + "body text,"
-                + "language text,"
-                + "return_type text,"
-                + "called_on_null_input boolean,"
-                + "PRIMARY KEY ((keyspace_name), function_name, signature))");
-
-    @Deprecated
-    public static final CFMetaData LegacyAggregates =
-        compile(LEGACY_AGGREGATES,
-                "*DEPRECATED* user defined aggregate definitions",
-                "CREATE TABLE %s ("
-                + "keyspace_name text,"
-                + "aggregate_name text,"
-                + "signature frozen<list<text>>,"
-                + "argument_types list<text>,"
-                + "final_func text,"
-                + "initcond blob,"
-                + "return_type text,"
-                + "state_func text,"
-                + "state_type text,"
-                + "PRIMARY KEY ((keyspace_name), aggregate_name, signature))");
-
-    private static CFMetaData compile(String name, String description, String schema)
-    {
-        return CFMetaData.compile(format(schema, name), SchemaConstants.SYSTEM_KEYSPACE_NAME)
-                         .comment(description);
->>>>>>> 0ed1297e
     }
 
     public static KeyspaceMetadata metadata()
@@ -811,21 +468,12 @@
 
     public static void setViewRemoved(String keyspaceName, String viewName)
     {
-<<<<<<< HEAD
         String buildReq = "DELETE FROM %S.%s WHERE keyspace_name = ? AND view_name = ? IF EXISTS";
         executeInternal(String.format(buildReq, SchemaConstants.SYSTEM_KEYSPACE_NAME, VIEWS_BUILDS_IN_PROGRESS), keyspaceName, viewName);
         forceBlockingFlush(VIEWS_BUILDS_IN_PROGRESS);
 
         String builtReq = "DELETE FROM %s.\"%s\" WHERE keyspace_name = ? AND view_name = ? IF EXISTS";
         executeInternal(String.format(builtReq, SchemaConstants.SYSTEM_KEYSPACE_NAME, BUILT_VIEWS), keyspaceName, viewName);
-=======
-        String buildReq = "DELETE FROM %S.%s WHERE keyspace_name = ? AND view_name = ?";
-        executeInternal(format(buildReq, SchemaConstants.SYSTEM_KEYSPACE_NAME, VIEWS_BUILDS_IN_PROGRESS), keyspaceName, viewName);
-        forceBlockingFlush(VIEWS_BUILDS_IN_PROGRESS);
-
-        String builtReq = "DELETE FROM %s.\"%s\" WHERE keyspace_name = ? AND view_name = ?";
-        executeInternal(format(builtReq, SchemaConstants.SYSTEM_KEYSPACE_NAME, BUILT_VIEWS), keyspaceName, viewName);
->>>>>>> 0ed1297e
         forceBlockingFlush(BUILT_VIEWS);
     }
 
@@ -845,11 +493,7 @@
         // Also, if writing to the built_view succeeds, but the view_builds_in_progress deletion fails, we will be able
         // to skip the view build next boot.
         setViewBuilt(ksname, viewName, false);
-<<<<<<< HEAD
         executeInternal(String.format("DELETE FROM system.%s WHERE keyspace_name = ? AND view_name = ? IF EXISTS", VIEWS_BUILDS_IN_PROGRESS), ksname, viewName);
-=======
-        executeInternal(format("DELETE FROM system.%s WHERE keyspace_name = ? AND view_name = ?", VIEWS_BUILDS_IN_PROGRESS), ksname, viewName);
->>>>>>> 0ed1297e
         forceBlockingFlush(VIEWS_BUILDS_IN_PROGRESS);
     }
 
@@ -905,11 +549,7 @@
             return;
 
         String req = "DELETE truncated_at[?] from system.%s WHERE key = '%s'";
-<<<<<<< HEAD
         executeInternal(format(req, LOCAL, LOCAL), id.asUUID());
-=======
-        executeInternal(format(req, LOCAL, LOCAL), cfId);
->>>>>>> 0ed1297e
         truncationRecords = null;
         forceBlockingFlush(LOCAL);
     }
@@ -1305,19 +945,14 @@
     public static void setIndexBuilt(String keyspaceName, String indexName)
     {
         String req = "INSERT INTO %s.\"%s\" (table_name, index_name) VALUES (?, ?) IF NOT EXISTS;";
-        executeInternal(format(req, SchemaConstants.SYSTEM_KEYSPACE_NAME, BUILT_INDEXES), keyspaceName, indexName);
+        executeInternal(String.format(req, SchemaConstants.SYSTEM_KEYSPACE_NAME, BUILT_INDEXES), keyspaceName, indexName);
         forceBlockingFlush(BUILT_INDEXES);
     }
 
     public static void setIndexRemoved(String keyspaceName, String indexName)
     {
-<<<<<<< HEAD
         String req = "DELETE FROM %s.\"%s\" WHERE table_name = ? AND index_name = ? IF EXISTS";
         executeInternal(String.format(req, SchemaConstants.SYSTEM_KEYSPACE_NAME, BUILT_INDEXES), keyspaceName, indexName);
-=======
-        String req = "DELETE FROM %s.\"%s\" WHERE table_name = ? AND index_name = ?";
-        executeInternal(format(req, SchemaConstants.SYSTEM_KEYSPACE_NAME, BUILT_INDEXES), keyspaceName, indexName);
->>>>>>> 0ed1297e
         forceBlockingFlush(BUILT_INDEXES);
     }
 
@@ -1393,11 +1028,7 @@
     public static PaxosState loadPaxosState(DecoratedKey key, TableMetadata metadata, int nowInSec)
     {
         String req = "SELECT * FROM system.%s WHERE row_key = ? AND cf_id = ?";
-<<<<<<< HEAD
         UntypedResultSet results = QueryProcessor.executeInternalWithNow(nowInSec, System.nanoTime(), format(req, PAXOS), key.getKey(), metadata.id.asUUID());
-=======
-        UntypedResultSet results = QueryProcessor.executeInternalWithNow(nowInSec, System.nanoTime(), format(req, PAXOS), key.getKey(), metadata.cfId);
->>>>>>> 0ed1297e
         if (results.isEmpty())
             return new PaxosState(key, metadata);
         UntypedResultSet.Row row = results.one();
@@ -1547,27 +1178,14 @@
      */
     public static void clearSizeEstimates(String keyspace, String table)
     {
-<<<<<<< HEAD
         String cql = format("DELETE FROM %s WHERE keyspace_name = ? AND table_name = ?", SizeEstimates.toString());
-=======
-        String cql = format("DELETE FROM %s.%s WHERE keyspace_name = ? AND table_name = ?", SchemaConstants.SYSTEM_KEYSPACE_NAME, SIZE_ESTIMATES);
->>>>>>> 0ed1297e
         executeInternal(cql, keyspace, table);
     }
 
     public static synchronized void updateAvailableRanges(String keyspace, Collection<Range<Token>> completedRanges)
     {
         String cql = "UPDATE system.%s SET ranges = ranges + ? WHERE keyspace_name = ?";
-<<<<<<< HEAD
-        Set<ByteBuffer> rangesToUpdate = new HashSet<>(completedRanges.size());
-        for (Range<Token> range : completedRanges)
-        {
-            rangesToUpdate.add(rangeToBytes(range));
-        }
-        executeInternal(format(cql, AVAILABLE_RANGES), rangesToUpdate, keyspace);
-=======
         executeInternal(format(cql, AVAILABLE_RANGES), rangesToUpdate(completedRanges), keyspace);
->>>>>>> 0ed1297e
     }
 
     public static synchronized Set<Range<Token>> getAvailableRanges(String keyspace, IPartitioner partitioner)
@@ -1610,15 +1228,7 @@
                                                          Collection<Range<Token>> streamedRanges)
     {
         String cql = "UPDATE system.%s SET ranges = ranges + ? WHERE operation = ? AND peer = ? AND keyspace_name = ?";
-<<<<<<< HEAD
-        Set<ByteBuffer> rangesToUpdate = new HashSet<>(streamedRanges.size());
-        for (Range<Token> range : streamedRanges)
-        {
-            rangesToUpdate.add(rangeToBytes(range));
-        }
-        executeInternal(format(cql, TRANSFERRED_RANGES), rangesToUpdate, streamOperation.getDescription(), peer, keyspace);
-=======
-        executeInternal(format(cql, TRANSFERRED_RANGES), rangesToUpdate(streamedRanges), description, peer, keyspace);
+        executeInternal(format(cql, TRANSFERRED_RANGES), rangesToUpdate(streamedRanges), streamOperation.getDescription(), peer, keyspace);
     }
 
     private static Set<ByteBuffer> rangesToUpdate(Collection<Range<Token>> ranges)
@@ -1626,7 +1236,6 @@
         return ranges.stream()
                      .map(SystemKeyspace::rangeToBytes)
                      .collect(Collectors.toSet());
->>>>>>> 0ed1297e
     }
 
     public static synchronized Map<InetAddress, Set<Range<Token>>> getTransferredRanges(String description, String keyspace, IPartitioner partitioner)
@@ -1748,27 +1357,15 @@
 
     public static void writePreparedStatement(String loggedKeyspace, MD5Digest key, String cql)
     {
-<<<<<<< HEAD
         executeInternal(format("INSERT INTO %s (logged_keyspace, prepared_id, query_string) VALUES (?, ?, ?)",
                                PreparedStatements.toString()),
-=======
-        executeInternal(format("INSERT INTO %s.%s"
-                               + " (logged_keyspace, prepared_id, query_string) VALUES (?, ?, ?)",
-                               SchemaConstants.SYSTEM_KEYSPACE_NAME, PREPARED_STATEMENTS),
->>>>>>> 0ed1297e
                         loggedKeyspace, key.byteBuffer(), cql);
         logger.debug("stored prepared statement for logged keyspace '{}': '{}'", loggedKeyspace, cql);
     }
 
     public static void removePreparedStatement(MD5Digest key)
     {
-<<<<<<< HEAD
         executeInternal(format("DELETE FROM %s WHERE prepared_id = ?", PreparedStatements.toString()),
-=======
-        executeInternal(format("DELETE FROM %s.%s"
-                               + " WHERE prepared_id = ?",
-                               SchemaConstants.SYSTEM_KEYSPACE_NAME, PREPARED_STATEMENTS),
->>>>>>> 0ed1297e
                         key.byteBuffer());
     }
 
@@ -1780,11 +1377,7 @@
 
     public static List<Pair<String, String>> loadPreparedStatements()
     {
-<<<<<<< HEAD
         String query = format("SELECT logged_keyspace, query_string FROM %s", PreparedStatements.toString());
-=======
-        String query = format("SELECT logged_keyspace, query_string FROM %s.%s", SchemaConstants.SYSTEM_KEYSPACE_NAME, PREPARED_STATEMENTS);
->>>>>>> 0ed1297e
         UntypedResultSet resultSet = executeOnceInternal(query);
         List<Pair<String, String>> r = new ArrayList<>();
         for (UntypedResultSet.Row row : resultSet)
