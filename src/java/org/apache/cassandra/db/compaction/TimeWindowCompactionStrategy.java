/*
 * Licensed to the Apache Software Foundation (ASF) under one
 * or more contributor license agreements.  See the NOTICE file
 * distributed with this work for additional information
 * regarding copyright ownership.  The ASF licenses this file
 * to you under the Apache License, Version 2.0 (the
 * "License"); you may not use this file except in compliance
 * with the License.  You may obtain a copy of the License at
 *
 *     http://www.apache.org/licenses/LICENSE-2.0
 *
 * Unless required by applicable law or agreed to in writing, software
 * distributed under the License is distributed on an "AS IS" BASIS,
 * WITHOUT WARRANTIES OR CONDITIONS OF ANY KIND, either express or implied.
 * See the License for the specific language governing permissions and
 * limitations under the License.
 */

package org.apache.cassandra.db.compaction;

import java.util.ArrayList;
import java.util.Collection;
import java.util.Collections;
import java.util.Iterator;
import java.util.TreeSet;
import java.util.concurrent.TimeUnit;
import java.util.HashSet;
import java.util.List;
import java.util.Map;
import java.util.Set;

import com.google.common.annotations.VisibleForTesting;
import com.google.common.collect.*;
import org.slf4j.Logger;
import org.slf4j.LoggerFactory;

import org.apache.cassandra.db.ColumnFamilyStore;
import org.apache.cassandra.db.lifecycle.SSTableSet;
import org.apache.cassandra.db.lifecycle.LifecycleTransaction;
import org.apache.cassandra.exceptions.ConfigurationException;
import org.apache.cassandra.io.sstable.format.SSTableReader;
import org.apache.cassandra.schema.CompactionParams;
import org.apache.cassandra.utils.Pair;

import static com.google.common.collect.Iterables.filter;

public class TimeWindowCompactionStrategy extends AbstractCompactionStrategy
{
    private static final Logger logger = LoggerFactory.getLogger(TimeWindowCompactionStrategy.class);

    private final TimeWindowCompactionStrategyOptions options;
    protected volatile int estimatedRemainingTasks;
    private final Set<SSTableReader> sstables = new HashSet<>();
    private long lastExpiredCheck;
    private long highestWindowSeen;

    public TimeWindowCompactionStrategy(ColumnFamilyStore cfs, Map<String, String> options)
    {
        super(cfs, options);
        this.estimatedRemainingTasks = 0;
        this.options = new TimeWindowCompactionStrategyOptions(options);
        if (!options.containsKey(AbstractCompactionStrategy.TOMBSTONE_COMPACTION_INTERVAL_OPTION) && !options.containsKey(AbstractCompactionStrategy.TOMBSTONE_THRESHOLD_OPTION))
        {
            disableTombstoneCompactions = true;
            logger.debug("Disabling tombstone compactions for TWCS");
        }
        else
            logger.debug("Enabling tombstone compactions for TWCS");

    }

    @Override
    @SuppressWarnings("resource") // transaction is closed by AbstractCompactionTask::execute
    public AbstractCompactionTask getNextBackgroundTask(int gcBefore)
    {
        List<SSTableReader> previousCandidate = null;
        while (true)
        {
            List<SSTableReader> latestBucket = getNextBackgroundSSTables(gcBefore);

            if (latestBucket.isEmpty())
                return null;

            // Already tried acquiring references without success. It means there is a race with
            // the tracker but candidate SSTables were not yet replaced in the compaction strategy manager
            if (latestBucket.equals(previousCandidate))
            {
                logger.warn("Could not acquire references for compacting SSTables {} which is not a problem per se," +
                            "unless it happens frequently, in which case it must be reported. Will retry later.",
                            latestBucket);
                return null;
            }

            LifecycleTransaction modifier = cfs.getTracker().tryModify(latestBucket, OperationType.COMPACTION);
            if (modifier != null)
<<<<<<< HEAD
                return new CompactionTask(cfs, modifier, gcBefore, options.ignoreOverlaps);
=======
                return new TimeWindowCompactionTask(cfs, modifier, gcBefore, options.ignoreOverlaps);
            previousCandidate = latestBucket;
>>>>>>> c253ed4f
        }
    }

    private synchronized List<SSTableReader> getNextBackgroundSSTables(final int gcBefore)
    {
        if (Iterables.isEmpty(cfs.getSSTables(SSTableSet.LIVE)))
            return Collections.emptyList();

        Set<SSTableReader> uncompacting = ImmutableSet.copyOf(filter(cfs.getUncompactingSSTables(), sstables::contains));

        // Find fully expired SSTables. Those will be included no matter what.
        Set<SSTableReader> expired = Collections.emptySet();

        if (System.currentTimeMillis() - lastExpiredCheck > options.expiredSSTableCheckFrequency)
        {
            logger.debug("TWCS expired check sufficiently far in the past, checking for fully expired SSTables");
            expired = CompactionController.getFullyExpiredSSTables(cfs, uncompacting, cfs.getOverlappingLiveSSTables(uncompacting), gcBefore, options.ignoreOverlaps);
            lastExpiredCheck = System.currentTimeMillis();
        }
        else
        {
            logger.debug("TWCS skipping check for fully expired SSTables");
        }

        Set<SSTableReader> candidates = Sets.newHashSet(filterSuspectSSTables(uncompacting));

        List<SSTableReader> compactionCandidates = new ArrayList<>(getNextNonExpiredSSTables(Sets.difference(candidates, expired), gcBefore));
        if (!expired.isEmpty())
        {
            logger.debug("Including expired sstables: {}", expired);
            compactionCandidates.addAll(expired);
        }

        return compactionCandidates;
    }

    private List<SSTableReader> getNextNonExpiredSSTables(Iterable<SSTableReader> nonExpiringSSTables, final int gcBefore)
    {
        List<SSTableReader> mostInteresting = getCompactionCandidates(nonExpiringSSTables);

        if (mostInteresting != null)
        {
            return mostInteresting;
        }

        // if there is no sstable to compact in standard way, try compacting single sstable whose droppable tombstone
        // ratio is greater than threshold.
        List<SSTableReader> sstablesWithTombstones = new ArrayList<>();
        for (SSTableReader sstable : nonExpiringSSTables)
        {
            if (worthDroppingTombstones(sstable, gcBefore))
                sstablesWithTombstones.add(sstable);
        }
        if (sstablesWithTombstones.isEmpty())
            return Collections.emptyList();

        return Collections.singletonList(Collections.min(sstablesWithTombstones, SSTableReader.sizeComparator));
    }

    private List<SSTableReader> getCompactionCandidates(Iterable<SSTableReader> candidateSSTables)
    {
        Pair<HashMultimap<Long, SSTableReader>, Long> buckets = getBuckets(candidateSSTables, options.sstableWindowUnit, options.sstableWindowSize, options.timestampResolution);
        // Update the highest window seen, if necessary
        if(buckets.right > this.highestWindowSeen)
            this.highestWindowSeen = buckets.right;

        updateEstimatedCompactionsByTasks(buckets.left);
        List<SSTableReader> mostInteresting = newestBucket(buckets.left,
                                                           cfs.getMinimumCompactionThreshold(),
                                                           cfs.getMaximumCompactionThreshold(),
                                                           options.stcsOptions,
                                                           this.highestWindowSeen);
        if (!mostInteresting.isEmpty())
            return mostInteresting;
        return null;
    }

    @Override
    public void addSSTable(SSTableReader sstable)
    {
        sstables.add(sstable);
    }

    @Override
    public void removeSSTable(SSTableReader sstable)
    {
        sstables.remove(sstable);
    }

    /**
     * Find the lowest and highest timestamps in a given timestamp/unit pair
     * Returns milliseconds, caller should adjust accordingly
     */
    public static Pair<Long,Long> getWindowBoundsInMillis(TimeUnit windowTimeUnit, int windowTimeSize, long timestampInMillis)
    {
        long lowerTimestamp;
        long upperTimestamp;
        long timestampInSeconds = TimeUnit.SECONDS.convert(timestampInMillis, TimeUnit.MILLISECONDS);

        switch(windowTimeUnit)
        {
            case MINUTES:
                lowerTimestamp = timestampInSeconds - ((timestampInSeconds) % (60L * windowTimeSize));
                upperTimestamp = (lowerTimestamp + (60L * (windowTimeSize - 1L))) + 59L;
                break;
            case HOURS:
                lowerTimestamp = timestampInSeconds - ((timestampInSeconds) % (3600L * windowTimeSize));
                upperTimestamp = (lowerTimestamp + (3600L * (windowTimeSize - 1L))) + 3599L;
                break;
            case DAYS:
            default:
                lowerTimestamp = timestampInSeconds - ((timestampInSeconds) % (86400L * windowTimeSize));
                upperTimestamp = (lowerTimestamp + (86400L * (windowTimeSize - 1L))) + 86399L;
                break;
        }

        return Pair.create(TimeUnit.MILLISECONDS.convert(lowerTimestamp, TimeUnit.SECONDS),
                           TimeUnit.MILLISECONDS.convert(upperTimestamp, TimeUnit.SECONDS));

    }

    /**
     * Group files with similar max timestamp into buckets.
     *
     * @param files pairs consisting of a file and its min timestamp
     * @param sstableWindowUnit
     * @param sstableWindowSize
     * @param timestampResolution
     * @return A pair, where the left element is the bucket representation (map of timestamp to sstablereader), and the right is the highest timestamp seen
     */
    @VisibleForTesting
    static Pair<HashMultimap<Long, SSTableReader>, Long> getBuckets(Iterable<SSTableReader> files, TimeUnit sstableWindowUnit, int sstableWindowSize, TimeUnit timestampResolution)
    {
        HashMultimap<Long, SSTableReader> buckets = HashMultimap.create();

        long maxTimestamp = 0;
        // Create hash map to represent buckets
        // For each sstable, add sstable to the time bucket
        // Where the bucket is the file's max timestamp rounded to the nearest window bucket
        for (SSTableReader f : files)
        {
            assert TimeWindowCompactionStrategyOptions.validTimestampTimeUnits.contains(timestampResolution);
            long tStamp = TimeUnit.MILLISECONDS.convert(f.getMaxTimestamp(), timestampResolution);
            Pair<Long,Long> bounds = getWindowBoundsInMillis(sstableWindowUnit, sstableWindowSize, tStamp);
            buckets.put(bounds.left, f);
            if (bounds.left > maxTimestamp)
                maxTimestamp = bounds.left;
        }

        logger.trace("buckets {}, max timestamp {}", buckets, maxTimestamp);
        return Pair.create(buckets, maxTimestamp);
    }

    private void updateEstimatedCompactionsByTasks(HashMultimap<Long, SSTableReader> tasks)
    {
        int n = 0;
        long now = this.highestWindowSeen;

        for(Long key : tasks.keySet())
        {
            // For current window, make sure it's compactable
            if (key.compareTo(now) >= 0 && tasks.get(key).size() >= cfs.getMinimumCompactionThreshold())
                n++;
            else if (key.compareTo(now) < 0 && tasks.get(key).size() >= 2)
                n++;
        }
        this.estimatedRemainingTasks = n;
    }


    /**
     * @param buckets list of buckets, sorted from newest to oldest, from which to return the newest bucket within thresholds.
     * @param minThreshold minimum number of sstables in a bucket to qualify.
     * @param maxThreshold maximum number of sstables to compact at once (the returned bucket will be trimmed down to this).
     * @return a bucket (list) of sstables to compact.
     */
    @VisibleForTesting
    static List<SSTableReader> newestBucket(HashMultimap<Long, SSTableReader> buckets, int minThreshold, int maxThreshold, SizeTieredCompactionStrategyOptions stcsOptions, long now)
    {
        // If the current bucket has at least minThreshold SSTables, choose that one.
        // For any other bucket, at least 2 SSTables is enough.
        // In any case, limit to maxThreshold SSTables.

        TreeSet<Long> allKeys = new TreeSet<>(buckets.keySet());

        Iterator<Long> it = allKeys.descendingIterator();
        while(it.hasNext())
        {
            Long key = it.next();
            Set<SSTableReader> bucket = buckets.get(key);
            logger.trace("Key {}, now {}", key, now);
            if (bucket.size() >= minThreshold && key >= now)
            {
                // If we're in the newest bucket, we'll use STCS to prioritize sstables
                List<Pair<SSTableReader,Long>> pairs = SizeTieredCompactionStrategy.createSSTableAndLengthPairs(bucket);
                List<List<SSTableReader>> stcsBuckets = SizeTieredCompactionStrategy.getBuckets(pairs, stcsOptions.bucketHigh, stcsOptions.bucketLow, stcsOptions.minSSTableSize);
                logger.debug("Using STCS compaction for first window of bucket: data files {} , options {}", pairs, stcsOptions);
                List<SSTableReader> stcsInterestingBucket = SizeTieredCompactionStrategy.mostInterestingBucket(stcsBuckets, minThreshold, maxThreshold);

                // If the tables in the current bucket aren't eligible in the STCS strategy, we'll skip it and look for other buckets
                if (!stcsInterestingBucket.isEmpty())
                    return stcsInterestingBucket;
            }
            else if (bucket.size() >= 2 && key < now)
            {
                logger.debug("bucket size {} >= 2 and not in current bucket, compacting what's here: {}", bucket.size(), bucket);
                return trimToThreshold(bucket, maxThreshold);
            }
            else
            {
                logger.debug("No compaction necessary for bucket size {} , key {}, now {}", bucket.size(), key, now);
            }
        }
        return Collections.<SSTableReader>emptyList();
    }

    /**
     * @param bucket set of sstables
     * @param maxThreshold maximum number of sstables in a single compaction task.
     * @return A bucket trimmed to the maxThreshold newest sstables.
     */
    @VisibleForTesting
    static List<SSTableReader> trimToThreshold(Set<SSTableReader> bucket, int maxThreshold)
    {
        List<SSTableReader> ssTableReaders = new ArrayList<>(bucket);

        // Trim the largest sstables off the end to meet the maxThreshold
        Collections.sort(ssTableReaders, SSTableReader.sizeComparator);

        return ImmutableList.copyOf(Iterables.limit(ssTableReaders, maxThreshold));
    }

    @Override
    @SuppressWarnings("resource") // transaction is closed by AbstractCompactionTask::execute
    public synchronized Collection<AbstractCompactionTask> getMaximalTask(int gcBefore, boolean splitOutput)
    {
        Iterable<SSTableReader> filteredSSTables = filterSuspectSSTables(sstables);
        if (Iterables.isEmpty(filteredSSTables))
            return null;
        LifecycleTransaction txn = cfs.getTracker().tryModify(filteredSSTables, OperationType.COMPACTION);
        if (txn == null)
            return null;
        return Collections.singleton(new CompactionTask(cfs, txn, gcBefore, options.ignoreOverlaps));
    }

    @Override
    @SuppressWarnings("resource") // transaction is closed by AbstractCompactionTask::execute
    public synchronized AbstractCompactionTask getUserDefinedTask(Collection<SSTableReader> sstables, int gcBefore)
    {
        assert !sstables.isEmpty(); // checked for by CM.submitUserDefined

        LifecycleTransaction modifier = cfs.getTracker().tryModify(sstables, OperationType.COMPACTION);
        if (modifier == null)
        {
            logger.debug("Unable to mark {} for compaction; probably a background compaction got to it first.  You can disable background compactions temporarily if this is a problem", sstables);
            return null;
        }

        return new CompactionTask(cfs, modifier, gcBefore, options.ignoreOverlaps).setUserDefined(true);
    }

    public int getEstimatedRemainingTasks()
    {
        return this.estimatedRemainingTasks;
    }

    public long getMaxSSTableBytes()
    {
        return Long.MAX_VALUE;
    }


    public static Map<String, String> validateOptions(Map<String, String> options) throws ConfigurationException
    {
        Map<String, String> uncheckedOptions = AbstractCompactionStrategy.validateOptions(options);
        uncheckedOptions = TimeWindowCompactionStrategyOptions.validateOptions(options, uncheckedOptions);

        uncheckedOptions.remove(CompactionParams.Option.MIN_THRESHOLD.toString());
        uncheckedOptions.remove(CompactionParams.Option.MAX_THRESHOLD.toString());

        return uncheckedOptions;
    }

    public String toString()
    {
        return String.format("TimeWindowCompactionStrategy[%s/%s]",
                cfs.getMinimumCompactionThreshold(),
                cfs.getMaximumCompactionThreshold());
    }
}<|MERGE_RESOLUTION|>--- conflicted
+++ resolved
@@ -93,15 +93,16 @@
 
             LifecycleTransaction modifier = cfs.getTracker().tryModify(latestBucket, OperationType.COMPACTION);
             if (modifier != null)
-<<<<<<< HEAD
                 return new CompactionTask(cfs, modifier, gcBefore, options.ignoreOverlaps);
-=======
-                return new TimeWindowCompactionTask(cfs, modifier, gcBefore, options.ignoreOverlaps);
             previousCandidate = latestBucket;
->>>>>>> c253ed4f
-        }
-    }
-
+        }
+    }
+
+    /**
+     *
+     * @param gcBefore
+     * @return
+     */
     private synchronized List<SSTableReader> getNextBackgroundSSTables(final int gcBefore)
     {
         if (Iterables.isEmpty(cfs.getSSTables(SSTableSet.LIVE)))
