/*
 * Licensed to the Apache Software Foundation (ASF) under one
 * or more contributor license agreements.  See the NOTICE file
 * distributed with this work for additional information
 * regarding copyright ownership.  The ASF licenses this file
 * to you under the Apache License, Version 2.0 (the
 * "License"); you may not use this file except in compliance
 * with the License.  You may obtain a copy of the License at
 *
 *     http://www.apache.org/licenses/LICENSE-2.0
 *
 * Unless required by applicable law or agreed to in writing, software
 * distributed under the License is distributed on an "AS IS" BASIS,
 * WITHOUT WARRANTIES OR CONDITIONS OF ANY KIND, either express or implied.
 * See the License for the specific language governing permissions and
 * limitations under the License.
 */
package org.apache.cassandra.db.compaction;

import java.util.*;
<<<<<<< HEAD
=======
import java.util.function.Predicate;
>>>>>>> 96d67b10

import com.google.common.collect.Ordering;

import org.apache.cassandra.config.CFMetaData;
import org.apache.cassandra.db.*;
import org.apache.cassandra.db.filter.ColumnFilter;
import org.apache.cassandra.db.partitions.PurgeFunction;
import org.apache.cassandra.db.partitions.UnfilteredPartitionIterator;
import org.apache.cassandra.db.partitions.UnfilteredPartitionIterators;
import org.apache.cassandra.db.rows.*;
import org.apache.cassandra.db.transform.Transformation;
import org.apache.cassandra.index.transactions.CompactionTransaction;
import org.apache.cassandra.io.sstable.ISSTableScanner;
import org.apache.cassandra.metrics.CompactionMetrics;
import org.apache.cassandra.schema.CompactionParams.TombstoneOption;

/**
 * Merge multiple iterators over the content of sstable into a "compacted" iterator.
 * <p>
 * On top of the actual merging the source iterators, this class:
 * <ul>
 *   <li>purge gc-able tombstones if possible (see PurgeIterator below).</li>
 *   <li>update 2ndary indexes if necessary (as we don't read-before-write on index updates, index entries are
 *       not deleted on deletion of the base table data, which is ok because we'll fix index inconsistency
 *       on reads. This however mean that potentially obsolete index entries could be kept a long time for
 *       data that is not read often, so compaction "pro-actively" fix such index entries. This is mainly
 *       an optimization).</li>
 *   <li>invalidate cached partitions that are empty post-compaction. This avoids keeping partitions with
 *       only purgable tombstones in the row cache.</li>
 *   <li>keep tracks of the compaction progress.</li>
 * </ul>
 */
public class CompactionIterator extends CompactionInfo.Holder implements UnfilteredPartitionIterator
{
    private static final long UNFILTERED_TO_UPDATE_PROGRESS = 100;

    private final OperationType type;
    private final CompactionController controller;
    private final List<ISSTableScanner> scanners;
    private final int nowInSec;
    private final UUID compactionId;

    private final long totalBytes;
    private long bytesRead;
    private long totalSourceCQLRows;

    /*
     * counters for merged rows.
     * array index represents (number of merged rows - 1), so index 0 is counter for no merge (1 row),
     * index 1 is counter for 2 rows merged, and so on.
     */
    private final long[] mergeCounters;

    private final UnfilteredPartitionIterator compacted;
    private final CompactionMetrics metrics;

    public CompactionIterator(OperationType type, List<ISSTableScanner> scanners, CompactionController controller, int nowInSec, UUID compactionId)
    {
        this(type, scanners, controller, nowInSec, compactionId, null);
    }

    @SuppressWarnings("resource") // We make sure to close mergedIterator in close() and CompactionIterator is itself an AutoCloseable
    public CompactionIterator(OperationType type, List<ISSTableScanner> scanners, CompactionController controller, int nowInSec, UUID compactionId, CompactionMetrics metrics)
    {
        this.controller = controller;
        this.type = type;
        this.scanners = scanners;
        this.nowInSec = nowInSec;
        this.compactionId = compactionId;
        this.bytesRead = 0;

        long bytes = 0;
        for (ISSTableScanner scanner : scanners)
            bytes += scanner.getLengthInBytes();
        this.totalBytes = bytes;
        this.mergeCounters = new long[scanners.size()];
        this.metrics = metrics;

        if (metrics != null)
            metrics.beginCompaction(this);

        UnfilteredPartitionIterator merged = scanners.isEmpty()
                                             ? EmptyIterators.unfilteredPartition(controller.cfs.metadata, false)
                                             : UnfilteredPartitionIterators.merge(scanners, nowInSec, listener());
        boolean isForThrift = merged.isForThrift(); // to stop capture of iterator in Purger, which is confusing for debug
        merged = Transformation.apply(merged, new GarbageSkipper(controller, nowInSec));
        this.compacted = Transformation.apply(merged, new Purger(isForThrift, controller, nowInSec));
    }

    public boolean isForThrift()
    {
        return false;
    }

    public CFMetaData metadata()
    {
        return controller.cfs.metadata;
    }

    public CompactionInfo getCompactionInfo()
    {
        return new CompactionInfo(controller.cfs.metadata,
                                  type,
                                  bytesRead,
                                  totalBytes,
                                  compactionId);
    }

    private void updateCounterFor(int rows)
    {
        assert rows > 0 && rows - 1 < mergeCounters.length;
        mergeCounters[rows - 1] += 1;
    }

    public long[] getMergedRowCounts()
    {
        return mergeCounters;
    }

    public long getTotalSourceCQLRows()
    {
        return totalSourceCQLRows;
    }

    private UnfilteredPartitionIterators.MergeListener listener()
    {
        return new UnfilteredPartitionIterators.MergeListener()
        {
            public UnfilteredRowIterators.MergeListener getRowMergeListener(DecoratedKey partitionKey, List<UnfilteredRowIterator> versions)
            {
                int merged = 0;
                for (UnfilteredRowIterator iter : versions)
                {
                    if (iter != null)
                        merged++;
                }

                assert merged > 0;

                CompactionIterator.this.updateCounterFor(merged);

                if (type != OperationType.COMPACTION || !controller.cfs.indexManager.hasIndexes())
                    return null;

                Columns statics = Columns.NONE;
                Columns regulars = Columns.NONE;
                for (UnfilteredRowIterator iter : versions)
                {
                    if (iter != null)
                    {
                        statics = statics.mergeTo(iter.columns().statics);
                        regulars = regulars.mergeTo(iter.columns().regulars);
                    }
                }
                final PartitionColumns partitionColumns = new PartitionColumns(statics, regulars);

                // If we have a 2ndary index, we must update it with deleted/shadowed cells.
                // we can reuse a single CleanupTransaction for the duration of a partition.
                // Currently, it doesn't do any batching of row updates, so every merge event
                // for a single partition results in a fresh cycle of:
                // * Get new Indexer instances
                // * Indexer::start
                // * Indexer::onRowMerge (for every row being merged by the compaction)
                // * Indexer::commit
                // A new OpOrder.Group is opened in an ARM block wrapping the commits
                // TODO: this should probably be done asynchronously and batched.
                final CompactionTransaction indexTransaction =
                    controller.cfs.indexManager.newCompactionTransaction(partitionKey,
                                                                         partitionColumns,
                                                                         versions.size(),
                                                                         nowInSec);

                return new UnfilteredRowIterators.MergeListener()
                {
                    public void onMergedPartitionLevelDeletion(DeletionTime mergedDeletion, DeletionTime[] versions)
                    {
                    }

                    public void onMergedRows(Row merged, Row[] versions)
                    {
                        indexTransaction.start();
                        indexTransaction.onRowMerge(merged, versions);
                        indexTransaction.commit();
                    }

                    public void onMergedRangeTombstoneMarkers(RangeTombstoneMarker mergedMarker, RangeTombstoneMarker[] versions)
                    {
                    }

                    public void close()
                    {
                    }
                };
            }

            public void close()
            {
            }
        };
    }

    private void updateBytesRead()
    {
        long n = 0;
        for (ISSTableScanner scanner : scanners)
            n += scanner.getCurrentPosition();
        bytesRead = n;
    }

    public boolean hasNext()
    {
        return compacted.hasNext();
    }

    public UnfilteredRowIterator next()
    {
        return compacted.next();
    }

    public void remove()
    {
        throw new UnsupportedOperationException();
    }

    public void close()
    {
        try
        {
            compacted.close();
        }
        finally
        {
            if (metrics != null)
                metrics.finishCompaction(this);
        }
    }

    public String toString()
    {
        return this.getCompactionInfo().toString();
    }

    private class Purger extends PurgeFunction
    {
        private final CompactionController controller;

        private DecoratedKey currentKey;
        private Predicate<Long> purgeEvaluator;

        private long compactedUnfiltered;

        private Purger(boolean isForThrift, CompactionController controller, int nowInSec)
        {
            super(isForThrift, nowInSec, controller.gcBefore, controller.compactingRepaired() ? Integer.MAX_VALUE : Integer.MIN_VALUE, controller.cfs.getCompactionStrategyManager().onlyPurgeRepairedTombstones());
            this.controller = controller;
        }

        @Override
        protected void onEmptyPartitionPostPurge(DecoratedKey key)
        {
            if (type == OperationType.COMPACTION)
                controller.cfs.invalidateCachedPartition(key);
        }

        @Override
        protected void onNewPartition(DecoratedKey key)
        {
            currentKey = key;
            purgeEvaluator = null;
        }

        @Override
        protected void updateProgress()
        {
            totalSourceCQLRows++;
            if ((++compactedUnfiltered) % UNFILTERED_TO_UPDATE_PROGRESS == 0)
                updateBytesRead();
        }

        /*
         * Evaluates whether a tombstone with the given deletion timestamp can be purged. This is the minimum
         * timestamp for any sstable containing `currentKey` outside of the set of sstables involved in this compaction.
         * This is computed lazily on demand as we only need this if there is tombstones and this a bit expensive
         * (see #8914).
         */
        protected Predicate<Long> getPurgeEvaluator()
        {
            if (purgeEvaluator == null)
            {
                purgeEvaluator = controller.getPurgeEvaluator(currentKey);
            }
            return purgeEvaluator;
        }
    }

    /**
     * Unfiltered row iterator that removes deleted data as provided by a "tombstone source" for the partition.
     * The result produced by this iterator is such that when merged with tombSource it produces the same output
     * as the merge of dataSource and tombSource.
     */
    private static class GarbageSkippingUnfilteredRowIterator extends WrappingUnfilteredRowIterator
    {
        final UnfilteredRowIterator tombSource;
        final DeletionTime partitionLevelDeletion;
        final Row staticRow;
        final ColumnFilter cf;
        final int nowInSec;
        final CFMetaData metadata;
        final boolean cellLevelGC;

        DeletionTime tombOpenDeletionTime = DeletionTime.LIVE;
        DeletionTime dataOpenDeletionTime = DeletionTime.LIVE;
        DeletionTime openDeletionTime = DeletionTime.LIVE;
        DeletionTime partitionDeletionTime;
        DeletionTime activeDeletionTime;
        Unfiltered tombNext = null;
        Unfiltered dataNext = null;
        Unfiltered next = null;

        /**
         * Construct an iterator that filters out data shadowed by the provided "tombstone source".
         *
         * @param dataSource The input row. The result is a filtered version of this.
         * @param tombSource Tombstone source, i.e. iterator used to identify deleted data in the input row.
         * @param nowInSec Current time, used in choosing the winner when cell expiration is involved.
         * @param cellLevelGC If false, the iterator will only look at row-level deletion times and tombstones.
         *                    If true, deleted or overwritten cells within a surviving row will also be removed.
         */
        protected GarbageSkippingUnfilteredRowIterator(UnfilteredRowIterator dataSource, UnfilteredRowIterator tombSource, int nowInSec, boolean cellLevelGC)
        {
            super(dataSource);
            this.tombSource = tombSource;
            this.nowInSec = nowInSec;
            this.cellLevelGC = cellLevelGC;
            metadata = dataSource.metadata();
            cf = ColumnFilter.all(metadata);

            activeDeletionTime = partitionDeletionTime = tombSource.partitionLevelDeletion();

            // Only preserve partition level deletion if not shadowed. (Note: Shadowing deletion must not be copied.)
            this.partitionLevelDeletion = dataSource.partitionLevelDeletion().supersedes(tombSource.partitionLevelDeletion()) ?
                    dataSource.partitionLevelDeletion() :
                    DeletionTime.LIVE;

            Row dataStaticRow = garbageFilterRow(dataSource.staticRow(), tombSource.staticRow());
            this.staticRow = dataStaticRow != null ? dataStaticRow : Rows.EMPTY_STATIC_ROW;

            tombNext = advance(tombSource);
            dataNext = advance(dataSource);
        }

        private static Unfiltered advance(UnfilteredRowIterator source)
        {
            return source.hasNext() ? source.next() : null;
        }

        @Override
        public DeletionTime partitionLevelDeletion()
        {
            return partitionLevelDeletion;
        }

        public void close()
        {
            super.close();
            tombSource.close();
        }

        @Override
        public Row staticRow()
        {
            return staticRow;
        }

        @Override
        public boolean hasNext()
        {
            // Produce the next element. This may consume multiple elements from both inputs until we find something
            // from dataSource that is still live. We track the currently open deletion in both sources, as well as the
            // one we have last issued to the output. The tombOpenDeletionTime is used to filter out content; the others
            // to decide whether or not a tombstone is superseded, and to be able to surface (the rest of) a deletion
            // range from the input when a suppressing deletion ends.
            while (next == null && dataNext != null)
            {
                int cmp = tombNext == null ? -1 : metadata.comparator.compare(dataNext, tombNext);
                if (cmp < 0)
                {
                    if (dataNext.isRow())
                        next = ((Row) dataNext).filter(cf, activeDeletionTime, false, metadata);
                    else
                        next = processDataMarker();
                }
                else if (cmp == 0)
                {
                    if (dataNext.isRow())
                    {
                        next = garbageFilterRow((Row) dataNext, (Row) tombNext);
                    }
                    else
                    {
                        tombOpenDeletionTime = updateOpenDeletionTime(tombOpenDeletionTime, tombNext);
                        activeDeletionTime = Ordering.natural().max(partitionDeletionTime,
                                                                    tombOpenDeletionTime);
                        next = processDataMarker();
                    }
                }
                else // (cmp > 0)
                {
                    if (tombNext.isRangeTombstoneMarker())
                    {
                        tombOpenDeletionTime = updateOpenDeletionTime(tombOpenDeletionTime, tombNext);
                        activeDeletionTime = Ordering.natural().max(partitionDeletionTime,
                                                                    tombOpenDeletionTime);
                        boolean supersededBefore = openDeletionTime.isLive();
                        boolean supersededAfter = !dataOpenDeletionTime.supersedes(activeDeletionTime);
                        // If a range open was not issued because it was superseded and the deletion isn't superseded any more, we need to open it now.
                        if (supersededBefore && !supersededAfter)
                            next = new RangeTombstoneBoundMarker(((RangeTombstoneMarker) tombNext).closeBound(false).invert(), dataOpenDeletionTime);
                        // If the deletion begins to be superseded, we don't close the range yet. This can save us a close/open pair if it ends after the superseding range.
                    }
                }

                if (next instanceof RangeTombstoneMarker)
                    openDeletionTime = updateOpenDeletionTime(openDeletionTime, next);

                if (cmp <= 0)
                    dataNext = advance(wrapped);
                if (cmp >= 0)
                    tombNext = advance(tombSource);
            }
            return next != null;
        }

        protected Row garbageFilterRow(Row dataRow, Row tombRow)
        {
            if (cellLevelGC)
            {
                return Rows.removeShadowedCells(dataRow, tombRow, activeDeletionTime, nowInSec);
            }
            else
            {
                DeletionTime deletion = Ordering.natural().max(tombRow.deletion().time(),
                                                               activeDeletionTime);
                return dataRow.filter(cf, deletion, false, metadata);
            }
        }

        /**
         * Decide how to act on a tombstone marker from the input iterator. We can decide what to issue depending on
         * whether or not the ranges before and after the marker are superseded/live -- if none are, we can reuse the
         * marker; if both are, the marker can be ignored; otherwise we issue a corresponding start/end marker.
         */
        private RangeTombstoneMarker processDataMarker()
        {
            dataOpenDeletionTime = updateOpenDeletionTime(dataOpenDeletionTime, dataNext);
            boolean supersededBefore = openDeletionTime.isLive();
            boolean supersededAfter = !dataOpenDeletionTime.supersedes(activeDeletionTime);
            RangeTombstoneMarker marker = (RangeTombstoneMarker) dataNext;
            if (!supersededBefore)
                if (!supersededAfter)
                    return marker;
                else
                    return new RangeTombstoneBoundMarker(marker.closeBound(false), marker.closeDeletionTime(false));
            else
                if (!supersededAfter)
                    return new RangeTombstoneBoundMarker(marker.openBound(false), marker.openDeletionTime(false));
                else
                    return null;
        }

        @Override
        public Unfiltered next()
        {
            if (!hasNext())
                throw new IllegalStateException();

            Unfiltered v = next;
            next = null;
            return v;
        }

        private DeletionTime updateOpenDeletionTime(DeletionTime openDeletionTime, Unfiltered next)
        {
            RangeTombstoneMarker marker = (RangeTombstoneMarker) next;
            assert openDeletionTime.isLive() == !marker.isClose(false);
            assert openDeletionTime.isLive() || openDeletionTime.equals(marker.closeDeletionTime(false));
            return marker.isOpen(false) ? marker.openDeletionTime(false) : DeletionTime.LIVE;
        }
    }

    /**
     * Partition transformation applying GarbageSkippingUnfilteredRowIterator, obtaining tombstone sources for each
     * partition using the controller's shadowSources method.
     */
    private static class GarbageSkipper extends Transformation<UnfilteredRowIterator>
    {
        final int nowInSec;
        final CompactionController controller;
        final boolean cellLevelGC;

        private GarbageSkipper(CompactionController controller, int nowInSec)
        {
            this.controller = controller;
            this.nowInSec = nowInSec;
            cellLevelGC = controller.tombstoneOption == TombstoneOption.CELL;
        }

        @Override
        protected UnfilteredRowIterator applyToPartition(UnfilteredRowIterator partition)
        {
            Iterable<UnfilteredRowIterator> sources = controller.shadowSources(partition.partitionKey(), !cellLevelGC);
            if (sources == null)
                return partition;
            List<UnfilteredRowIterator> iters = new ArrayList<>();
            for (UnfilteredRowIterator iter : sources)
            {
                if (!iter.isEmpty())
                    iters.add(iter);
                else
                    iter.close();
            }
            if (iters.isEmpty())
                return partition;

            return new GarbageSkippingUnfilteredRowIterator(partition, UnfilteredRowIterators.merge(iters, nowInSec), nowInSec, cellLevelGC);
        }
    }

    /**
     * Unfiltered row iterator that removes deleted data as provided by a "tombstone source" for the partition.
     * The result produced by this iterator is such that when merged with tombSource it produces the same output
     * as the merge of dataSource and tombSource.
     */
    private static class GarbageSkippingUnfilteredRowIterator extends WrappingUnfilteredRowIterator
    {
        final UnfilteredRowIterator tombSource;
        final DeletionTime partitionLevelDeletion;
        final Row staticRow;
        final ColumnFilter cf;
        final int nowInSec;
        final CFMetaData metadata;
        final boolean cellLevelGC;

        DeletionTime tombOpenDeletionTime = DeletionTime.LIVE;
        DeletionTime dataOpenDeletionTime = DeletionTime.LIVE;
        DeletionTime openDeletionTime = DeletionTime.LIVE;
        DeletionTime partitionDeletionTime;
        DeletionTime activeDeletionTime;
        Unfiltered tombNext = null;
        Unfiltered dataNext = null;
        Unfiltered next = null;

        /**
         * Construct an iterator that filters out data shadowed by the provided "tombstone source".
         *
         * @param dataSource The input row. The result is a filtered version of this.
         * @param tombSource Tombstone source, i.e. iterator used to identify deleted data in the input row.
         * @param nowInSec Current time, used in choosing the winner when cell expiration is involved.
         * @param cellLevelGC If false, the iterator will only look at row-level deletion times and tombstones.
         *                    If true, deleted or overwritten cells within a surviving row will also be removed.
         */
        protected GarbageSkippingUnfilteredRowIterator(UnfilteredRowIterator dataSource, UnfilteredRowIterator tombSource, int nowInSec, boolean cellLevelGC)
        {
            super(dataSource);
            this.tombSource = tombSource;
            this.nowInSec = nowInSec;
            this.cellLevelGC = cellLevelGC;
            metadata = dataSource.metadata();
            cf = ColumnFilter.all(metadata);

            activeDeletionTime = partitionDeletionTime = tombSource.partitionLevelDeletion();

            // Only preserve partition level deletion if not shadowed. (Note: Shadowing deletion must not be copied.)
            this.partitionLevelDeletion = dataSource.partitionLevelDeletion().supersedes(tombSource.partitionLevelDeletion()) ?
                    dataSource.partitionLevelDeletion() :
                    DeletionTime.LIVE;

            Row dataStaticRow = garbageFilterRow(dataSource.staticRow(), tombSource.staticRow());
            this.staticRow = dataStaticRow != null ? dataStaticRow : Rows.EMPTY_STATIC_ROW;

            tombNext = advance(tombSource);
            dataNext = advance(dataSource);
        }

        private static Unfiltered advance(UnfilteredRowIterator source)
        {
            return source.hasNext() ? source.next() : null;
        }

        @Override
        public DeletionTime partitionLevelDeletion()
        {
            return partitionLevelDeletion;
        }

        public void close()
        {
            super.close();
            tombSource.close();
        }

        @Override
        public Row staticRow()
        {
            return staticRow;
        }

        @Override
        public boolean hasNext()
        {
            // Produce the next element. This may consume multiple elements from both inputs until we find something
            // from dataSource that is still live. We track the currently open deletion in both sources, as well as the
            // one we have last issued to the output. The tombOpenDeletionTime is used to filter out content; the others
            // to decide whether or not a tombstone is superseded, and to be able to surface (the rest of) a deletion
            // range from the input when a suppressing deletion ends.
            while (next == null && dataNext != null)
            {
                int cmp = tombNext == null ? -1 : metadata.comparator.compare(dataNext, tombNext);
                if (cmp < 0)
                {
                    if (dataNext.isRow())
                        next = ((Row) dataNext).filter(cf, activeDeletionTime, false, metadata);
                    else
                        next = processDataMarker();
                }
                else if (cmp == 0)
                {
                    if (dataNext.isRow())
                    {
                        next = garbageFilterRow((Row) dataNext, (Row) tombNext);
                    }
                    else
                    {
                        tombOpenDeletionTime = updateOpenDeletionTime(tombOpenDeletionTime, tombNext);
                        activeDeletionTime = Ordering.natural().max(partitionDeletionTime,
                                                                    tombOpenDeletionTime);
                        next = processDataMarker();
                    }
                }
                else // (cmp > 0)
                {
                    if (tombNext.isRangeTombstoneMarker())
                    {
                        tombOpenDeletionTime = updateOpenDeletionTime(tombOpenDeletionTime, tombNext);
                        activeDeletionTime = Ordering.natural().max(partitionDeletionTime,
                                                                    tombOpenDeletionTime);
                        boolean supersededBefore = openDeletionTime.isLive();
                        boolean supersededAfter = !dataOpenDeletionTime.supersedes(activeDeletionTime);
                        // If a range open was not issued because it was superseded and the deletion isn't superseded any more, we need to open it now.
                        if (supersededBefore && !supersededAfter)
                            next = new RangeTombstoneBoundMarker(((RangeTombstoneMarker) tombNext).closeBound(false).invert(), dataOpenDeletionTime);
                        // If the deletion begins to be superseded, we don't close the range yet. This can save us a close/open pair if it ends after the superseding range.
                    }
                }

                if (next instanceof RangeTombstoneMarker)
                    openDeletionTime = updateOpenDeletionTime(openDeletionTime, next);

                if (cmp <= 0)
                    dataNext = advance(wrapped);
                if (cmp >= 0)
                    tombNext = advance(tombSource);
            }
            return next != null;
        }

        protected Row garbageFilterRow(Row dataRow, Row tombRow)
        {
            if (cellLevelGC)
            {
                return Rows.removeShadowedCells(dataRow, tombRow, activeDeletionTime, nowInSec);
            }
            else
            {
                DeletionTime deletion = Ordering.natural().max(tombRow.deletion().time(),
                                                               activeDeletionTime);
                return dataRow.filter(cf, deletion, false, metadata);
            }
        }

        /**
         * Decide how to act on a tombstone marker from the input iterator. We can decide what to issue depending on
         * whether or not the ranges before and after the marker are superseded/live -- if none are, we can reuse the
         * marker; if both are, the marker can be ignored; otherwise we issue a corresponding start/end marker.
         */
        private RangeTombstoneMarker processDataMarker()
        {
            dataOpenDeletionTime = updateOpenDeletionTime(dataOpenDeletionTime, dataNext);
            boolean supersededBefore = openDeletionTime.isLive();
            boolean supersededAfter = !dataOpenDeletionTime.supersedes(activeDeletionTime);
            RangeTombstoneMarker marker = (RangeTombstoneMarker) dataNext;
            if (!supersededBefore)
                if (!supersededAfter)
                    return marker;
                else
                    return new RangeTombstoneBoundMarker(marker.closeBound(false), marker.closeDeletionTime(false));
            else
                if (!supersededAfter)
                    return new RangeTombstoneBoundMarker(marker.openBound(false), marker.openDeletionTime(false));
                else
                    return null;
        }

        @Override
        public Unfiltered next()
        {
            if (!hasNext())
                throw new IllegalStateException();

            Unfiltered v = next;
            next = null;
            return v;
        }

        private DeletionTime updateOpenDeletionTime(DeletionTime openDeletionTime, Unfiltered next)
        {
            RangeTombstoneMarker marker = (RangeTombstoneMarker) next;
            assert openDeletionTime.isLive() == !marker.isClose(false);
            assert openDeletionTime.isLive() || openDeletionTime.equals(marker.closeDeletionTime(false));
            return marker.isOpen(false) ? marker.openDeletionTime(false) : DeletionTime.LIVE;
        }
    }

    /**
     * Partition transformation applying GarbageSkippingUnfilteredRowIterator, obtaining tombstone sources for each
     * partition using the controller's shadowSources method.
     */
    private static class GarbageSkipper extends Transformation<UnfilteredRowIterator>
    {
        final int nowInSec;
        final CompactionController controller;
        final boolean cellLevelGC;

        private GarbageSkipper(CompactionController controller, int nowInSec)
        {
            this.controller = controller;
            this.nowInSec = nowInSec;
            cellLevelGC = controller.tombstoneOption == TombstoneOption.CELL;
        }

        @Override
        protected UnfilteredRowIterator applyToPartition(UnfilteredRowIterator partition)
        {
            Iterable<UnfilteredRowIterator> sources = controller.shadowSources(partition.partitionKey(), !cellLevelGC);
            if (sources == null)
                return partition;
            List<UnfilteredRowIterator> iters = new ArrayList<>();
            for (UnfilteredRowIterator iter : sources)
            {
                if (!iter.isEmpty())
                    iters.add(iter);
                else
                    iter.close();
            }
            if (iters.isEmpty())
                return partition;

            return new GarbageSkippingUnfilteredRowIterator(partition, UnfilteredRowIterators.merge(iters, nowInSec), nowInSec, cellLevelGC);
        }
    }
}<|MERGE_RESOLUTION|>--- conflicted
+++ resolved
@@ -18,10 +18,7 @@
 package org.apache.cassandra.db.compaction;
 
 import java.util.*;
-<<<<<<< HEAD
-=======
 import java.util.function.Predicate;
->>>>>>> 96d67b10
 
 import com.google.common.collect.Ordering;
 
@@ -549,237 +546,4 @@
             return new GarbageSkippingUnfilteredRowIterator(partition, UnfilteredRowIterators.merge(iters, nowInSec), nowInSec, cellLevelGC);
         }
     }
-
-    /**
-     * Unfiltered row iterator that removes deleted data as provided by a "tombstone source" for the partition.
-     * The result produced by this iterator is such that when merged with tombSource it produces the same output
-     * as the merge of dataSource and tombSource.
-     */
-    private static class GarbageSkippingUnfilteredRowIterator extends WrappingUnfilteredRowIterator
-    {
-        final UnfilteredRowIterator tombSource;
-        final DeletionTime partitionLevelDeletion;
-        final Row staticRow;
-        final ColumnFilter cf;
-        final int nowInSec;
-        final CFMetaData metadata;
-        final boolean cellLevelGC;
-
-        DeletionTime tombOpenDeletionTime = DeletionTime.LIVE;
-        DeletionTime dataOpenDeletionTime = DeletionTime.LIVE;
-        DeletionTime openDeletionTime = DeletionTime.LIVE;
-        DeletionTime partitionDeletionTime;
-        DeletionTime activeDeletionTime;
-        Unfiltered tombNext = null;
-        Unfiltered dataNext = null;
-        Unfiltered next = null;
-
-        /**
-         * Construct an iterator that filters out data shadowed by the provided "tombstone source".
-         *
-         * @param dataSource The input row. The result is a filtered version of this.
-         * @param tombSource Tombstone source, i.e. iterator used to identify deleted data in the input row.
-         * @param nowInSec Current time, used in choosing the winner when cell expiration is involved.
-         * @param cellLevelGC If false, the iterator will only look at row-level deletion times and tombstones.
-         *                    If true, deleted or overwritten cells within a surviving row will also be removed.
-         */
-        protected GarbageSkippingUnfilteredRowIterator(UnfilteredRowIterator dataSource, UnfilteredRowIterator tombSource, int nowInSec, boolean cellLevelGC)
-        {
-            super(dataSource);
-            this.tombSource = tombSource;
-            this.nowInSec = nowInSec;
-            this.cellLevelGC = cellLevelGC;
-            metadata = dataSource.metadata();
-            cf = ColumnFilter.all(metadata);
-
-            activeDeletionTime = partitionDeletionTime = tombSource.partitionLevelDeletion();
-
-            // Only preserve partition level deletion if not shadowed. (Note: Shadowing deletion must not be copied.)
-            this.partitionLevelDeletion = dataSource.partitionLevelDeletion().supersedes(tombSource.partitionLevelDeletion()) ?
-                    dataSource.partitionLevelDeletion() :
-                    DeletionTime.LIVE;
-
-            Row dataStaticRow = garbageFilterRow(dataSource.staticRow(), tombSource.staticRow());
-            this.staticRow = dataStaticRow != null ? dataStaticRow : Rows.EMPTY_STATIC_ROW;
-
-            tombNext = advance(tombSource);
-            dataNext = advance(dataSource);
-        }
-
-        private static Unfiltered advance(UnfilteredRowIterator source)
-        {
-            return source.hasNext() ? source.next() : null;
-        }
-
-        @Override
-        public DeletionTime partitionLevelDeletion()
-        {
-            return partitionLevelDeletion;
-        }
-
-        public void close()
-        {
-            super.close();
-            tombSource.close();
-        }
-
-        @Override
-        public Row staticRow()
-        {
-            return staticRow;
-        }
-
-        @Override
-        public boolean hasNext()
-        {
-            // Produce the next element. This may consume multiple elements from both inputs until we find something
-            // from dataSource that is still live. We track the currently open deletion in both sources, as well as the
-            // one we have last issued to the output. The tombOpenDeletionTime is used to filter out content; the others
-            // to decide whether or not a tombstone is superseded, and to be able to surface (the rest of) a deletion
-            // range from the input when a suppressing deletion ends.
-            while (next == null && dataNext != null)
-            {
-                int cmp = tombNext == null ? -1 : metadata.comparator.compare(dataNext, tombNext);
-                if (cmp < 0)
-                {
-                    if (dataNext.isRow())
-                        next = ((Row) dataNext).filter(cf, activeDeletionTime, false, metadata);
-                    else
-                        next = processDataMarker();
-                }
-                else if (cmp == 0)
-                {
-                    if (dataNext.isRow())
-                    {
-                        next = garbageFilterRow((Row) dataNext, (Row) tombNext);
-                    }
-                    else
-                    {
-                        tombOpenDeletionTime = updateOpenDeletionTime(tombOpenDeletionTime, tombNext);
-                        activeDeletionTime = Ordering.natural().max(partitionDeletionTime,
-                                                                    tombOpenDeletionTime);
-                        next = processDataMarker();
-                    }
-                }
-                else // (cmp > 0)
-                {
-                    if (tombNext.isRangeTombstoneMarker())
-                    {
-                        tombOpenDeletionTime = updateOpenDeletionTime(tombOpenDeletionTime, tombNext);
-                        activeDeletionTime = Ordering.natural().max(partitionDeletionTime,
-                                                                    tombOpenDeletionTime);
-                        boolean supersededBefore = openDeletionTime.isLive();
-                        boolean supersededAfter = !dataOpenDeletionTime.supersedes(activeDeletionTime);
-                        // If a range open was not issued because it was superseded and the deletion isn't superseded any more, we need to open it now.
-                        if (supersededBefore && !supersededAfter)
-                            next = new RangeTombstoneBoundMarker(((RangeTombstoneMarker) tombNext).closeBound(false).invert(), dataOpenDeletionTime);
-                        // If the deletion begins to be superseded, we don't close the range yet. This can save us a close/open pair if it ends after the superseding range.
-                    }
-                }
-
-                if (next instanceof RangeTombstoneMarker)
-                    openDeletionTime = updateOpenDeletionTime(openDeletionTime, next);
-
-                if (cmp <= 0)
-                    dataNext = advance(wrapped);
-                if (cmp >= 0)
-                    tombNext = advance(tombSource);
-            }
-            return next != null;
-        }
-
-        protected Row garbageFilterRow(Row dataRow, Row tombRow)
-        {
-            if (cellLevelGC)
-            {
-                return Rows.removeShadowedCells(dataRow, tombRow, activeDeletionTime, nowInSec);
-            }
-            else
-            {
-                DeletionTime deletion = Ordering.natural().max(tombRow.deletion().time(),
-                                                               activeDeletionTime);
-                return dataRow.filter(cf, deletion, false, metadata);
-            }
-        }
-
-        /**
-         * Decide how to act on a tombstone marker from the input iterator. We can decide what to issue depending on
-         * whether or not the ranges before and after the marker are superseded/live -- if none are, we can reuse the
-         * marker; if both are, the marker can be ignored; otherwise we issue a corresponding start/end marker.
-         */
-        private RangeTombstoneMarker processDataMarker()
-        {
-            dataOpenDeletionTime = updateOpenDeletionTime(dataOpenDeletionTime, dataNext);
-            boolean supersededBefore = openDeletionTime.isLive();
-            boolean supersededAfter = !dataOpenDeletionTime.supersedes(activeDeletionTime);
-            RangeTombstoneMarker marker = (RangeTombstoneMarker) dataNext;
-            if (!supersededBefore)
-                if (!supersededAfter)
-                    return marker;
-                else
-                    return new RangeTombstoneBoundMarker(marker.closeBound(false), marker.closeDeletionTime(false));
-            else
-                if (!supersededAfter)
-                    return new RangeTombstoneBoundMarker(marker.openBound(false), marker.openDeletionTime(false));
-                else
-                    return null;
-        }
-
-        @Override
-        public Unfiltered next()
-        {
-            if (!hasNext())
-                throw new IllegalStateException();
-
-            Unfiltered v = next;
-            next = null;
-            return v;
-        }
-
-        private DeletionTime updateOpenDeletionTime(DeletionTime openDeletionTime, Unfiltered next)
-        {
-            RangeTombstoneMarker marker = (RangeTombstoneMarker) next;
-            assert openDeletionTime.isLive() == !marker.isClose(false);
-            assert openDeletionTime.isLive() || openDeletionTime.equals(marker.closeDeletionTime(false));
-            return marker.isOpen(false) ? marker.openDeletionTime(false) : DeletionTime.LIVE;
-        }
-    }
-
-    /**
-     * Partition transformation applying GarbageSkippingUnfilteredRowIterator, obtaining tombstone sources for each
-     * partition using the controller's shadowSources method.
-     */
-    private static class GarbageSkipper extends Transformation<UnfilteredRowIterator>
-    {
-        final int nowInSec;
-        final CompactionController controller;
-        final boolean cellLevelGC;
-
-        private GarbageSkipper(CompactionController controller, int nowInSec)
-        {
-            this.controller = controller;
-            this.nowInSec = nowInSec;
-            cellLevelGC = controller.tombstoneOption == TombstoneOption.CELL;
-        }
-
-        @Override
-        protected UnfilteredRowIterator applyToPartition(UnfilteredRowIterator partition)
-        {
-            Iterable<UnfilteredRowIterator> sources = controller.shadowSources(partition.partitionKey(), !cellLevelGC);
-            if (sources == null)
-                return partition;
-            List<UnfilteredRowIterator> iters = new ArrayList<>();
-            for (UnfilteredRowIterator iter : sources)
-            {
-                if (!iter.isEmpty())
-                    iters.add(iter);
-                else
-                    iter.close();
-            }
-            if (iters.isEmpty())
-                return partition;
-
-            return new GarbageSkippingUnfilteredRowIterator(partition, UnfilteredRowIterators.merge(iters, nowInSec), nowInSec, cellLevelGC);
-        }
-    }
 }