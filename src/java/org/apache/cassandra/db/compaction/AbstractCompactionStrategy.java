/*
 * Licensed to the Apache Software Foundation (ASF) under one
 * or more contributor license agreements.  See the NOTICE file
 * distributed with this work for additional information
 * regarding copyright ownership.  The ASF licenses this file
 * to you under the Apache License, Version 2.0 (the
 * "License"); you may not use this file except in compliance
 * with the License.  You may obtain a copy of the License at
 *
 *     http://www.apache.org/licenses/LICENSE-2.0
 *
 * Unless required by applicable law or agreed to in writing, software
 * distributed under the License is distributed on an "AS IS" BASIS,
 * WITHOUT WARRANTIES OR CONDITIONS OF ANY KIND, either express or implied.
 * See the License for the specific language governing permissions and
 * limitations under the License.
 */
package org.apache.cassandra.db.compaction;

import java.util.*;

import com.google.common.base.Throwables;
import com.google.common.collect.ImmutableMap;
import com.google.common.base.Predicate;
import com.google.common.collect.Iterables;

import org.apache.cassandra.db.Directories;
import org.apache.cassandra.db.SerializationHeader;
import org.apache.cassandra.index.Index;
import org.apache.cassandra.io.sstable.Descriptor;
import org.apache.cassandra.io.sstable.SSTableMultiWriter;
import org.apache.cassandra.io.sstable.SimpleSSTableMultiWriter;
import org.apache.cassandra.io.sstable.format.SSTableReader;
import org.slf4j.Logger;
import org.slf4j.LoggerFactory;

import org.apache.cassandra.db.ColumnFamilyStore;
import org.apache.cassandra.db.Memtable;
import org.apache.cassandra.db.lifecycle.LifecycleTransaction;
import org.apache.cassandra.dht.Range;
import org.apache.cassandra.dht.Token;
import org.apache.cassandra.exceptions.ConfigurationException;
import org.apache.cassandra.io.sstable.Component;
import org.apache.cassandra.io.sstable.ISSTableScanner;
import org.apache.cassandra.io.sstable.metadata.MetadataCollector;
import org.apache.cassandra.schema.CompactionParams;
import org.apache.cassandra.utils.JVMStabilityInspector;

/**
 * Pluggable compaction strategy determines how SSTables get merged.
 *
 * There are two main goals:
 *  - perform background compaction constantly as needed; this typically makes a tradeoff between
 *    i/o done by compaction, and merging done at read time.
 *  - perform a full (maximum possible) compaction if requested by the user
 */
public abstract class AbstractCompactionStrategy
{
    private static final Logger logger = LoggerFactory.getLogger(AbstractCompactionStrategy.class);

    protected static final float DEFAULT_TOMBSTONE_THRESHOLD = 0.2f;
    // minimum interval needed to perform tombstone removal compaction in seconds, default 86400 or 1 day.
    protected static final long DEFAULT_TOMBSTONE_COMPACTION_INTERVAL = 86400;
    protected static final boolean DEFAULT_UNCHECKED_TOMBSTONE_COMPACTION_OPTION = false;
    protected static final boolean DEFAULT_LOG_ALL_OPTION = false;

    protected static final String TOMBSTONE_THRESHOLD_OPTION = "tombstone_threshold";
    protected static final String TOMBSTONE_COMPACTION_INTERVAL_OPTION = "tombstone_compaction_interval";
    // disable range overlap check when deciding if an SSTable is candidate for tombstone compaction (CASSANDRA-6563)
    protected static final String UNCHECKED_TOMBSTONE_COMPACTION_OPTION = "unchecked_tombstone_compaction";
    protected static final String LOG_ALL_OPTION = "log_all";
    protected static final String COMPACTION_ENABLED = "enabled";
    public static final String ONLY_PURGE_REPAIRED_TOMBSTONES = "only_purge_repaired_tombstones";

    protected Map<String, String> options;

    protected final ColumnFamilyStore cfs;
    protected float tombstoneThreshold;
    protected long tombstoneCompactionInterval;
    protected boolean uncheckedTombstoneCompaction;
    protected boolean disableTombstoneCompactions = false;
    protected boolean logAll = true;

    private final Directories directories;

    /**
     * pause/resume/getNextBackgroundTask must synchronize.  This guarantees that after pause completes,
     * no new tasks will be generated; or put another way, pause can't run until in-progress tasks are
     * done being created.
     *
     * This allows runWithCompactionsDisabled to be confident that after pausing, once in-progress
     * tasks abort, it's safe to proceed with truncate/cleanup/etc.
     *
     * See CASSANDRA-3430
     */
    protected boolean isActive = false;

    protected AbstractCompactionStrategy(ColumnFamilyStore cfs, Map<String, String> options)
    {
        assert cfs != null;
        this.cfs = cfs;
        this.options = ImmutableMap.copyOf(options);

        /* checks must be repeated here, as user supplied strategies might not call validateOptions directly */

        try
        {
            validateOptions(options);
            String optionValue = options.get(TOMBSTONE_THRESHOLD_OPTION);
            tombstoneThreshold = optionValue == null ? DEFAULT_TOMBSTONE_THRESHOLD : Float.parseFloat(optionValue);
            optionValue = options.get(TOMBSTONE_COMPACTION_INTERVAL_OPTION);
            tombstoneCompactionInterval = optionValue == null ? DEFAULT_TOMBSTONE_COMPACTION_INTERVAL : Long.parseLong(optionValue);
            optionValue = options.get(UNCHECKED_TOMBSTONE_COMPACTION_OPTION);
            uncheckedTombstoneCompaction = optionValue == null ? DEFAULT_UNCHECKED_TOMBSTONE_COMPACTION_OPTION : Boolean.parseBoolean(optionValue);
            optionValue = options.get(LOG_ALL_OPTION);
            logAll = optionValue == null ? DEFAULT_LOG_ALL_OPTION : Boolean.parseBoolean(optionValue);
            if (!shouldBeEnabled())
                this.disable();
        }
        catch (ConfigurationException e)
        {
            logger.warn("Error setting compaction strategy options ({}), defaults will be used", e.getMessage());
            tombstoneThreshold = DEFAULT_TOMBSTONE_THRESHOLD;
            tombstoneCompactionInterval = DEFAULT_TOMBSTONE_COMPACTION_INTERVAL;
            uncheckedTombstoneCompaction = DEFAULT_UNCHECKED_TOMBSTONE_COMPACTION_OPTION;
        }

        directories = cfs.getDirectories();
    }

    public Directories getDirectories()
    {
        return directories;
    }

    /**
     * For internal, temporary suspension of background compactions so that we can do exceptional
     * things like truncate or major compaction
     */
    public synchronized void pause()
    {
        isActive = false;
    }

    /**
     * For internal, temporary suspension of background compactions so that we can do exceptional
     * things like truncate or major compaction
     */
    public synchronized void resume()
    {
        isActive = true;
    }

    /**
     * Performs any extra initialization required
     */
    public void startup()
    {
        isActive = true;
    }

    /**
     * Releases any resources if this strategy is shutdown (when the CFS is reloaded after a schema change).
     */
    public void shutdown()
    {
        isActive = false;
    }

    /**
     * @param gcBefore throw away tombstones older than this
     *
     * @return the next background/minor compaction task to run; null if nothing to do.
     *
     * Is responsible for marking its sstables as compaction-pending.
     */
    public abstract AbstractCompactionTask getNextBackgroundTask(final int gcBefore);

    /**
     * @param gcBefore throw away tombstones older than this
     *
     * @return a compaction task that should be run to compact this columnfamilystore
     * as much as possible.  Null if nothing to do.
     *
     * Is responsible for marking its sstables as compaction-pending.
     */
    public abstract Collection<AbstractCompactionTask> getMaximalTask(final int gcBefore, boolean splitOutput);

    /**
     * @param sstables SSTables to compact. Must be marked as compacting.
     * @param gcBefore throw away tombstones older than this
     *
     * @return a compaction task corresponding to the requested sstables.
     * Will not be null. (Will throw if user requests an invalid compaction.)
     *
     * Is responsible for marking its sstables as compaction-pending.
     */
    public abstract AbstractCompactionTask getUserDefinedTask(Collection<SSTableReader> sstables, final int gcBefore);

    public AbstractCompactionTask getCompactionTask(LifecycleTransaction txn, final int gcBefore, long maxSSTableBytes)
    {
        return new CompactionTask(cfs, txn, gcBefore);
    }

    /**
     * @return the number of background tasks estimated to still be needed for this columnfamilystore
     */
    public abstract int getEstimatedRemainingTasks();

    /**
     * @return size in bytes of the largest sstables for this strategy
     */
    public abstract long getMaxSSTableBytes();

    public void enable()
    {
    }

    public void disable()
    {
    }

    /**
     * @return whether or not MeteredFlusher should be able to trigger memtable flushes for this CF.
     */
    public boolean isAffectedByMeteredFlusher()
    {
        return true;
    }

    /**
     * If not affected by MeteredFlusher (and handling flushing on its own), override to tell MF how much
     * space to reserve for this CF, i.e., how much space to subtract from `memtable_total_space_in_mb` when deciding
     * if other memtables should be flushed or not.
     */
    public long getMemtableReservedSize()
    {
        return 0;
    }

    /**
     * Handle a flushed memtable.
     *
     * @param memtable the flushed memtable
     * @param sstables the written sstables. can be null or empty if the memtable was clean.
     */
    public void replaceFlushed(Memtable memtable, Collection<SSTableReader> sstables)
    {
        cfs.getTracker().replaceFlushed(memtable, sstables);
        if (sstables != null && !sstables.isEmpty())
            CompactionManager.instance.submitBackground(cfs);
    }

    /**
     * Filters SSTables that are to be blacklisted from the given collection
     *
     * @param originalCandidates The collection to check for blacklisted SSTables
     * @return list of the SSTables with blacklisted ones filtered out
     */
    public static Iterable<SSTableReader> filterSuspectSSTables(Iterable<SSTableReader> originalCandidates)
    {
        return Iterables.filter(originalCandidates, new Predicate<SSTableReader>()
        {
            public boolean apply(SSTableReader sstable)
            {
                return !sstable.isMarkedSuspect();
            }
        });
    }


    public ScannerList getScanners(Collection<SSTableReader> sstables, Range<Token> range)
    {
        return range == null ? getScanners(sstables, (Collection<Range<Token>>)null) : getScanners(sstables, Collections.singleton(range));
    }
    /**
     * Returns a list of KeyScanners given sstables and a range on which to scan.
     * The default implementation simply grab one SSTableScanner per-sstable, but overriding this method
     * allow for a more memory efficient solution if we know the sstable don't overlap (see
     * LeveledCompactionStrategy for instance).
     */
    @SuppressWarnings("resource")
    public ScannerList getScanners(Collection<SSTableReader> sstables, Collection<Range<Token>> ranges)
    {
        ArrayList<ISSTableScanner> scanners = new ArrayList<ISSTableScanner>();
        try
        {
            for (SSTableReader sstable : sstables)
                scanners.add(sstable.getScanner(ranges, null));
        }
        catch (Throwable t)
        {
            try
            {
                new ScannerList(scanners).close();
            }
            catch (Throwable t2)
            {
                t.addSuppressed(t2);
            }
            throw t;
        }
        return new ScannerList(scanners);
    }

    public boolean shouldDefragment()
    {
        return false;
    }

    public String getName()
    {
        return getClass().getSimpleName();
    }

    public synchronized void replaceSSTables(Collection<SSTableReader> removed, Collection<SSTableReader> added)
    {
        for (SSTableReader remove : removed)
            removeSSTable(remove);
        for (SSTableReader add : added)
            addSSTable(add);
    }

    public abstract void addSSTable(SSTableReader added);

<<<<<<< HEAD
    public synchronized void addSSTables(Iterable<SSTableReader> added)
    {
        for (SSTableReader sstable : added)
            addSSTable(sstable);
=======
    // Allow a special path for sstables being streamed from other nodes
    // Used in LCS
    public void addSSTableFromStreaming(SSTableReader added)
    {
        addSSTable(added);
>>>>>>> afa35b9b
    }

    public abstract void removeSSTable(SSTableReader sstable);

    public static class ScannerList implements AutoCloseable
    {
        public final List<ISSTableScanner> scanners;
        public ScannerList(List<ISSTableScanner> scanners)
        {
            this.scanners = scanners;
        }

        public long getTotalBytesScanned()
        {
            long bytesScanned = 0L;
            for (ISSTableScanner scanner : scanners)
                bytesScanned += scanner.getBytesScanned();

            return bytesScanned;
        }

        public long getTotalCompressedSize()
        {
            long compressedSize = 0;
            for (ISSTableScanner scanner : scanners)
                compressedSize += scanner.getCompressedLengthInBytes();

            return compressedSize;
        }

        public double getCompressionRatio()
        {
            double compressed = 0.0;
            double uncompressed = 0.0;

            for (ISSTableScanner scanner : scanners)
            {
                compressed += scanner.getCompressedLengthInBytes();
                uncompressed += scanner.getLengthInBytes();
            }

            if (compressed == uncompressed || uncompressed == 0)
                return MetadataCollector.NO_COMPRESSION_RATIO;

            return compressed / uncompressed;
        }

        public void close()
        {
            Throwable t = null;
            for (ISSTableScanner scanner : scanners)
            {
                try
                {
                    scanner.close();
                }
                catch (Throwable t2)
                {
                    JVMStabilityInspector.inspectThrowable(t2);
                    if (t == null)
                        t = t2;
                    else
                        t.addSuppressed(t2);
                }
            }
            if (t != null)
                throw Throwables.propagate(t);
        }
    }

    public ScannerList getScanners(Collection<SSTableReader> toCompact)
    {
        return getScanners(toCompact, (Collection<Range<Token>>)null);
    }

    /**
     * Check if given sstable is worth dropping tombstones at gcBefore.
     * Check is skipped if tombstone_compaction_interval time does not elapse since sstable creation and returns false.
     *
     * @param sstable SSTable to check
     * @param gcBefore time to drop tombstones
     * @return true if given sstable's tombstones are expected to be removed
     */
    protected boolean worthDroppingTombstones(SSTableReader sstable, int gcBefore)
    {
        if (disableTombstoneCompactions || CompactionController.NEVER_PURGE_TOMBSTONES)
            return false;
        // since we use estimations to calculate, there is a chance that compaction will not drop tombstones actually.
        // if that happens we will end up in infinite compaction loop, so first we check enough if enough time has
        // elapsed since SSTable created.
        if (System.currentTimeMillis() < sstable.getCreationTimeFor(Component.DATA) + tombstoneCompactionInterval * 1000)
           return false;

        double droppableRatio = sstable.getEstimatedDroppableTombstoneRatio(gcBefore);
        if (droppableRatio <= tombstoneThreshold)
            return false;

        //sstable range overlap check is disabled. See CASSANDRA-6563.
        if (uncheckedTombstoneCompaction)
            return true;

        Collection<SSTableReader> overlaps = cfs.getOverlappingLiveSSTables(Collections.singleton(sstable));
        if (overlaps.isEmpty())
        {
            // there is no overlap, tombstones are safely droppable
            return true;
        }
        else if (CompactionController.getFullyExpiredSSTables(cfs, Collections.singleton(sstable), overlaps, gcBefore).size() > 0)
        {
            return true;
        }
        else
        {
            // what percentage of columns do we expect to compact outside of overlap?
            if (sstable.getIndexSummarySize() < 2)
            {
                // we have too few samples to estimate correct percentage
                return false;
            }
            // first, calculate estimated keys that do not overlap
            long keys = sstable.estimatedKeys();
            Set<Range<Token>> ranges = new HashSet<Range<Token>>(overlaps.size());
            for (SSTableReader overlap : overlaps)
                ranges.add(new Range<>(overlap.first.getToken(), overlap.last.getToken()));
            long remainingKeys = keys - sstable.estimatedKeysForRanges(ranges);
            // next, calculate what percentage of columns we have within those keys
            long columns = sstable.getEstimatedColumnCount().mean() * remainingKeys;
            double remainingColumnsRatio = ((double) columns) / (sstable.getEstimatedColumnCount().count() * sstable.getEstimatedColumnCount().mean());

            // return if we still expect to have droppable tombstones in rest of columns
            return remainingColumnsRatio * droppableRatio > tombstoneThreshold;
        }
    }

    public static Map<String, String> validateOptions(Map<String, String> options) throws ConfigurationException
    {
        String threshold = options.get(TOMBSTONE_THRESHOLD_OPTION);
        if (threshold != null)
        {
            try
            {
                float thresholdValue = Float.parseFloat(threshold);
                if (thresholdValue < 0)
                {
                    throw new ConfigurationException(String.format("%s must be greater than 0, but was %f", TOMBSTONE_THRESHOLD_OPTION, thresholdValue));
                }
            }
            catch (NumberFormatException e)
            {
                throw new ConfigurationException(String.format("%s is not a parsable int (base10) for %s", threshold, TOMBSTONE_THRESHOLD_OPTION), e);
            }
        }

        String interval = options.get(TOMBSTONE_COMPACTION_INTERVAL_OPTION);
        if (interval != null)
        {
            try
            {
                long tombstoneCompactionInterval = Long.parseLong(interval);
                if (tombstoneCompactionInterval < 0)
                {
                    throw new ConfigurationException(String.format("%s must be greater than 0, but was %d", TOMBSTONE_COMPACTION_INTERVAL_OPTION, tombstoneCompactionInterval));
                }
            }
            catch (NumberFormatException e)
            {
                throw new ConfigurationException(String.format("%s is not a parsable int (base10) for %s", interval, TOMBSTONE_COMPACTION_INTERVAL_OPTION), e);
            }
        }

        String unchecked = options.get(UNCHECKED_TOMBSTONE_COMPACTION_OPTION);
        if (unchecked != null)
        {
            if (!unchecked.equalsIgnoreCase("true") && !unchecked.equalsIgnoreCase("false"))
                throw new ConfigurationException(String.format("'%s' should be either 'true' or 'false', not '%s'", UNCHECKED_TOMBSTONE_COMPACTION_OPTION, unchecked));
        }

        String logAll = options.get(LOG_ALL_OPTION);
        if (logAll != null)
        {
            if (!logAll.equalsIgnoreCase("true") && !logAll.equalsIgnoreCase("false"))
            {
                throw new ConfigurationException(String.format("'%s' should either be 'true' or 'false', not %s", LOG_ALL_OPTION, logAll));
            }
        }

        String compactionEnabled = options.get(COMPACTION_ENABLED);
        if (compactionEnabled != null)
        {
            if (!compactionEnabled.equalsIgnoreCase("true") && !compactionEnabled.equalsIgnoreCase("false"))
            {
                throw new ConfigurationException(String.format("enabled should either be 'true' or 'false', not %s", compactionEnabled));
            }
        }

        Map<String, String> uncheckedOptions = new HashMap<String, String>(options);
        uncheckedOptions.remove(TOMBSTONE_THRESHOLD_OPTION);
        uncheckedOptions.remove(TOMBSTONE_COMPACTION_INTERVAL_OPTION);
        uncheckedOptions.remove(UNCHECKED_TOMBSTONE_COMPACTION_OPTION);
        uncheckedOptions.remove(LOG_ALL_OPTION);
        uncheckedOptions.remove(COMPACTION_ENABLED);
        uncheckedOptions.remove(ONLY_PURGE_REPAIRED_TOMBSTONES);
        uncheckedOptions.remove(CompactionParams.Option.PROVIDE_OVERLAPPING_TOMBSTONES.toString());
        return uncheckedOptions;
    }

    public boolean shouldBeEnabled()
    {
        String optionValue = options.get(COMPACTION_ENABLED);

        return optionValue == null || Boolean.parseBoolean(optionValue);
    }


    /**
     * Method for grouping similar SSTables together, This will be used by
     * anti-compaction to determine which SSTables should be anitcompacted
     * as a group. If a given compaction strategy creates sstables which
     * cannot be merged due to some constraint it must override this method.
     */
    public Collection<Collection<SSTableReader>> groupSSTablesForAntiCompaction(Collection<SSTableReader> sstablesToGroup)
    {
        int groupSize = 2;
        List<SSTableReader> sortedSSTablesToGroup = new ArrayList<>(sstablesToGroup);
        Collections.sort(sortedSSTablesToGroup, SSTableReader.sstableComparator);

        Collection<Collection<SSTableReader>> groupedSSTables = new ArrayList<>();
        Collection<SSTableReader> currGroup = new ArrayList<>();

        for (SSTableReader sstable : sortedSSTablesToGroup)
        {
            currGroup.add(sstable);
            if (currGroup.size() == groupSize)
            {
                groupedSSTables.add(currGroup);
                currGroup = new ArrayList<>();
            }
        }

        if (currGroup.size() != 0)
            groupedSSTables.add(currGroup);
        return groupedSSTables;
    }

    public CompactionLogger.Strategy strategyLogger()
    {
        return CompactionLogger.Strategy.none;
    }

    public SSTableMultiWriter createSSTableMultiWriter(Descriptor descriptor,
                                                       long keyCount,
                                                       long repairedAt,
                                                       MetadataCollector meta,
                                                       SerializationHeader header,
                                                       Collection<Index> indexes,
                                                       LifecycleTransaction txn)
    {
        return SimpleSSTableMultiWriter.create(descriptor, keyCount, repairedAt, cfs.metadata, meta, header, indexes, txn);
    }

    public boolean supportsEarlyOpen()
    {
        return true;
    }
}<|MERGE_RESOLUTION|>--- conflicted
+++ resolved
@@ -323,18 +323,17 @@
 
     public abstract void addSSTable(SSTableReader added);
 
-<<<<<<< HEAD
     public synchronized void addSSTables(Iterable<SSTableReader> added)
     {
         for (SSTableReader sstable : added)
             addSSTable(sstable);
-=======
+    }
+
     // Allow a special path for sstables being streamed from other nodes
     // Used in LCS
     public void addSSTableFromStreaming(SSTableReader added)
     {
         addSSTable(added);
->>>>>>> afa35b9b
     }
 
     public abstract void removeSSTable(SSTableReader sstable);
