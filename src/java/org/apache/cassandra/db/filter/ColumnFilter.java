/*
 * Licensed to the Apache Software Foundation (ASF) under one
 * or more contributor license agreements.  See the NOTICE file
 * distributed with this work for additional information
 * regarding copyright ownership.  The ASF licenses this file
 * to you under the Apache License, Version 2.0 (the
 * "License"); you may not use this file except in compliance
 * with the License.  You may obtain a copy of the License at
 *
 *     http://www.apache.org/licenses/LICENSE-2.0
 *
 * Unless required by applicable law or agreed to in writing, software
 * distributed under the License is distributed on an "AS IS" BASIS,
 * WITHOUT WARRANTIES OR CONDITIONS OF ANY KIND, either express or implied.
 * See the License for the specific language governing permissions and
 * limitations under the License.
 */
package org.apache.cassandra.db.filter;

import java.io.IOException;
import java.util.*;

import com.google.common.collect.Iterables;
import com.google.common.collect.Iterators;
import com.google.common.collect.SortedSetMultimap;
import com.google.common.collect.TreeMultimap;

import org.apache.cassandra.cql3.ColumnIdentifier;
import org.apache.cassandra.db.*;
import org.apache.cassandra.db.ReadVerbs.ReadVersion;
import org.apache.cassandra.db.rows.Cell;
import org.apache.cassandra.db.rows.CellPath;
import org.apache.cassandra.io.util.DataInputPlus;
import org.apache.cassandra.io.util.DataOutputPlus;
<<<<<<< HEAD
import org.apache.cassandra.schema.ColumnMetadata;
import org.apache.cassandra.schema.TableMetadata;
import org.apache.cassandra.utils.versioning.VersionDependent;
import org.apache.cassandra.utils.versioning.Versioned;
=======
import org.apache.cassandra.net.MessagingService;
>>>>>>> 3ecf207b

/**
 * Represents which (non-PK) columns (and optionally which sub-part of a column for complex columns) are selected
 * by a query.
 *
 * We distinguish 2 sets of columns in practice: the _fetched_ columns, which are the columns that we (may, see
 * below) need to fetch internally, and the _queried_ columns, which are the columns that the user has selected
 * in its request.
 *
 * The reason for distinguishing those 2 sets is that due to the CQL semantic (see #6588 for more details), we
 * often need to internally fetch all regular columns for the queried table, but can still do some optimizations for
 * those columns that are not directly queried by the user (see #10657 for more details).
 *
 * Note that in practice:
 *   - the _queried_ columns set is always included in the _fetched_ one.
 *   - whenever those sets are different, we know 1) the _fetched_ set contains all regular columns for the table and 2)
 *     _fetched_ == _queried_ for static columns, so we don't have to record this set, we just keep a pointer to the
 *     table metadata. The only set we concretely store is thus the _queried_ one.
 *   - in the special case of a {@code SELECT *} query, we want to query all columns, and _fetched_ == _queried.
 *     As this is a common case, we special case it by keeping the _queried_ set {@code null} (and we retrieve
 *     the columns through the metadata pointer).
 *
 * For complex columns, this class optionally allows to specify a subset of the cells to query for each column.
 * We can either select individual cells by path name, or a slice of them. Note that this is a sub-selection of
 * _queried_ cells, so if _fetched_ != _queried_, then the cell selected by this sub-selection are considered
 * queried and the other ones are considered fetched (and if a column has some sub-selection, it must be a queried
 * column, which is actually enforced by the Builder below).
 */
public class ColumnFilter
{
    public static final Versioned<ReadVersion, Serializer> serializers = ReadVersion.versioned(Serializer::new);

    // True if _fetched_ includes all regular columns (and any static in _queried_), in which case metadata must not be
    // null. If false, then _fetched_ == _queried_ and we only store _queried_.
    private final boolean fetchAllRegulars;

<<<<<<< HEAD
    private final TableMetadata metadata; // can be null if !isFetchAll

    private final RegularAndStaticColumns queried; // can be null if fetchAllRegulars, to represent a wildcard query (all
                                            // static and regular columns are both _fetched_ and _queried_).
    private final SortedSetMultimap<ColumnIdentifier, ColumnSubselection> subSelections; // can be null

    private ColumnFilter(boolean fetchAllRegulars,
                         TableMetadata metadata,
                         RegularAndStaticColumns queried,
                         SortedSetMultimap<ColumnIdentifier, ColumnSubselection> subSelections)
    {
        assert !fetchAllRegulars || metadata != null;
        assert fetchAllRegulars || queried != null;
        this.fetchAllRegulars = fetchAllRegulars;
        this.metadata = metadata;
=======
    private final PartitionColumns fetched;
    private final PartitionColumns queried; // can be null if isFetchAll and _fetched_ == _queried_
    private final SortedSetMultimap<ColumnIdentifier, ColumnSubselection> subSelections; // can be null

    private ColumnFilter(boolean isFetchAll,
                         PartitionColumns fetched,
                         PartitionColumns queried,
                         SortedSetMultimap<ColumnIdentifier, ColumnSubselection> subSelections)
    {
        assert !isFetchAll || fetched != null;
        assert isFetchAll || queried != null;
        this.isFetchAll = isFetchAll;
        this.fetched = isFetchAll ? fetched : queried;
>>>>>>> 3ecf207b
        this.queried = queried;
        this.subSelections = subSelections;
    }

    /**
     * A filter that includes all columns for the provided table.
     */
    public static ColumnFilter all(TableMetadata metadata)
    {
        return new ColumnFilter(true, metadata.partitionColumns(), null, null);
    }

    /**
     * A filter that only fetches/queries the provided columns.
     * <p>
     * Note that this shouldn't be used for CQL queries in general as all columns should be queried to
     * preserve CQL semantic (see class javadoc). This is ok for some internal queries however (and
     * for #6588 if/when we implement it).
     */
    public static ColumnFilter selection(RegularAndStaticColumns columns)
    {
        return new ColumnFilter(false, null, columns, null);
    }

	/**
     * A filter that fetches all columns for the provided table, but returns
     * only the queried ones.
     */
    public static ColumnFilter selection(TableMetadata metadata, RegularAndStaticColumns queried)
    {
        return new ColumnFilter(true, metadata.partitionColumns(), queried, null);
    }

    /**
     * The columns that needs to be fetched internally for this filter.
     *
     * @return the columns to fetch for this filter.
     */
    public RegularAndStaticColumns fetchedColumns()
    {
<<<<<<< HEAD
        if (!fetchAllRegulars)
            return queried;

        // We always fetch all regulars, but only fetch the statics in queried. Unless queried == null, in which
        // case it's a wildcard and we fetch everything.
        RegularAndStaticColumns all = metadata.regularAndStaticColumns();
        return queried == null || all.statics.isEmpty()
             ? all
             : new RegularAndStaticColumns(queried.statics, all.regulars);
=======
        return fetched;
>>>>>>> 3ecf207b
    }

    /**
     * The columns actually queried by the user.
     * <p>
     * Note that this is in general not all the columns that are fetched internally (see {@link #fetchedColumns}).
     */
    public RegularAndStaticColumns queriedColumns()
    {
<<<<<<< HEAD
        assert queried != null || fetchAllRegulars;
        return queried == null ? metadata.regularAndStaticColumns() : queried;
=======
        return queried == null ? fetched : queried;
>>>>>>> 3ecf207b
    }

    /**
     * Wether all the (regular or static) columns are fetched by this filter.
     * <p>
     * Note that this method is meant as an optimization but a negative return
     * shouldn't be relied upon strongly: this can return {@code false} but
     * still have all the columns fetches if those were manually selected by the
     * user. The goal here is to cheaply avoid filtering things on wildcard
     * queries, as those are common.
     *
     * @param isStatic whether to check for static columns or not. If {@code true},
     * the method returns if all static columns are fetched, otherwise it checks
     * regular columns.
     */
    public boolean fetchesAllColumns(boolean isStatic)
    {
        return isStatic ? queried == null : fetchAllRegulars;
    }

    /**
     * Whether _fetched_ == _queried_ for this filter, and so if the {@code isQueried()} methods
     * can return {@code false} for some column/cell.
     */
    public boolean allFetchedColumnsAreQueried()
    {
        return !fetchAllRegulars || queried == null;
    }

    /**
     * Whether the provided column is fetched by this filter.
     */
    public boolean fetches(ColumnMetadata column)
    {
        // For statics, it is included only if it's part of _queried_, or if _queried_ is null (wildcard query).
        if (column.isStatic())
            return queried == null || queried.contains(column);

        // For regulars, if 'fetchAllRegulars', then it's included automatically. Otherwise, it depends on _queried_.
        return fetchAllRegulars || queried.contains(column);
    }

    /**
     * Whether the provided column, which is assumed to be _fetched_ by this filter (so the caller must guarantee
     * that {@code fetches(column) == true}, is also _queried_ by the user.
     *
     * !WARNING! please be sure to understand the difference between _fetched_ and _queried_
     * columns that this class made before using this method. If unsure, you probably want
     * to use the {@link #fetches} method.
     */
    public boolean fetchedColumnIsQueried(ColumnMetadata column)
    {
        return !fetchAllRegulars || queried == null || queried.contains(column);
    }

    /**
     * Whether the provided complex cell (identified by its column and path), which is assumed to be _fetched_ by
     * this filter, is also _queried_ by the user.
     *
     * !WARNING! please be sure to understand the difference between _fetched_ and _queried_
     * columns that this class made before using this method. If unsure, you probably want
     * to use the {@link #fetches} method.
     */
    public boolean fetchedCellIsQueried(ColumnMetadata column, CellPath path)
    {
        assert path != null;
        if (!fetchAllRegulars || subSelections == null)
            return true;

        SortedSet<ColumnSubselection> s = subSelections.get(column.name);
        // No subsection for this column means everything is queried
        if (s.isEmpty())
            return true;

        for (ColumnSubselection subSel : s)
            if (subSel.compareInclusionOf(path) == 0)
                return true;

        return false;
    }

    /**
     * Creates a new {@code Tester} to efficiently test the inclusion of cells of complex column
     * {@code column}.
     *
     * @param column for complex column for which to create a tester.
     * @return the created tester or {@code null} if all the cells from the provided column
     * are queried.
     */
    public Tester newTester(ColumnMetadata column)
    {
        if (subSelections == null || !column.isComplex())
            return null;

        SortedSet<ColumnSubselection> s = subSelections.get(column.name);
        if (s.isEmpty())
            return null;

        return new Tester(!column.isStatic() && fetchAllRegulars, s.iterator());
    }

    /**
     * Given an iterator on the cell of a complex column, returns an iterator that only include the cells selected by
     * this filter.
     *
     * @param column the (complex) column for which the cells are.
     * @param cells the cells to filter.
     * @return a filtered iterator that only include the cells from {@code cells} that are included by this filter.
     */
    public Iterator<Cell> filterComplexCells(ColumnMetadata column, Iterator<Cell> cells)
    {
        Tester tester = newTester(column);
        if (tester == null)
            return cells;

        return Iterators.filter(cells, cell -> tester.fetchedCellIsQueried(cell.path()));
    }

    /**
     * Returns a {@code ColumnFilter}} builder that fetches all regular columns (and queries the columns
     * added to the builder, or everything if no column is added).
     */
    public static Builder allRegularColumnsBuilder(TableMetadata metadata)
    {
        return new Builder(metadata);
    }

    /**
     * Returns a {@code ColumnFilter} builder that only fetches the columns/cells added to the builder.
     */
    public static Builder selectionBuilder()
    {
        return new Builder(null);
    }

    public static class Tester
    {
        private final boolean isFetched;
        private ColumnSubselection current;
        private final Iterator<ColumnSubselection> iterator;

        private Tester(boolean isFetched, Iterator<ColumnSubselection> iterator)
        {
            this.isFetched = isFetched;
            this.iterator = iterator;
        }

        public boolean fetches(CellPath path)
        {
            return isFetched || hasSubselection(path);
        }

        /**
         * Must only be called if {@code fetches(path) == true}.
         */
        public boolean fetchedCellIsQueried(CellPath path)
        {
            return !isFetched || hasSubselection(path);
        }

        private boolean hasSubselection(CellPath path)
        {
            while (current != null || iterator.hasNext())
            {
                if (current == null)
                    current = iterator.next();

                int cmp = current.compareInclusionOf(path);
                if (cmp == 0) // The path is included
                    return true;
                else if (cmp < 0) // The path is before this sub-selection, it's not included by any
                    return false;

                // the path is after this sub-selection, we need to check the next one.
                current = null;
            }
            return false;
        }
    }

    /**
     * A builder for a {@code ColumnFilter} object.
     *
     * Note that the columns added to this build are the _queried_ column. Whether or not all columns
     * are _fetched_ depends on which constructor you've used to obtained this builder, allColumnsBuilder (all
     * columns are fetched) or selectionBuilder (only the queried columns are fetched).
     *
     * Note that for a allColumnsBuilder, if no queried columns are added, this is interpreted as querying
     * all columns, not querying none (but if you know you want to query all columns, prefer
     * {@link ColumnFilter#all(TableMetadata)}. For selectionBuilder, adding no queried columns means no column will be
     * fetched (so the builder will return {@code PartitionColumns.NONE}).
     *
     * Also, if only a subselection of a complex column should be queried, then only the corresponding
     * subselection method of the builder ({@link #slice} or {@link #select}) should be called for the
     * column, but {@link #add} shouldn't. if {@link #add} is also called, the whole column will be
     * queried and the subselection(s) will be ignored. This is done for correctness of CQL where
     * if you do "SELECT m, m[2..5]", you are really querying the whole collection.
     */
    public static class Builder
    {
        private final TableMetadata metadata; // null if we don't fetch all columns
        private RegularAndStaticColumns.Builder queriedBuilder;
        private List<ColumnSubselection> subSelections;

        private Set<ColumnMetadata> fullySelectedComplexColumns;

        private Builder(TableMetadata metadata)
        {
            this.metadata = metadata;
        }

        public Builder add(ColumnMetadata c)
        {
            if (c.isComplex() && c.type.isMultiCell())
            {
                if (fullySelectedComplexColumns == null)
                    fullySelectedComplexColumns = new HashSet<>();
                fullySelectedComplexColumns.add(c);
            }
            return addInternal(c);
        }

        public Builder addAll(Iterable<ColumnMetadata> columns)
        {
            for (ColumnMetadata column : columns)
                add(column);
            return this;
        }

        private Builder addInternal(ColumnMetadata c)
        {
            if (c.isPrimaryKeyColumn())
                return this;

            if (queriedBuilder == null)
                queriedBuilder = RegularAndStaticColumns.builder();
            queriedBuilder.add(c);
            return this;
        }

        private Builder addSubSelection(ColumnSubselection subSelection)
        {
            ColumnMetadata column = subSelection.column();
            assert column.isComplex() && column.type.isMultiCell();
            addInternal(column);
            if (subSelections == null)
                subSelections = new ArrayList<>();
            subSelections.add(subSelection);
            return this;
        }

        public Builder slice(ColumnMetadata c, CellPath from, CellPath to)
        {
            return addSubSelection(ColumnSubselection.slice(c, from, to));
        }

        public Builder select(ColumnMetadata c, CellPath elt)
        {
            return addSubSelection(ColumnSubselection.element(c, elt));
        }

        public ColumnFilter build()
        {
            boolean isFetchAll = metadata != null;

            RegularAndStaticColumns queried = queriedBuilder == null ? null : queriedBuilder.build();
            // It's only ok to have queried == null in ColumnFilter if isFetchAll. So deal with the case of a selectionBuilder
            // with nothing selected (we can at least happen on some backward compatible queries - CASSANDRA-10471).
            if (!isFetchAll && queried == null)
                queried = RegularAndStaticColumns.NONE;

            SortedSetMultimap<ColumnIdentifier, ColumnSubselection> s = null;
            if (subSelections != null)
            {
                s = TreeMultimap.create(Comparator.<ColumnIdentifier>naturalOrder(), Comparator.<ColumnSubselection>naturalOrder());
                for (ColumnSubselection subSelection : subSelections)
                {
                    if (fullySelectedComplexColumns == null || !fullySelectedComplexColumns.contains(subSelection.column()))
                        s.put(subSelection.column().name, subSelection);
                }
            }

            return new ColumnFilter(isFetchAll, isFetchAll ? metadata.partitionColumns() : null, queried, s);
        }
    }

    @Override
    public boolean equals(Object other)
    {
        if (other == this)
            return true;

        if (!(other instanceof ColumnFilter))
            return false;

        ColumnFilter otherCf = (ColumnFilter) other;

        return otherCf.isFetchAll == this.isFetchAll &&
               Objects.equals(otherCf.fetched, this.fetched) &&
               Objects.equals(otherCf.queried, this.queried) &&
               Objects.equals(otherCf.subSelections, this.subSelections);
    }

    @Override
    public String toString()
    {
        if (fetchAllRegulars && queried == null)
            return "*";

        if (queried.isEmpty())
            return "";

        Iterator<ColumnMetadata> defs = queried.selectOrderIterator();
        if (!defs.hasNext())
            return "<none>";

        StringBuilder sb = new StringBuilder();
        while (defs.hasNext())
        {
            appendColumnDef(sb, defs.next());
            if (defs.hasNext())
                sb.append(", ");
        }
        return sb.toString();
    }

    private void appendColumnDef(StringBuilder sb, ColumnMetadata column)
    {
        if (subSelections == null)
        {
            sb.append(column.name);
            return;
        }

        SortedSet<ColumnSubselection> s = subSelections.get(column.name);
        if (s.isEmpty())
        {
            sb.append(column.name);
            return;
        }

        int i = 0;
        for (ColumnSubselection subSel : s)
            sb.append(i++ == 0 ? "" : ", ").append(column.name).append(subSel);
    }

    public static class Serializer extends VersionDependent<ReadVersion>
    {
        private static final int FETCH_ALL_MASK       = 0x01;
        private static final int HAS_QUERIED_MASK      = 0x02;
        private static final int HAS_SUB_SELECTIONS_MASK = 0x04;

        private Serializer(ReadVersion version)
        {
            super(version);
        }

        private static int makeHeaderByte(ColumnFilter selection)
        {
            return (selection.fetchAllRegulars ? FETCH_ALL_MASK : 0)
                 | (selection.queried != null ? HAS_QUERIED_MASK : 0)
                 | (selection.subSelections != null ? HAS_SUB_SELECTIONS_MASK : 0);
        }

        private ColumnFilter maybeUpdateForBackwardCompatility(ColumnFilter selection)
        {
            if (version != ReadVersion.OSS_30 || !selection.fetchAllRegulars || selection.queried == null)
                return selection;

            // The meaning of fetchAllRegulars changed (at least when queried != null) due to CASSANDRA-12768: in
            // pre-4.0 it means that *all* columns are fetched, not just the regular ones, and so 3.0/3.X nodes
            // would send us more than we'd like. So instead recreating a filter that correspond to what we
            // actually want (it's a tiny bit less efficient as we include all columns manually and will mark as
            // queried some columns that are actually only fetched, but it's fine during upgrade).
            // More concretely, we replace our filter by a non-fetch-all one that queries every columns that our
            // current filter fetches.
            Columns allRegulars = selection.metadata.regularColumns();
            Set<ColumnMetadata> queriedStatic = new HashSet<>();
            Iterables.addAll(queriedStatic, Iterables.filter(selection.queried, ColumnMetadata::isStatic));
            return new ColumnFilter(false,
                                    null,
                                    new RegularAndStaticColumns(Columns.from(queriedStatic), allRegulars),
                                    selection.subSelections);
        }

        public void serialize(ColumnFilter selection, DataOutputPlus out) throws IOException
        {
            selection = maybeUpdateForBackwardCompatility(selection);

            out.writeByte(makeHeaderByte(selection));

            if (version >= MessagingService.VERSION_3014 && selection.isFetchAll)
            {
                Columns.serializer.serialize(selection.fetched.statics, out);
                Columns.serializer.serialize(selection.fetched.regulars, out);
            }

            if (selection.queried != null)
            {
                Columns.serializer.serialize(selection.queried.statics, out);
                Columns.serializer.serialize(selection.queried.regulars, out);
            }

            if (selection.subSelections != null)
            {
                out.writeUnsignedVInt(selection.subSelections.size());
                for (ColumnSubselection subSel : selection.subSelections.values())
                    ColumnSubselection.serializers.get(version).serialize(subSel, out);
            }
        }

        public ColumnFilter deserialize(DataInputPlus in, TableMetadata metadata) throws IOException
        {
            int header = in.readUnsignedByte();
            boolean isFetchAll = (header & FETCH_ALL_MASK) != 0;
            boolean hasQueried = (header & HAS_QUERIED_MASK) != 0;
            boolean hasSubSelections = (header & HAS_SUB_SELECTIONS_MASK) != 0;

<<<<<<< HEAD
            RegularAndStaticColumns queried = null;
=======
            PartitionColumns fetched = null;
            PartitionColumns queried = null;

            if (isFetchAll)
            {
                if (version >= MessagingService.VERSION_3014)
                {
                    Columns statics = Columns.serializer.deserialize(in, metadata);
                    Columns regulars = Columns.serializer.deserialize(in, metadata);
                    fetched = new PartitionColumns(statics, regulars);
                }
                else
                {
                    fetched = metadata.partitionColumns();
                }
            }

>>>>>>> 3ecf207b
            if (hasQueried)
            {
                Columns statics = Columns.serializer.deserialize(in, metadata);
                Columns regulars = Columns.serializer.deserialize(in, metadata);
                queried = new RegularAndStaticColumns(statics, regulars);
            }

            SortedSetMultimap<ColumnIdentifier, ColumnSubselection> subSelections = null;
            if (hasSubSelections)
            {
                subSelections = TreeMultimap.create(Comparator.<ColumnIdentifier>naturalOrder(), Comparator.<ColumnSubselection>naturalOrder());
                int size = (int)in.readUnsignedVInt();
                for (int i = 0; i < size; i++)
                {
                    ColumnSubselection subSel = ColumnSubselection.serializers.get(version).deserialize(in, metadata);
                    subSelections.put(subSel.column().name, subSel);
                }
            }

<<<<<<< HEAD
            // Same concern than in serialize/serializedSize: we should be wary of the change in meaning for isFetchAll.
            // If we get a filter with isFetchAll from 3.0/3.x, it actually expects all static columns to be fetched,
            // make sure we do that (note that if queried == null, that's already what we do).
            // Note that here again this will make us do a bit more work that necessary, namely we'll _query_ all
            // statics even though we only care about _fetching_ them all, but that's a minor inefficiency, so fine
            // during upgrade.
            if (version == ReadVersion.OSS_30 && isFetchAll && queried != null)
                queried = new RegularAndStaticColumns(metadata.staticColumns(), queried.regulars);

            return new ColumnFilter(isFetchAll, isFetchAll ? metadata : null, queried, subSelections);
=======
            return new ColumnFilter(isFetchAll, fetched, queried, subSelections);
>>>>>>> 3ecf207b
        }

        public long serializedSize(ColumnFilter selection)
        {
            selection = maybeUpdateForBackwardCompatility(selection);

            long size = 1; // header byte

            if (version >= MessagingService.VERSION_3014 && selection.isFetchAll)
            {
                size += Columns.serializer.serializedSize(selection.fetched.statics);
                size += Columns.serializer.serializedSize(selection.fetched.regulars);
            }

            if (selection.queried != null)
            {
                size += Columns.serializer.serializedSize(selection.queried.statics);
                size += Columns.serializer.serializedSize(selection.queried.regulars);
            }

            if (selection.subSelections != null)
            {

                size += TypeSizes.sizeofUnsignedVInt(selection.subSelections.size());
                for (ColumnSubselection subSel : selection.subSelections.values())
                    size += ColumnSubselection.serializers.get(version).serializedSize(subSel);
            }

            return size;
        }
    }
}<|MERGE_RESOLUTION|>--- conflicted
+++ resolved
@@ -20,6 +20,7 @@
 import java.io.IOException;
 import java.util.*;
 
+import com.google.common.annotations.VisibleForTesting;
 import com.google.common.collect.Iterables;
 import com.google.common.collect.Iterators;
 import com.google.common.collect.SortedSetMultimap;
@@ -32,14 +33,11 @@
 import org.apache.cassandra.db.rows.CellPath;
 import org.apache.cassandra.io.util.DataInputPlus;
 import org.apache.cassandra.io.util.DataOutputPlus;
-<<<<<<< HEAD
+import org.apache.cassandra.net.MessagingVersion;
 import org.apache.cassandra.schema.ColumnMetadata;
 import org.apache.cassandra.schema.TableMetadata;
 import org.apache.cassandra.utils.versioning.VersionDependent;
 import org.apache.cassandra.utils.versioning.Versioned;
-=======
-import org.apache.cassandra.net.MessagingService;
->>>>>>> 3ecf207b
 
 /**
  * Represents which (non-PK) columns (and optionally which sub-part of a column for complex columns) are selected
@@ -74,13 +72,11 @@
 
     // True if _fetched_ includes all regular columns (and any static in _queried_), in which case metadata must not be
     // null. If false, then _fetched_ == _queried_ and we only store _queried_.
-    private final boolean fetchAllRegulars;
-
-<<<<<<< HEAD
-    private final TableMetadata metadata; // can be null if !isFetchAll
-
+    public final boolean fetchAllRegulars;
+
+    private final RegularAndStaticColumns fetched;
     private final RegularAndStaticColumns queried; // can be null if fetchAllRegulars, to represent a wildcard query (all
-                                            // static and regular columns are both _fetched_ and _queried_).
+                                                   // static and regular columns are both _fetched_ and _queried_).
     private final SortedSetMultimap<ColumnIdentifier, ColumnSubselection> subSelections; // can be null
 
     private ColumnFilter(boolean fetchAllRegulars,
@@ -91,22 +87,42 @@
         assert !fetchAllRegulars || metadata != null;
         assert fetchAllRegulars || queried != null;
         this.fetchAllRegulars = fetchAllRegulars;
-        this.metadata = metadata;
-=======
-    private final PartitionColumns fetched;
-    private final PartitionColumns queried; // can be null if isFetchAll and _fetched_ == _queried_
-    private final SortedSetMultimap<ColumnIdentifier, ColumnSubselection> subSelections; // can be null
-
-    private ColumnFilter(boolean isFetchAll,
-                         PartitionColumns fetched,
-                         PartitionColumns queried,
+
+        if (fetchAllRegulars)
+        {
+            RegularAndStaticColumns all = metadata.regularAndStaticColumns();
+            if (queried == null)
+            {
+                this.fetched = this.queried = all;
+            }
+            else
+            {
+                this.fetched = all.statics.isEmpty()
+                               ? all
+                               : new RegularAndStaticColumns(queried.statics, all.regulars);
+                this.queried = queried;
+            }
+        }
+        else
+        {
+            this.fetched = this.queried = queried;
+        }
+
+        this.subSelections = subSelections;
+    }
+
+    /**
+     * Used on replica for deserialisation
+     */
+    private ColumnFilter(boolean fetchAllRegulars,
+                         RegularAndStaticColumns fetched,
+                         RegularAndStaticColumns queried,
                          SortedSetMultimap<ColumnIdentifier, ColumnSubselection> subSelections)
     {
-        assert !isFetchAll || fetched != null;
-        assert isFetchAll || queried != null;
-        this.isFetchAll = isFetchAll;
-        this.fetched = isFetchAll ? fetched : queried;
->>>>>>> 3ecf207b
+        assert !fetchAllRegulars || fetched != null;
+        assert fetchAllRegulars || queried != null;
+        this.fetchAllRegulars = fetchAllRegulars;
+        this.fetched = fetchAllRegulars ? fetched : queried;
         this.queried = queried;
         this.subSelections = subSelections;
     }
@@ -116,7 +132,7 @@
      */
     public static ColumnFilter all(TableMetadata metadata)
     {
-        return new ColumnFilter(true, metadata.partitionColumns(), null, null);
+        return new ColumnFilter(true, metadata, null, null);
     }
 
     /**
@@ -128,7 +144,7 @@
      */
     public static ColumnFilter selection(RegularAndStaticColumns columns)
     {
-        return new ColumnFilter(false, null, columns, null);
+        return new ColumnFilter(false, (TableMetadata) null, columns, null);
     }
 
 	/**
@@ -137,7 +153,7 @@
      */
     public static ColumnFilter selection(TableMetadata metadata, RegularAndStaticColumns queried)
     {
-        return new ColumnFilter(true, metadata.partitionColumns(), queried, null);
+        return new ColumnFilter(true, metadata, queried, null);
     }
 
     /**
@@ -147,19 +163,7 @@
      */
     public RegularAndStaticColumns fetchedColumns()
     {
-<<<<<<< HEAD
-        if (!fetchAllRegulars)
-            return queried;
-
-        // We always fetch all regulars, but only fetch the statics in queried. Unless queried == null, in which
-        // case it's a wildcard and we fetch everything.
-        RegularAndStaticColumns all = metadata.regularAndStaticColumns();
-        return queried == null || all.statics.isEmpty()
-             ? all
-             : new RegularAndStaticColumns(queried.statics, all.regulars);
-=======
         return fetched;
->>>>>>> 3ecf207b
     }
 
     /**
@@ -169,12 +173,7 @@
      */
     public RegularAndStaticColumns queriedColumns()
     {
-<<<<<<< HEAD
-        assert queried != null || fetchAllRegulars;
-        return queried == null ? metadata.regularAndStaticColumns() : queried;
-=======
-        return queried == null ? fetched : queried;
->>>>>>> 3ecf207b
+        return queried;
     }
 
     /**
@@ -457,7 +456,7 @@
                 }
             }
 
-            return new ColumnFilter(isFetchAll, isFetchAll ? metadata.partitionColumns() : null, queried, s);
+            return new ColumnFilter(isFetchAll, metadata, queried, s);
         }
     }
 
@@ -472,7 +471,7 @@
 
         ColumnFilter otherCf = (ColumnFilter) other;
 
-        return otherCf.isFetchAll == this.isFetchAll &&
+        return otherCf.fetchAllRegulars == this.fetchAllRegulars &&
                Objects.equals(otherCf.fetched, this.fetched) &&
                Objects.equals(otherCf.queried, this.queried) &&
                Objects.equals(otherCf.subSelections, this.subSelections);
@@ -523,8 +522,8 @@
 
     public static class Serializer extends VersionDependent<ReadVersion>
     {
-        private static final int FETCH_ALL_MASK       = 0x01;
-        private static final int HAS_QUERIED_MASK      = 0x02;
+        private static final int FETCH_ALL_MASK          = 0x01;
+        private static final int HAS_QUERIED_MASK        = 0x02;
         private static final int HAS_SUB_SELECTIONS_MASK = 0x04;
 
         private Serializer(ReadVersion version)
@@ -539,9 +538,9 @@
                  | (selection.subSelections != null ? HAS_SUB_SELECTIONS_MASK : 0);
         }
 
-        private ColumnFilter maybeUpdateForBackwardCompatility(ColumnFilter selection)
-        {
-            if (version != ReadVersion.OSS_30 || !selection.fetchAllRegulars || selection.queried == null)
+        public ColumnFilter maybeUpdateForBackwardCompatility(ColumnFilter selection)
+        {
+            if (version.compareTo(ReadVersion.OSS_3014) > 0 || !selection.fetchAllRegulars || selection.queried == null)
                 return selection;
 
             // The meaning of fetchAllRegulars changed (at least when queried != null) due to CASSANDRA-12768: in
@@ -551,12 +550,11 @@
             // queried some columns that are actually only fetched, but it's fine during upgrade).
             // More concretely, we replace our filter by a non-fetch-all one that queries every columns that our
             // current filter fetches.
-            Columns allRegulars = selection.metadata.regularColumns();
             Set<ColumnMetadata> queriedStatic = new HashSet<>();
             Iterables.addAll(queriedStatic, Iterables.filter(selection.queried, ColumnMetadata::isStatic));
             return new ColumnFilter(false,
-                                    null,
-                                    new RegularAndStaticColumns(Columns.from(queriedStatic), allRegulars),
+                                    (TableMetadata) null,
+                                    new RegularAndStaticColumns(Columns.from(queriedStatic), selection.fetched.regulars),
                                     selection.subSelections);
         }
 
@@ -566,7 +564,7 @@
 
             out.writeByte(makeHeaderByte(selection));
 
-            if (version >= MessagingService.VERSION_3014 && selection.isFetchAll)
+            if (version.compareTo(ReadVersion.OSS_3014) >= 0 && selection.fetchAllRegulars)
             {
                 Columns.serializer.serialize(selection.fetched.statics, out);
                 Columns.serializer.serialize(selection.fetched.regulars, out);
@@ -593,27 +591,23 @@
             boolean hasQueried = (header & HAS_QUERIED_MASK) != 0;
             boolean hasSubSelections = (header & HAS_SUB_SELECTIONS_MASK) != 0;
 
-<<<<<<< HEAD
+            RegularAndStaticColumns fetched = null;
             RegularAndStaticColumns queried = null;
-=======
-            PartitionColumns fetched = null;
-            PartitionColumns queried = null;
 
             if (isFetchAll)
             {
-                if (version >= MessagingService.VERSION_3014)
+                if (version.compareTo(ReadVersion.OSS_3014) >= 0)
                 {
                     Columns statics = Columns.serializer.deserialize(in, metadata);
                     Columns regulars = Columns.serializer.deserialize(in, metadata);
-                    fetched = new PartitionColumns(statics, regulars);
+                    fetched = new RegularAndStaticColumns(statics, regulars);
                 }
                 else
                 {
-                    fetched = metadata.partitionColumns();
+                    fetched = metadata.regularAndStaticColumns();
                 }
             }
 
->>>>>>> 3ecf207b
             if (hasQueried)
             {
                 Columns statics = Columns.serializer.deserialize(in, metadata);
@@ -633,7 +627,6 @@
                 }
             }
 
-<<<<<<< HEAD
             // Same concern than in serialize/serializedSize: we should be wary of the change in meaning for isFetchAll.
             // If we get a filter with isFetchAll from 3.0/3.x, it actually expects all static columns to be fetched,
             // make sure we do that (note that if queried == null, that's already what we do).
@@ -643,10 +636,7 @@
             if (version == ReadVersion.OSS_30 && isFetchAll && queried != null)
                 queried = new RegularAndStaticColumns(metadata.staticColumns(), queried.regulars);
 
-            return new ColumnFilter(isFetchAll, isFetchAll ? metadata : null, queried, subSelections);
-=======
             return new ColumnFilter(isFetchAll, fetched, queried, subSelections);
->>>>>>> 3ecf207b
         }
 
         public long serializedSize(ColumnFilter selection)
@@ -655,7 +645,7 @@
 
             long size = 1; // header byte
 
-            if (version >= MessagingService.VERSION_3014 && selection.isFetchAll)
+            if (version.compareTo(ReadVersion.OSS_3014) >= 0 && selection.fetchAllRegulars)
             {
                 size += Columns.serializer.serializedSize(selection.fetched.statics);
                 size += Columns.serializer.serializedSize(selection.fetched.regulars);
