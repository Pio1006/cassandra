--- conflicted
+++ resolved
@@ -24,7 +24,6 @@
 import java.util.UUID;
 import java.util.concurrent.Future;
 import java.util.concurrent.TimeUnit;
-<<<<<<< HEAD
 import java.util.stream.Collectors;
 
 import com.google.common.collect.Maps;
@@ -33,14 +32,6 @@
 import com.google.common.util.concurrent.Futures;
 import com.google.common.util.concurrent.ListenableFuture;
 import com.google.common.util.concurrent.MoreExecutors;
-=======
-import java.util.concurrent.atomic.AtomicInteger;
-import java.util.concurrent.atomic.AtomicLong;
-import javax.annotation.Nullable;
-
-import com.google.common.base.Function;
-import com.google.common.collect.Iterables;
->>>>>>> 2d3df128
 import org.slf4j.Logger;
 import org.slf4j.LoggerFactory;
 
@@ -80,7 +71,6 @@
     private final Map<Range<Token>, Pair<Token, Long>> pendingRanges = Maps.newConcurrentMap();
     private final Set<ViewBuilderTask> tasks = Sets.newConcurrentHashSet();
     private volatile long keysBuilt = 0;
-    private volatile boolean isStarted = false;
     private volatile boolean isStopped = false;
     private volatile Future<?> future = Futures.immediateFuture(null);
 
@@ -101,6 +91,8 @@
         }
         else
         {
+            SystemDistributedKeyspace.startViewBuild(ksName, view.name, localHostId);
+
             logger.debug("Starting build of view({}.{}). Flushing base table {}.{}",
                          ksName, view.name, ksName, baseCfs.name);
             baseCfs.forceBlockingFlush();
@@ -208,8 +200,6 @@
             }
         }, MoreExecutors.directExecutor());
         this.future = future;
-        isStarted = true;
-        SystemDistributedKeyspace.startViewBuild(ksName, view.name, localHostId);
     }
 
     private void finish()
@@ -240,7 +230,7 @@
     {
         boolean wasStopped = isStopped;
         internalStop(false);
-        if (isStarted && !wasStopped)
+        if (!wasStopped)
             FBUtilities.waitOnFuture(future);
     }
 
