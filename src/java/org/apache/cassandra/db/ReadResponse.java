--- conflicted
+++ resolved
@@ -110,12 +110,8 @@
 
         private LocalDataResponse(UnfilteredPartitionIterator iter, ReadCommand command)
         {
-<<<<<<< HEAD
             super(command);
             this.iter = iter;
-=======
-            super(build(iter, command.columnFilter()), SerializationHelper.Flag.LOCAL);
->>>>>>> 75a88c59
         }
 
         private static ByteBuffer build(UnfilteredPartitionIterator iter, ColumnFilter selection)
