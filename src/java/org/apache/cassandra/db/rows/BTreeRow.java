/*
 * Licensed to the Apache Software Foundation (ASF) under one
 * or more contributor license agreements.  See the NOTICE file
 * distributed with this work for additional information
 * regarding copyright ownership.  The ASF licenses this file
 * to you under the Apache License, Version 2.0 (the
 * "License"); you may not use this file except in compliance
 * with the License.  You may obtain a copy of the License at
 *
 *     http://www.apache.org/licenses/LICENSE-2.0
 *
 * Unless required by applicable law or agreed to in writing, software
 * distributed under the License is distributed on an "AS IS" BASIS,
 * WITHOUT WARRANTIES OR CONDITIONS OF ANY KIND, either express or implied.
 * See the License for the specific language governing permissions and
 * limitations under the License.
 */
package org.apache.cassandra.db.rows;

import java.nio.ByteBuffer;
import java.util.*;
import java.util.function.Consumer;
import java.util.function.Predicate;

import com.google.common.base.Function;
import com.google.common.collect.Collections2;
import com.google.common.collect.Iterables;
import com.google.common.collect.Iterators;

import org.apache.cassandra.config.CFMetaData;
import org.apache.cassandra.config.ColumnDefinition;
import org.apache.cassandra.db.*;
import org.apache.cassandra.db.filter.ColumnFilter;
import org.apache.cassandra.db.marshal.AbstractType;
import org.apache.cassandra.db.partitions.PartitionUpdate;
import org.apache.cassandra.utils.*;
import org.apache.cassandra.utils.btree.BTree;
import org.apache.cassandra.utils.btree.BTreeSearchIterator;
import org.apache.cassandra.utils.btree.UpdateFunction;

/**
 * Immutable implementation of a Row object.
 */
public class BTreeRow extends AbstractRow
{
    private static final long EMPTY_SIZE = ObjectSizes.measure(emptyRow(Clustering.EMPTY));

    private final Clustering clustering;
    private final LivenessInfo primaryKeyLivenessInfo;
    private final Deletion deletion;

    // The data for each columns present in this row in column sorted order.
    private final Object[] btree;

    // We need to filter the tombstones of a row on every read (twice in fact: first to remove purgeable tombstone, and then after reconciliation to remove
    // all tombstone since we don't return them to the client) as well as on compaction. But it's likely that many rows won't have any tombstone at all, so
    // we want to speed up that case by not having to iterate/copy the row in this case. We could keep a single boolean telling us if we have tombstones,
    // but that doesn't work for expiring columns. So instead we keep the deletion time for the first thing in the row to be deleted. This allow at any given
    // time to know if we have any deleted information or not. If we any "true" tombstone (i.e. not an expiring cell), this value will be forced to
    // Integer.MIN_VALUE, but if we don't and have expiring cells, this will the time at which the first expiring cell expires. If we have no tombstones and
    // no expiring cells, this will be Integer.MAX_VALUE;
    private final int minLocalDeletionTime;

    private BTreeRow(Clustering clustering,
                     LivenessInfo primaryKeyLivenessInfo,
                     Deletion deletion,
                     Object[] btree,
                     int minLocalDeletionTime)
    {
        assert !deletion.isShadowedBy(primaryKeyLivenessInfo);
        this.clustering = clustering;
        this.primaryKeyLivenessInfo = primaryKeyLivenessInfo;
        this.deletion = deletion;
        this.btree = btree;
        this.minLocalDeletionTime = minLocalDeletionTime;
    }

    private BTreeRow(Clustering clustering, Object[] btree, int minLocalDeletionTime)
    {
        this(clustering, LivenessInfo.EMPTY, Deletion.LIVE, btree, minLocalDeletionTime);
    }

    // Note that it's often easier/safer to use the sortedBuilder/unsortedBuilder or one of the static creation method below. Only directly useful in a small amount of cases.
    public static BTreeRow create(Clustering clustering,
                                  LivenessInfo primaryKeyLivenessInfo,
                                  Deletion deletion,
                                  Object[] btree)
    {
        int minDeletionTime = Math.min(minDeletionTime(primaryKeyLivenessInfo), minDeletionTime(deletion.time()));
        if (minDeletionTime != Integer.MIN_VALUE)
        {
            for (ColumnData cd : BTree.<ColumnData>iterable(btree))
                minDeletionTime = Math.min(minDeletionTime, minDeletionTime(cd));
        }

        return create(clustering, primaryKeyLivenessInfo, deletion, btree, minDeletionTime);
    }

    public static BTreeRow create(Clustering clustering,
                                  LivenessInfo primaryKeyLivenessInfo,
                                  Deletion deletion,
                                  Object[] btree,
                                  int minDeletionTime)
    {
        return new BTreeRow(clustering, primaryKeyLivenessInfo, deletion, btree, minDeletionTime);
    }

    public static BTreeRow emptyRow(Clustering clustering)
    {
        return new BTreeRow(clustering, BTree.empty(), Integer.MAX_VALUE);
    }

    public static BTreeRow singleCellRow(Clustering clustering, Cell cell)
    {
        if (cell.column().isSimple())
            return new BTreeRow(clustering, BTree.singleton(cell), minDeletionTime(cell));

        ComplexColumnData complexData = new ComplexColumnData(cell.column(), new Cell[]{ cell }, DeletionTime.LIVE);
        return new BTreeRow(clustering, BTree.singleton(complexData), minDeletionTime(cell));
    }

    public static BTreeRow emptyDeletedRow(Clustering clustering, Deletion deletion)
    {
        assert !deletion.isLive();
        return new BTreeRow(clustering, LivenessInfo.EMPTY, deletion, BTree.empty(), Integer.MIN_VALUE);
    }

    public static BTreeRow noCellLiveRow(Clustering clustering, LivenessInfo primaryKeyLivenessInfo)
    {
        assert !primaryKeyLivenessInfo.isEmpty();
        return new BTreeRow(clustering,
                            primaryKeyLivenessInfo,
                            Deletion.LIVE,
                            BTree.empty(),
                            minDeletionTime(primaryKeyLivenessInfo));
    }

    private static int minDeletionTime(Cell cell)
    {
        return cell.isTombstone() ? Integer.MIN_VALUE : cell.localDeletionTime();
    }

    private static int minDeletionTime(LivenessInfo info)
    {
        return info.isExpiring() ? info.localExpirationTime() : Integer.MAX_VALUE;
    }

    private static int minDeletionTime(DeletionTime dt)
    {
        return dt.isLive() ? Integer.MAX_VALUE : Integer.MIN_VALUE;
    }

    private static int minDeletionTime(ComplexColumnData cd)
    {
        int min = minDeletionTime(cd.complexDeletion());
        for (Cell cell : cd)
        {
            min = Math.min(min, minDeletionTime(cell));
            if (min == Integer.MIN_VALUE)
                break;
        }
        return min;
    }

    private static int minDeletionTime(ColumnData cd)
    {
        return cd.column().isSimple() ? minDeletionTime((Cell) cd) : minDeletionTime((ComplexColumnData)cd);
    }

    public void apply(Consumer<ColumnData> function, boolean reversed)
    {
        BTree.apply(btree, function, reversed);
    }

    public void apply(Consumer<ColumnData> funtion, com.google.common.base.Predicate<ColumnData> stopCondition, boolean reversed)
    {
        BTree.apply(btree, funtion, stopCondition, reversed);
    }

    private static int minDeletionTime(Object[] btree, LivenessInfo info, DeletionTime rowDeletion)
    {
        //we have to wrap this for the lambda
        final WrappedInt min = new WrappedInt(Math.min(minDeletionTime(info), minDeletionTime(rowDeletion)));

        BTree.<ColumnData>apply(btree, cd -> min.set( Math.min(min.get(), minDeletionTime(cd)) ), cd -> min.get() == Integer.MIN_VALUE, false);
        return min.get();
    }

    public Clustering clustering()
    {
        return clustering;
    }

    public Collection<ColumnDefinition> columns()
    {
        return Collections2.transform(this, ColumnData::column);
    }

    public LivenessInfo primaryKeyLivenessInfo()
    {
        return primaryKeyLivenessInfo;
    }

    public boolean isEmpty()
    {
        return primaryKeyLivenessInfo().isEmpty()
               && deletion().isLive()
               && BTree.isEmpty(btree);
    }

    public Deletion deletion()
    {
        return deletion;
    }

    public Cell getCell(ColumnDefinition c)
    {
        assert !c.isComplex();
        return (Cell) BTree.<Object>find(btree, ColumnDefinition.asymmetricColumnDataComparator, c);
    }

    public Cell getCell(ColumnDefinition c, CellPath path)
    {
        assert c.isComplex();
        ComplexColumnData cd = getComplexColumnData(c);
        if (cd == null)
            return null;
        return cd.getCell(path);
    }

    public ComplexColumnData getComplexColumnData(ColumnDefinition c)
    {
        assert c.isComplex();
        return (ComplexColumnData) BTree.<Object>find(btree, ColumnDefinition.asymmetricColumnDataComparator, c);
    }

    public int size()
    {
        return BTree.size(btree);
    }

    public Iterator<ColumnData> iterator()
    {
        return searchIterator();
    }

    public Iterable<Cell> cells()
    {
        return CellIterator::new;
    }

    public BTreeSearchIterator<ColumnDefinition, ColumnData> searchIterator()
    {
        return BTree.slice(btree, ColumnDefinition.asymmetricColumnDataComparator, BTree.Dir.ASC);
    }

    public Row filter(ColumnFilter filter, CFMetaData metadata)
    {
        return filter(filter, DeletionTime.LIVE, false, metadata);
    }

    public Row filter(ColumnFilter filter, DeletionTime activeDeletion, boolean setActiveDeletionToRow, CFMetaData metadata)
    {
        Map<ByteBuffer, CFMetaData.DroppedColumn> droppedColumns = metadata.getDroppedColumns();

<<<<<<< HEAD
        boolean mayFilterColumns = !filter.fetchesAllColumns() || !filter.allFetchedColumnsAreQueried();
        boolean mayHaveShadowed = activeDeletion.supersedes(deletion.time());

        if (!mayFilterColumns && !mayHaveShadowed && droppedColumns.isEmpty())
=======
        if (filter.includesAllColumns(isStatic()) && (activeDeletion.isLive() || deletion.supersedes(activeDeletion)) && droppedColumns.isEmpty())
>>>>>>> 95d0b671
            return this;


        LivenessInfo newInfo = primaryKeyLivenessInfo;
        Deletion newDeletion = deletion;
        if (mayHaveShadowed)
        {
            if (activeDeletion.deletes(newInfo.timestamp()))
                newInfo = LivenessInfo.EMPTY;
            // note that mayHaveShadowed means the activeDeletion shadows the row deletion. So if don't have setActiveDeletionToRow,
            // the row deletion is shadowed and we shouldn't return it.
            newDeletion = setActiveDeletionToRow ? Deletion.regular(activeDeletion) : Deletion.LIVE;
        }

        Columns columns = filter.fetchedColumns().columns(isStatic());
        Predicate<ColumnDefinition> inclusionTester = columns.inOrderInclusionTester();
        Predicate<ColumnDefinition> queriedByUserTester = filter.queriedColumns().columns(isStatic()).inOrderInclusionTester();
        final LivenessInfo rowLiveness = newInfo;
        return transformAndFilter(newInfo, newDeletion, (cd) -> {

            ColumnDefinition column = cd.column();
            if (!inclusionTester.test(column))
                return null;

            CFMetaData.DroppedColumn dropped = droppedColumns.get(column.name.bytes);
            if (column.isComplex())
                return ((ComplexColumnData) cd).filter(filter, mayHaveShadowed ? activeDeletion : DeletionTime.LIVE, dropped, rowLiveness);

            Cell cell = (Cell) cd;
            // We include the cell unless it is 1) shadowed, 2) for a dropped column or 3) skippable.
            // And a cell is skippable if it is for a column that is not queried by the user and its timestamp
            // is lower than the row timestamp (see #10657 or SerializationHelper.includes() for details).
            boolean isForDropped = dropped != null && cell.timestamp() <= dropped.droppedTime;
            boolean isShadowed = mayHaveShadowed && activeDeletion.deletes(cell);
            boolean isSkippable = !queriedByUserTester.test(column) && cell.timestamp() < rowLiveness.timestamp();
            return isForDropped || isShadowed || isSkippable ? null : cell;
        });
    }

    public Row withOnlyQueriedData(ColumnFilter filter)
    {
        if (filter.allFetchedColumnsAreQueried())
            return this;

        return transformAndFilter(primaryKeyLivenessInfo, deletion, (cd) -> {

            ColumnDefinition column = cd.column();
            if (column.isComplex())
                return ((ComplexColumnData)cd).withOnlyQueriedData(filter);

            return filter.fetchedColumnIsQueried(column) ? cd : null;
        });
    }

    public boolean hasComplex()
    {
        // We start by the end cause we know complex columns sort after the simple ones
        ColumnData cd = Iterables.getFirst(BTree.<ColumnData>iterable(btree, BTree.Dir.DESC), null);
        return cd != null && cd.column.isComplex();
    }

    public boolean hasComplexDeletion()
    {
        final WrappedBoolean result = new WrappedBoolean(false);

        // We start by the end cause we know complex columns sort before simple ones
        apply(c -> {}, cd -> {
            if (cd.column.isSimple())
            {
                result.set(false);
                return true;
            }

            if (!((ComplexColumnData) cd).complexDeletion().isLive())
            {
                result.set(true);
                return true;
            }

            return false;
        }, true);

        return result.get();
    }

    public Row markCounterLocalToBeCleared()
    {
        return transformAndFilter(primaryKeyLivenessInfo, deletion, (cd) -> cd.column().cellValueType().isCounter()
                                                                            ? cd.markCounterLocalToBeCleared()
                                                                            : cd);
    }

    public boolean hasDeletion(int nowInSec)
    {
        return nowInSec >= minLocalDeletionTime;
    }

    /**
     * Returns a copy of the row where all timestamps for live data have replaced by {@code newTimestamp} and
     * all deletion timestamp by {@code newTimestamp - 1}.
     *
     * This exists for the Paxos path, see {@link PartitionUpdate#updateAllTimestamp} for additional details.
     */
    public Row updateAllTimestamp(long newTimestamp)
    {
        LivenessInfo newInfo = primaryKeyLivenessInfo.isEmpty() ? primaryKeyLivenessInfo : primaryKeyLivenessInfo.withUpdatedTimestamp(newTimestamp);
        // If the deletion is shadowable and the row has a timestamp, we'll forced the deletion timestamp to be less than the row one, so we
        // should get rid of said deletion.
        Deletion newDeletion = deletion.isLive() || (deletion.isShadowable() && !primaryKeyLivenessInfo.isEmpty())
                             ? Deletion.LIVE
                             : new Deletion(new DeletionTime(newTimestamp - 1, deletion.time().localDeletionTime()), deletion.isShadowable());

        return transformAndFilter(newInfo, newDeletion, (cd) -> cd.updateAllTimestamp(newTimestamp));
    }

    public Row withRowDeletion(DeletionTime newDeletion)
    {
        // Note that:
        //  - it is a contract with the caller that the new deletion shouldn't shadow anything in
        //    the row, and so in particular it can't shadow the row deletion. So if there is a
        //    already a row deletion we have nothing to do.
        //  - we set the minLocalDeletionTime to MIN_VALUE because we know the deletion is live
        return newDeletion.isLive() || !deletion.isLive()
             ? this
             : new BTreeRow(clustering, primaryKeyLivenessInfo, Deletion.regular(newDeletion), btree, Integer.MIN_VALUE);
    }

    public Row purge(DeletionPurger purger, int nowInSec)
    {
        if (!hasDeletion(nowInSec))
            return this;

        LivenessInfo newInfo = purger.shouldPurge(primaryKeyLivenessInfo, nowInSec) ? LivenessInfo.EMPTY : primaryKeyLivenessInfo;
        Deletion newDeletion = purger.shouldPurge(deletion.time()) ? Deletion.LIVE : deletion;

        return transformAndFilter(newInfo, newDeletion, (cd) -> cd.purge(purger, nowInSec));
    }

    private Row transformAndFilter(LivenessInfo info, Deletion deletion, Function<ColumnData, ColumnData> function)
    {
        Object[] transformed = BTree.transformAndFilter(btree, function);

        if (btree == transformed && info == this.primaryKeyLivenessInfo && deletion == this.deletion)
            return this;

        if (info.isEmpty() && deletion.isLive() && BTree.isEmpty(transformed))
            return null;

        int minDeletionTime = minDeletionTime(transformed, info, deletion.time());
        return BTreeRow.create(clustering, info, deletion, transformed, minDeletionTime);
    }

    public int dataSize()
    {
        int dataSize = clustering.dataSize()
                     + primaryKeyLivenessInfo.dataSize()
                     + deletion.dataSize();

        for (ColumnData cd : this)
            dataSize += cd.dataSize();
        return dataSize;
    }

    public long unsharedHeapSizeExcludingData()
    {
        long heapSize = EMPTY_SIZE
                      + clustering.unsharedHeapSizeExcludingData()
                      + BTree.sizeOfStructureOnHeap(btree);

        for (ColumnData cd : this)
            heapSize += cd.unsharedHeapSizeExcludingData();
        return heapSize;
    }

    public static Row.Builder sortedBuilder()
    {
        return new Builder(true);
    }

    public static Row.Builder unsortedBuilder(int nowInSec)
    {
        return new Builder(false, nowInSec);
    }

    // This is only used by PartitionUpdate.CounterMark but other uses should be avoided as much as possible as it breaks our general
    // assumption that Row objects are immutable. This method should go away post-#6506 in particular.
    // This method is in particular not exposed by the Row API on purpose.
    // This method also *assumes* that the cell we're setting already exists.
    public void setValue(ColumnDefinition column, CellPath path, ByteBuffer value)
    {
        ColumnData current = (ColumnData) BTree.<Object>find(btree, ColumnDefinition.asymmetricColumnDataComparator, column);
        if (column.isSimple())
            BTree.replaceInSitu(btree, ColumnData.comparator, current, ((Cell) current).withUpdatedValue(value));
        else
            ((ComplexColumnData) current).setValue(path, value);
    }

    public Iterable<Cell> cellsInLegacyOrder(CFMetaData metadata, boolean reversed)
    {
        return () -> new CellInLegacyOrderIterator(metadata, reversed);
    }

    private class CellIterator extends AbstractIterator<Cell>
    {
        private Iterator<ColumnData> columnData = iterator();
        private Iterator<Cell> complexCells;

        protected Cell computeNext()
        {
            while (true)
            {
                if (complexCells != null)
                {
                    if (complexCells.hasNext())
                        return complexCells.next();

                    complexCells = null;
                }

                if (!columnData.hasNext())
                    return endOfData();

                ColumnData cd = columnData.next();
                if (cd.column().isComplex())
                    complexCells = ((ComplexColumnData)cd).iterator();
                else
                    return (Cell)cd;
            }
        }
    }

    private class CellInLegacyOrderIterator extends AbstractIterator<Cell>
    {
        private final Comparator<ByteBuffer> comparator;
        private final boolean reversed;
        private final int firstComplexIdx;
        private int simpleIdx;
        private int complexIdx;
        private Iterator<Cell> complexCells;
        private final Object[] data;

        private CellInLegacyOrderIterator(CFMetaData metadata, boolean reversed)
        {
            AbstractType<?> nameComparator = metadata.getColumnDefinitionNameComparator(isStatic() ? ColumnDefinition.Kind.STATIC : ColumnDefinition.Kind.REGULAR);
            this.comparator = reversed ? Collections.reverseOrder(nameComparator) : nameComparator;
            this.reversed = reversed;

            // copy btree into array for simple separate iteration of simple and complex columns
            this.data = new Object[BTree.size(btree)];
            BTree.toArray(btree, data, 0);

            int idx = Iterators.indexOf(Iterators.forArray(data), cd -> cd instanceof ComplexColumnData);
            this.firstComplexIdx = idx < 0 ? data.length : idx;
            this.complexIdx = firstComplexIdx;
        }

        private int getSimpleIdx()
        {
            return reversed ? firstComplexIdx - simpleIdx - 1 : simpleIdx;
        }

        private int getSimpleIdxAndIncrement()
        {
            int idx = getSimpleIdx();
            ++simpleIdx;
            return idx;
        }

        private int getComplexIdx()
        {
            return reversed ? data.length + firstComplexIdx - complexIdx - 1 : complexIdx;
        }

        private int getComplexIdxAndIncrement()
        {
            int idx = getComplexIdx();
            ++complexIdx;
            return idx;
        }

        private Iterator<Cell> makeComplexIterator(Object complexData)
        {
            ComplexColumnData ccd = (ComplexColumnData)complexData;
            return reversed ? ccd.reverseIterator() : ccd.iterator();
        }

        protected Cell computeNext()
        {
            while (true)
            {
                if (complexCells != null)
                {
                    if (complexCells.hasNext())
                        return complexCells.next();

                    complexCells = null;
                }

                if (simpleIdx >= firstComplexIdx)
                {
                    if (complexIdx >= data.length)
                        return endOfData();

                    complexCells = makeComplexIterator(data[getComplexIdxAndIncrement()]);
                }
                else
                {
                    if (complexIdx >= data.length)
                        return (Cell)data[getSimpleIdxAndIncrement()];

                    if (comparator.compare(((ColumnData) data[getSimpleIdx()]).column().name.bytes, ((ColumnData) data[getComplexIdx()]).column().name.bytes) < 0)
                        return (Cell)data[getSimpleIdxAndIncrement()];
                    else
                        complexCells = makeComplexIterator(data[getComplexIdxAndIncrement()]);
                }
            }
        }
    }

    public static class Builder implements Row.Builder
    {
        // a simple marker class that will sort to the beginning of a run of complex cells to store the deletion time
        private static class ComplexColumnDeletion extends BufferCell
        {
            public ComplexColumnDeletion(ColumnDefinition column, DeletionTime deletionTime)
            {
                super(column, deletionTime.markedForDeleteAt(), 0, deletionTime.localDeletionTime(), ByteBufferUtil.EMPTY_BYTE_BUFFER, CellPath.BOTTOM);
            }
        }

        // converts a run of Cell with equal column into a ColumnData
        private static class CellResolver implements BTree.Builder.Resolver
        {
            final int nowInSec;
            private CellResolver(int nowInSec)
            {
                this.nowInSec = nowInSec;
            }

            public ColumnData resolve(Object[] cells, int lb, int ub)
            {
                Cell cell = (Cell) cells[lb];
                ColumnDefinition column = cell.column;
                if (cell.column.isSimple())
                {
                    assert lb + 1 == ub || nowInSec != Integer.MIN_VALUE;
                    while (++lb < ub)
                        cell = Cells.reconcile(cell, (Cell) cells[lb], nowInSec);
                    return cell;
                }

                // TODO: relax this in the case our outer provider is sorted (want to delay until remaining changes are
                // bedded in, as less important; galloping makes it pretty cheap anyway)
                Arrays.sort(cells, lb, ub, (Comparator<Object>) column.cellComparator());
                DeletionTime deletion = DeletionTime.LIVE;
                // Deal with complex deletion (for which we've use "fake" ComplexColumnDeletion cells that we need to remove).
                // Note that in almost all cases we'll at most one of those fake cell, but the contract of {{Row.Builder.addComplexDeletion}}
                // does not forbid it being called twice (especially in the unsorted case) and this can actually happen when reading
                // legacy sstables (see #10743).
                while (lb < ub)
                {
                    cell = (Cell) cells[lb];
                    if (!(cell instanceof ComplexColumnDeletion))
                        break;

                    if (cell.timestamp() > deletion.markedForDeleteAt())
                        deletion = new DeletionTime(cell.timestamp(), cell.localDeletionTime());
                    lb++;
                }

                List<Object> buildFrom = Arrays.asList(cells).subList(lb, ub);
                if (deletion != DeletionTime.LIVE)
                {
                    // Make sure we don't include any shadowed cells
                    List<Object> filtered = new ArrayList<>(buildFrom.size());
                    for (Object c : buildFrom)
                    {
                        if (((Cell)c).timestamp() >= deletion.markedForDeleteAt())
                            filtered.add(c);
                    }
                    buildFrom = filtered;
                }
                Object[] btree = BTree.build(buildFrom, UpdateFunction.noOp());
                return new ComplexColumnData(column, btree, deletion);
            }

        }
        protected Clustering clustering;
        protected LivenessInfo primaryKeyLivenessInfo = LivenessInfo.EMPTY;
        protected Deletion deletion = Deletion.LIVE;

        private final boolean isSorted;
        private BTree.Builder<Cell> cells_;
        private final CellResolver resolver;
        private boolean hasComplex = false;

        // For complex column at index i of 'columns', we store at complexDeletions[i] its complex deletion.

        protected Builder(boolean isSorted)
        {
            this(isSorted, Integer.MIN_VALUE);
        }

        protected Builder(boolean isSorted, int nowInSecs)
        {
            cells_ = null;
            resolver = new CellResolver(nowInSecs);
            this.isSorted = isSorted;
        }

        private BTree.Builder<Cell> getCells()
        {
            if (cells_ == null)
            {
                cells_ = BTree.builder(ColumnData.comparator);
                cells_.auto(false);
            }
            return cells_;
        }

        public boolean isSorted()
        {
            return isSorted;
        }

        public void newRow(Clustering clustering)
        {
            assert this.clustering == null; // Ensures we've properly called build() if we've use this builder before
            this.clustering = clustering;
        }

        public Clustering clustering()
        {
            return clustering;
        }

        protected void reset()
        {
            this.clustering = null;
            this.primaryKeyLivenessInfo = LivenessInfo.EMPTY;
            this.deletion = Deletion.LIVE;
            this.cells_ = null;
        }

        public void addPrimaryKeyLivenessInfo(LivenessInfo info)
        {
            // The check is only required for unsorted builders, but it's worth the extra safety to have it unconditional
            if (!deletion.deletes(info))
                this.primaryKeyLivenessInfo = info;
        }

        public void addRowDeletion(Deletion deletion)
        {
            this.deletion = deletion;
            // The check is only required for unsorted builders, but it's worth the extra safety to have it unconditional
            if (deletion.deletes(primaryKeyLivenessInfo))
                this.primaryKeyLivenessInfo = LivenessInfo.EMPTY;
        }

        public void addCell(Cell cell)
        {
            assert cell.column().isStatic() == (clustering == Clustering.STATIC_CLUSTERING) : "Column is " + cell.column() + ", clustering = " + clustering;

            // In practice, only unsorted builder have to deal with shadowed cells, but it doesn't cost us much to deal with it unconditionally in this case
            if (deletion.deletes(cell))
                return;

            getCells().add(cell);
            hasComplex |= cell.column.isComplex();
        }

        public void addComplexDeletion(ColumnDefinition column, DeletionTime complexDeletion)
        {
            getCells().add(new ComplexColumnDeletion(column, complexDeletion));
            hasComplex = true;
        }

        public Row build()
        {
            if (!isSorted)
                getCells().sort();
            // we can avoid resolving if we're sorted and have no complex values
            // (because we'll only have unique simple cells, which are already in their final condition)
            if (!isSorted | hasComplex)
                getCells().resolve(resolver);
            Object[] btree = getCells().build();

            if (deletion.isShadowedBy(primaryKeyLivenessInfo))
                deletion = Deletion.LIVE;

            int minDeletionTime = minDeletionTime(btree, primaryKeyLivenessInfo, deletion.time());
            Row row = BTreeRow.create(clustering, primaryKeyLivenessInfo, deletion, btree, minDeletionTime);
            reset();
            return row;
        }
    }
}<|MERGE_RESOLUTION|>--- conflicted
+++ resolved
@@ -263,14 +263,10 @@
     {
         Map<ByteBuffer, CFMetaData.DroppedColumn> droppedColumns = metadata.getDroppedColumns();
 
-<<<<<<< HEAD
-        boolean mayFilterColumns = !filter.fetchesAllColumns() || !filter.allFetchedColumnsAreQueried();
+        boolean mayFilterColumns = !filter.fetchesAllColumns(isStatic());
         boolean mayHaveShadowed = activeDeletion.supersedes(deletion.time());
 
         if (!mayFilterColumns && !mayHaveShadowed && droppedColumns.isEmpty())
-=======
-        if (filter.includesAllColumns(isStatic()) && (activeDeletion.isLive() || deletion.supersedes(activeDeletion)) && droppedColumns.isEmpty())
->>>>>>> 95d0b671
             return this;
 
 
