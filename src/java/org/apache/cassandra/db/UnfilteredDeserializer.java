--- conflicted
+++ resolved
@@ -19,14 +19,8 @@
 
 import java.io.IOException;
 
-<<<<<<< HEAD
-import org.apache.cassandra.config.CFMetaData;
-=======
-import org.slf4j.Logger;
-import org.slf4j.LoggerFactory;
 
 import org.apache.cassandra.schema.TableMetadata;
->>>>>>> ec536dc0
 import org.apache.cassandra.db.rows.*;
 import org.apache.cassandra.io.util.DataInputPlus;
 
@@ -39,13 +33,7 @@
  */
 public class UnfilteredDeserializer
 {
-<<<<<<< HEAD
-    protected final CFMetaData metadata;
-=======
-    private static final Logger logger = LoggerFactory.getLogger(UnfilteredDeserializer.class);
-
     protected final TableMetadata metadata;
->>>>>>> ec536dc0
     protected final DataInputPlus in;
     protected final SerializationHelper helper;
 
