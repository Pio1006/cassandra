/*
 * Licensed to the Apache Software Foundation (ASF) under one
 * or more contributor license agreements.  See the NOTICE file
 * distributed with this work for additional information
 * regarding copyright ownership.  The ASF licenses this file
 * to you under the Apache License, Version 2.0 (the
 * "License"); you may not use this file except in compliance
 * with the License.  You may obtain a copy of the License at
 *
 *     http://www.apache.org/licenses/LICENSE-2.0
 *
 * Unless required by applicable law or agreed to in writing, software
 * distributed under the License is distributed on an "AS IS" BASIS,
 * WITHOUT WARRANTIES OR CONDITIONS OF ANY KIND, either express or implied.
 * See the License for the specific language governing permissions and
 * limitations under the License.
 */
package org.apache.cassandra.db;

import java.io.File;
import java.io.IOException;
import java.io.PrintStream;
import java.lang.reflect.Constructor;
import java.lang.reflect.InvocationTargetException;
import java.nio.ByteBuffer;
import java.nio.file.Files;
import java.util.*;
import java.util.Objects;
import java.util.concurrent.*;
import java.util.concurrent.atomic.AtomicInteger;
import java.util.concurrent.atomic.AtomicReference;
import java.util.regex.Pattern;
import javax.management.*;
import javax.management.openmbean.*;

import com.google.common.annotations.VisibleForTesting;
import com.google.common.base.*;
import com.google.common.base.Throwables;
import com.google.common.collect.*;
import com.google.common.util.concurrent.*;
import org.slf4j.Logger;
import org.slf4j.LoggerFactory;

import org.apache.cassandra.cache.*;
import org.apache.cassandra.concurrent.*;
import org.apache.cassandra.config.*;
import org.apache.cassandra.db.commitlog.CommitLog;
import org.apache.cassandra.db.commitlog.CommitLogPosition;
import org.apache.cassandra.db.compaction.*;
import org.apache.cassandra.db.filter.ClusteringIndexFilter;
import org.apache.cassandra.db.filter.DataLimits;
import org.apache.cassandra.db.streaming.CassandraStreamManager;
import org.apache.cassandra.db.repair.CassandraTableRepairManager;
import org.apache.cassandra.db.view.TableViews;
import org.apache.cassandra.db.lifecycle.*;
import org.apache.cassandra.db.partitions.CachedPartition;
import org.apache.cassandra.db.partitions.PartitionUpdate;
import org.apache.cassandra.db.rows.CellPath;
import org.apache.cassandra.dht.*;
import org.apache.cassandra.dht.Range;
import org.apache.cassandra.exceptions.ConfigurationException;
import org.apache.cassandra.exceptions.StartupException;
import org.apache.cassandra.index.SecondaryIndexManager;
import org.apache.cassandra.index.internal.CassandraIndex;
import org.apache.cassandra.index.transactions.UpdateTransaction;
import org.apache.cassandra.io.FSReadError;
import org.apache.cassandra.io.FSWriteError;
import org.apache.cassandra.io.sstable.Component;
import org.apache.cassandra.io.sstable.Descriptor;
import org.apache.cassandra.io.sstable.SSTableMultiWriter;
import org.apache.cassandra.io.sstable.format.*;
import org.apache.cassandra.io.sstable.metadata.MetadataCollector;
import org.apache.cassandra.io.util.FileUtils;
import org.apache.cassandra.metrics.Sampler;
import org.apache.cassandra.metrics.Sampler.Sample;
import org.apache.cassandra.metrics.Sampler.SamplerType;
import org.apache.cassandra.metrics.TableMetrics;
import org.apache.cassandra.repair.TableRepairManager;
import org.apache.cassandra.repair.consistent.admin.CleanupSummary;
import org.apache.cassandra.repair.consistent.admin.PendingStat;
import org.apache.cassandra.schema.*;
import org.apache.cassandra.schema.CompactionParams.TombstoneOption;
import org.apache.cassandra.service.ActiveRepairService;
import org.apache.cassandra.service.CacheService;
import org.apache.cassandra.service.StorageService;
import org.apache.cassandra.streaming.TableStreamManager;
import org.apache.cassandra.utils.*;
import org.apache.cassandra.utils.concurrent.OpOrder;
import org.apache.cassandra.utils.concurrent.Refs;
import org.apache.cassandra.utils.memory.MemtableAllocator;
import org.json.simple.JSONArray;
import org.json.simple.JSONObject;

import static java.util.concurrent.TimeUnit.NANOSECONDS;

import static org.apache.cassandra.utils.Throwables.maybeFail;
import static org.apache.cassandra.utils.Throwables.merge;

public class ColumnFamilyStore implements ColumnFamilyStoreMBean
{
    private static final Logger logger = LoggerFactory.getLogger(ColumnFamilyStore.class);

    /*
    We keep a pool of threads for each data directory, size of each pool is memtable_flush_writers.
    When flushing we start a Flush runnable in the flushExecutor. Flush calculates how to split the
    memtable ranges over the existing data directories and creates a FlushRunnable for each of the directories.
    The FlushRunnables are executed in the perDiskflushExecutors and the Flush will block until all FlushRunnables
    are finished. By having flushExecutor size the same size as each of the perDiskflushExecutors we make sure we can
    have that many flushes going at the same time.
    */
    private static final ThreadPoolExecutor flushExecutor = new JMXEnabledThreadPoolExecutor(DatabaseDescriptor.getFlushWriters(),
                                                                                             Stage.KEEP_ALIVE_SECONDS,
                                                                                             TimeUnit.SECONDS,
                                                                                             new LinkedBlockingQueue<>(),
                                                                                             new NamedThreadFactory("MemtableFlushWriter"),
                                                                                             "internal");

    private static final PerDiskFlushExecutors perDiskflushExecutors = new PerDiskFlushExecutors(DatabaseDescriptor.getFlushWriters(),
                                                                                                 DatabaseDescriptor.getNonLocalSystemKeyspacesDataFileLocations(),
                                                                                                 DatabaseDescriptor.useSpecificLocationForLocalSystemData());

    // post-flush executor is single threaded to provide guarantee that any flush Future on a CF will never return until prior flushes have completed
    private static final ThreadPoolExecutor postFlushExecutor = new JMXEnabledThreadPoolExecutor(1,
                                                                                                 Stage.KEEP_ALIVE_SECONDS,
                                                                                                 TimeUnit.SECONDS,
                                                                                                 new LinkedBlockingQueue<>(),
                                                                                                 new NamedThreadFactory("MemtablePostFlush"),
                                                                                                 "internal");

    private static final ThreadPoolExecutor reclaimExecutor = new JMXEnabledThreadPoolExecutor(1,
                                                                                               Stage.KEEP_ALIVE_SECONDS,
                                                                                               TimeUnit.SECONDS,
                                                                                               new LinkedBlockingQueue<>(),
                                                                                               new NamedThreadFactory("MemtableReclaimMemory"),
                                                                                               "internal");

    private static final String[] COUNTER_NAMES = new String[]{"table", "count", "error", "value"};
    private static final String[] COUNTER_DESCS = new String[]
    { "keyspace.tablename",
      "number of occurances",
      "error bounds",
      "value" };
    private static final CompositeType COUNTER_COMPOSITE_TYPE;

    private static final String SAMPLING_RESULTS_NAME = "SAMPLING_RESULTS";

    public static final String SNAPSHOT_TRUNCATE_PREFIX = "truncated";
    public static final String SNAPSHOT_DROP_PREFIX = "dropped";

    static
    {
        try
        {
            OpenType<?>[] counterTypes = new OpenType[] { SimpleType.STRING, SimpleType.LONG, SimpleType.LONG, SimpleType.STRING };
            COUNTER_COMPOSITE_TYPE = new CompositeType(SAMPLING_RESULTS_NAME, SAMPLING_RESULTS_NAME, COUNTER_NAMES, COUNTER_DESCS, counterTypes);
        } catch (OpenDataException e)
        {
            throw new RuntimeException(e);
        }
    }

    public final Keyspace keyspace;
    public final String name;
    public final TableMetadataRef metadata;
    private final String mbeanName;
    @Deprecated
    private final String oldMBeanName;
    private volatile boolean valid = true;

    /**
     * Memtables and SSTables on disk for this column family.
     *
     * We synchronize on the Tracker to ensure isolation when we want to make sure
     * that the memtable we're acting on doesn't change out from under us.  I.e., flush
     * syncronizes on it to make sure it can submit on both executors atomically,
     * so anyone else who wants to make sure flush doesn't interfere should as well.
     */
    private final Tracker data;

    /* The read order, used to track accesses to off-heap memtable storage */
    public final OpOrder readOrdering = new OpOrder();

    /* This is used to generate the next index for a SSTable */
    private final AtomicInteger fileIndexGenerator = new AtomicInteger(0);

    public final SecondaryIndexManager indexManager;
    public final TableViews viewManager;

    /* These are locally held copies to be changed from the config during runtime */
    private volatile DefaultValue<Integer> minCompactionThreshold;
    private volatile DefaultValue<Integer> maxCompactionThreshold;
    private volatile DefaultValue<Double> crcCheckChance;

    private final CompactionStrategyManager compactionStrategyManager;

    private final Directories directories;

    public final TableMetrics metric;
    public volatile long sampleReadLatencyNanos;
    public volatile long additionalWriteLatencyNanos;

    private final CassandraTableWriteHandler writeHandler;
    private final CassandraStreamManager streamManager;

    private final TableRepairManager repairManager;

    private final SSTableImporter sstableImporter;

    private volatile boolean compactionSpaceCheck = true;

    @VisibleForTesting
    final DiskBoundaryManager diskBoundaryManager = new DiskBoundaryManager();

    private volatile boolean neverPurgeTombstones = false;

    public static void shutdownPostFlushExecutor() throws InterruptedException
    {
        postFlushExecutor.shutdown();
        postFlushExecutor.awaitTermination(60, TimeUnit.SECONDS);
    }

    public static void shutdownExecutorsAndWait(long timeout, TimeUnit unit) throws InterruptedException, TimeoutException
    {
        List<ExecutorService> executors = new ArrayList<>();
        Collections.addAll(executors, reclaimExecutor, postFlushExecutor, flushExecutor);
        perDiskflushExecutors.appendAllExecutors(executors);
        ExecutorUtils.shutdownAndWait(timeout, unit, executors);
    }

    public void reload()
    {
        // metadata object has been mutated directly. make all the members jibe with new settings.

        // only update these runtime-modifiable settings if they have not been modified.
        if (!minCompactionThreshold.isModified())
            for (ColumnFamilyStore cfs : concatWithIndexes())
                cfs.minCompactionThreshold = new DefaultValue(metadata().params.compaction.minCompactionThreshold());
        if (!maxCompactionThreshold.isModified())
            for (ColumnFamilyStore cfs : concatWithIndexes())
                cfs.maxCompactionThreshold = new DefaultValue(metadata().params.compaction.maxCompactionThreshold());
        if (!crcCheckChance.isModified())
            for (ColumnFamilyStore cfs : concatWithIndexes())
                cfs.crcCheckChance = new DefaultValue(metadata().params.crcCheckChance);

        compactionStrategyManager.maybeReload(metadata());

        scheduleFlush();

        indexManager.reload();

        // If the CF comparator has changed, we need to change the memtable,
        // because the old one still aliases the previous comparator.
        if (data.getView().getCurrentMemtable().initialComparator != metadata().comparator)
            switchMemtable();
    }

    void scheduleFlush()
    {
        int period = metadata().params.memtableFlushPeriodInMs;
        if (period > 0)
        {
            logger.trace("scheduling flush in {} ms", period);
            WrappedRunnable runnable = new WrappedRunnable()
            {
                protected void runMayThrow()
                {
                    synchronized (data)
                    {
                        Memtable current = data.getView().getCurrentMemtable();
                        // if we're not expired, we've been hit by a scheduled flush for an already flushed memtable, so ignore
                        if (current.isExpired())
                        {
                            if (current.isClean())
                            {
                                // if we're still clean, instead of swapping just reschedule a flush for later
                                scheduleFlush();
                            }
                            else
                            {
                                // we'll be rescheduled by the constructor of the Memtable.
                                forceFlush();
                            }
                        }
                    }
                }
            };
            ScheduledExecutors.scheduledTasks.schedule(runnable, period, TimeUnit.MILLISECONDS);
        }
    }

    public static Runnable getBackgroundCompactionTaskSubmitter()
    {
        return () -> {
            for (Keyspace keyspace : Keyspace.all())
                for (ColumnFamilyStore cfs : keyspace.getColumnFamilyStores())
                    CompactionManager.instance.submitBackground(cfs);
        };
    }

    public Map<String, String> getCompactionParameters()
    {
        return compactionStrategyManager.getCompactionParams().asMap();
    }

    public String getCompactionParametersJson()
    {
        return FBUtilities.json(getCompactionParameters());
    }

    public void setCompactionParameters(Map<String, String> options)
    {
        try
        {
            CompactionParams compactionParams = CompactionParams.fromMap(options);
            compactionParams.validate();
            compactionStrategyManager.setNewLocalCompactionStrategy(compactionParams);
        }
        catch (Throwable t)
        {
            logger.error("Could not set new local compaction strategy", t);
            // dont propagate the ConfigurationException over jmx, user will only see a ClassNotFoundException
            throw new IllegalArgumentException("Could not set new local compaction strategy: "+t.getMessage());
        }
    }

    public void setCompactionParametersJson(String options)
    {
        setCompactionParameters(FBUtilities.fromJsonMap(options));
    }

    public Map<String,String> getCompressionParameters()
    {
<<<<<<< HEAD
        return metadata().params.compression.asMap();
    }

    public String getCompressionParametersJson()
    {
        return FBUtilities.json(getCompressionParameters());
=======
        return metadata.compressionParams().asMap();
>>>>>>> 2a6e4df0
    }

    public void setCompressionParameters(Map<String,String> opts)
    {
        try
        {
<<<<<<< HEAD
            CompressionParams params = CompressionParams.fromMap(opts);
            params.validate();
            throw new UnsupportedOperationException(); // TODO FIXME CASSANDRA-12949
=======
            CompressionParams newParams = CompressionParams.fromMap(opts);
            newParams.validate();
            metadata.setLocalCompressionParams(newParams);
>>>>>>> 2a6e4df0
        }
        catch (ConfigurationException e)
        {
            throw new IllegalArgumentException(e.getMessage());
        }
    }

    public void setCompressionParametersJson(String options)
    {
        setCompressionParameters(FBUtilities.fromJsonMap(options));
    }

<<<<<<< HEAD
=======
    public String getCompressionParametersJson()
    {
        return FBUtilities.json(getCompressionParameters());
    }

>>>>>>> 2a6e4df0
    @VisibleForTesting
    public ColumnFamilyStore(Keyspace keyspace,
                             String columnFamilyName,
                             int generation,
                             TableMetadataRef metadata,
                             Directories directories,
                             boolean loadSSTables,
                             boolean registerBookeeping,
                             boolean offline)
    {
        assert directories != null;
        assert metadata != null : "null metadata for " + keyspace + ':' + columnFamilyName;

        this.keyspace = keyspace;
        this.metadata = metadata;
        this.directories = directories;
        name = columnFamilyName;
        minCompactionThreshold = new DefaultValue<>(metadata.get().params.compaction.minCompactionThreshold());
        maxCompactionThreshold = new DefaultValue<>(metadata.get().params.compaction.maxCompactionThreshold());
        crcCheckChance = new DefaultValue<>(metadata.get().params.crcCheckChance);
        viewManager = keyspace.viewManager.forTable(metadata.id);
        fileIndexGenerator.set(generation);
        sampleReadLatencyNanos = DatabaseDescriptor.getReadRpcTimeout(NANOSECONDS) / 2;
        additionalWriteLatencyNanos = DatabaseDescriptor.getWriteRpcTimeout(NANOSECONDS) / 2;

        logger.info("Initializing {}.{}", keyspace.getName(), name);

        // Create Memtable only on online
        Memtable initialMemtable = null;
        if (DatabaseDescriptor.isDaemonInitialized())
            initialMemtable = new Memtable(new AtomicReference<>(CommitLog.instance.getCurrentPosition()), this);
        data = new Tracker(initialMemtable, loadSSTables);

        // Note that this needs to happen before we load the first sstables, or the global sstable tracker will not
        // be notified on the initial loading.
        data.subscribe(StorageService.instance.sstablesTracker);

        Collection<SSTableReader> sstables = null;
        // scan for sstables corresponding to this cf and load them
        if (data.loadsstables)
        {
            Directories.SSTableLister sstableFiles = directories.sstableLister(Directories.OnTxnErr.IGNORE).skipTemporary(true);
            sstables = SSTableReader.openAll(sstableFiles.list().entrySet(), metadata);
            data.addInitialSSTablesWithoutUpdatingSize(sstables);
        }

        // compaction strategy should be created after the CFS has been prepared
        compactionStrategyManager = new CompactionStrategyManager(this);

        if (maxCompactionThreshold.value() <= 0 || minCompactionThreshold.value() <=0)
        {
            logger.warn("Disabling compaction strategy by setting compaction thresholds to 0 is deprecated, set the compaction option 'enabled' to 'false' instead.");
            this.compactionStrategyManager.disable();
        }

        // create the private ColumnFamilyStores for the secondary column indexes
        indexManager = new SecondaryIndexManager(this);
        for (IndexMetadata info : metadata.get().indexes)
        {
            indexManager.addIndex(info, true);
        }

        metric = new TableMetrics(this);

        if (data.loadsstables)
        {
            data.updateInitialSSTableSize(sstables);
        }

        if (registerBookeeping)
        {
            // register the mbean
            mbeanName = getTableMBeanName(keyspace.getName(), name, isIndex());
            oldMBeanName = getColumnFamilieMBeanName(keyspace.getName(), name, isIndex());

            String[] objectNames = {mbeanName, oldMBeanName};
            for (String objectName : objectNames)
                MBeanWrapper.instance.registerMBean(this, objectName);
        }
        else
        {
            mbeanName = null;
            oldMBeanName= null;
        }
        writeHandler = new CassandraTableWriteHandler(this);
        streamManager = new CassandraStreamManager(this);
        repairManager = new CassandraTableRepairManager(this);
        sstableImporter = new SSTableImporter(this);
    }

    public static String getTableMBeanName(String ks, String name, boolean isIndex)
    {
        return String.format("org.apache.cassandra.db:type=%s,keyspace=%s,table=%s",
                      isIndex ? "IndexTables" : "Tables",
                      ks, name);
    }

    public static String getColumnFamilieMBeanName(String ks, String name, boolean isIndex)
    {
       return String.format("org.apache.cassandra.db:type=%s,keyspace=%s,columnfamily=%s",
                            isIndex ? "IndexColumnFamilies" : "ColumnFamilies",
                            ks, name);
    }

    public void updateSpeculationThreshold()
    {
        try
        {
            sampleReadLatencyNanos = metadata().params.speculativeRetry.calculateThreshold(metric.coordinatorReadLatency.getSnapshot(), sampleReadLatencyNanos);
            additionalWriteLatencyNanos = metadata().params.additionalWritePolicy.calculateThreshold(metric.coordinatorWriteLatency.getSnapshot(), additionalWriteLatencyNanos);
        }
        catch (Throwable e)
        {
            logger.error("Exception caught while calculating speculative retry threshold for {}: {}", metadata(), e);
        }
    }

    public TableWriteHandler getWriteHandler()
    {
        return writeHandler;
    }

    public TableStreamManager getStreamManager()
    {
        return streamManager;
    }

    public TableRepairManager getRepairManager()
    {
        return repairManager;
    }

    public TableMetadata metadata()
    {
        return metadata.get();
    }

    public Directories getDirectories()
    {
        return directories;
    }

    public List<String> getDataPaths() throws IOException
    {
        List<String> dataPaths = new ArrayList<>();
        for (File dataPath : directories.getCFDirectories())
        {
            dataPaths.add(dataPath.getCanonicalPath());
        }

        return dataPaths;
    }

    public SSTableMultiWriter createSSTableMultiWriter(Descriptor descriptor, long keyCount, long repairedAt, UUID pendingRepair, boolean isTransient, int sstableLevel, SerializationHeader header, LifecycleNewTracker lifecycleNewTracker)
    {
        MetadataCollector collector = new MetadataCollector(metadata().comparator).sstableLevel(sstableLevel);
        return createSSTableMultiWriter(descriptor, keyCount, repairedAt, pendingRepair, isTransient, collector, header, lifecycleNewTracker);
    }

    public SSTableMultiWriter createSSTableMultiWriter(Descriptor descriptor, long keyCount, long repairedAt, UUID pendingRepair, boolean isTransient, MetadataCollector metadataCollector, SerializationHeader header, LifecycleNewTracker lifecycleNewTracker)
    {
        return getCompactionStrategyManager().createSSTableMultiWriter(descriptor, keyCount, repairedAt, pendingRepair, isTransient, metadataCollector, header, indexManager.listIndexes(), lifecycleNewTracker);
    }

    public boolean supportsEarlyOpen()
    {
        return compactionStrategyManager.supportsEarlyOpen();
    }

    /** call when dropping or renaming a CF. Performs mbean housekeeping and invalidates CFS to other operations */
    public void invalidate()
    {
        invalidate(true);
    }

    public void invalidate(boolean expectMBean)
    {
        // disable and cancel in-progress compactions before invalidating
        valid = false;

        try
        {
            unregisterMBean();
        }
        catch (Exception e)
        {
            if (expectMBean)
            {
                JVMStabilityInspector.inspectThrowable(e);
                // this shouldn't block anything.
                logger.warn("Failed unregistering mbean: {}", mbeanName, e);
            }
        }

        compactionStrategyManager.shutdown();
        SystemKeyspace.removeTruncationRecord(metadata.id);

        data.dropSSTables();
        LifecycleTransaction.waitForDeletions();
        indexManager.dropAllIndexes();

        invalidateCaches();
    }

    /**
     * Removes every SSTable in the directory from the Tracker's view.
     * @param directory the unreadable directory, possibly with SSTables in it, but not necessarily.
     */
    void maybeRemoveUnreadableSSTables(File directory)
    {
        data.removeUnreadableSSTables(directory);
    }

    void unregisterMBean() throws MalformedObjectNameException
    {
        ObjectName[] objectNames = {new ObjectName(mbeanName), new ObjectName(oldMBeanName)};
        for (ObjectName objectName : objectNames)
        {
            if (MBeanWrapper.instance.isRegistered(objectName))
                MBeanWrapper.instance.unregisterMBean(objectName);
        }

        // unregister metrics
        metric.release();
    }


    public static ColumnFamilyStore createColumnFamilyStore(Keyspace keyspace, TableMetadataRef metadata, boolean loadSSTables)
    {
        return createColumnFamilyStore(keyspace, metadata.name, metadata, loadSSTables);
    }

    public static synchronized ColumnFamilyStore createColumnFamilyStore(Keyspace keyspace,
                                                                         String columnFamily,
                                                                         TableMetadataRef metadata,
                                                                         boolean loadSSTables)
    {
        Directories directories = new Directories(metadata.get());
        return createColumnFamilyStore(keyspace, columnFamily, metadata, directories, loadSSTables, true, false);
    }

    /** This is only directly used by offline tools */
    public static synchronized ColumnFamilyStore createColumnFamilyStore(Keyspace keyspace,
                                                                         String columnFamily,
                                                                         TableMetadataRef metadata,
                                                                         Directories directories,
                                                                         boolean loadSSTables,
                                                                         boolean registerBookkeeping,
                                                                         boolean offline)
    {
        // get the max generation number, to prevent generation conflicts
        Directories.SSTableLister lister = directories.sstableLister(Directories.OnTxnErr.IGNORE).includeBackups(true);
        List<Integer> generations = new ArrayList<>();
        for (Map.Entry<Descriptor, Set<Component>> entry : lister.list().entrySet())
        {
            Descriptor desc = entry.getKey();
            generations.add(desc.generation);
            if (!desc.isCompatible())
                throw new RuntimeException(String.format("Incompatible SSTable found. Current version %s is unable to read file: %s. Please run upgradesstables.",
                                                         desc.getFormat().getLatestVersion(), desc));
        }
        Collections.sort(generations);
        int value = (generations.size() > 0) ? (generations.get(generations.size() - 1)) : 0;

        return new ColumnFamilyStore(keyspace, columnFamily, value, metadata, directories, loadSSTables, registerBookkeeping, offline);
    }

    /**
     * Removes unnecessary files from the cf directory at startup: these include temp files, orphans, zero-length files
     * and compacted sstables. Files that cannot be recognized will be ignored.
     */
    public static void  scrubDataDirectories(TableMetadata metadata) throws StartupException
    {
        Directories directories = new Directories(metadata);
        Set<File> cleanedDirectories = new HashSet<>();

        // clear ephemeral snapshots that were not properly cleared last session (CASSANDRA-7357)
        clearEphemeralSnapshots(directories);

        directories.removeTemporaryDirectories();

        logger.trace("Removing temporary or obsoleted files from unfinished operations for table {}", metadata.name);
        if (!LifecycleTransaction.removeUnfinishedLeftovers(metadata))
            throw new StartupException(StartupException.ERR_WRONG_DISK_STATE,
                                       String.format("Cannot remove temporary or obsoleted files for %s due to a problem with transaction " +
                                                     "log files. Please check records with problems in the log messages above and fix them. " +
                                                     "Refer to the 3.0 upgrading instructions in NEWS.txt " +
                                                     "for a description of transaction log files.", metadata.toString()));

        logger.trace("Further extra check for orphan sstable files for {}", metadata.name);
        for (Map.Entry<Descriptor,Set<Component>> sstableFiles : directories.sstableLister(Directories.OnTxnErr.IGNORE).list().entrySet())
        {
            Descriptor desc = sstableFiles.getKey();
            File directory = desc.directory;
            Set<Component> components = sstableFiles.getValue();

            if (!cleanedDirectories.contains(directory))
            {
                cleanedDirectories.add(directory);
                for (File tmpFile : desc.getTemporaryFiles())
                {
                    logger.info("Removing unfinished temporary file {}", tmpFile);
                    tmpFile.delete();
                }
            }

            File dataFile = new File(desc.filenameFor(Component.DATA));
            if (components.contains(Component.DATA) && dataFile.length() > 0)
                // everything appears to be in order... moving on.
                continue;

            // missing the DATA file! all components are orphaned
            logger.warn("Removing orphans for {}: {}", desc, components);
            for (Component component : components)
            {
                File file = new File(desc.filenameFor(component));
                if (file.exists())
                    FileUtils.deleteWithConfirm(desc.filenameFor(component));
            }
        }

        // cleanup incomplete saved caches
        Pattern tmpCacheFilePattern = Pattern.compile(metadata.keyspace + '-' + metadata.name + "-(Key|Row)Cache.*\\.tmp$");
        File dir = new File(DatabaseDescriptor.getSavedCachesLocation());

        if (dir.exists())
        {
            assert dir.isDirectory();
            for (File file : Objects.requireNonNull(dir.listFiles()))
                if (tmpCacheFilePattern.matcher(file.getName()).matches())
                    if (!file.delete())
                        logger.warn("could not delete {}", file.getAbsolutePath());
        }

        // also clean out any index leftovers.
        for (IndexMetadata index : metadata.indexes)
            if (!index.isCustom())
            {
                TableMetadata indexMetadata = CassandraIndex.indexCfsMetadata(metadata, index);
                scrubDataDirectories(indexMetadata);
            }
    }

    /**
     * See #{@code StorageService.importNewSSTables} for more info
     *
     * @param ksName The keyspace name
     * @param cfName The columnFamily name
     */
    public static void loadNewSSTables(String ksName, String cfName)
    {
        /* ks/cf existence checks will be done by open and getCFS methods for us */
        Keyspace keyspace = Keyspace.open(ksName);
        keyspace.getColumnFamilyStore(cfName).loadNewSSTables();
    }

    @Deprecated
    public void loadNewSSTables()
    {

        SSTableImporter.Options options = SSTableImporter.Options.options().resetLevel(true).build();
        sstableImporter.importNewSSTables(options);
    }

    /**
     * #{@inheritDoc}
     */
    public synchronized List<String> importNewSSTables(Set<String> srcPaths, boolean resetLevel, boolean clearRepaired, boolean verifySSTables, boolean verifyTokens, boolean invalidateCaches, boolean extendedVerify, boolean copyData)
    {
        SSTableImporter.Options options = SSTableImporter.Options.options(srcPaths)
                                                                 .resetLevel(resetLevel)
                                                                 .clearRepaired(clearRepaired)
                                                                 .verifySSTables(verifySSTables)
                                                                 .verifyTokens(verifyTokens)
                                                                 .invalidateCaches(invalidateCaches)
                                                                 .extendedVerify(extendedVerify)
                                                                 .copyData(copyData).build();

        return sstableImporter.importNewSSTables(options);
    }

    public List<String> importNewSSTables(Set<String> srcPaths, boolean resetLevel, boolean clearRepaired, boolean verifySSTables, boolean verifyTokens, boolean invalidateCaches, boolean extendedVerify)
    {
        return importNewSSTables(srcPaths, resetLevel, clearRepaired, verifySSTables, verifyTokens, invalidateCaches, extendedVerify, false);
    }

    Descriptor getUniqueDescriptorFor(Descriptor descriptor, File targetDirectory)
    {
        Descriptor newDescriptor;
        do
        {
            newDescriptor = new Descriptor(descriptor.version,
                                           targetDirectory,
                                           descriptor.ksname,
                                           descriptor.cfname,
                                           // Increment the generation until we find a filename that doesn't exist. This is needed because the new
                                           // SSTables that are being loaded might already use these generation numbers.
                                           fileIndexGenerator.incrementAndGet(),
                                           descriptor.formatType);
        }
        while (new File(newDescriptor.filenameFor(Component.DATA)).exists());
        return newDescriptor;
    }

    public void rebuildSecondaryIndex(String idxName)
    {
        rebuildSecondaryIndex(keyspace.getName(), metadata.name, idxName);
    }

    public static void rebuildSecondaryIndex(String ksName, String cfName, String... idxNames)
    {
        ColumnFamilyStore cfs = Keyspace.open(ksName).getColumnFamilyStore(cfName);

        logger.info("User Requested secondary index re-build for {}/{} indexes: {}", ksName, cfName, Joiner.on(',').join(idxNames));
        cfs.indexManager.rebuildIndexesBlocking(Sets.newHashSet(Arrays.asList(idxNames)));
    }

    public AbstractCompactionStrategy createCompactionStrategyInstance(CompactionParams compactionParams)
    {
        try
        {
            Constructor<? extends AbstractCompactionStrategy> constructor =
                compactionParams.klass().getConstructor(ColumnFamilyStore.class, Map.class);
            return constructor.newInstance(this, compactionParams.options());
        }
        catch (NoSuchMethodException | IllegalAccessException | InvocationTargetException | InstantiationException e)
        {
            throw new RuntimeException(e);
        }
    }

    @Deprecated
    public String getColumnFamilyName()
    {
        return getTableName();
    }

    public String getTableName()
    {
        return name;
    }

    public Descriptor newSSTableDescriptor(File directory)
    {
        return newSSTableDescriptor(directory, SSTableFormat.Type.current().info.getLatestVersion(), SSTableFormat.Type.current());
    }

    public Descriptor newSSTableDescriptor(File directory, SSTableFormat.Type format)
    {
        return newSSTableDescriptor(directory, format.info.getLatestVersion(), format);
    }

    public Descriptor newSSTableDescriptor(File directory, Version version, SSTableFormat.Type format)
    {
        return new Descriptor(version,
                              directory,
                              keyspace.getName(),
                              name,
                              fileIndexGenerator.incrementAndGet(),
                              format);
    }

    /**
     * Switches the memtable iff the live memtable is the one provided
     *
     * @param memtable
     */
    public ListenableFuture<CommitLogPosition> switchMemtableIfCurrent(Memtable memtable)
    {
        synchronized (data)
        {
            if (data.getView().getCurrentMemtable() == memtable)
                return switchMemtable();
        }
        logger.debug("Memtable is no longer current, returning future that completes when current flushing operation completes");
        return waitForFlushes();
    }

    /*
     * switchMemtable puts Memtable.getSortedContents on the writer executor.  When the write is complete,
     * we turn the writer into an SSTableReader and add it to ssTables where it is available for reads.
     * This method does not block except for synchronizing on Tracker, but the Future it returns will
     * not complete until the Memtable (and all prior Memtables) have been successfully flushed, and the CL
     * marked clean up to the position owned by the Memtable.
     */
    public ListenableFuture<CommitLogPosition> switchMemtable()
    {
        synchronized (data)
        {
            logFlush();
            Flush flush = new Flush(false);
            flushExecutor.execute(flush);
            postFlushExecutor.execute(flush.postFlushTask);
            return flush.postFlushTask;
        }
    }

    // print out size of all memtables we're enqueuing
    private void logFlush()
    {
        // reclaiming includes that which we are GC-ing;
        float onHeapRatio = 0, offHeapRatio = 0;
        long onHeapTotal = 0, offHeapTotal = 0;
        Memtable memtable = getTracker().getView().getCurrentMemtable();
        onHeapRatio +=  memtable.getAllocator().onHeap().ownershipRatio();
        offHeapRatio += memtable.getAllocator().offHeap().ownershipRatio();
        onHeapTotal += memtable.getAllocator().onHeap().owns();
        offHeapTotal += memtable.getAllocator().offHeap().owns();

        for (ColumnFamilyStore indexCfs : indexManager.getAllIndexColumnFamilyStores())
        {
            MemtableAllocator allocator = indexCfs.getTracker().getView().getCurrentMemtable().getAllocator();
            onHeapRatio += allocator.onHeap().ownershipRatio();
            offHeapRatio += allocator.offHeap().ownershipRatio();
            onHeapTotal += allocator.onHeap().owns();
            offHeapTotal += allocator.offHeap().owns();
        }

        logger.info("Enqueuing flush of {}: {}",
                     name,
                     String.format("%s (%.0f%%) on-heap, %s (%.0f%%) off-heap",
                                   FBUtilities.prettyPrintMemory(onHeapTotal),
                                   onHeapRatio * 100,
                                   FBUtilities.prettyPrintMemory(offHeapTotal),
                                   offHeapRatio * 100));
    }


    /**
     * Flush if there is unflushed data in the memtables
     *
     * @return a Future yielding the commit log position that can be guaranteed to have been successfully written
     *         to sstables for this table once the future completes
     */
    public ListenableFuture<CommitLogPosition> forceFlush()
    {
        synchronized (data)
        {
            Memtable current = data.getView().getCurrentMemtable();
            for (ColumnFamilyStore cfs : concatWithIndexes())
                if (!cfs.data.getView().getCurrentMemtable().isClean())
                    return switchMemtableIfCurrent(current);
            return waitForFlushes();
        }
    }

    /**
     * Flush if there is unflushed data that was written to the CommitLog before @param flushIfDirtyBefore
     * (inclusive).
     *
     * @return a Future yielding the commit log position that can be guaranteed to have been successfully written
     *         to sstables for this table once the future completes
     */
    public ListenableFuture<?> forceFlush(CommitLogPosition flushIfDirtyBefore)
    {
        // we don't loop through the remaining memtables since here we only care about commit log dirtiness
        // and this does not vary between a table and its table-backed indexes
        Memtable current = data.getView().getCurrentMemtable();
        if (current.mayContainDataBefore(flushIfDirtyBefore))
            return switchMemtableIfCurrent(current);
        return waitForFlushes();
    }

    /**
     * @return a Future yielding the commit log position that can be guaranteed to have been successfully written
     *         to sstables for this table once the future completes
     */
    private ListenableFuture<CommitLogPosition> waitForFlushes()
    {
        // we grab the current memtable; once any preceding memtables have flushed, we know its
        // commitLogLowerBound has been set (as this it is set with the upper bound of the preceding memtable)
        final Memtable current = data.getView().getCurrentMemtable();
        ListenableFutureTask<CommitLogPosition> task = ListenableFutureTask.create(() -> {
            logger.debug("forceFlush requested but everything is clean in {}", name);
            return current.getCommitLogLowerBound();
        });
        postFlushExecutor.execute(task);
        return task;
    }

    public CommitLogPosition forceBlockingFlush()
    {
        return FBUtilities.waitOnFuture(forceFlush());
    }

    /**
     * Both synchronises custom secondary indexes and provides ordering guarantees for futures on switchMemtable/flush
     * etc, which expect to be able to wait until the flush (and all prior flushes) requested have completed.
     */
    private final class PostFlush implements Callable<CommitLogPosition>
    {
        final CountDownLatch latch = new CountDownLatch(1);
        final List<Memtable> memtables;
        volatile Throwable flushFailure = null;

        private PostFlush(List<Memtable> memtables)
        {
            this.memtables = memtables;
        }

        public CommitLogPosition call()
        {
            try
            {
                // we wait on the latch for the commitLogUpperBound to be set, and so that waiters
                // on this task can rely on all prior flushes being complete
                latch.await();
            }
            catch (InterruptedException e)
            {
                throw new IllegalStateException();
            }

            CommitLogPosition commitLogUpperBound = CommitLogPosition.NONE;
            // If a flush errored out but the error was ignored, make sure we don't discard the commit log.
            if (flushFailure == null && !memtables.isEmpty())
            {
                Memtable memtable = memtables.get(0);
                commitLogUpperBound = memtable.getCommitLogUpperBound();
                CommitLog.instance.discardCompletedSegments(metadata.id, memtable.getCommitLogLowerBound(), commitLogUpperBound);
            }

            metric.pendingFlushes.dec();

            if (flushFailure != null)
                throw Throwables.propagate(flushFailure);

            return commitLogUpperBound;
        }
    }

    /**
     * Should only be constructed/used from switchMemtable() or truncate(), with ownership of the Tracker monitor.
     * In the constructor the current memtable(s) are swapped, and a barrier on outstanding writes is issued;
     * when run by the flushWriter the barrier is waited on to ensure all outstanding writes have completed
     * before all memtables are immediately written, and the CL is either immediately marked clean or, if
     * there are custom secondary indexes, the post flush clean up is left to update those indexes and mark
     * the CL clean
     */
    private final class Flush implements Runnable
    {
        final OpOrder.Barrier writeBarrier;
        final List<Memtable> memtables = new ArrayList<>();
        final ListenableFutureTask<CommitLogPosition> postFlushTask;
        final PostFlush postFlush;
        final boolean truncate;

        private Flush(boolean truncate)
        {
            if (logger.isTraceEnabled())
                logger.trace("Creating flush task {}@{}", hashCode(), name);
            // if true, we won't flush, we'll just wait for any outstanding writes, switch the memtable, and discard
            this.truncate = truncate;

            metric.pendingFlushes.inc();
            /*
             * To ensure correctness of switch without blocking writes, run() needs to wait for all write operations
             * started prior to the switch to complete. We do this by creating a Barrier on the writeOrdering
             * that all write operations register themselves with, and assigning this barrier to the memtables,
             * after which we *.issue()* the barrier. This barrier is used to direct write operations started prior
             * to the barrier.issue() into the memtable we have switched out, and any started after to its replacement.
             * In doing so it also tells the write operations to update the commitLogUpperBound of the memtable, so
             * that we know the CL position we are dirty to, which can be marked clean when we complete.
             */
            writeBarrier = Keyspace.writeOrder.newBarrier();

            // submit flushes for the memtable for any indexed sub-cfses, and our own
            AtomicReference<CommitLogPosition> commitLogUpperBound = new AtomicReference<>();
            for (ColumnFamilyStore cfs : concatWithIndexes())
            {
                // switch all memtables, regardless of their dirty status, setting the barrier
                // so that we can reach a coordinated decision about cleanliness once they
                // are no longer possible to be modified
                Memtable newMemtable = new Memtable(commitLogUpperBound, cfs);
                Memtable oldMemtable = cfs.data.switchMemtable(truncate, newMemtable);
                oldMemtable.setDiscarding(writeBarrier, commitLogUpperBound);
                memtables.add(oldMemtable);
            }

            // we then ensure an atomic decision is made about the upper bound of the continuous range of commit log
            // records owned by this memtable
            setCommitLogUpperBound(commitLogUpperBound);

            // we then issue the barrier; this lets us wait for all operations started prior to the barrier to complete;
            // since this happens after wiring up the commitLogUpperBound, we also know all operations with earlier
            // commit log segment position have also completed, i.e. the memtables are done and ready to flush
            writeBarrier.issue();
            postFlush = new PostFlush(memtables);
            postFlushTask = ListenableFutureTask.create(postFlush);
        }

        public void run()
        {
            if (logger.isTraceEnabled())
                logger.trace("Flush task {}@{} starts executing, waiting on barrier", hashCode(), name);

            long start = System.nanoTime();

            // mark writes older than the barrier as blocking progress, permitting them to exceed our memory limit
            // if they are stuck waiting on it, then wait for them all to complete
            writeBarrier.markBlocking();
            writeBarrier.await();

            if (logger.isTraceEnabled())
                logger.trace("Flush task for task {}@{} waited {} ms at the barrier", hashCode(), name, TimeUnit.NANOSECONDS.toMillis(System.nanoTime() - start));

            // mark all memtables as flushing, removing them from the live memtable list
            for (Memtable memtable : memtables)
                memtable.cfs.data.markFlushing(memtable);

            metric.memtableSwitchCount.inc();

            try
            {
                // Flush "data" memtable with non-cf 2i first;
                flushMemtable(memtables.get(0), true);
                for (int i = 1; i < memtables.size(); i++)
                    flushMemtable(memtables.get(i), false);
            }
            catch (Throwable t)
            {
                JVMStabilityInspector.inspectThrowable(t);
                postFlush.flushFailure = t;
            }

            if (logger.isTraceEnabled())
                logger.trace("Flush task {}@{} signaling post flush task", hashCode(), name);

            // signal the post-flush we've done our work
            postFlush.latch.countDown();

            if (logger.isTraceEnabled())
                logger.trace("Flush task task {}@{} finished", hashCode(), name);
        }

        public Collection<SSTableReader> flushMemtable(Memtable memtable, boolean flushNonCf2i)
        {
            if (logger.isTraceEnabled())
                logger.trace("Flush task task {}@{} flushing memtable {}", hashCode(), name, memtable);

            if (memtable.isClean() || truncate)
            {
                memtable.cfs.replaceFlushed(memtable, Collections.emptyList());
                reclaim(memtable);
                return Collections.emptyList();
            }

            List<Future<SSTableMultiWriter>> futures = new ArrayList<>();
            long totalBytesOnDisk = 0;
            long maxBytesOnDisk = 0;
            long minBytesOnDisk = Long.MAX_VALUE;
            List<SSTableReader> sstables = new ArrayList<>();
            try (LifecycleTransaction txn = LifecycleTransaction.offline(OperationType.FLUSH))
            {
                List<Memtable.FlushRunnable> flushRunnables = null;
                List<SSTableMultiWriter> flushResults = null;

                try
                {
                    // flush the memtable
                    flushRunnables = memtable.flushRunnables(txn);
                    ExecutorService[] executors = perDiskflushExecutors.getExecutorsFor(keyspace.getName(), name);

                    for (int i = 0; i < flushRunnables.size(); i++)
                        futures.add(executors[i].submit(flushRunnables.get(i)));

                    /**
                     * we can flush 2is as soon as the barrier completes, as they will be consistent with (or ahead of) the
                     * flushed memtables and CL position, which is as good as we can guarantee.
                     * TODO: SecondaryIndex should support setBarrier(), so custom implementations can co-ordinate exactly
                     * with CL as we do with memtables/CFS-backed SecondaryIndexes.
                     */
                    if (flushNonCf2i)
                        indexManager.flushAllNonCFSBackedIndexesBlocking();

                    flushResults = Lists.newArrayList(FBUtilities.waitOnFutures(futures));
                }
                catch (Throwable t)
                {
                    t = memtable.abortRunnables(flushRunnables, t);
                    t = txn.abort(t);
                    throw Throwables.propagate(t);
                }

                try
                {
                    Iterator<SSTableMultiWriter> writerIterator = flushResults.iterator();
                    while (writerIterator.hasNext())
                    {
                        @SuppressWarnings("resource")
                        SSTableMultiWriter writer = writerIterator.next();
                        if (writer.getFilePointer() > 0)
                        {
                            writer.setOpenResult(true).prepareToCommit();
                        }
                        else
                        {
                            maybeFail(writer.abort(null));
                            writerIterator.remove();
                        }
                    }
                }
                catch (Throwable t)
                {
                    for (SSTableMultiWriter writer : flushResults)
                        t = writer.abort(t);
                    t = txn.abort(t);
                    Throwables.propagate(t);
                }

                txn.prepareToCommit();

                Throwable accumulate = null;
                for (SSTableMultiWriter writer : flushResults)
                    accumulate = writer.commit(accumulate);

                maybeFail(txn.commit(accumulate));

                for (SSTableMultiWriter writer : flushResults)
                {
                    Collection<SSTableReader> flushedSSTables = writer.finished();
                    for (SSTableReader sstable : flushedSSTables)
                    {
                        if (sstable != null)
                        {
                            sstables.add(sstable);
                            long size = sstable.bytesOnDisk();
                            totalBytesOnDisk += size;
                            maxBytesOnDisk = Math.max(maxBytesOnDisk, size);
                            minBytesOnDisk = Math.min(minBytesOnDisk, size);
                        }
                    }
                }
            }
            memtable.cfs.replaceFlushed(memtable, sstables);
            reclaim(memtable);
            memtable.cfs.compactionStrategyManager.compactionLogger.flush(sstables);
            logger.debug("Flushed to {} ({} sstables, {}), biggest {}, smallest {}",
                         sstables,
                         sstables.size(),
                         FBUtilities.prettyPrintMemory(totalBytesOnDisk),
                         FBUtilities.prettyPrintMemory(maxBytesOnDisk),
                         FBUtilities.prettyPrintMemory(minBytesOnDisk));
            return sstables;
        }

        private void reclaim(final Memtable memtable)
        {
            // issue a read barrier for reclaiming the memory, and offload the wait to another thread
            final OpOrder.Barrier readBarrier = readOrdering.newBarrier();
            readBarrier.issue();
            postFlushTask.addListener(new WrappedRunnable()
            {
                public void runMayThrow()
                {
                    readBarrier.await();
                    memtable.setDiscarded();
                }
            }, reclaimExecutor);
        }
    }

    // atomically set the upper bound for the commit log
    private static void setCommitLogUpperBound(AtomicReference<CommitLogPosition> commitLogUpperBound)
    {
        // we attempt to set the holder to the current commit log context. at the same time all writes to the memtables are
        // also maintaining this value, so if somebody sneaks ahead of us somehow (should be rare) we simply retry,
        // so that we know all operations prior to the position have not reached it yet
        CommitLogPosition lastReplayPosition;
        while (true)
        {
            lastReplayPosition = new Memtable.LastCommitLogPosition((CommitLog.instance.getCurrentPosition()));
            CommitLogPosition currentLast = commitLogUpperBound.get();
            if ((currentLast == null || currentLast.compareTo(lastReplayPosition) <= 0)
                && commitLogUpperBound.compareAndSet(currentLast, lastReplayPosition))
                break;
        }
    }

    /**
     * Finds the largest memtable, as a percentage of *either* on- or off-heap memory limits, and immediately
     * queues it for flushing. If the memtable selected is flushed before this completes, no work is done.
     */
    public static CompletableFuture<Boolean> flushLargestMemtable()
    {
        float largestRatio = 0f;
        Memtable largest = null;
        float liveOnHeap = 0, liveOffHeap = 0;
        for (ColumnFamilyStore cfs : ColumnFamilyStore.all())
        {
            // we take a reference to the current main memtable for the CF prior to snapping its ownership ratios
            // to ensure we have some ordering guarantee for performing the switchMemtableIf(), i.e. we will only
            // swap if the memtables we are measuring here haven't already been swapped by the time we try to swap them
            Memtable current = cfs.getTracker().getView().getCurrentMemtable();

            // find the total ownership ratio for the memtable and all SecondaryIndexes owned by this CF,
            // both on- and off-heap, and select the largest of the two ratios to weight this CF
            float onHeap = 0f, offHeap = 0f;
            onHeap += current.getAllocator().onHeap().ownershipRatio();
            offHeap += current.getAllocator().offHeap().ownershipRatio();

            for (ColumnFamilyStore indexCfs : cfs.indexManager.getAllIndexColumnFamilyStores())
            {
                MemtableAllocator allocator = indexCfs.getTracker().getView().getCurrentMemtable().getAllocator();
                onHeap += allocator.onHeap().ownershipRatio();
                offHeap += allocator.offHeap().ownershipRatio();
            }

            float ratio = Math.max(onHeap, offHeap);
            if (ratio > largestRatio)
            {
                largest = current;
                largestRatio = ratio;
            }

            liveOnHeap += onHeap;
            liveOffHeap += offHeap;
        }

        CompletableFuture<Boolean> returnFuture = new CompletableFuture<>();

        if (largest != null)
        {
            float usedOnHeap = Memtable.MEMORY_POOL.onHeap.usedRatio();
            float usedOffHeap = Memtable.MEMORY_POOL.offHeap.usedRatio();
            float flushingOnHeap = Memtable.MEMORY_POOL.onHeap.reclaimingRatio();
            float flushingOffHeap = Memtable.MEMORY_POOL.offHeap.reclaimingRatio();
            float thisOnHeap = largest.getAllocator().onHeap().ownershipRatio();
            float thisOffHeap = largest.getAllocator().offHeap().ownershipRatio();
            logger.debug("Flushing largest {} to free up room. Used total: {}, live: {}, flushing: {}, this: {}",
                         largest.cfs, ratio(usedOnHeap, usedOffHeap), ratio(liveOnHeap, liveOffHeap),
                         ratio(flushingOnHeap, flushingOffHeap), ratio(thisOnHeap, thisOffHeap));

            ListenableFuture<CommitLogPosition> flushFuture = largest.cfs.switchMemtableIfCurrent(largest);
            flushFuture.addListener(() -> {
                try
                {
                    flushFuture.get();
                    returnFuture.complete(true);
                }
                catch (Throwable t)
                {
                    returnFuture.completeExceptionally(t);
                }
            }, MoreExecutors.directExecutor());
        }
        else
        {
            logger.debug("Flushing of largest memtable, not done, no memtable found");

            returnFuture.complete(false);
        }

        return returnFuture;
    }

    private static String ratio(float onHeap, float offHeap)
    {
        return String.format("%.2f/%.2f", onHeap, offHeap);
    }

    /**
     * Insert/Update the column family for this key.
     * Caller is responsible for acquiring Keyspace.switchLock
     * param @ lock - lock that needs to be used.
     * param @ key - key for update/insert
     * param @ columnFamily - columnFamily changes
     */
    public void apply(PartitionUpdate update, UpdateTransaction indexer, OpOrder.Group opGroup, CommitLogPosition commitLogPosition)

    {
        long start = System.nanoTime();
        try
        {
            Memtable mt = data.getMemtableFor(opGroup, commitLogPosition);
            long timeDelta = mt.put(update, indexer, opGroup);
            DecoratedKey key = update.partitionKey();
            invalidateCachedPartition(key);
            metric.topWritePartitionFrequency.addSample(key.getKey(), 1);
            if (metric.topWritePartitionSize.isEnabled()) // dont compute datasize if not needed
                metric.topWritePartitionSize.addSample(key.getKey(), update.dataSize());
            StorageHook.instance.reportWrite(metadata.id, update);
            metric.writeLatency.addNano(System.nanoTime() - start);
            // CASSANDRA-11117 - certain resolution paths on memtable put can result in very
            // large time deltas, either through a variety of sentinel timestamps (used for empty values, ensuring
            // a minimal write, etc). This limits the time delta to the max value the histogram
            // can bucket correctly. This also filters the Long.MAX_VALUE case where there was no previous value
            // to update.
            if(timeDelta < Long.MAX_VALUE)
                metric.colUpdateTimeDeltaHistogram.update(Math.min(18165375903306L, timeDelta));
        }
        catch (RuntimeException e)
        {
            throw new RuntimeException(e.getMessage()
                                       + " for ks: "
                                       + keyspace.getName() + ", table: " + name, e);
        }
    }

    /**
     * @param sstables
     * @return sstables whose key range overlaps with that of the given sstables, not including itself.
     * (The given sstables may or may not overlap with each other.)
     */
    public Collection<SSTableReader> getOverlappingLiveSSTables(Iterable<SSTableReader> sstables)
    {
        logger.trace("Checking for sstables overlapping {}", sstables);

        // a normal compaction won't ever have an empty sstables list, but we create a skeleton
        // compaction controller for streaming, and that passes an empty list.
        if (!sstables.iterator().hasNext())
            return ImmutableSet.of();

        View view = data.getView();

        List<SSTableReader> sortedByFirst = Lists.newArrayList(sstables);
        Collections.sort(sortedByFirst, (o1, o2) -> o1.first.compareTo(o2.first));

        List<AbstractBounds<PartitionPosition>> bounds = new ArrayList<>();
        DecoratedKey first = null, last = null;
        /*
        normalize the intervals covered by the sstables
        assume we have sstables like this (brackets representing first/last key in the sstable);
        [   ] [   ]    [   ]   [  ]
           [   ]         [       ]
        then we can, instead of searching the interval tree 6 times, normalize the intervals and
        only query the tree 2 times, for these intervals;
        [         ]    [          ]
         */
        for (SSTableReader sstable : sortedByFirst)
        {
            if (first == null)
            {
                first = sstable.first;
                last = sstable.last;
            }
            else
            {
                if (sstable.first.compareTo(last) <= 0) // we do overlap
                {
                    if (sstable.last.compareTo(last) > 0)
                        last = sstable.last;
                }
                else
                {
                    bounds.add(AbstractBounds.bounds(first, true, last, true));
                    first = sstable.first;
                    last = sstable.last;
                }
            }
        }
        bounds.add(AbstractBounds.bounds(first, true, last, true));
        Set<SSTableReader> results = new HashSet<>();

        for (AbstractBounds<PartitionPosition> bound : bounds)
            Iterables.addAll(results, view.liveSSTablesInBounds(bound.left, bound.right));

        return Sets.difference(results, ImmutableSet.copyOf(sstables));
    }

    /**
     * like getOverlappingSSTables, but acquires references before returning
     */
    public Refs<SSTableReader> getAndReferenceOverlappingLiveSSTables(Iterable<SSTableReader> sstables)
    {
        while (true)
        {
            Iterable<SSTableReader> overlapped = getOverlappingLiveSSTables(sstables);
            Refs<SSTableReader> refs = Refs.tryRef(overlapped);
            if (refs != null)
                return refs;
        }
    }

    /*
     * Called after a BinaryMemtable flushes its in-memory data, or we add a file
     * via bootstrap. This information is cached in the ColumnFamilyStore.
     * This is useful for reads because the ColumnFamilyStore first looks in
     * the in-memory store and the into the disk to find the key. If invoked
     * during recoveryMode the onMemtableFlush() need not be invoked.
     *
     * param @ filename - filename just flushed to disk
     */
    public void addSSTable(SSTableReader sstable)
    {
        assert sstable.getColumnFamilyName().equals(name);
        addSSTables(Collections.singletonList(sstable));
    }

    public void addSSTables(Collection<SSTableReader> sstables)
    {
        data.addSSTables(sstables);
        CompactionManager.instance.submitBackground(this);
    }

    /**
     * Calculate expected file size of SSTable after compaction.
     *
     * If operation type is {@code CLEANUP} and we're not dealing with an index sstable,
     * then we calculate expected file size with checking token range to be eliminated.
     *
     * Otherwise, we just add up all the files' size, which is the worst case file
     * size for compaction of all the list of files given.
     *
     * @param sstables SSTables to calculate expected compacted file size
     * @param operation Operation type
     * @return Expected file size of SSTable after compaction
     */
    public long getExpectedCompactedFileSize(Iterable<SSTableReader> sstables, OperationType operation)
    {
        if (operation != OperationType.CLEANUP || isIndex())
        {
            return SSTableReader.getTotalBytes(sstables);
        }

        // cleanup size estimation only counts bytes for keys local to this node
        long expectedFileSize = 0;
        Collection<Range<Token>> ranges = StorageService.instance.getLocalReplicas(keyspace.getName()).ranges();
        for (SSTableReader sstable : sstables)
        {
            List<SSTableReader.PartitionPositionBounds> positions = sstable.getPositionsForRanges(ranges);
            for (SSTableReader.PartitionPositionBounds position : positions)
                expectedFileSize += position.upperPosition - position.lowerPosition;
        }

        double compressionRatio = metric.compressionRatio.getValue();
        if (compressionRatio > 0d)
            expectedFileSize *= compressionRatio;

        return expectedFileSize;
    }

    /*
     *  Find the maximum size file in the list .
     */
    public SSTableReader getMaxSizeFile(Iterable<SSTableReader> sstables)
    {
        long maxSize = 0L;
        SSTableReader maxFile = null;
        for (SSTableReader sstable : sstables)
        {
            if (sstable.onDiskLength() > maxSize)
            {
                maxSize = sstable.onDiskLength();
                maxFile = sstable;
            }
        }
        return maxFile;
    }

    public CompactionManager.AllSSTableOpStatus forceCleanup(int jobs) throws ExecutionException, InterruptedException
    {
        return CompactionManager.instance.performCleanup(ColumnFamilyStore.this, jobs);
    }

    public CompactionManager.AllSSTableOpStatus scrub(boolean disableSnapshot, boolean skipCorrupted, boolean checkData, boolean reinsertOverflowedTTL, int jobs) throws ExecutionException, InterruptedException
    {
        return scrub(disableSnapshot, skipCorrupted, reinsertOverflowedTTL, false, checkData, jobs);
    }

    @VisibleForTesting
    public CompactionManager.AllSSTableOpStatus scrub(boolean disableSnapshot, boolean skipCorrupted, boolean reinsertOverflowedTTL, boolean alwaysFail, boolean checkData, int jobs) throws ExecutionException, InterruptedException
    {
        // skip snapshot creation during scrub, SEE JIRA 5891
        if(!disableSnapshot)
            snapshotWithoutFlush("pre-scrub-" + System.currentTimeMillis());

        try
        {
            return CompactionManager.instance.performScrub(ColumnFamilyStore.this, skipCorrupted, checkData, reinsertOverflowedTTL, jobs);
        }
        catch(Throwable t)
        {
            if (!rebuildOnFailedScrub(t))
                throw t;

            return alwaysFail ? CompactionManager.AllSSTableOpStatus.ABORTED : CompactionManager.AllSSTableOpStatus.SUCCESSFUL;
        }
    }

    /**
     * CASSANDRA-5174 : For an index cfs we may be able to discard everything and just rebuild
     * the index when a scrub fails.
     *
     * @return true if we are an index cfs and we successfully rebuilt the index
     */
    public boolean rebuildOnFailedScrub(Throwable failure)
    {
        if (!isIndex() || !SecondaryIndexManager.isIndexColumnFamilyStore(this))
            return false;

        truncateBlocking();

        logger.warn("Rebuilding index for {} because of <{}>", name, failure.getMessage());

        ColumnFamilyStore parentCfs = SecondaryIndexManager.getParentCfs(this);
        assert parentCfs.indexManager.getAllIndexColumnFamilyStores().contains(this);

        String indexName = SecondaryIndexManager.getIndexName(this);

        parentCfs.rebuildSecondaryIndex(indexName);
        return true;
    }

    public CompactionManager.AllSSTableOpStatus verify(Verifier.Options options) throws ExecutionException, InterruptedException
    {
        return CompactionManager.instance.performVerify(ColumnFamilyStore.this, options);
    }

    public CompactionManager.AllSSTableOpStatus sstablesRewrite(boolean excludeCurrentVersion, int jobs) throws ExecutionException, InterruptedException
    {
        return CompactionManager.instance.performSSTableRewrite(ColumnFamilyStore.this, excludeCurrentVersion, jobs);
    }

    public CompactionManager.AllSSTableOpStatus relocateSSTables(int jobs) throws ExecutionException, InterruptedException
    {
        return CompactionManager.instance.relocateSSTables(this, jobs);
    }

    public CompactionManager.AllSSTableOpStatus garbageCollect(TombstoneOption tombstoneOption, int jobs) throws ExecutionException, InterruptedException
    {
        return CompactionManager.instance.performGarbageCollection(this, tombstoneOption, jobs);
    }

    public void markObsolete(Collection<SSTableReader> sstables, OperationType compactionType)
    {
        assert !sstables.isEmpty();
        maybeFail(data.dropSSTables(Predicates.in(sstables), compactionType, null));
    }

    void replaceFlushed(Memtable memtable, Collection<SSTableReader> sstables)
    {
        data.replaceFlushed(memtable, sstables);
        if (sstables != null && !sstables.isEmpty())
            CompactionManager.instance.submitBackground(this);
    }

    public boolean isValid()
    {
        return valid;
    }

    /**
     * Package protected for access from the CompactionManager.
     */
    public Tracker getTracker()
    {
        return data;
    }

    public Set<SSTableReader> getLiveSSTables()
    {
        return data.getView().liveSSTables();
    }

    public Iterable<SSTableReader> getSSTables(SSTableSet sstableSet)
    {
        return data.getView().select(sstableSet);
    }

    public Iterable<SSTableReader> getUncompactingSSTables()
    {
        return data.getUncompacting();
    }

    public Map<UUID, PendingStat> getPendingRepairStats()
    {
        Map<UUID, PendingStat.Builder> builders = new HashMap<>();
        for (SSTableReader sstable : getLiveSSTables())
        {
            UUID session = sstable.getPendingRepair();
            if (session == null)
                continue;

            if (!builders.containsKey(session))
                builders.put(session, new PendingStat.Builder());

            builders.get(session).addSSTable(sstable);
        }

        Map<UUID, PendingStat> stats = new HashMap<>();
        for (Map.Entry<UUID, PendingStat.Builder> entry : builders.entrySet())
        {
            stats.put(entry.getKey(), entry.getValue().build());
        }
        return stats;
    }

    /**
     * promotes (or demotes) data attached to an incremental repair session that has either completed successfully,
     * or failed
     *
     * @return session ids whose data could not be released
     */
    public CleanupSummary releaseRepairData(Collection<UUID> sessions, boolean force)
    {
        if (force)
        {
            Predicate<SSTableReader> predicate = sst -> {
                UUID session = sst.getPendingRepair();
                return session != null && sessions.contains(session);
            };
            return runWithCompactionsDisabled(() -> compactionStrategyManager.releaseRepairData(sessions),
                                              predicate, false, true, true);
        }
        else
        {
            return compactionStrategyManager.releaseRepairData(sessions);
        }
    }

    public boolean isFilterFullyCoveredBy(ClusteringIndexFilter filter,
                                          DataLimits limits,
                                          CachedPartition cached,
                                          int nowInSec,
                                          boolean enforceStrictLiveness)
    {
        // We can use the cached value only if we know that no data it doesn't contain could be covered
        // by the query filter, that is if:
        //   1) either the whole partition is cached
        //   2) or we can ensure than any data the filter selects is in the cached partition

        // We can guarantee that a partition is fully cached if the number of rows it contains is less than
        // what we're caching. Wen doing that, we should be careful about expiring cells: we should count
        // something expired that wasn't when the partition was cached, or we could decide that the whole
        // partition is cached when it's not. This is why we use CachedPartition#cachedLiveRows.
        if (cached.cachedLiveRows() < metadata().params.caching.rowsPerPartitionToCache())
            return true;

        // If the whole partition isn't cached, then we must guarantee that the filter cannot select data that
        // is not in the cache. We can guarantee that if either the filter is a "head filter" and the cached
        // partition has more live rows that queried (where live rows refers to the rows that are live now),
        // or if we can prove that everything the filter selects is in the cached partition based on its content.
        return (filter.isHeadFilter() && limits.hasEnoughLiveData(cached,
                                                                  nowInSec,
                                                                  filter.selectsAllPartition(),
                                                                  enforceStrictLiveness))
               || filter.isFullyCoveredBy(cached);
    }

    public int gcBefore(int nowInSec)
    {
        return nowInSec - metadata().params.gcGraceSeconds;
    }

    @SuppressWarnings("resource")
    public RefViewFragment selectAndReference(Function<View, Iterable<SSTableReader>> filter)
    {
        long failingSince = -1L;
        while (true)
        {
            ViewFragment view = select(filter);
            Refs<SSTableReader> refs = Refs.tryRef(view.sstables);
            if (refs != null)
                return new RefViewFragment(view.sstables, view.memtables, refs);
            if (failingSince <= 0)
            {
                failingSince = System.nanoTime();
            }
            else if (System.nanoTime() - failingSince > TimeUnit.MILLISECONDS.toNanos(100))
            {
                List<SSTableReader> released = new ArrayList<>();
                for (SSTableReader reader : view.sstables)
                    if (reader.selfRef().globalCount() == 0)
                        released.add(reader);
                NoSpamLogger.log(logger, NoSpamLogger.Level.WARN, 1, TimeUnit.SECONDS,
                                 "Spinning trying to capture readers {}, released: {}, ", view.sstables, released);
                failingSince = System.nanoTime();
            }
        }
    }

    public ViewFragment select(Function<View, Iterable<SSTableReader>> filter)
    {
        View view = data.getView();
        List<SSTableReader> sstables = Lists.newArrayList(Objects.requireNonNull(filter.apply(view)));
        return new ViewFragment(sstables, view.getAllMemtables());
    }

    // WARNING: this returns the set of LIVE sstables only, which may be only partially written
    public List<String> getSSTablesForKey(String key)
    {
        return getSSTablesForKey(key, false);
    }

    public List<String> getSSTablesForKey(String key, boolean hexFormat)
    {
        ByteBuffer keyBuffer = hexFormat ? ByteBufferUtil.hexToBytes(key) : metadata().partitionKeyType.fromString(key);
        DecoratedKey dk = decorateKey(keyBuffer);
        try (OpOrder.Group op = readOrdering.start())
        {
            List<String> files = new ArrayList<>();
            for (SSTableReader sstr : select(View.select(SSTableSet.LIVE, dk)).sstables)
            {
                // check if the key actually exists in this sstable, without updating cache and stats
                if (sstr.getPosition(dk, SSTableReader.Operator.EQ, false) != null)
                    files.add(sstr.getFilename());
            }
            return files;
        }
    }

    public void beginLocalSampling(String sampler, int capacity, int durationMillis)
    {
        metric.samplers.get(SamplerType.valueOf(sampler)).beginSampling(capacity, durationMillis);
    }

    @SuppressWarnings({ "rawtypes", "unchecked" })
    public List<CompositeData> finishLocalSampling(String sampler, int count) throws OpenDataException
    {
        Sampler samplerImpl = metric.samplers.get(SamplerType.valueOf(sampler));
        List<Sample> samplerResults = samplerImpl.finishSampling(count);
        List<CompositeData> result = new ArrayList<>(count);
        for (Sample counter : samplerResults)
        {
            //Not duplicating the buffer for safety because AbstractSerializer and ByteBufferUtil.bytesToHex
            //don't modify position or limit
            result.add(new CompositeDataSupport(COUNTER_COMPOSITE_TYPE, COUNTER_NAMES, new Object[] {
                    keyspace.getName() + "." + name,
                    counter.count,
                    counter.error,
                    samplerImpl.toString(counter.value) })); // string
        }
        return result;
    }

    public boolean isCompactionDiskSpaceCheckEnabled()
    {
        return compactionSpaceCheck;
    }

    public void compactionDiskSpaceCheck(boolean enable)
    {
        compactionSpaceCheck = enable;
    }

    public void cleanupCache()
    {
        Collection<Range<Token>> ranges = StorageService.instance.getLocalReplicas(keyspace.getName()).ranges();

        for (Iterator<RowCacheKey> keyIter = CacheService.instance.rowCache.keyIterator();
             keyIter.hasNext(); )
        {
            RowCacheKey key = keyIter.next();
            DecoratedKey dk = decorateKey(ByteBuffer.wrap(key.key));
            if (key.sameTable(metadata()) && !Range.isInRanges(dk.getToken(), ranges))
                invalidateCachedPartition(dk);
        }

        if (metadata().isCounter())
        {
            for (Iterator<CounterCacheKey> keyIter = CacheService.instance.counterCache.keyIterator();
                 keyIter.hasNext(); )
            {
                CounterCacheKey key = keyIter.next();
                DecoratedKey dk = decorateKey(key.partitionKey());
                if (key.sameTable(metadata()) && !Range.isInRanges(dk.getToken(), ranges))
                    CacheService.instance.counterCache.remove(key);
            }
        }
    }

    public ClusteringComparator getComparator()
    {
        return metadata().comparator;
    }

    public void snapshotWithoutFlush(String snapshotName)
    {
        snapshotWithoutFlush(snapshotName, null, false, null);
    }

    /**
     * @param ephemeral If this flag is set to true, the snapshot will be cleaned during next startup
     */
    public Set<SSTableReader> snapshotWithoutFlush(String snapshotName, Predicate<SSTableReader> predicate, boolean ephemeral, RateLimiter rateLimiter)
    {
        if (rateLimiter == null)
            rateLimiter = DatabaseDescriptor.getSnapshotRateLimiter();

        Set<SSTableReader> snapshottedSSTables = new HashSet<>();
        final JSONArray filesJSONArr = new JSONArray();
        for (ColumnFamilyStore cfs : concatWithIndexes())
        {
            try (RefViewFragment currentView = cfs.selectAndReference(View.select(SSTableSet.CANONICAL, (x) -> predicate == null || predicate.apply(x))))
            {
                for (SSTableReader ssTable : currentView.sstables)
                {
                    File snapshotDirectory = Directories.getSnapshotDirectory(ssTable.descriptor, snapshotName);
                    rateLimiter.acquire(SSTableReader.componentsFor(ssTable.descriptor).size());
                    ssTable.createLinks(snapshotDirectory.getPath()); // hard links
                    filesJSONArr.add(ssTable.descriptor.relativeFilenameFor(Component.DATA));

                    if (logger.isTraceEnabled())
                        logger.trace("Snapshot for {} keyspace data file {} created in {}", keyspace, ssTable.getFilename(), snapshotDirectory);
                    snapshottedSSTables.add(ssTable);
                }
            }
        }

        writeSnapshotManifest(filesJSONArr, snapshotName);
        if (!SchemaConstants.isLocalSystemKeyspace(metadata.keyspace) && !SchemaConstants.isReplicatedSystemKeyspace(metadata.keyspace))
            writeSnapshotSchema(snapshotName);

        if (ephemeral)
            createEphemeralSnapshotMarkerFile(snapshotName);
        return snapshottedSSTables;
    }

    private void writeSnapshotManifest(final JSONArray filesJSONArr, final String snapshotName)
    {
        final File manifestFile = getDirectories().getSnapshotManifestFile(snapshotName);

        try
        {
            if (!manifestFile.getParentFile().exists())
                manifestFile.getParentFile().mkdirs();

            try (PrintStream out = new PrintStream(manifestFile))
            {
                final JSONObject manifestJSON = new JSONObject();
                manifestJSON.put("files", filesJSONArr);
                out.println(manifestJSON.toJSONString());
            }
        }
        catch (IOException e)
        {
            throw new FSWriteError(e, manifestFile);
        }
    }

    private void writeSnapshotSchema(final String snapshotName)
    {
        final File schemaFile = getDirectories().getSnapshotSchemaFile(snapshotName);

        try
        {
            if (!schemaFile.getParentFile().exists())
                schemaFile.getParentFile().mkdirs();

            try (PrintStream out = new PrintStream(schemaFile))
            {
                SchemaCQLHelper.reCreateStatementsForSchemaCql(metadata(),
                                                               keyspace.getMetadata().types)
                               .forEach(out::println);
            }
        }
        catch (IOException e)
        {
            throw new FSWriteError(e, schemaFile);
        }
    }

    private void createEphemeralSnapshotMarkerFile(final String snapshot)
    {
        final File ephemeralSnapshotMarker = getDirectories().getNewEphemeralSnapshotMarkerFile(snapshot);

        try
        {
            if (!ephemeralSnapshotMarker.getParentFile().exists())
                ephemeralSnapshotMarker.getParentFile().mkdirs();

            Files.createFile(ephemeralSnapshotMarker.toPath());
            if (logger.isTraceEnabled())
                logger.trace("Created ephemeral snapshot marker file on {}.", ephemeralSnapshotMarker.getAbsolutePath());
        }
        catch (IOException e)
        {
            logger.warn(String.format("Could not create marker file %s for ephemeral snapshot %s. " +
                                      "In case there is a failure in the operation that created " +
                                      "this snapshot, you may need to clean it manually afterwards.",
                                      ephemeralSnapshotMarker.getAbsolutePath(), snapshot), e);
        }
    }

    protected static void clearEphemeralSnapshots(Directories directories)
    {
        RateLimiter clearSnapshotRateLimiter = DatabaseDescriptor.getSnapshotRateLimiter();

        for (String ephemeralSnapshot : directories.listEphemeralSnapshots())
        {
            logger.trace("Clearing ephemeral snapshot {} leftover from previous session.", ephemeralSnapshot);
            Directories.clearSnapshot(ephemeralSnapshot, directories.getCFDirectories(), clearSnapshotRateLimiter);
        }
    }

    public Refs<SSTableReader> getSnapshotSSTableReaders(String tag) throws IOException
    {
        Map<Integer, SSTableReader> active = new HashMap<>();
        for (SSTableReader sstable : getSSTables(SSTableSet.CANONICAL))
            active.put(sstable.descriptor.generation, sstable);
        Map<Descriptor, Set<Component>> snapshots = getDirectories().sstableLister(Directories.OnTxnErr.IGNORE).snapshots(tag).list();
        Refs<SSTableReader> refs = new Refs<>();
        try
        {
            for (Map.Entry<Descriptor, Set<Component>> entries : snapshots.entrySet())
            {
                // Try acquire reference to an active sstable instead of snapshot if it exists,
                // to avoid opening new sstables. If it fails, use the snapshot reference instead.
                SSTableReader sstable = active.get(entries.getKey().generation);
                if (sstable == null || !refs.tryRef(sstable))
                {
                    if (logger.isTraceEnabled())
                        logger.trace("using snapshot sstable {}", entries.getKey());
                    // open offline so we don't modify components or track hotness.
                    sstable = SSTableReader.open(entries.getKey(), entries.getValue(), metadata, true, true);
                    refs.tryRef(sstable);
                    // release the self ref as we never add the snapshot sstable to DataTracker where it is otherwise released
                    sstable.selfRef().release();
                }
                else if (logger.isTraceEnabled())
                {
                    logger.trace("using active sstable {}", entries.getKey());
                }
            }
        }
        catch (FSReadError | RuntimeException e)
        {
            // In case one of the snapshot sstables fails to open,
            // we must release the references to the ones we opened so far
            refs.release();
            throw e;
        }
        return refs;
    }

    /**
     * Take a snap shot of this columnfamily store.
     *
     * @param snapshotName the name of the associated with the snapshot
     */
    public Set<SSTableReader> snapshot(String snapshotName)
    {
        return snapshot(snapshotName, false, null);
    }

    /**
     * Take a snap shot of this columnfamily store.
     *
     * @param snapshotName the name of the associated with the snapshot
     * @param skipFlush Skip blocking flush of memtable
     * @param rateLimiter Rate limiter for hardlinks-per-second
     */
    public Set<SSTableReader> snapshot(String snapshotName, boolean skipFlush, RateLimiter rateLimiter)
    {
        return snapshot(snapshotName, null, false, skipFlush, rateLimiter);
    }


    /**
     * @param ephemeral If this flag is set to true, the snapshot will be cleaned up during next startup
     * @param skipFlush Skip blocking flush of memtable
     */
    public Set<SSTableReader> snapshot(String snapshotName, Predicate<SSTableReader> predicate, boolean ephemeral, boolean skipFlush)
    {
        return snapshot(snapshotName, predicate, ephemeral, skipFlush, null);
    }

    /**
     * @param ephemeral If this flag is set to true, the snapshot will be cleaned up during next startup
     * @param skipFlush Skip blocking flush of memtable
     * @param rateLimiter Rate limiter for hardlinks-per-second
     */
    public Set<SSTableReader> snapshot(String snapshotName, Predicate<SSTableReader> predicate, boolean ephemeral, boolean skipFlush, RateLimiter rateLimiter)
    {
        if (!skipFlush)
        {
            forceBlockingFlush();
        }
        return snapshotWithoutFlush(snapshotName, predicate, ephemeral, rateLimiter);
    }

    public boolean snapshotExists(String snapshotName)
    {
        return getDirectories().snapshotExists(snapshotName);
    }

    public long getSnapshotCreationTime(String snapshotName)
    {
        return getDirectories().snapshotCreationTime(snapshotName);
    }

    /**
     * Clear all the snapshots for a given column family.
     *
     * @param snapshotName the user supplied snapshot name. If left empty,
     *                     all the snapshots will be cleaned.
     */
    public void clearSnapshot(String snapshotName)
    {
        RateLimiter clearSnapshotRateLimiter = DatabaseDescriptor.getSnapshotRateLimiter();

        List<File> snapshotDirs = getDirectories().getCFDirectories();
        Directories.clearSnapshot(snapshotName, snapshotDirs, clearSnapshotRateLimiter);
    }
    /**
     *
     * @return  Return a map of all snapshots to space being used
     * The pair for a snapshot has true size and size on disk.
     */
    public Map<String, Directories.SnapshotSizeDetails> getSnapshotDetails()
    {
        return getDirectories().getSnapshotDetails();
    }

    /**
     * @return the cached partition for @param key if it is already present in the cache.
     * Not that this will not readAndCache the parition if it is not present, nor
     * are these calls counted in cache statistics.
     *
     * Note that this WILL cause deserialization of a SerializingCache partition, so if all you
     * need to know is whether a partition is present or not, use containsCachedParition instead.
     */
    public CachedPartition getRawCachedPartition(DecoratedKey key)
    {
        if (!isRowCacheEnabled())
            return null;
        IRowCacheEntry cached = CacheService.instance.rowCache.getInternal(new RowCacheKey(metadata(), key));
        return cached == null || cached instanceof RowCacheSentinel ? null : (CachedPartition)cached;
    }

    private void invalidateCaches()
    {
        CacheService.instance.invalidateKeyCacheForCf(metadata());
        CacheService.instance.invalidateRowCacheForCf(metadata());
        if (metadata().isCounter())
            CacheService.instance.invalidateCounterCacheForCf(metadata());
    }

    public int invalidateRowCache(Collection<Bounds<Token>> boundsToInvalidate)
    {
        int invalidatedKeys = 0;
        for (Iterator<RowCacheKey> keyIter = CacheService.instance.rowCache.keyIterator();
             keyIter.hasNext(); )
        {
            RowCacheKey key = keyIter.next();
            DecoratedKey dk = decorateKey(ByteBuffer.wrap(key.key));
            if (key.sameTable(metadata()) && Bounds.isInBounds(dk.getToken(), boundsToInvalidate))
            {
                invalidateCachedPartition(dk);
                invalidatedKeys++;
            }
        }
        return invalidatedKeys;
    }

    public int invalidateCounterCache(Collection<Bounds<Token>> boundsToInvalidate)
    {
        int invalidatedKeys = 0;
        for (Iterator<CounterCacheKey> keyIter = CacheService.instance.counterCache.keyIterator();
             keyIter.hasNext(); )
        {
            CounterCacheKey key = keyIter.next();
            DecoratedKey dk = decorateKey(key.partitionKey());
            if (key.sameTable(metadata()) && Bounds.isInBounds(dk.getToken(), boundsToInvalidate))
            {
                CacheService.instance.counterCache.remove(key);
                invalidatedKeys++;
            }
        }
        return invalidatedKeys;
    }

    /**
     * @return true if @param key is contained in the row cache
     */
    public boolean containsCachedParition(DecoratedKey key)
    {
        return CacheService.instance.rowCache.getCapacity() != 0 && CacheService.instance.rowCache.containsKey(new RowCacheKey(metadata(), key));
    }

    public void invalidateCachedPartition(RowCacheKey key)
    {
        CacheService.instance.rowCache.remove(key);
    }

    public void invalidateCachedPartition(DecoratedKey key)
    {
        if (!isRowCacheEnabled())
            return;

        invalidateCachedPartition(new RowCacheKey(metadata(), key));
    }

    public ClockAndCount getCachedCounter(ByteBuffer partitionKey, Clustering<?> clustering, ColumnMetadata column, CellPath path)
    {
        if (CacheService.instance.counterCache.getCapacity() == 0L) // counter cache disabled.
            return null;
        return CacheService.instance.counterCache.get(CounterCacheKey.create(metadata(), partitionKey, clustering, column, path));
    }

    public void putCachedCounter(ByteBuffer partitionKey, Clustering<?> clustering, ColumnMetadata column, CellPath path, ClockAndCount clockAndCount)
    {
        if (CacheService.instance.counterCache.getCapacity() == 0L) // counter cache disabled.
            return;
        CacheService.instance.counterCache.put(CounterCacheKey.create(metadata(), partitionKey, clustering, column, path), clockAndCount);
    }

    public void forceMajorCompaction()
    {
        forceMajorCompaction(false);
    }

    public void forceMajorCompaction(boolean splitOutput)
   {
        CompactionManager.instance.performMaximal(this, splitOutput);
    }

    public void forceCompactionForTokenRange(Collection<Range<Token>> tokenRanges) throws ExecutionException, InterruptedException
    {
        CompactionManager.instance.forceCompactionForTokenRange(this, tokenRanges);
    }

    public static Iterable<ColumnFamilyStore> all()
    {
        List<Iterable<ColumnFamilyStore>> stores = new ArrayList<>(Schema.instance.getKeyspaces().size());
        for (Keyspace keyspace : Keyspace.all())
        {
            stores.add(keyspace.getColumnFamilyStores());
        }
        return Iterables.concat(stores);
    }

    public Iterable<DecoratedKey> keySamples(Range<Token> range)
    {
        try (RefViewFragment view = selectAndReference(View.selectFunction(SSTableSet.CANONICAL)))
        {
            Iterable<DecoratedKey>[] samples = new Iterable[view.sstables.size()];
            int i = 0;
            for (SSTableReader sstable: view.sstables)
            {
                samples[i++] = sstable.getKeySamples(range);
            }
            return Iterables.concat(samples);
        }
    }

    public long estimatedKeysForRange(Range<Token> range)
    {
        try (RefViewFragment view = selectAndReference(View.selectFunction(SSTableSet.CANONICAL)))
        {
            long count = 0;
            for (SSTableReader sstable : view.sstables)
                count += sstable.estimatedKeysForRanges(Collections.singleton(range));
            return count;
        }
    }

    /**
     * For testing.  No effort is made to clear historical or even the current memtables, nor for
     * thread safety.  All we do is wipe the sstable containers clean, while leaving the actual
     * data files present on disk.  (This allows tests to easily call loadNewSSTables on them.)
     */
    @VisibleForTesting
    public void clearUnsafe()
    {
        for (final ColumnFamilyStore cfs : concatWithIndexes())
        {
            cfs.runWithCompactionsDisabled((Callable<Void>) () -> {
                cfs.data.reset(new Memtable(new AtomicReference<>(CommitLogPosition.NONE), cfs));
                return null;
            }, true, false);
        }
    }

    /**
     * Truncate deletes the entire column family's data with no expensive tombstone creation
     */
    public void truncateBlocking()
    {
        // We have two goals here:
        // - truncate should delete everything written before truncate was invoked
        // - but not delete anything that isn't part of the snapshot we create.
        // We accomplish this by first flushing manually, then snapshotting, and
        // recording the timestamp IN BETWEEN those actions. Any sstables created
        // with this timestamp or greater time, will not be marked for delete.
        //
        // Bonus complication: since we store commit log segment position in sstable metadata,
        // truncating those sstables means we will replay any CL segments from the
        // beginning if we restart before they [the CL segments] are discarded for
        // normal reasons post-truncate.  To prevent this, we store truncation
        // position in the System keyspace.
        logger.info("Truncating {}.{}", keyspace.getName(), name);

        final long truncatedAt;
        final CommitLogPosition replayAfter;

        if (keyspace.getMetadata().params.durableWrites || DatabaseDescriptor.isAutoSnapshot())
        {
            replayAfter = forceBlockingFlush();
            viewManager.forceBlockingFlush();
        }
        else
        {
            // just nuke the memtable data w/o writing to disk first
            viewManager.dumpMemtables();
            try
            {
                replayAfter = dumpMemtable().get();
            }
            catch (Exception e)
            {
                throw new RuntimeException(e);
            }
        }

        long now = System.currentTimeMillis();
        // make sure none of our sstables are somehow in the future (clock drift, perhaps)
        for (ColumnFamilyStore cfs : concatWithIndexes())
            for (SSTableReader sstable : cfs.getLiveSSTables())
                now = Math.max(now, sstable.maxDataAge);
        truncatedAt = now;

        Runnable truncateRunnable = new Runnable()
        {
            public void run()
            {
                logger.info("Truncating {}.{} with truncatedAt={}", keyspace.getName(), getTableName(), truncatedAt);
                // since truncation can happen at different times on different nodes, we need to make sure
                // that any repairs are aborted, otherwise we might clear the data on one node and then
                // stream in data that is actually supposed to have been deleted
                ActiveRepairService.instance.abort((prs) -> prs.getTableIds().contains(metadata.id),
                                                   "Stopping parent sessions {} due to truncation of tableId="+metadata.id);
                data.notifyTruncated(truncatedAt);

            if (DatabaseDescriptor.isAutoSnapshot())
                snapshot(Keyspace.getTimestampedSnapshotNameWithPrefix(name, SNAPSHOT_TRUNCATE_PREFIX));

            discardSSTables(truncatedAt);

            indexManager.truncateAllIndexesBlocking(truncatedAt);
            viewManager.truncateBlocking(replayAfter, truncatedAt);

                SystemKeyspace.saveTruncationRecord(ColumnFamilyStore.this, truncatedAt, replayAfter);
                logger.trace("cleaning out row cache");
                invalidateCaches();

            }
        };

        runWithCompactionsDisabled(Executors.callable(truncateRunnable), true, true);
        logger.info("Truncate of {}.{} is complete", keyspace.getName(), name);
    }

    /**
     * Drops current memtable without flushing to disk. This should only be called when truncating a column family which is not durable.
     */
    public Future<CommitLogPosition> dumpMemtable()
    {
        synchronized (data)
        {
            final Flush flush = new Flush(true);
            flushExecutor.execute(flush);
            postFlushExecutor.execute(flush.postFlushTask);
            return flush.postFlushTask;
        }
    }

    public <V> V runWithCompactionsDisabled(Callable<V> callable, boolean interruptValidation, boolean interruptViews)
    {
        return runWithCompactionsDisabled(callable, (sstable) -> true, interruptValidation, interruptViews, true);
    }

    /**
     * Runs callable with compactions paused and compactions including sstables matching sstablePredicate stopped
     *
     * @param callable what to do when compactions are paused
     * @param sstablesPredicate which sstables should we cancel compactions for
     * @param interruptValidation if we should interrupt validation compactions
     * @param interruptViews if we should interrupt view compactions
     * @param interruptIndexes if we should interrupt compactions on indexes. NOTE: if you set this to true your sstablePredicate
     *                         must be able to handle LocalPartitioner sstables!
     */
    public <V> V runWithCompactionsDisabled(Callable<V> callable, Predicate<SSTableReader> sstablesPredicate, boolean interruptValidation, boolean interruptViews, boolean interruptIndexes)
    {
        // synchronize so that concurrent invocations don't re-enable compactions partway through unexpectedly,
        // and so we only run one major compaction at a time
        synchronized (this)
        {
            logger.trace("Cancelling in-progress compactions for {}", metadata.name);
            Iterable<ColumnFamilyStore> toInterruptFor = interruptIndexes
                                                         ? concatWithIndexes()
                                                         : Collections.singleton(this);

            toInterruptFor = interruptViews
                             ? Iterables.concat(toInterruptFor, viewManager.allViewsCfs())
                             : toInterruptFor;

            try (CompactionManager.CompactionPauser pause = CompactionManager.instance.pauseGlobalCompaction();
                 CompactionManager.CompactionPauser pausedStrategies = pauseCompactionStrategies(toInterruptFor))
            {
                // interrupt in-progress compactions
                CompactionManager.instance.interruptCompactionForCFs(toInterruptFor, sstablesPredicate, interruptValidation);
                CompactionManager.instance.waitForCessation(toInterruptFor, sstablesPredicate);

                // doublecheck that we finished, instead of timing out
                for (ColumnFamilyStore cfs : toInterruptFor)
                {
                    if (cfs.getTracker().getCompacting().stream().anyMatch(sstablesPredicate))
                    {
                        logger.warn("Unable to cancel in-progress compactions for {}.  Perhaps there is an unusually large row in progress somewhere, or the system is simply overloaded.", metadata.name);
                        return null;
                    }
                }
                logger.trace("Compactions successfully cancelled");

                // run our task
                try
                {
                    return callable.call();
                }
                catch (Exception e)
                {
                    throw new RuntimeException(e);
                }
            }
        }
    }

    private static CompactionManager.CompactionPauser pauseCompactionStrategies(Iterable<ColumnFamilyStore> toPause)
    {
        ArrayList<ColumnFamilyStore> successfullyPaused = new ArrayList<>();
        try
        {
            for (ColumnFamilyStore cfs : toPause)
            {
                successfullyPaused.ensureCapacity(successfullyPaused.size() + 1); // to avoid OOM:ing after pausing the strategies
                cfs.getCompactionStrategyManager().pause();
                successfullyPaused.add(cfs);
            }
            return () -> maybeFail(resumeAll(null, toPause));
        }
        catch (Throwable t)
        {
            resumeAll(t, successfullyPaused);
            throw t;
        }
    }

    private static Throwable resumeAll(Throwable accumulate, Iterable<ColumnFamilyStore> cfss)
    {
        for (ColumnFamilyStore cfs : cfss)
        {
            try
            {
                cfs.getCompactionStrategyManager().resume();
            }
            catch (Throwable t)
            {
                accumulate = merge(accumulate, t);
            }
        }
        return accumulate;
    }

    public LifecycleTransaction markAllCompacting(final OperationType operationType)
    {
        Callable<LifecycleTransaction> callable = () -> {
            assert data.getCompacting().isEmpty() : data.getCompacting();
            Iterable<SSTableReader> sstables = getLiveSSTables();
            sstables = AbstractCompactionStrategy.filterSuspectSSTables(sstables);
            LifecycleTransaction modifier = data.tryModify(sstables, operationType);
            assert modifier != null: "something marked things compacting while compactions are disabled";
            return modifier;
        };

        return runWithCompactionsDisabled(callable, false, false);
    }


    @Override
    public String toString()
    {
        return "CFS(" +
               "Keyspace='" + keyspace.getName() + '\'' +
               ", ColumnFamily='" + name + '\'' +
               ')';
    }

    public void disableAutoCompaction()
    {
        // we don't use CompactionStrategy.pause since we don't want users flipping that on and off
        // during runWithCompactionsDisabled
        compactionStrategyManager.disable();
    }

    public void enableAutoCompaction()
    {
        enableAutoCompaction(false);
    }

    /**
     * used for tests - to be able to check things after a minor compaction
     * @param waitForFutures if we should block until autocompaction is done
     */
    @VisibleForTesting
    public void enableAutoCompaction(boolean waitForFutures)
    {
        compactionStrategyManager.enable();
        List<Future<?>> futures = CompactionManager.instance.submitBackground(this);
        if (waitForFutures)
            FBUtilities.waitOnFutures(futures);
    }

    public boolean isAutoCompactionDisabled()
    {
        return !this.compactionStrategyManager.isEnabled();
    }

    /*
     JMX getters and setters for the Default<T>s.
       - get/set minCompactionThreshold
       - get/set maxCompactionThreshold
       - get     memsize
       - get     memops
       - get/set memtime
     */

    public CompactionStrategyManager getCompactionStrategyManager()
    {
        return compactionStrategyManager;
    }

    public void setCrcCheckChance(double crcCheckChance)
    {
        try
        {
            TableParams.builder().crcCheckChance(crcCheckChance).build().validate();
            for (ColumnFamilyStore cfs : concatWithIndexes())
            {
                cfs.crcCheckChance.set(crcCheckChance);
                for (SSTableReader sstable : cfs.getSSTables(SSTableSet.LIVE))
                    sstable.setCrcCheckChance(crcCheckChance);
            }
        }
        catch (ConfigurationException e)
        {
            throw new IllegalArgumentException(e.getMessage());
        }
    }


    public Double getCrcCheckChance()
    {
        return crcCheckChance.value();
    }

    public void setCompactionThresholds(int minThreshold, int maxThreshold)
    {
        validateCompactionThresholds(minThreshold, maxThreshold);

        minCompactionThreshold.set(minThreshold);
        maxCompactionThreshold.set(maxThreshold);
        CompactionManager.instance.submitBackground(this);
    }

    public int getMinimumCompactionThreshold()
    {
        return minCompactionThreshold.value();
    }

    public void setMinimumCompactionThreshold(int minCompactionThreshold)
    {
        validateCompactionThresholds(minCompactionThreshold, maxCompactionThreshold.value());
        this.minCompactionThreshold.set(minCompactionThreshold);
    }

    public int getMaximumCompactionThreshold()
    {
        return maxCompactionThreshold.value();
    }

    public void setMaximumCompactionThreshold(int maxCompactionThreshold)
    {
        validateCompactionThresholds(minCompactionThreshold.value(), maxCompactionThreshold);
        this.maxCompactionThreshold.set(maxCompactionThreshold);
    }

    private void validateCompactionThresholds(int minThreshold, int maxThreshold)
    {
        if (minThreshold > maxThreshold)
            throw new RuntimeException(String.format("The min_compaction_threshold cannot be larger than the max_compaction_threshold. " +
                                                     "Min is '%d', Max is '%d'.", minThreshold, maxThreshold));

        if (maxThreshold == 0 || minThreshold == 0)
            throw new RuntimeException("Disabling compaction by setting min_compaction_threshold or max_compaction_threshold to 0 " +
                                       "is deprecated, set the compaction strategy option 'enabled' to 'false' instead or use the nodetool command 'disableautocompaction'.");
    }

    // End JMX get/set.

    public int getMeanEstimatedCellPerPartitionCount()
    {
        long sum = 0;
        long count = 0;
        for (SSTableReader sstable : getSSTables(SSTableSet.CANONICAL))
        {
            long n = sstable.getEstimatedCellPerPartitionCount().count();
            sum += sstable.getEstimatedCellPerPartitionCount().mean() * n;
            count += n;
        }
        return count > 0 ? (int) (sum / count) : 0;
    }

    public double getMeanPartitionSize()
    {
        long sum = 0;
        long count = 0;
        for (SSTableReader sstable : getSSTables(SSTableSet.CANONICAL))
        {
            long n = sstable.getEstimatedPartitionSize().count();
            sum += sstable.getEstimatedPartitionSize().mean() * n;
            count += n;
        }
        return count > 0 ? sum * 1.0 / count : 0;
    }

    public int getMeanRowCount()
    {
        long totalRows = 0;
        long totalPartitions = 0;
        for (SSTableReader sstable : getSSTables(SSTableSet.CANONICAL))
        {
            totalPartitions += sstable.getEstimatedPartitionSize().count();
            totalRows += sstable.getTotalRows();
        }

        return totalPartitions > 0 ? (int) (totalRows / totalPartitions) : 0;
    }

    public long estimateKeys()
    {
        long n = 0;
        for (SSTableReader sstable : getSSTables(SSTableSet.CANONICAL))
            n += sstable.estimatedKeys();
        return n;
    }

    public IPartitioner getPartitioner()
    {
        return metadata().partitioner;
    }

    public DecoratedKey decorateKey(ByteBuffer key)
    {
        return getPartitioner().decorateKey(key);
    }

    /** true if this CFS contains secondary index data */
    public boolean isIndex()
    {
        return metadata().isIndex();
    }

    public Iterable<ColumnFamilyStore> concatWithIndexes()
    {
        // we return the main CFS first, which we rely on for simplicity in switchMemtable(), for getting the
        // latest commit log segment position
        return Iterables.concat(Collections.singleton(this), indexManager.getAllIndexColumnFamilyStores());
    }

    public List<String> getBuiltIndexes()
    {
        return indexManager.getBuiltIndexNames();
    }

    public int getUnleveledSSTables()
    {
        return compactionStrategyManager.getUnleveledSSTables();
    }

    public int[] getSSTableCountPerLevel()
    {
        return compactionStrategyManager.getSSTableCountPerLevel();
    }

    public int getLevelFanoutSize()
    {
        return compactionStrategyManager.getLevelFanoutSize();
    }

    public static class ViewFragment
    {
        public final List<SSTableReader> sstables;
        public final Iterable<Memtable> memtables;

        public ViewFragment(List<SSTableReader> sstables, Iterable<Memtable> memtables)
        {
            this.sstables = sstables;
            this.memtables = memtables;
        }
    }

    public static class RefViewFragment extends ViewFragment implements AutoCloseable
    {
        public final Refs<SSTableReader> refs;

        public RefViewFragment(List<SSTableReader> sstables, Iterable<Memtable> memtables, Refs<SSTableReader> refs)
        {
            super(sstables, memtables);
            this.refs = refs;
        }

        public void release()
        {
            refs.release();
        }

        public void close()
        {
            refs.release();
        }
    }

    public boolean isEmpty()
    {
        return data.getView().isEmpty();
    }

    public boolean isRowCacheEnabled()
    {

        boolean retval = metadata().params.caching.cacheRows() && CacheService.instance.rowCache.getCapacity() > 0;
        assert(!retval || !isIndex());
        return retval;
    }

    public boolean isCounterCacheEnabled()
    {
        return metadata().isCounter() && CacheService.instance.counterCache.getCapacity() > 0;
    }

    public boolean isKeyCacheEnabled()
    {
        return metadata().params.caching.cacheKeys() && CacheService.instance.keyCache.getCapacity() > 0;
    }

    /**
     * Discard all SSTables that were created before given timestamp.
     *
     * Caller should first ensure that comapctions have quiesced.
     *
     * @param truncatedAt The timestamp of the truncation
     *                    (all SSTables before that timestamp are going be marked as compacted)
     */
    public void discardSSTables(long truncatedAt)
    {
        assert data.getCompacting().isEmpty() : data.getCompacting();

        List<SSTableReader> truncatedSSTables = new ArrayList<>();
        int keptSSTables = 0;
        for (SSTableReader sstable : getSSTables(SSTableSet.LIVE))
        {
            if (!sstable.newSince(truncatedAt))
            {
                truncatedSSTables.add(sstable);
            }
            else
            {
                keptSSTables++;
                logger.info("Truncation is keeping {} maxDataAge={} truncatedAt={}", sstable, sstable.maxDataAge, truncatedAt);
            }
        }

        if (!truncatedSSTables.isEmpty())
        {
            logger.info("Truncation is dropping {} sstables and keeping {} due to sstable.maxDataAge > truncatedAt", truncatedSSTables.size(), keptSSTables);
            markObsolete(truncatedSSTables, OperationType.UNKNOWN);
        }
    }

    public double getDroppableTombstoneRatio()
    {
        double allDroppable = 0;
        long allColumns = 0;
        int localTime = (int)(System.currentTimeMillis()/1000);

        for (SSTableReader sstable : getSSTables(SSTableSet.LIVE))
        {
            allDroppable += sstable.getDroppableTombstonesBefore(localTime - metadata().params.gcGraceSeconds);
            allColumns += sstable.getEstimatedCellPerPartitionCount().mean() * sstable.getEstimatedCellPerPartitionCount().count();
        }
        return allColumns > 0 ? allDroppable / allColumns : 0;
    }

    public long trueSnapshotsSize()
    {
        return getDirectories().trueSnapshotsSize();
    }

    /**
     * Returns a ColumnFamilyStore by id if it exists, null otherwise
     * Differently from others, this method does not throw exception if the table does not exist.
     */
    public static ColumnFamilyStore getIfExists(TableId id)
    {
        TableMetadata metadata = Schema.instance.getTableMetadata(id);
        if (metadata == null)
            return null;

        Keyspace keyspace = Keyspace.open(metadata.keyspace);
        if (keyspace == null)
            return null;

        return keyspace.hasColumnFamilyStore(id)
             ? keyspace.getColumnFamilyStore(id)
             : null;
    }

    /**
     * Returns a ColumnFamilyStore by ksname and cfname if it exists, null otherwise
     * Differently from others, this method does not throw exception if the keyspace or table does not exist.
     */
    public static ColumnFamilyStore getIfExists(String ksName, String cfName)
    {
        if (ksName == null || cfName == null)
            return null;

        Keyspace keyspace = Keyspace.open(ksName);
        if (keyspace == null)
            return null;

        TableMetadata table = Schema.instance.getTableMetadata(ksName, cfName);
        if (table == null)
            return null;

        return keyspace.getColumnFamilyStore(table.id);
    }

    public static TableMetrics metricsFor(TableId tableId)
    {
        return Objects.requireNonNull(getIfExists(tableId)).metric;
    }

    public DiskBoundaries getDiskBoundaries()
    {
        return diskBoundaryManager.getDiskBoundaries(this);
    }

    public void invalidateDiskBoundaries()
    {
        diskBoundaryManager.invalidate();
    }

    @Override
    public void setNeverPurgeTombstones(boolean value)
    {
        if (neverPurgeTombstones != value)
            logger.info("Changing neverPurgeTombstones for {}.{} from {} to {}", keyspace.getName(), getTableName(), neverPurgeTombstones, value);
        else
            logger.info("Not changing neverPurgeTombstones for {}.{}, it is {}", keyspace.getName(), getTableName(), neverPurgeTombstones);

        neverPurgeTombstones = value;
    }

    @Override
    public boolean getNeverPurgeTombstones()
    {
        return neverPurgeTombstones;
    }

    /**
     * The thread pools used to flush memtables.
     *
     * <p>Each disk has its own set of thread pools to perform memtable flushes.</p>
     * <p>Based on the configuration. Local system keyspaces can have their own disk
     * to allow for special redundancy mechanism. If it is the case the executor services returned for
     * local system keyspaces will be different from the ones for the other keyspaces.</p>
     */
    private static final class PerDiskFlushExecutors
    {
        /**
         * The flush executors for non local system keyspaces.
         */
        private final ExecutorService[] nonLocalSystemflushExecutors;

        /**
         * The flush executors for the local system keyspaces.
         */
        private final ExecutorService[] localSystemDiskFlushExecutors;

        /**
         * {@code true} if local system keyspaces are stored in their own directory and use an extra flush executor,
         * {@code false} otherwise.
         */
        private final boolean useSpecificExecutorForSystemKeyspaces;

        public PerDiskFlushExecutors(int flushWriters,
                                     String[] locationsForNonSystemKeyspaces,
                                     boolean useSpecificLocationForSystemKeyspaces)
        {
            ExecutorService[] flushExecutors = createPerDiskFlushWriters(locationsForNonSystemKeyspaces.length, flushWriters);
            nonLocalSystemflushExecutors = flushExecutors;
            useSpecificExecutorForSystemKeyspaces = useSpecificLocationForSystemKeyspaces;
            localSystemDiskFlushExecutors = useSpecificLocationForSystemKeyspaces ? new ExecutorService[] {newThreadPool("LocalSystemKeyspacesDiskMemtableFlushWriter", flushWriters)}
                                                                                  : new ExecutorService[] {flushExecutors[0]};
        }

        private static ExecutorService[] createPerDiskFlushWriters(int numberOfExecutors, int flushWriters)
        {
            ExecutorService[] flushExecutors = new ExecutorService[numberOfExecutors];

            for (int i = 0; i < numberOfExecutors; i++)
            {
                flushExecutors[i] = newThreadPool("PerDiskMemtableFlushWriter_" + i, flushWriters);
            }
            return flushExecutors;
        }

        private static JMXEnabledThreadPoolExecutor newThreadPool(String poolName, int size)
        {
            return new JMXEnabledThreadPoolExecutor(size,
                                                    Stage.KEEP_ALIVE_SECONDS,
                                                    TimeUnit.SECONDS,
                                                    new LinkedBlockingQueue<>(),
                                                    new NamedThreadFactory(poolName),
                                                    "internal");
        }

        /**
         * Returns the flush executors for the specified keyspace.
         *
         * @param keyspaceName the keyspace name
         * @param tableName the table name
         * @return the flush executors that should be used for flushing the memtables of the specified keyspace.
         */
        public ExecutorService[] getExecutorsFor(String keyspaceName, String tableName)
        {
            return Directories.isStoredInLocalSystemKeyspacesDataLocation(keyspaceName, tableName) ? localSystemDiskFlushExecutors
                                                                                                   : nonLocalSystemflushExecutors;
        }

        /**
         * Appends all the {@code ExecutorService} used for flushes to the collection.
         *
         * @param collection the collection to append to.
         */
        public void appendAllExecutors(Collection<ExecutorService> collection)
        {
            Collections.addAll(collection, nonLocalSystemflushExecutors);
            if (useSpecificExecutorForSystemKeyspaces)
                Collections.addAll(collection, localSystemDiskFlushExecutors);
        }
    }

    /*
     * Check SSTables whether or not they are misplaced.
     * @return true if any of the SSTables is misplaced.
     *         If all SSTables are correctly placed or the partitioner does not support splitting, it returns false.
     */
    @Override
    public boolean hasMisplacedSSTables()
    {
        if (!getPartitioner().splitter().isPresent())
            return false;

        final DiskBoundaries diskBoundaries = getDiskBoundaries();
        for (SSTableReader sstable : getSSTables(SSTableSet.CANONICAL))
        {
            Directories.DataDirectory dataDirectory = getDirectories().getDataDirectoryForFile(sstable.descriptor);
            if (!diskBoundaries.isInCorrectLocation(sstable, dataDirectory))
                return true;
        }
        return false;
    }
}<|MERGE_RESOLUTION|>--- conflicted
+++ resolved
@@ -330,31 +330,21 @@
 
     public Map<String,String> getCompressionParameters()
     {
-<<<<<<< HEAD
-        return metadata().params.compression.asMap();
+        return metadata.getLocal().params.compression.asMap();
     }
 
     public String getCompressionParametersJson()
     {
         return FBUtilities.json(getCompressionParameters());
-=======
-        return metadata.compressionParams().asMap();
->>>>>>> 2a6e4df0
     }
 
     public void setCompressionParameters(Map<String,String> opts)
     {
         try
         {
-<<<<<<< HEAD
             CompressionParams params = CompressionParams.fromMap(opts);
             params.validate();
-            throw new UnsupportedOperationException(); // TODO FIXME CASSANDRA-12949
-=======
-            CompressionParams newParams = CompressionParams.fromMap(opts);
-            newParams.validate();
-            metadata.setLocalCompressionParams(newParams);
->>>>>>> 2a6e4df0
+            metadata.setLocalOverrides(metadata().unbuild().compression(params).build());
         }
         catch (ConfigurationException e)
         {
@@ -367,14 +357,6 @@
         setCompressionParameters(FBUtilities.fromJsonMap(options));
     }
 
-<<<<<<< HEAD
-=======
-    public String getCompressionParametersJson()
-    {
-        return FBUtilities.json(getCompressionParameters());
-    }
-
->>>>>>> 2a6e4df0
     @VisibleForTesting
     public ColumnFamilyStore(Keyspace keyspace,
                              String columnFamilyName,
