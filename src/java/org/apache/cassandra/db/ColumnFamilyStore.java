--- conflicted
+++ resolved
@@ -1355,11 +1355,7 @@
             metric.samplers.get(Sampler.WRITES).addSample(key.getKey(), key.hashCode(), 1);
             StorageHook.instance.reportWrite(metadata.cfId, update);
             metric.writeLatency.addNano(System.nanoTime() - start);
-<<<<<<< HEAD
-            if (timeDelta < Long.MAX_VALUE)
-                metric.colUpdateTimeDeltaHistogram.update(timeDelta);
-            publisher.onNext(0);
-=======
+
             // CASSANDRA-11117 - certain resolution paths on memtable put can result in very
             // large time deltas, either through a variety of sentinel timestamps (used for empty values, ensuring
             // a minimal write, etc). This limits the time delta to the max value the histogram
@@ -1367,7 +1363,7 @@
             // to update.
             if(timeDelta < Long.MAX_VALUE)
                 metric.colUpdateTimeDeltaHistogram.update(Math.min(18165375903306L, timeDelta));
->>>>>>> 4f439fa3
+            publisher.onNext(0);
         }
         catch (RuntimeException e)
         {
