/*
 * Licensed to the Apache Software Foundation (ASF) under one
 * or more contributor license agreements.  See the NOTICE file
 * distributed with this work for additional information
 * regarding copyright ownership.  The ASF licenses this file
 * to you under the Apache License, Version 2.0 (the
 * "License"); you may not use this file except in compliance
 * with the License.  You may obtain a copy of the License at
 *
 *     http://www.apache.org/licenses/LICENSE-2.0
 *
 * Unless required by applicable law or agreed to in writing, software
 * distributed under the License is distributed on an "AS IS" BASIS,
 * WITHOUT WARRANTIES OR CONDITIONS OF ANY KIND, either express or implied.
 * See the License for the specific language governing permissions and
 * limitations under the License.
 */
package org.apache.cassandra.db;

import java.io.File;
import java.io.IOException;
import java.io.PrintStream;
import java.lang.reflect.Constructor;
import java.lang.reflect.InvocationTargetException;
import java.nio.ByteBuffer;
import java.nio.file.Files;
import java.util.*;
import java.util.concurrent.*;
import java.util.concurrent.atomic.AtomicInteger;
import java.util.concurrent.atomic.AtomicReference;
import java.util.regex.Pattern;
import javax.management.*;
import javax.management.openmbean.*;

import com.google.common.annotations.VisibleForTesting;
import com.google.common.base.*;
import com.google.common.base.Throwables;
import com.google.common.collect.*;
import com.google.common.util.concurrent.*;
import org.slf4j.Logger;
import org.slf4j.LoggerFactory;

import org.apache.cassandra.cache.*;
import org.apache.cassandra.concurrent.*;
import org.apache.cassandra.config.*;
import org.apache.cassandra.db.commitlog.CommitLog;
import org.apache.cassandra.db.commitlog.CommitLogPosition;
import org.apache.cassandra.db.compaction.*;
import org.apache.cassandra.db.filter.ClusteringIndexFilter;
import org.apache.cassandra.db.filter.DataLimits;
import org.apache.cassandra.db.streaming.CassandraStreamManager;
import org.apache.cassandra.db.repair.CassandraTableRepairManager;
import org.apache.cassandra.db.view.TableViews;
import org.apache.cassandra.db.lifecycle.*;
import org.apache.cassandra.db.partitions.CachedPartition;
import org.apache.cassandra.db.partitions.PartitionUpdate;
import org.apache.cassandra.db.rows.CellPath;
import org.apache.cassandra.dht.*;
import org.apache.cassandra.dht.Range;
import org.apache.cassandra.exceptions.ConfigurationException;
import org.apache.cassandra.exceptions.StartupException;
import org.apache.cassandra.index.SecondaryIndexManager;
import org.apache.cassandra.index.internal.CassandraIndex;
import org.apache.cassandra.index.transactions.UpdateTransaction;
import org.apache.cassandra.io.FSReadError;
import org.apache.cassandra.io.FSWriteError;
import org.apache.cassandra.io.sstable.Component;
import org.apache.cassandra.io.sstable.Descriptor;
import org.apache.cassandra.io.sstable.SSTableMultiWriter;
import org.apache.cassandra.io.sstable.format.*;
import org.apache.cassandra.io.sstable.metadata.MetadataCollector;
import org.apache.cassandra.io.util.FileUtils;
import org.apache.cassandra.metrics.Sampler;
import org.apache.cassandra.metrics.Sampler.Sample;
import org.apache.cassandra.metrics.Sampler.SamplerType;
import org.apache.cassandra.metrics.TableMetrics;
import org.apache.cassandra.repair.TableRepairManager;
import org.apache.cassandra.repair.consistent.admin.CleanupSummary;
import org.apache.cassandra.repair.consistent.admin.PendingStat;
import org.apache.cassandra.schema.*;
import org.apache.cassandra.schema.CompactionParams.TombstoneOption;
import org.apache.cassandra.service.ActiveRepairService;
import org.apache.cassandra.service.CacheService;
import org.apache.cassandra.service.StorageService;
import org.apache.cassandra.streaming.TableStreamManager;
import org.apache.cassandra.utils.*;
import org.apache.cassandra.utils.concurrent.OpOrder;
import org.apache.cassandra.utils.concurrent.Refs;
import org.apache.cassandra.utils.memory.MemtableAllocator;
import org.json.simple.JSONArray;
import org.json.simple.JSONObject;

<<<<<<< HEAD
import static java.util.concurrent.TimeUnit.NANOSECONDS;
=======
>>>>>>> 31066073
import static org.apache.cassandra.utils.Throwables.maybeFail;
import static org.apache.cassandra.utils.Throwables.merge;

public class ColumnFamilyStore implements ColumnFamilyStoreMBean
{
    private static final Logger logger = LoggerFactory.getLogger(ColumnFamilyStore.class);

    /*
    We keep a pool of threads for each data directory, size of each pool is memtable_flush_writers.
    When flushing we start a Flush runnable in the flushExecutor. Flush calculates how to split the
    memtable ranges over the existing data directories and creates a FlushRunnable for each of the directories.
    The FlushRunnables are executed in the perDiskflushExecutors and the Flush will block until all FlushRunnables
    are finished. By having flushExecutor size the same size as each of the perDiskflushExecutors we make sure we can
    have that many flushes going at the same time.
    */
    private static final ExecutorService flushExecutor = new JMXEnabledThreadPoolExecutor(DatabaseDescriptor.getFlushWriters(),
                                                                                          Stage.KEEP_ALIVE_SECONDS,
                                                                                          TimeUnit.SECONDS,
                                                                                          new LinkedBlockingQueue<Runnable>(),
                                                                                          new NamedThreadFactory("MemtableFlushWriter"),
                                                                                          "internal");

    private static final ExecutorService [] perDiskflushExecutors = new ExecutorService[DatabaseDescriptor.getAllDataFileLocations().length];

    static
    {
        for (int i = 0; i < DatabaseDescriptor.getAllDataFileLocations().length; i++)
        {
            perDiskflushExecutors[i] = new JMXEnabledThreadPoolExecutor(DatabaseDescriptor.getFlushWriters(),
                                                                        Stage.KEEP_ALIVE_SECONDS,
                                                                        TimeUnit.SECONDS,
                                                                        new LinkedBlockingQueue<Runnable>(),
                                                                        new NamedThreadFactory("PerDiskMemtableFlushWriter_"+i),
                                                                        "internal");
        }
    }

    // post-flush executor is single threaded to provide guarantee that any flush Future on a CF will never return until prior flushes have completed
    private static final ExecutorService postFlushExecutor = new JMXEnabledThreadPoolExecutor(1,
                                                                                              Stage.KEEP_ALIVE_SECONDS,
                                                                                              TimeUnit.SECONDS,
                                                                                              new LinkedBlockingQueue<Runnable>(),
                                                                                              new NamedThreadFactory("MemtablePostFlush"),
                                                                                              "internal");

    private static final ExecutorService reclaimExecutor = new JMXEnabledThreadPoolExecutor(1,
                                                                                            Stage.KEEP_ALIVE_SECONDS,
                                                                                            TimeUnit.SECONDS,
                                                                                            new LinkedBlockingQueue<Runnable>(),
                                                                                            new NamedThreadFactory("MemtableReclaimMemory"),
                                                                                            "internal");

    private static final String[] COUNTER_NAMES = new String[]{"table", "count", "error", "value"};
    private static final String[] COUNTER_DESCS = new String[]
    { "keyspace.tablename",
      "number of occurances",
      "error bounds",
      "value" };
    private static final CompositeType COUNTER_COMPOSITE_TYPE;

    private static final String SAMPLING_RESULTS_NAME = "SAMPLING_RESULTS";

    public static final String SNAPSHOT_TRUNCATE_PREFIX = "truncated";
    public static final String SNAPSHOT_DROP_PREFIX = "dropped";

    static
    {
        try
        {
            OpenType<?>[] counterTypes = new OpenType[] { SimpleType.STRING, SimpleType.LONG, SimpleType.LONG, SimpleType.STRING };
            COUNTER_COMPOSITE_TYPE = new CompositeType(SAMPLING_RESULTS_NAME, SAMPLING_RESULTS_NAME, COUNTER_NAMES, COUNTER_DESCS, counterTypes);
        } catch (OpenDataException e)
        {
            throw new RuntimeException(e);
        }
    }

    public final Keyspace keyspace;
    public final String name;
    public final TableMetadataRef metadata;
    private final String mbeanName;
    @Deprecated
    private final String oldMBeanName;
    private volatile boolean valid = true;

    /**
     * Memtables and SSTables on disk for this column family.
     *
     * We synchronize on the Tracker to ensure isolation when we want to make sure
     * that the memtable we're acting on doesn't change out from under us.  I.e., flush
     * syncronizes on it to make sure it can submit on both executors atomically,
     * so anyone else who wants to make sure flush doesn't interfere should as well.
     */
    private final Tracker data;

    /* The read order, used to track accesses to off-heap memtable storage */
    public final OpOrder readOrdering = new OpOrder();

    /* This is used to generate the next index for a SSTable */
    private final AtomicInteger fileIndexGenerator = new AtomicInteger(0);

    public final SecondaryIndexManager indexManager;
    public final TableViews viewManager;

    /* These are locally held copies to be changed from the config during runtime */
    private volatile DefaultValue<Integer> minCompactionThreshold;
    private volatile DefaultValue<Integer> maxCompactionThreshold;
    private volatile DefaultValue<Double> crcCheckChance;

    private final CompactionStrategyManager compactionStrategyManager;

    private final Directories directories;

    public final TableMetrics metric;
    public volatile long sampleReadLatencyNanos;
    public volatile long additionalWriteLatencyNanos;

    private final CassandraTableWriteHandler writeHandler;
    private final CassandraStreamManager streamManager;

    private final TableRepairManager repairManager;

    private final SSTableImporter sstableImporter;

    private volatile boolean compactionSpaceCheck = true;

    @VisibleForTesting
    final DiskBoundaryManager diskBoundaryManager = new DiskBoundaryManager();

    private volatile boolean neverPurgeTombstones = false;

    public static void shutdownPostFlushExecutor() throws InterruptedException
    {
        postFlushExecutor.shutdown();
        postFlushExecutor.awaitTermination(60, TimeUnit.SECONDS);
    }

    public static void shutdownExecutorsAndWait(long timeout, TimeUnit unit) throws InterruptedException, TimeoutException
    {
        List<ExecutorService> executors = new ArrayList<>(perDiskflushExecutors.length + 3);
        Collections.addAll(executors, reclaimExecutor, postFlushExecutor, flushExecutor);
        Collections.addAll(executors, perDiskflushExecutors);
        ExecutorUtils.shutdownAndWait(timeout, unit, executors);
    }

    public void reload()
    {
        // metadata object has been mutated directly. make all the members jibe with new settings.

        // only update these runtime-modifiable settings if they have not been modified.
        if (!minCompactionThreshold.isModified())
            for (ColumnFamilyStore cfs : concatWithIndexes())
                cfs.minCompactionThreshold = new DefaultValue(metadata().params.compaction.minCompactionThreshold());
        if (!maxCompactionThreshold.isModified())
            for (ColumnFamilyStore cfs : concatWithIndexes())
                cfs.maxCompactionThreshold = new DefaultValue(metadata().params.compaction.maxCompactionThreshold());
        if (!crcCheckChance.isModified())
            for (ColumnFamilyStore cfs : concatWithIndexes())
                cfs.crcCheckChance = new DefaultValue(metadata().params.crcCheckChance);

        compactionStrategyManager.maybeReload(metadata());

        scheduleFlush();

        indexManager.reload();

        // If the CF comparator has changed, we need to change the memtable,
        // because the old one still aliases the previous comparator.
        if (data.getView().getCurrentMemtable().initialComparator != metadata().comparator)
            switchMemtable();
    }

    void scheduleFlush()
    {
        int period = metadata().params.memtableFlushPeriodInMs;
        if (period > 0)
        {
            logger.trace("scheduling flush in {} ms", period);
            WrappedRunnable runnable = new WrappedRunnable()
            {
                protected void runMayThrow()
                {
                    synchronized (data)
                    {
                        Memtable current = data.getView().getCurrentMemtable();
                        // if we're not expired, we've been hit by a scheduled flush for an already flushed memtable, so ignore
                        if (current.isExpired())
                        {
                            if (current.isClean())
                            {
                                // if we're still clean, instead of swapping just reschedule a flush for later
                                scheduleFlush();
                            }
                            else
                            {
                                // we'll be rescheduled by the constructor of the Memtable.
                                forceFlush();
                            }
                        }
                    }
                }
            };
            ScheduledExecutors.scheduledTasks.schedule(runnable, period, TimeUnit.MILLISECONDS);
        }
    }

    public static Runnable getBackgroundCompactionTaskSubmitter()
    {
        return new Runnable()
        {
            public void run()
            {
                for (Keyspace keyspace : Keyspace.all())
                    for (ColumnFamilyStore cfs : keyspace.getColumnFamilyStores())
                        CompactionManager.instance.submitBackground(cfs);
            }
        };
    }

    public Map<String, String> getCompactionParameters()
    {
        return compactionStrategyManager.getCompactionParams().asMap();
    }

    public String getCompactionParametersJson()
    {
        return FBUtilities.json(getCompactionParameters());
    }

    public void setCompactionParameters(Map<String, String> options)
    {
        try
        {
            CompactionParams compactionParams = CompactionParams.fromMap(options);
            compactionParams.validate();
            compactionStrategyManager.setNewLocalCompactionStrategy(compactionParams);
        }
        catch (Throwable t)
        {
            logger.error("Could not set new local compaction strategy", t);
            // dont propagate the ConfigurationException over jmx, user will only see a ClassNotFoundException
            throw new IllegalArgumentException("Could not set new local compaction strategy: "+t.getMessage());
        }
    }

    public void setCompactionParametersJson(String options)
    {
        setCompactionParameters(FBUtilities.fromJsonMap(options));
    }

    public Map<String,String> getCompressionParameters()
    {
        return metadata().params.compression.asMap();
    }

    public String getCompressionParametersJson()
    {
        return FBUtilities.json(getCompressionParameters());
    }

    public void setCompressionParameters(Map<String,String> opts)
    {
        try
        {
            CompressionParams params = CompressionParams.fromMap(opts);
            params.validate();
            throw new UnsupportedOperationException(); // TODO FIXME CASSANDRA-12949
        }
        catch (ConfigurationException e)
        {
            throw new IllegalArgumentException(e.getMessage());
        }
    }

    public void setCompressionParametersJson(String options)
    {
        setCompressionParameters(FBUtilities.fromJsonMap(options));
    }

    @VisibleForTesting
    public ColumnFamilyStore(Keyspace keyspace,
                             String columnFamilyName,
                             int generation,
                             TableMetadataRef metadata,
                             Directories directories,
                             boolean loadSSTables,
                             boolean registerBookeeping,
                             boolean offline)
    {
        assert directories != null;
        assert metadata != null : "null metadata for " + keyspace + ":" + columnFamilyName;

        this.keyspace = keyspace;
        this.metadata = metadata;
        this.directories = directories;
        name = columnFamilyName;
<<<<<<< HEAD
        minCompactionThreshold = new DefaultValue<>(metadata.get().params.compaction.minCompactionThreshold());
        maxCompactionThreshold = new DefaultValue<>(metadata.get().params.compaction.maxCompactionThreshold());
        crcCheckChance = new DefaultValue<>(metadata.get().params.crcCheckChance);
        viewManager = keyspace.viewManager.forTable(metadata.id);
        metric = new TableMetrics(this);
=======
        minCompactionThreshold = new DefaultValue<>(metadata.params.compaction.minCompactionThreshold());
        maxCompactionThreshold = new DefaultValue<>(metadata.params.compaction.maxCompactionThreshold());
        crcCheckChance = new DefaultValue<>(metadata.params.crcCheckChance);
        indexManager = new SecondaryIndexManager(this);
        viewManager = keyspace.viewManager.forTable(metadata);
>>>>>>> 31066073
        fileIndexGenerator.set(generation);
        sampleReadLatencyNanos = DatabaseDescriptor.getReadRpcTimeout(NANOSECONDS) / 2;
        additionalWriteLatencyNanos = DatabaseDescriptor.getWriteRpcTimeout(NANOSECONDS) / 2;

        logger.info("Initializing {}.{}", keyspace.getName(), name);

        // Create Memtable only on online
        Memtable initialMemtable = null;
        if (DatabaseDescriptor.isDaemonInitialized())
            initialMemtable = new Memtable(new AtomicReference<>(CommitLog.instance.getCurrentPosition()), this);
        data = new Tracker(initialMemtable, loadSSTables);

        Collection<SSTableReader> sstables = null;
        // scan for sstables corresponding to this cf and load them
        if (data.loadsstables)
        {
            Directories.SSTableLister sstableFiles = directories.sstableLister(Directories.OnTxnErr.IGNORE).skipTemporary(true);
            sstables = SSTableReader.openAll(sstableFiles.list().entrySet(), metadata);
            data.addInitialSSTablesWithoutUpdatingSize(sstables);
        }

        // compaction strategy should be created after the CFS has been prepared
        compactionStrategyManager = new CompactionStrategyManager(this);

        if (maxCompactionThreshold.value() <= 0 || minCompactionThreshold.value() <=0)
        {
            logger.warn("Disabling compaction strategy by setting compaction thresholds to 0 is deprecated, set the compaction option 'enabled' to 'false' instead.");
            this.compactionStrategyManager.disable();
        }

        // create the private ColumnFamilyStores for the secondary column indexes
        indexManager = new SecondaryIndexManager(this);
        for (IndexMetadata info : metadata.get().indexes)
        {
            indexManager.addIndex(info, true);
        }

        metric = new TableMetrics(this);

        if (data.loadsstables)
        {
            data.updateInitialSSTableSize(sstables);
        }

        if (registerBookeeping)
        {
            // register the mbean
            mbeanName = String.format("org.apache.cassandra.db:type=%s,keyspace=%s,table=%s",
                                         isIndex() ? "IndexTables" : "Tables",
                                         keyspace.getName(), name);
            oldMBeanName = String.format("org.apache.cassandra.db:type=%s,keyspace=%s,columnfamily=%s",
                                         isIndex() ? "IndexColumnFamilies" : "ColumnFamilies",
                                         keyspace.getName(), name);

            String[] objectNames = {mbeanName, oldMBeanName};
            for (String objectName : objectNames)
                MBeanWrapper.instance.registerMBean(this, objectName);
        }
        else
        {
            mbeanName = null;
            oldMBeanName= null;
        }
        writeHandler = new CassandraTableWriteHandler(this);
        streamManager = new CassandraStreamManager(this);
        repairManager = new CassandraTableRepairManager(this);
        sstableImporter = new SSTableImporter(this);
    }

    public void updateSpeculationThreshold()
    {
        try
        {
            sampleReadLatencyNanos = metadata().params.speculativeRetry.calculateThreshold(metric.coordinatorReadLatency.getSnapshot(), sampleReadLatencyNanos);
            additionalWriteLatencyNanos = metadata().params.additionalWritePolicy.calculateThreshold(metric.coordinatorWriteLatency.getSnapshot(), additionalWriteLatencyNanos);
        }
        catch (Throwable e)
        {
            logger.error("Exception caught while calculating speculative retry threshold for {}: {}", metadata(), e);
        }
    }

    public TableWriteHandler getWriteHandler()
    {
        return writeHandler;
    }

    public TableStreamManager getStreamManager()
    {
        return streamManager;
    }

    public TableRepairManager getRepairManager()
    {
        return repairManager;
    }

    public TableMetadata metadata()
    {
        return metadata.get();
    }

    public Directories getDirectories()
    {
        return directories;
    }

    public SSTableMultiWriter createSSTableMultiWriter(Descriptor descriptor, long keyCount, long repairedAt, UUID pendingRepair, boolean isTransient, int sstableLevel, SerializationHeader header, LifecycleNewTracker lifecycleNewTracker)
    {
        MetadataCollector collector = new MetadataCollector(metadata().comparator).sstableLevel(sstableLevel);
        return createSSTableMultiWriter(descriptor, keyCount, repairedAt, pendingRepair, isTransient, collector, header, lifecycleNewTracker);
    }

    public SSTableMultiWriter createSSTableMultiWriter(Descriptor descriptor, long keyCount, long repairedAt, UUID pendingRepair, boolean isTransient, MetadataCollector metadataCollector, SerializationHeader header, LifecycleNewTracker lifecycleNewTracker)
    {
        return getCompactionStrategyManager().createSSTableMultiWriter(descriptor, keyCount, repairedAt, pendingRepair, isTransient, metadataCollector, header, indexManager.listIndexes(), lifecycleNewTracker);
    }

    public boolean supportsEarlyOpen()
    {
        return compactionStrategyManager.supportsEarlyOpen();
    }

    /** call when dropping or renaming a CF. Performs mbean housekeeping and invalidates CFS to other operations */
    public void invalidate()
    {
        invalidate(true);
    }

    public void invalidate(boolean expectMBean)
    {
        // disable and cancel in-progress compactions before invalidating
        valid = false;

        try
        {
            unregisterMBean();
        }
        catch (Exception e)
        {
            if (expectMBean)
            {
                JVMStabilityInspector.inspectThrowable(e);
                // this shouldn't block anything.
                logger.warn("Failed unregistering mbean: {}", mbeanName, e);
            }
        }

        compactionStrategyManager.shutdown();
        SystemKeyspace.removeTruncationRecord(metadata.id);

        data.dropSSTables();
        LifecycleTransaction.waitForDeletions();
        indexManager.dropAllIndexes();

        invalidateCaches();
    }

    /**
     * Removes every SSTable in the directory from the Tracker's view.
     * @param directory the unreadable directory, possibly with SSTables in it, but not necessarily.
     */
    void maybeRemoveUnreadableSSTables(File directory)
    {
        data.removeUnreadableSSTables(directory);
    }

    void unregisterMBean() throws MalformedObjectNameException
    {
        ObjectName[] objectNames = {new ObjectName(mbeanName), new ObjectName(oldMBeanName)};
        for (ObjectName objectName : objectNames)
        {
            if (MBeanWrapper.instance.isRegistered(objectName))
                MBeanWrapper.instance.unregisterMBean(objectName);
        }

        // unregister metrics
        metric.release();
    }


    public static ColumnFamilyStore createColumnFamilyStore(Keyspace keyspace, TableMetadataRef metadata, boolean loadSSTables)
    {
        return createColumnFamilyStore(keyspace, metadata.name, metadata, loadSSTables);
    }

    public static synchronized ColumnFamilyStore createColumnFamilyStore(Keyspace keyspace,
                                                                         String columnFamily,
                                                                         TableMetadataRef metadata,
                                                                         boolean loadSSTables)
    {
        Directories directories = new Directories(metadata.get());
        return createColumnFamilyStore(keyspace, columnFamily, metadata, directories, loadSSTables, true, false);
    }

    /** This is only directly used by offline tools */
    public static synchronized ColumnFamilyStore createColumnFamilyStore(Keyspace keyspace,
                                                                         String columnFamily,
                                                                         TableMetadataRef metadata,
                                                                         Directories directories,
                                                                         boolean loadSSTables,
                                                                         boolean registerBookkeeping,
                                                                         boolean offline)
    {
        // get the max generation number, to prevent generation conflicts
        Directories.SSTableLister lister = directories.sstableLister(Directories.OnTxnErr.IGNORE).includeBackups(true);
        List<Integer> generations = new ArrayList<Integer>();
        for (Map.Entry<Descriptor, Set<Component>> entry : lister.list().entrySet())
        {
            Descriptor desc = entry.getKey();
            generations.add(desc.generation);
            if (!desc.isCompatible())
                throw new RuntimeException(String.format("Incompatible SSTable found. Current version %s is unable to read file: %s. Please run upgradesstables.",
                                                         desc.getFormat().getLatestVersion(), desc));
        }
        Collections.sort(generations);
        int value = (generations.size() > 0) ? (generations.get(generations.size() - 1)) : 0;

        return new ColumnFamilyStore(keyspace, columnFamily, value, metadata, directories, loadSSTables, registerBookkeeping, offline);
    }

    /**
     * Removes unnecessary files from the cf directory at startup: these include temp files, orphans, zero-length files
     * and compacted sstables. Files that cannot be recognized will be ignored.
     */
    public static void  scrubDataDirectories(TableMetadata metadata) throws StartupException
    {
        Directories directories = new Directories(metadata);
        Set<File> cleanedDirectories = new HashSet<>();

         // clear ephemeral snapshots that were not properly cleared last session (CASSANDRA-7357)
        clearEphemeralSnapshots(directories);

        directories.removeTemporaryDirectories();

        logger.trace("Removing temporary or obsoleted files from unfinished operations for table {}", metadata.name);
        if (!LifecycleTransaction.removeUnfinishedLeftovers(metadata))
            throw new StartupException(StartupException.ERR_WRONG_DISK_STATE,
                                       String.format("Cannot remove temporary or obsoleted files for %s due to a problem with transaction " +
                                                     "log files. Please check records with problems in the log messages above and fix them. " +
                                                     "Refer to the 3.0 upgrading instructions in NEWS.txt " +
                                                     "for a description of transaction log files.", metadata.toString()));

        logger.trace("Further extra check for orphan sstable files for {}", metadata.name);
        for (Map.Entry<Descriptor,Set<Component>> sstableFiles : directories.sstableLister(Directories.OnTxnErr.IGNORE).list().entrySet())
        {
            Descriptor desc = sstableFiles.getKey();
            File directory = desc.directory;
            Set<Component> components = sstableFiles.getValue();

            if (!cleanedDirectories.contains(directory))
            {
                cleanedDirectories.add(directory);
                for (File tmpFile : desc.getTemporaryFiles())
                {
                    logger.info("Removing unfinished temporary file {}", tmpFile);
                    tmpFile.delete();
                }
            }

            File dataFile = new File(desc.filenameFor(Component.DATA));
            if (components.contains(Component.DATA) && dataFile.length() > 0)
                // everything appears to be in order... moving on.
                continue;

            // missing the DATA file! all components are orphaned
            logger.warn("Removing orphans for {}: {}", desc, components);
            for (Component component : components)
            {
                File file = new File(desc.filenameFor(component));
                if (file.exists())
                    FileUtils.deleteWithConfirm(desc.filenameFor(component));
            }
        }

        // cleanup incomplete saved caches
        Pattern tmpCacheFilePattern = Pattern.compile(metadata.keyspace + "-" + metadata.name + "-(Key|Row)Cache.*\\.tmp$");
        File dir = new File(DatabaseDescriptor.getSavedCachesLocation());

        if (dir.exists())
        {
            assert dir.isDirectory();
            for (File file : dir.listFiles())
                if (tmpCacheFilePattern.matcher(file.getName()).matches())
                    if (!file.delete())
                        logger.warn("could not delete {}", file.getAbsolutePath());
        }

        // also clean out any index leftovers.
        for (IndexMetadata index : metadata.indexes)
            if (!index.isCustom())
            {
                TableMetadata indexMetadata = CassandraIndex.indexCfsMetadata(metadata, index);
                scrubDataDirectories(indexMetadata);
            }
    }

    /**
     * See #{@code StorageService.importNewSSTables} for more info
     *
     * @param ksName The keyspace name
     * @param cfName The columnFamily name
     */
    public static void loadNewSSTables(String ksName, String cfName)
    {
        /** ks/cf existence checks will be done by open and getCFS methods for us */
        Keyspace keyspace = Keyspace.open(ksName);
        keyspace.getColumnFamilyStore(cfName).loadNewSSTables();
    }

    @Deprecated
    public void loadNewSSTables()
    {

        SSTableImporter.Options options = SSTableImporter.Options.options().resetLevel(true).build();
        sstableImporter.importNewSSTables(options);
    }

    /**
     * #{@inheritDoc}
     */
    public synchronized List<String> importNewSSTables(Set<String> srcPaths, boolean resetLevel, boolean clearRepaired, boolean verifySSTables, boolean verifyTokens, boolean invalidateCaches, boolean extendedVerify)
    {
        SSTableImporter.Options options = SSTableImporter.Options.options(srcPaths)
                                                                 .resetLevel(resetLevel)
                                                                 .clearRepaired(clearRepaired)
                                                                 .verifySSTables(verifySSTables)
                                                                 .verifyTokens(verifyTokens)
                                                                 .invalidateCaches(invalidateCaches)
                                                                 .extendedVerify(extendedVerify).build();

        return sstableImporter.importNewSSTables(options);
    }

    Descriptor getUniqueDescriptorFor(Descriptor descriptor, File targetDirectory)
    {
        Descriptor newDescriptor;
        do
        {
            newDescriptor = new Descriptor(descriptor.version,
                                           targetDirectory,
                                           descriptor.ksname,
                                           descriptor.cfname,
                                           // Increment the generation until we find a filename that doesn't exist. This is needed because the new
                                           // SSTables that are being loaded might already use these generation numbers.
                                           fileIndexGenerator.incrementAndGet(),
                                           descriptor.formatType);
        }
        while (new File(newDescriptor.filenameFor(Component.DATA)).exists());
        return newDescriptor;
    }

    public void rebuildSecondaryIndex(String idxName)
    {
        rebuildSecondaryIndex(keyspace.getName(), metadata.name, idxName);
    }

    public static void rebuildSecondaryIndex(String ksName, String cfName, String... idxNames)
    {
        ColumnFamilyStore cfs = Keyspace.open(ksName).getColumnFamilyStore(cfName);

        logger.info("User Requested secondary index re-build for {}/{} indexes: {}", ksName, cfName, Joiner.on(',').join(idxNames));
        cfs.indexManager.rebuildIndexesBlocking(Sets.newHashSet(Arrays.asList(idxNames)));
    }

    public AbstractCompactionStrategy createCompactionStrategyInstance(CompactionParams compactionParams)
    {
        try
        {
            Constructor<? extends AbstractCompactionStrategy> constructor =
                compactionParams.klass().getConstructor(ColumnFamilyStore.class, Map.class);
            return constructor.newInstance(this, compactionParams.options());
        }
        catch (NoSuchMethodException | IllegalAccessException | InvocationTargetException | InstantiationException e)
        {
            throw new RuntimeException(e);
        }
    }

    @Deprecated
    public String getColumnFamilyName()
    {
        return getTableName();
    }

    public String getTableName()
    {
        return name;
    }

    public Descriptor newSSTableDescriptor(File directory)
    {
        return newSSTableDescriptor(directory, SSTableFormat.Type.current().info.getLatestVersion(), SSTableFormat.Type.current());
    }

    public Descriptor newSSTableDescriptor(File directory, SSTableFormat.Type format)
    {
        return newSSTableDescriptor(directory, format.info.getLatestVersion(), format);
    }

    public Descriptor newSSTableDescriptor(File directory, Version version, SSTableFormat.Type format)
    {
        return new Descriptor(version,
                              directory,
                              keyspace.getName(),
                              name,
                              fileIndexGenerator.incrementAndGet(),
                              format);
    }

    /**
     * Switches the memtable iff the live memtable is the one provided
     *
     * @param memtable
     */
    public ListenableFuture<CommitLogPosition> switchMemtableIfCurrent(Memtable memtable)
    {
        synchronized (data)
        {
            if (data.getView().getCurrentMemtable() == memtable)
                return switchMemtable();
        }
        return waitForFlushes();
    }

    /*
     * switchMemtable puts Memtable.getSortedContents on the writer executor.  When the write is complete,
     * we turn the writer into an SSTableReader and add it to ssTables where it is available for reads.
     * This method does not block except for synchronizing on Tracker, but the Future it returns will
     * not complete until the Memtable (and all prior Memtables) have been successfully flushed, and the CL
     * marked clean up to the position owned by the Memtable.
     */
    public ListenableFuture<CommitLogPosition> switchMemtable()
    {
        synchronized (data)
        {
            logFlush();
            Flush flush = new Flush(false);
            flushExecutor.execute(flush);
            postFlushExecutor.execute(flush.postFlushTask);
            return flush.postFlushTask;
        }
    }

    // print out size of all memtables we're enqueuing
    private void logFlush()
    {
        // reclaiming includes that which we are GC-ing;
        float onHeapRatio = 0, offHeapRatio = 0;
        long onHeapTotal = 0, offHeapTotal = 0;
        Memtable memtable = getTracker().getView().getCurrentMemtable();
        onHeapRatio +=  memtable.getAllocator().onHeap().ownershipRatio();
        offHeapRatio += memtable.getAllocator().offHeap().ownershipRatio();
        onHeapTotal += memtable.getAllocator().onHeap().owns();
        offHeapTotal += memtable.getAllocator().offHeap().owns();

        for (ColumnFamilyStore indexCfs : indexManager.getAllIndexColumnFamilyStores())
        {
            MemtableAllocator allocator = indexCfs.getTracker().getView().getCurrentMemtable().getAllocator();
            onHeapRatio += allocator.onHeap().ownershipRatio();
            offHeapRatio += allocator.offHeap().ownershipRatio();
            onHeapTotal += allocator.onHeap().owns();
            offHeapTotal += allocator.offHeap().owns();
        }

        logger.info("Enqueuing flush of {}: {}",
                     name,
                     String.format("%s (%.0f%%) on-heap, %s (%.0f%%) off-heap",
                                   FBUtilities.prettyPrintMemory(onHeapTotal),
                                   onHeapRatio * 100,
                                   FBUtilities.prettyPrintMemory(offHeapTotal),
                                   offHeapRatio * 100));
    }


    /**
     * Flush if there is unflushed data in the memtables
     *
     * @return a Future yielding the commit log position that can be guaranteed to have been successfully written
     *         to sstables for this table once the future completes
     */
    public ListenableFuture<CommitLogPosition> forceFlush()
    {
        synchronized (data)
        {
            Memtable current = data.getView().getCurrentMemtable();
            for (ColumnFamilyStore cfs : concatWithIndexes())
                if (!cfs.data.getView().getCurrentMemtable().isClean())
                    return switchMemtableIfCurrent(current);
            return waitForFlushes();
        }
    }

    /**
     * Flush if there is unflushed data that was written to the CommitLog before @param flushIfDirtyBefore
     * (inclusive).
     *
     * @return a Future yielding the commit log position that can be guaranteed to have been successfully written
     *         to sstables for this table once the future completes
     */
    public ListenableFuture<?> forceFlush(CommitLogPosition flushIfDirtyBefore)
    {
        // we don't loop through the remaining memtables since here we only care about commit log dirtiness
        // and this does not vary between a table and its table-backed indexes
        Memtable current = data.getView().getCurrentMemtable();
        if (current.mayContainDataBefore(flushIfDirtyBefore))
            return switchMemtableIfCurrent(current);
        return waitForFlushes();
    }

    /**
     * @return a Future yielding the commit log position that can be guaranteed to have been successfully written
     *         to sstables for this table once the future completes
     */
    private ListenableFuture<CommitLogPosition> waitForFlushes()
    {
        // we grab the current memtable; once any preceding memtables have flushed, we know its
        // commitLogLowerBound has been set (as this it is set with the upper bound of the preceding memtable)
        final Memtable current = data.getView().getCurrentMemtable();
        ListenableFutureTask<CommitLogPosition> task = ListenableFutureTask.create(() -> {
            logger.debug("forceFlush requested but everything is clean in {}", name);
            return current.getCommitLogLowerBound();
        });
        postFlushExecutor.execute(task);
        return task;
    }

    public CommitLogPosition forceBlockingFlush()
    {
        return FBUtilities.waitOnFuture(forceFlush());
    }

    /**
     * Both synchronises custom secondary indexes and provides ordering guarantees for futures on switchMemtable/flush
     * etc, which expect to be able to wait until the flush (and all prior flushes) requested have completed.
     */
    private final class PostFlush implements Callable<CommitLogPosition>
    {
        final CountDownLatch latch = new CountDownLatch(1);
        final List<Memtable> memtables;
        volatile Throwable flushFailure = null;

        private PostFlush(List<Memtable> memtables)
        {
            this.memtables = memtables;
        }

        public CommitLogPosition call()
        {
            try
            {
                // we wait on the latch for the commitLogUpperBound to be set, and so that waiters
                // on this task can rely on all prior flushes being complete
                latch.await();
            }
            catch (InterruptedException e)
            {
                throw new IllegalStateException();
            }

            CommitLogPosition commitLogUpperBound = CommitLogPosition.NONE;
            // If a flush errored out but the error was ignored, make sure we don't discard the commit log.
            if (flushFailure == null && !memtables.isEmpty())
            {
                Memtable memtable = memtables.get(0);
                commitLogUpperBound = memtable.getCommitLogUpperBound();
                CommitLog.instance.discardCompletedSegments(metadata.id, memtable.getCommitLogLowerBound(), commitLogUpperBound);
            }

            metric.pendingFlushes.dec();

            if (flushFailure != null)
                throw Throwables.propagate(flushFailure);

            return commitLogUpperBound;
        }
    }

    /**
     * Should only be constructed/used from switchMemtable() or truncate(), with ownership of the Tracker monitor.
     * In the constructor the current memtable(s) are swapped, and a barrier on outstanding writes is issued;
     * when run by the flushWriter the barrier is waited on to ensure all outstanding writes have completed
     * before all memtables are immediately written, and the CL is either immediately marked clean or, if
     * there are custom secondary indexes, the post flush clean up is left to update those indexes and mark
     * the CL clean
     */
    private final class Flush implements Runnable
    {
        final OpOrder.Barrier writeBarrier;
        final List<Memtable> memtables = new ArrayList<>();
        final ListenableFutureTask<CommitLogPosition> postFlushTask;
        final PostFlush postFlush;
        final boolean truncate;

        private Flush(boolean truncate)
        {
            // if true, we won't flush, we'll just wait for any outstanding writes, switch the memtable, and discard
            this.truncate = truncate;

            metric.pendingFlushes.inc();
            /**
             * To ensure correctness of switch without blocking writes, run() needs to wait for all write operations
             * started prior to the switch to complete. We do this by creating a Barrier on the writeOrdering
             * that all write operations register themselves with, and assigning this barrier to the memtables,
             * after which we *.issue()* the barrier. This barrier is used to direct write operations started prior
             * to the barrier.issue() into the memtable we have switched out, and any started after to its replacement.
             * In doing so it also tells the write operations to update the commitLogUpperBound of the memtable, so
             * that we know the CL position we are dirty to, which can be marked clean when we complete.
             */
            writeBarrier = Keyspace.writeOrder.newBarrier();

            // submit flushes for the memtable for any indexed sub-cfses, and our own
            AtomicReference<CommitLogPosition> commitLogUpperBound = new AtomicReference<>();
            for (ColumnFamilyStore cfs : concatWithIndexes())
            {
                // switch all memtables, regardless of their dirty status, setting the barrier
                // so that we can reach a coordinated decision about cleanliness once they
                // are no longer possible to be modified
                Memtable newMemtable = new Memtable(commitLogUpperBound, cfs);
                Memtable oldMemtable = cfs.data.switchMemtable(truncate, newMemtable);
                oldMemtable.setDiscarding(writeBarrier, commitLogUpperBound);
                memtables.add(oldMemtable);
            }

            // we then ensure an atomic decision is made about the upper bound of the continuous range of commit log
            // records owned by this memtable
            setCommitLogUpperBound(commitLogUpperBound);

            // we then issue the barrier; this lets us wait for all operations started prior to the barrier to complete;
            // since this happens after wiring up the commitLogUpperBound, we also know all operations with earlier
            // commit log segment position have also completed, i.e. the memtables are done and ready to flush
            writeBarrier.issue();
            postFlush = new PostFlush(memtables);
            postFlushTask = ListenableFutureTask.create(postFlush);
        }

        public void run()
        {
            // mark writes older than the barrier as blocking progress, permitting them to exceed our memory limit
            // if they are stuck waiting on it, then wait for them all to complete
            writeBarrier.markBlocking();
            writeBarrier.await();

            // mark all memtables as flushing, removing them from the live memtable list
            for (Memtable memtable : memtables)
                memtable.cfs.data.markFlushing(memtable);

            metric.memtableSwitchCount.inc();

            try
            {
                // Flush "data" memtable with non-cf 2i first;
                flushMemtable(memtables.get(0), true);
                for (int i = 1; i < memtables.size(); i++)
                    flushMemtable(memtables.get(i), false);
            }
            catch (Throwable t)
            {
                JVMStabilityInspector.inspectThrowable(t);
                postFlush.flushFailure = t;
            }
            // signal the post-flush we've done our work
            postFlush.latch.countDown();
        }

        public Collection<SSTableReader> flushMemtable(Memtable memtable, boolean flushNonCf2i)
        {
            if (memtable.isClean() || truncate)
            {
                memtable.cfs.replaceFlushed(memtable, Collections.emptyList());
                reclaim(memtable);
                return Collections.emptyList();
            }

            List<Future<SSTableMultiWriter>> futures = new ArrayList<>();
            long totalBytesOnDisk = 0;
            long maxBytesOnDisk = 0;
            long minBytesOnDisk = Long.MAX_VALUE;
            List<SSTableReader> sstables = new ArrayList<>();
            try (LifecycleTransaction txn = LifecycleTransaction.offline(OperationType.FLUSH))
            {
                List<Memtable.FlushRunnable> flushRunnables = null;
                List<SSTableMultiWriter> flushResults = null;

                try
                {
                    // flush the memtable
                    flushRunnables = memtable.flushRunnables(txn);

                    for (int i = 0; i < flushRunnables.size(); i++)
                        futures.add(perDiskflushExecutors[i].submit(flushRunnables.get(i)));

                    /**
                     * we can flush 2is as soon as the barrier completes, as they will be consistent with (or ahead of) the
                     * flushed memtables and CL position, which is as good as we can guarantee.
                     * TODO: SecondaryIndex should support setBarrier(), so custom implementations can co-ordinate exactly
                     * with CL as we do with memtables/CFS-backed SecondaryIndexes.
                     */
                    if (flushNonCf2i)
                        indexManager.flushAllNonCFSBackedIndexesBlocking();

                    flushResults = Lists.newArrayList(FBUtilities.waitOnFutures(futures));
                }
                catch (Throwable t)
                {
                    t = memtable.abortRunnables(flushRunnables, t);
                    t = txn.abort(t);
                    throw Throwables.propagate(t);
                }

                try
                {
                    Iterator<SSTableMultiWriter> writerIterator = flushResults.iterator();
                    while (writerIterator.hasNext())
                    {
                        @SuppressWarnings("resource")
                        SSTableMultiWriter writer = writerIterator.next();
                        if (writer.getFilePointer() > 0)
                        {
                            writer.setOpenResult(true).prepareToCommit();
                        }
                        else
                        {
                            maybeFail(writer.abort(null));
                            writerIterator.remove();
                        }
                    }
                }
                catch (Throwable t)
                {
                    for (SSTableMultiWriter writer : flushResults)
                        t = writer.abort(t);
                    t = txn.abort(t);
                    Throwables.propagate(t);
                }

                txn.prepareToCommit();

                Throwable accumulate = null;
                for (SSTableMultiWriter writer : flushResults)
                    accumulate = writer.commit(accumulate);

                maybeFail(txn.commit(accumulate));

                for (SSTableMultiWriter writer : flushResults)
                {
                    Collection<SSTableReader> flushedSSTables = writer.finished();
                    for (SSTableReader sstable : flushedSSTables)
                    {
                        if (sstable != null)
                        {
                            sstables.add(sstable);
                            long size = sstable.bytesOnDisk();
                            totalBytesOnDisk += size;
                            maxBytesOnDisk = Math.max(maxBytesOnDisk, size);
                            minBytesOnDisk = Math.min(minBytesOnDisk, size);
                        }
                    }
                }
            }
            memtable.cfs.replaceFlushed(memtable, sstables);
            reclaim(memtable);
            memtable.cfs.compactionStrategyManager.compactionLogger.flush(sstables);
            logger.debug("Flushed to {} ({} sstables, {}), biggest {}, smallest {}",
                         sstables,
                         sstables.size(),
                         FBUtilities.prettyPrintMemory(totalBytesOnDisk),
                         FBUtilities.prettyPrintMemory(maxBytesOnDisk),
                         FBUtilities.prettyPrintMemory(minBytesOnDisk));
            return sstables;
        }

        private void reclaim(final Memtable memtable)
        {
            // issue a read barrier for reclaiming the memory, and offload the wait to another thread
            final OpOrder.Barrier readBarrier = readOrdering.newBarrier();
            readBarrier.issue();
            postFlushTask.addListener(new WrappedRunnable()
            {
                public void runMayThrow()
                {
                    readBarrier.await();
                    memtable.setDiscarded();
                }
            }, reclaimExecutor);
        }
    }

    // atomically set the upper bound for the commit log
    private static void setCommitLogUpperBound(AtomicReference<CommitLogPosition> commitLogUpperBound)
    {
        // we attempt to set the holder to the current commit log context. at the same time all writes to the memtables are
        // also maintaining this value, so if somebody sneaks ahead of us somehow (should be rare) we simply retry,
        // so that we know all operations prior to the position have not reached it yet
        CommitLogPosition lastReplayPosition;
        while (true)
        {
            lastReplayPosition = new Memtable.LastCommitLogPosition((CommitLog.instance.getCurrentPosition()));
            CommitLogPosition currentLast = commitLogUpperBound.get();
            if ((currentLast == null || currentLast.compareTo(lastReplayPosition) <= 0)
                && commitLogUpperBound.compareAndSet(currentLast, lastReplayPosition))
                break;
        }
    }

    /**
     * Finds the largest memtable, as a percentage of *either* on- or off-heap memory limits, and immediately
     * queues it for flushing. If the memtable selected is flushed before this completes, no work is done.
     */
    public static class FlushLargestColumnFamily implements Runnable
    {
        public void run()
        {
            float largestRatio = 0f;
            Memtable largest = null;
            float liveOnHeap = 0, liveOffHeap = 0;
            for (ColumnFamilyStore cfs : ColumnFamilyStore.all())
            {
                // we take a reference to the current main memtable for the CF prior to snapping its ownership ratios
                // to ensure we have some ordering guarantee for performing the switchMemtableIf(), i.e. we will only
                // swap if the memtables we are measuring here haven't already been swapped by the time we try to swap them
                Memtable current = cfs.getTracker().getView().getCurrentMemtable();

                // find the total ownership ratio for the memtable and all SecondaryIndexes owned by this CF,
                // both on- and off-heap, and select the largest of the two ratios to weight this CF
                float onHeap = 0f, offHeap = 0f;
                onHeap += current.getAllocator().onHeap().ownershipRatio();
                offHeap += current.getAllocator().offHeap().ownershipRatio();

                for (ColumnFamilyStore indexCfs : cfs.indexManager.getAllIndexColumnFamilyStores())
                {
                    MemtableAllocator allocator = indexCfs.getTracker().getView().getCurrentMemtable().getAllocator();
                    onHeap += allocator.onHeap().ownershipRatio();
                    offHeap += allocator.offHeap().ownershipRatio();
                }

                float ratio = Math.max(onHeap, offHeap);
                if (ratio > largestRatio)
                {
                    largest = current;
                    largestRatio = ratio;
                }

                liveOnHeap += onHeap;
                liveOffHeap += offHeap;
            }

            if (largest != null)
            {
                float usedOnHeap = Memtable.MEMORY_POOL.onHeap.usedRatio();
                float usedOffHeap = Memtable.MEMORY_POOL.offHeap.usedRatio();
                float flushingOnHeap = Memtable.MEMORY_POOL.onHeap.reclaimingRatio();
                float flushingOffHeap = Memtable.MEMORY_POOL.offHeap.reclaimingRatio();
                float thisOnHeap = largest.getAllocator().onHeap().ownershipRatio();
                float thisOffHeap = largest.getAllocator().offHeap().ownershipRatio();
                logger.info("Flushing largest {} to free up room. Used total: {}, live: {}, flushing: {}, this: {}",
                            largest.cfs, ratio(usedOnHeap, usedOffHeap), ratio(liveOnHeap, liveOffHeap),
                            ratio(flushingOnHeap, flushingOffHeap), ratio(thisOnHeap, thisOffHeap));
                largest.cfs.switchMemtableIfCurrent(largest);
            }
        }
    }

    private static String ratio(float onHeap, float offHeap)
    {
        return String.format("%.2f/%.2f", onHeap, offHeap);
    }

    /**
     * Insert/Update the column family for this key.
     * Caller is responsible for acquiring Keyspace.switchLock
     * param @ lock - lock that needs to be used.
     * param @ key - key for update/insert
     * param @ columnFamily - columnFamily changes
     */
    public void apply(PartitionUpdate update, UpdateTransaction indexer, OpOrder.Group opGroup, CommitLogPosition commitLogPosition)

    {
        long start = System.nanoTime();
        try
        {
            Memtable mt = data.getMemtableFor(opGroup, commitLogPosition);
            long timeDelta = mt.put(update, indexer, opGroup);
            DecoratedKey key = update.partitionKey();
            invalidateCachedPartition(key);
            metric.topWritePartitionFrequency.addSample(key.getKey(), 1);
            if (metric.topWritePartitionSize.isEnabled()) // dont compute datasize if not needed
                metric.topWritePartitionSize.addSample(key.getKey(), update.dataSize());
            StorageHook.instance.reportWrite(metadata.id, update);
            metric.writeLatency.addNano(System.nanoTime() - start);
            // CASSANDRA-11117 - certain resolution paths on memtable put can result in very
            // large time deltas, either through a variety of sentinel timestamps (used for empty values, ensuring
            // a minimal write, etc). This limits the time delta to the max value the histogram
            // can bucket correctly. This also filters the Long.MAX_VALUE case where there was no previous value
            // to update.
            if(timeDelta < Long.MAX_VALUE)
                metric.colUpdateTimeDeltaHistogram.update(Math.min(18165375903306L, timeDelta));
        }
        catch (RuntimeException e)
        {
            throw new RuntimeException(e.getMessage()
                                       + " for ks: "
                                       + keyspace.getName() + ", table: " + name, e);
        }
    }

    /**
     * @param sstables
     * @return sstables whose key range overlaps with that of the given sstables, not including itself.
     * (The given sstables may or may not overlap with each other.)
     */
    public Collection<SSTableReader> getOverlappingLiveSSTables(Iterable<SSTableReader> sstables)
    {
        logger.trace("Checking for sstables overlapping {}", sstables);

        // a normal compaction won't ever have an empty sstables list, but we create a skeleton
        // compaction controller for streaming, and that passes an empty list.
        if (!sstables.iterator().hasNext())
            return ImmutableSet.of();

        View view = data.getView();

        List<SSTableReader> sortedByFirst = Lists.newArrayList(sstables);
        Collections.sort(sortedByFirst, (o1, o2) -> o1.first.compareTo(o2.first));

        List<AbstractBounds<PartitionPosition>> bounds = new ArrayList<>();
        DecoratedKey first = null, last = null;
        /*
        normalize the intervals covered by the sstables
        assume we have sstables like this (brackets representing first/last key in the sstable);
        [   ] [   ]    [   ]   [  ]
           [   ]         [       ]
        then we can, instead of searching the interval tree 6 times, normalize the intervals and
        only query the tree 2 times, for these intervals;
        [         ]    [          ]
         */
        for (SSTableReader sstable : sortedByFirst)
        {
            if (first == null)
            {
                first = sstable.first;
                last = sstable.last;
            }
            else
            {
                if (sstable.first.compareTo(last) <= 0) // we do overlap
                {
                    if (sstable.last.compareTo(last) > 0)
                        last = sstable.last;
                }
                else
                {
                    bounds.add(AbstractBounds.bounds(first, true, last, true));
                    first = sstable.first;
                    last = sstable.last;
                }
            }
        }
        bounds.add(AbstractBounds.bounds(first, true, last, true));
        Set<SSTableReader> results = new HashSet<>();

        for (AbstractBounds<PartitionPosition> bound : bounds)
            Iterables.addAll(results, view.liveSSTablesInBounds(bound.left, bound.right));

        return Sets.difference(results, ImmutableSet.copyOf(sstables));
    }

    /**
     * like getOverlappingSSTables, but acquires references before returning
     */
    public Refs<SSTableReader> getAndReferenceOverlappingLiveSSTables(Iterable<SSTableReader> sstables)
    {
        while (true)
        {
            Iterable<SSTableReader> overlapped = getOverlappingLiveSSTables(sstables);
            Refs<SSTableReader> refs = Refs.tryRef(overlapped);
            if (refs != null)
                return refs;
        }
    }

    /*
     * Called after a BinaryMemtable flushes its in-memory data, or we add a file
     * via bootstrap. This information is cached in the ColumnFamilyStore.
     * This is useful for reads because the ColumnFamilyStore first looks in
     * the in-memory store and the into the disk to find the key. If invoked
     * during recoveryMode the onMemtableFlush() need not be invoked.
     *
     * param @ filename - filename just flushed to disk
     */
    public void addSSTable(SSTableReader sstable)
    {
        assert sstable.getColumnFamilyName().equals(name);
        addSSTables(Collections.singletonList(sstable));
    }

    public void addSSTables(Collection<SSTableReader> sstables)
    {
        data.addSSTables(sstables);
        CompactionManager.instance.submitBackground(this);
    }

    /**
     * Calculate expected file size of SSTable after compaction.
     *
     * If operation type is {@code CLEANUP} and we're not dealing with an index sstable,
     * then we calculate expected file size with checking token range to be eliminated.
     *
     * Otherwise, we just add up all the files' size, which is the worst case file
     * size for compaction of all the list of files given.
     *
     * @param sstables SSTables to calculate expected compacted file size
     * @param operation Operation type
     * @return Expected file size of SSTable after compaction
     */
    public long getExpectedCompactedFileSize(Iterable<SSTableReader> sstables, OperationType operation)
    {
        if (operation != OperationType.CLEANUP || isIndex())
        {
            return SSTableReader.getTotalBytes(sstables);
        }

        // cleanup size estimation only counts bytes for keys local to this node
        long expectedFileSize = 0;
        Collection<Range<Token>> ranges = StorageService.instance.getLocalReplicas(keyspace.getName()).ranges();
        for (SSTableReader sstable : sstables)
        {
            List<SSTableReader.PartitionPositionBounds> positions = sstable.getPositionsForRanges(ranges);
            for (SSTableReader.PartitionPositionBounds position : positions)
                expectedFileSize += position.upperPosition - position.lowerPosition;
        }

        double compressionRatio = metric.compressionRatio.getValue();
        if (compressionRatio > 0d)
            expectedFileSize *= compressionRatio;

        return expectedFileSize;
    }

    /*
     *  Find the maximum size file in the list .
     */
    public SSTableReader getMaxSizeFile(Iterable<SSTableReader> sstables)
    {
        long maxSize = 0L;
        SSTableReader maxFile = null;
        for (SSTableReader sstable : sstables)
        {
            if (sstable.onDiskLength() > maxSize)
            {
                maxSize = sstable.onDiskLength();
                maxFile = sstable;
            }
        }
        return maxFile;
    }

    public CompactionManager.AllSSTableOpStatus forceCleanup(int jobs) throws ExecutionException, InterruptedException
    {
        return CompactionManager.instance.performCleanup(ColumnFamilyStore.this, jobs);
    }

    public CompactionManager.AllSSTableOpStatus scrub(boolean disableSnapshot, boolean skipCorrupted, boolean checkData, boolean reinsertOverflowedTTL, int jobs) throws ExecutionException, InterruptedException
    {
        return scrub(disableSnapshot, skipCorrupted, reinsertOverflowedTTL, false, checkData, jobs);
    }

    @VisibleForTesting
    public CompactionManager.AllSSTableOpStatus scrub(boolean disableSnapshot, boolean skipCorrupted, boolean reinsertOverflowedTTL, boolean alwaysFail, boolean checkData, int jobs) throws ExecutionException, InterruptedException
    {
        // skip snapshot creation during scrub, SEE JIRA 5891
        if(!disableSnapshot)
            snapshotWithoutFlush("pre-scrub-" + System.currentTimeMillis());

        try
        {
            return CompactionManager.instance.performScrub(ColumnFamilyStore.this, skipCorrupted, checkData, reinsertOverflowedTTL, jobs);
        }
        catch(Throwable t)
        {
            if (!rebuildOnFailedScrub(t))
                throw t;

            return alwaysFail ? CompactionManager.AllSSTableOpStatus.ABORTED : CompactionManager.AllSSTableOpStatus.SUCCESSFUL;
        }
    }

    /**
     * CASSANDRA-5174 : For an index cfs we may be able to discard everything and just rebuild
     * the index when a scrub fails.
     *
     * @return true if we are an index cfs and we successfully rebuilt the index
     */
    public boolean rebuildOnFailedScrub(Throwable failure)
    {
        if (!isIndex() || !SecondaryIndexManager.isIndexColumnFamilyStore(this))
            return false;

        truncateBlocking();

        logger.warn("Rebuilding index for {} because of <{}>", name, failure.getMessage());

        ColumnFamilyStore parentCfs = SecondaryIndexManager.getParentCfs(this);
        assert parentCfs.indexManager.getAllIndexColumnFamilyStores().contains(this);

        String indexName = SecondaryIndexManager.getIndexName(this);

        parentCfs.rebuildSecondaryIndex(indexName);
        return true;
    }

    public CompactionManager.AllSSTableOpStatus verify(Verifier.Options options) throws ExecutionException, InterruptedException
    {
        return CompactionManager.instance.performVerify(ColumnFamilyStore.this, options);
    }

    public CompactionManager.AllSSTableOpStatus sstablesRewrite(boolean excludeCurrentVersion, int jobs) throws ExecutionException, InterruptedException
    {
        return CompactionManager.instance.performSSTableRewrite(ColumnFamilyStore.this, excludeCurrentVersion, jobs);
    }

    public CompactionManager.AllSSTableOpStatus relocateSSTables(int jobs) throws ExecutionException, InterruptedException
    {
        return CompactionManager.instance.relocateSSTables(this, jobs);
    }

    public CompactionManager.AllSSTableOpStatus garbageCollect(TombstoneOption tombstoneOption, int jobs) throws ExecutionException, InterruptedException
    {
        return CompactionManager.instance.performGarbageCollection(this, tombstoneOption, jobs);
    }

    public void markObsolete(Collection<SSTableReader> sstables, OperationType compactionType)
    {
        assert !sstables.isEmpty();
        maybeFail(data.dropSSTables(Predicates.in(sstables), compactionType, null));
    }

    void replaceFlushed(Memtable memtable, Collection<SSTableReader> sstables)
    {
        data.replaceFlushed(memtable, sstables);
        if (sstables != null && !sstables.isEmpty())
            CompactionManager.instance.submitBackground(this);
    }

    public boolean isValid()
    {
        return valid;
    }

    /**
     * Package protected for access from the CompactionManager.
     */
    public Tracker getTracker()
    {
        return data;
    }

    public Set<SSTableReader> getLiveSSTables()
    {
        return data.getView().liveSSTables();
    }

    public Iterable<SSTableReader> getSSTables(SSTableSet sstableSet)
    {
        return data.getView().select(sstableSet);
    }

    public Iterable<SSTableReader> getUncompactingSSTables()
    {
        return data.getUncompacting();
    }

    public Map<UUID, PendingStat> getPendingRepairStats()
    {
        Map<UUID, PendingStat.Builder> builders = new HashMap<>();
        for (SSTableReader sstable : getLiveSSTables())
        {
            UUID session = sstable.getPendingRepair();
            if (session == null)
                continue;

            if (!builders.containsKey(session))
                builders.put(session, new PendingStat.Builder());

            builders.get(session).addSSTable(sstable);
        }

        Map<UUID, PendingStat> stats = new HashMap<>();
        for (Map.Entry<UUID, PendingStat.Builder> entry : builders.entrySet())
        {
            stats.put(entry.getKey(), entry.getValue().build());
        }
        return stats;
    }

    /**
     * promotes (or demotes) data attached to an incremental repair session that has either completed successfully,
     * or failed
     *
     * @return session ids whose data could not be released
     */
    public CleanupSummary releaseRepairData(Collection<UUID> sessions, boolean force)
    {
        if (force)
        {
            Predicate<SSTableReader> predicate = sst -> {
                UUID session = sst.getPendingRepair();
                return session != null && sessions.contains(session);
            };
            return runWithCompactionsDisabled(() -> compactionStrategyManager.releaseRepairData(sessions),
                                              predicate, false, true, true);
        }
        else
        {
            return compactionStrategyManager.releaseRepairData(sessions);
        }
    }

    public boolean isFilterFullyCoveredBy(ClusteringIndexFilter filter,
                                          DataLimits limits,
                                          CachedPartition cached,
                                          int nowInSec,
                                          boolean enforceStrictLiveness)
    {
        // We can use the cached value only if we know that no data it doesn't contain could be covered
        // by the query filter, that is if:
        //   1) either the whole partition is cached
        //   2) or we can ensure than any data the filter selects is in the cached partition

        // We can guarantee that a partition is fully cached if the number of rows it contains is less than
        // what we're caching. Wen doing that, we should be careful about expiring cells: we should count
        // something expired that wasn't when the partition was cached, or we could decide that the whole
        // partition is cached when it's not. This is why we use CachedPartition#cachedLiveRows.
        if (cached.cachedLiveRows() < metadata().params.caching.rowsPerPartitionToCache())
            return true;

        // If the whole partition isn't cached, then we must guarantee that the filter cannot select data that
        // is not in the cache. We can guarantee that if either the filter is a "head filter" and the cached
        // partition has more live rows that queried (where live rows refers to the rows that are live now),
        // or if we can prove that everything the filter selects is in the cached partition based on its content.
        return (filter.isHeadFilter() && limits.hasEnoughLiveData(cached,
                                                                  nowInSec,
                                                                  filter.selectsAllPartition(),
                                                                  enforceStrictLiveness))
                || filter.isFullyCoveredBy(cached);
    }

    public int gcBefore(int nowInSec)
    {
        return nowInSec - metadata().params.gcGraceSeconds;
    }

    @SuppressWarnings("resource")
    public RefViewFragment selectAndReference(Function<View, Iterable<SSTableReader>> filter)
    {
        long failingSince = -1L;
        while (true)
        {
            ViewFragment view = select(filter);
            Refs<SSTableReader> refs = Refs.tryRef(view.sstables);
            if (refs != null)
                return new RefViewFragment(view.sstables, view.memtables, refs);
            if (failingSince <= 0)
            {
                failingSince = System.nanoTime();
            }
            else if (System.nanoTime() - failingSince > TimeUnit.MILLISECONDS.toNanos(100))
            {
                List<SSTableReader> released = new ArrayList<>();
                for (SSTableReader reader : view.sstables)
                    if (reader.selfRef().globalCount() == 0)
                        released.add(reader);
                NoSpamLogger.log(logger, NoSpamLogger.Level.WARN, 1, TimeUnit.SECONDS,
                                 "Spinning trying to capture readers {}, released: {}, ", view.sstables, released);
                failingSince = System.nanoTime();
            }
        }
    }

    public ViewFragment select(Function<View, Iterable<SSTableReader>> filter)
    {
        View view = data.getView();
        List<SSTableReader> sstables = Lists.newArrayList(filter.apply(view));
        return new ViewFragment(sstables, view.getAllMemtables());
    }

    // WARNING: this returns the set of LIVE sstables only, which may be only partially written
    public List<String> getSSTablesForKey(String key)
    {
        return getSSTablesForKey(key, false);
    }

    public List<String> getSSTablesForKey(String key, boolean hexFormat)
    {
        ByteBuffer keyBuffer = hexFormat ? ByteBufferUtil.hexToBytes(key) : metadata().partitionKeyType.fromString(key);
        DecoratedKey dk = decorateKey(keyBuffer);
        try (OpOrder.Group op = readOrdering.start())
        {
            List<String> files = new ArrayList<>();
            for (SSTableReader sstr : select(View.select(SSTableSet.LIVE, dk)).sstables)
            {
                // check if the key actually exists in this sstable, without updating cache and stats
                if (sstr.getPosition(dk, SSTableReader.Operator.EQ, false) != null)
                    files.add(sstr.getFilename());
            }
            return files;
        }
    }

    public void beginLocalSampling(String sampler, int capacity, int durationMillis)
    {
        metric.samplers.get(SamplerType.valueOf(sampler)).beginSampling(capacity, durationMillis);
    }

    @SuppressWarnings({ "rawtypes", "unchecked" })
    public List<CompositeData> finishLocalSampling(String sampler, int count) throws OpenDataException
    {
        Sampler samplerImpl = metric.samplers.get(SamplerType.valueOf(sampler));
        List<Sample> samplerResults = samplerImpl.finishSampling(count);
        List<CompositeData> result = new ArrayList<>(count);
        for (Sample counter : samplerResults)
        {
            //Not duplicating the buffer for safety because AbstractSerializer and ByteBufferUtil.bytesToHex
            //don't modify position or limit
            result.add(new CompositeDataSupport(COUNTER_COMPOSITE_TYPE, COUNTER_NAMES, new Object[] {
                    keyspace.getName() + "." + name,
                    counter.count,
                    counter.error,
                    samplerImpl.toString(counter.value) })); // string
        }
        return result;
    }

    public boolean isCompactionDiskSpaceCheckEnabled()
    {
        return compactionSpaceCheck;
    }

    public void compactionDiskSpaceCheck(boolean enable)
    {
        compactionSpaceCheck = enable;
    }

    public void cleanupCache()
    {
        Collection<Range<Token>> ranges = StorageService.instance.getLocalReplicas(keyspace.getName()).ranges();

        for (Iterator<RowCacheKey> keyIter = CacheService.instance.rowCache.keyIterator();
             keyIter.hasNext(); )
        {
            RowCacheKey key = keyIter.next();
            DecoratedKey dk = decorateKey(ByteBuffer.wrap(key.key));
            if (key.sameTable(metadata()) && !Range.isInRanges(dk.getToken(), ranges))
                invalidateCachedPartition(dk);
        }

        if (metadata().isCounter())
        {
            for (Iterator<CounterCacheKey> keyIter = CacheService.instance.counterCache.keyIterator();
                 keyIter.hasNext(); )
            {
                CounterCacheKey key = keyIter.next();
                DecoratedKey dk = decorateKey(key.partitionKey());
                if (key.sameTable(metadata()) && !Range.isInRanges(dk.getToken(), ranges))
                    CacheService.instance.counterCache.remove(key);
            }
        }
    }

    public ClusteringComparator getComparator()
    {
        return metadata().comparator;
    }

    public void snapshotWithoutFlush(String snapshotName)
    {
        snapshotWithoutFlush(snapshotName, null, false, null);
    }

    /**
     * @param ephemeral If this flag is set to true, the snapshot will be cleaned during next startup
     */
    public Set<SSTableReader> snapshotWithoutFlush(String snapshotName, Predicate<SSTableReader> predicate, boolean ephemeral, RateLimiter rateLimiter)
    {
        if (rateLimiter == null)
            rateLimiter = DatabaseDescriptor.getSnapshotRateLimiter();

        Set<SSTableReader> snapshottedSSTables = new HashSet<>();
        final JSONArray filesJSONArr = new JSONArray();
        for (ColumnFamilyStore cfs : concatWithIndexes())
        {
            try (RefViewFragment currentView = cfs.selectAndReference(View.select(SSTableSet.CANONICAL, (x) -> predicate == null || predicate.apply(x))))
            {
                for (SSTableReader ssTable : currentView.sstables)
                {
                    File snapshotDirectory = Directories.getSnapshotDirectory(ssTable.descriptor, snapshotName);
                    rateLimiter.acquire(SSTableReader.componentsFor(ssTable.descriptor).size());
                    ssTable.createLinks(snapshotDirectory.getPath()); // hard links
                    filesJSONArr.add(ssTable.descriptor.relativeFilenameFor(Component.DATA));

                    if (logger.isTraceEnabled())
                        logger.trace("Snapshot for {} keyspace data file {} created in {}", keyspace, ssTable.getFilename(), snapshotDirectory);
                    snapshottedSSTables.add(ssTable);
                }
            }
        }

        writeSnapshotManifest(filesJSONArr, snapshotName);
        if (!SchemaConstants.isLocalSystemKeyspace(metadata.keyspace) && !SchemaConstants.isReplicatedSystemKeyspace(metadata.keyspace))
            writeSnapshotSchema(snapshotName);

        if (ephemeral)
            createEphemeralSnapshotMarkerFile(snapshotName);
        return snapshottedSSTables;
    }

    private void writeSnapshotManifest(final JSONArray filesJSONArr, final String snapshotName)
    {
        final File manifestFile = getDirectories().getSnapshotManifestFile(snapshotName);

        try
        {
            if (!manifestFile.getParentFile().exists())
                manifestFile.getParentFile().mkdirs();

            try (PrintStream out = new PrintStream(manifestFile))
            {
                final JSONObject manifestJSON = new JSONObject();
                manifestJSON.put("files", filesJSONArr);
                out.println(manifestJSON.toJSONString());
            }
        }
        catch (IOException e)
        {
            throw new FSWriteError(e, manifestFile);
        }
    }

    private void writeSnapshotSchema(final String snapshotName)
    {
        final File schemaFile = getDirectories().getSnapshotSchemaFile(snapshotName);

        try
        {
            if (!schemaFile.getParentFile().exists())
                schemaFile.getParentFile().mkdirs();

            try (PrintStream out = new PrintStream(schemaFile))
            {
                SchemaCQLHelper.reCreateStatementsForSchemaCql(metadata(),
                                                               keyspace.getMetadata().types)
                               .forEach(out::println);
            }
        }
        catch (IOException e)
        {
            throw new FSWriteError(e, schemaFile);
        }
    }

    private void createEphemeralSnapshotMarkerFile(final String snapshot)
    {
        final File ephemeralSnapshotMarker = getDirectories().getNewEphemeralSnapshotMarkerFile(snapshot);

        try
        {
            if (!ephemeralSnapshotMarker.getParentFile().exists())
                ephemeralSnapshotMarker.getParentFile().mkdirs();

            Files.createFile(ephemeralSnapshotMarker.toPath());
            if (logger.isTraceEnabled())
                logger.trace("Created ephemeral snapshot marker file on {}.", ephemeralSnapshotMarker.getAbsolutePath());
        }
        catch (IOException e)
        {
            logger.warn(String.format("Could not create marker file %s for ephemeral snapshot %s. " +
                                      "In case there is a failure in the operation that created " +
                                      "this snapshot, you may need to clean it manually afterwards.",
                                      ephemeralSnapshotMarker.getAbsolutePath(), snapshot), e);
        }
    }

    protected static void clearEphemeralSnapshots(Directories directories)
    {
        RateLimiter clearSnapshotRateLimiter = DatabaseDescriptor.getSnapshotRateLimiter();

        for (String ephemeralSnapshot : directories.listEphemeralSnapshots())
        {
            logger.trace("Clearing ephemeral snapshot {} leftover from previous session.", ephemeralSnapshot);
            Directories.clearSnapshot(ephemeralSnapshot, directories.getCFDirectories(), clearSnapshotRateLimiter);
        }
    }

    public Refs<SSTableReader> getSnapshotSSTableReaders(String tag) throws IOException
    {
        Map<Integer, SSTableReader> active = new HashMap<>();
        for (SSTableReader sstable : getSSTables(SSTableSet.CANONICAL))
            active.put(sstable.descriptor.generation, sstable);
        Map<Descriptor, Set<Component>> snapshots = getDirectories().sstableLister(Directories.OnTxnErr.IGNORE).snapshots(tag).list();
        Refs<SSTableReader> refs = new Refs<>();
        try
        {
            for (Map.Entry<Descriptor, Set<Component>> entries : snapshots.entrySet())
            {
                // Try acquire reference to an active sstable instead of snapshot if it exists,
                // to avoid opening new sstables. If it fails, use the snapshot reference instead.
                SSTableReader sstable = active.get(entries.getKey().generation);
                if (sstable == null || !refs.tryRef(sstable))
                {
                    if (logger.isTraceEnabled())
                        logger.trace("using snapshot sstable {}", entries.getKey());
                    // open offline so we don't modify components or track hotness.
                    sstable = SSTableReader.open(entries.getKey(), entries.getValue(), metadata, true, true);
                    refs.tryRef(sstable);
                    // release the self ref as we never add the snapshot sstable to DataTracker where it is otherwise released
                    sstable.selfRef().release();
                }
                else if (logger.isTraceEnabled())
                {
                    logger.trace("using active sstable {}", entries.getKey());
                }
            }
        }
        catch (FSReadError | RuntimeException e)
        {
            // In case one of the snapshot sstables fails to open,
            // we must release the references to the ones we opened so far
            refs.release();
            throw e;
        }
        return refs;
    }

    /**
     * Take a snap shot of this columnfamily store.
     *
     * @param snapshotName the name of the associated with the snapshot
     */
    public Set<SSTableReader> snapshot(String snapshotName)
    {
        return snapshot(snapshotName, false, null);
    }

    /**
     * Take a snap shot of this columnfamily store.
     *
     * @param snapshotName the name of the associated with the snapshot
     * @param skipFlush Skip blocking flush of memtable
     * @param rateLimiter Rate limiter for hardlinks-per-second
     */
    public Set<SSTableReader> snapshot(String snapshotName, boolean skipFlush, RateLimiter rateLimiter)
    {
        return snapshot(snapshotName, null, false, skipFlush, rateLimiter);
    }


    /**
     * @param ephemeral If this flag is set to true, the snapshot will be cleaned up during next startup
     * @param skipFlush Skip blocking flush of memtable
     */
    public Set<SSTableReader> snapshot(String snapshotName, Predicate<SSTableReader> predicate, boolean ephemeral, boolean skipFlush)
    {
        return snapshot(snapshotName, predicate, ephemeral, skipFlush, null);
    }

    /**
     * @param ephemeral If this flag is set to true, the snapshot will be cleaned up during next startup
     * @param skipFlush Skip blocking flush of memtable
     * @param rateLimiter Rate limiter for hardlinks-per-second
     */
    public Set<SSTableReader> snapshot(String snapshotName, Predicate<SSTableReader> predicate, boolean ephemeral, boolean skipFlush, RateLimiter rateLimiter)
    {
        if (!skipFlush)
        {
            forceBlockingFlush();
        }
        return snapshotWithoutFlush(snapshotName, predicate, ephemeral, rateLimiter);
    }

    public boolean snapshotExists(String snapshotName)
    {
        return getDirectories().snapshotExists(snapshotName);
    }

    public long getSnapshotCreationTime(String snapshotName)
    {
        return getDirectories().snapshotCreationTime(snapshotName);
    }

    /**
     * Clear all the snapshots for a given column family.
     *
     * @param snapshotName the user supplied snapshot name. If left empty,
     *                     all the snapshots will be cleaned.
     */
    public void clearSnapshot(String snapshotName)
    {
        RateLimiter clearSnapshotRateLimiter = DatabaseDescriptor.getSnapshotRateLimiter();

        List<File> snapshotDirs = getDirectories().getCFDirectories();
        Directories.clearSnapshot(snapshotName, snapshotDirs, clearSnapshotRateLimiter);
    }
    /**
     *
     * @return  Return a map of all snapshots to space being used
     * The pair for a snapshot has true size and size on disk.
     */
    public Map<String, Directories.SnapshotSizeDetails> getSnapshotDetails()
    {
        return getDirectories().getSnapshotDetails();
    }

    /**
     * @return the cached partition for @param key if it is already present in the cache.
     * Not that this will not readAndCache the parition if it is not present, nor
     * are these calls counted in cache statistics.
     *
     * Note that this WILL cause deserialization of a SerializingCache partition, so if all you
     * need to know is whether a partition is present or not, use containsCachedParition instead.
     */
    public CachedPartition getRawCachedPartition(DecoratedKey key)
    {
        if (!isRowCacheEnabled())
            return null;
        IRowCacheEntry cached = CacheService.instance.rowCache.getInternal(new RowCacheKey(metadata(), key));
        return cached == null || cached instanceof RowCacheSentinel ? null : (CachedPartition)cached;
    }

    private void invalidateCaches()
    {
        CacheService.instance.invalidateKeyCacheForCf(metadata());
        CacheService.instance.invalidateRowCacheForCf(metadata());
        if (metadata().isCounter())
            CacheService.instance.invalidateCounterCacheForCf(metadata());
    }

    public int invalidateRowCache(Collection<Bounds<Token>> boundsToInvalidate)
    {
        int invalidatedKeys = 0;
        for (Iterator<RowCacheKey> keyIter = CacheService.instance.rowCache.keyIterator();
             keyIter.hasNext(); )
        {
            RowCacheKey key = keyIter.next();
            DecoratedKey dk = decorateKey(ByteBuffer.wrap(key.key));
            if (key.sameTable(metadata()) && Bounds.isInBounds(dk.getToken(), boundsToInvalidate))
            {
                invalidateCachedPartition(dk);
                invalidatedKeys++;
            }
        }
        return invalidatedKeys;
    }

    public int invalidateCounterCache(Collection<Bounds<Token>> boundsToInvalidate)
    {
        int invalidatedKeys = 0;
        for (Iterator<CounterCacheKey> keyIter = CacheService.instance.counterCache.keyIterator();
             keyIter.hasNext(); )
        {
            CounterCacheKey key = keyIter.next();
            DecoratedKey dk = decorateKey(key.partitionKey());
            if (key.sameTable(metadata()) && Bounds.isInBounds(dk.getToken(), boundsToInvalidate))
            {
                CacheService.instance.counterCache.remove(key);
                invalidatedKeys++;
            }
        }
        return invalidatedKeys;
    }

    /**
     * @return true if @param key is contained in the row cache
     */
    public boolean containsCachedParition(DecoratedKey key)
    {
        return CacheService.instance.rowCache.getCapacity() != 0 && CacheService.instance.rowCache.containsKey(new RowCacheKey(metadata(), key));
    }

    public void invalidateCachedPartition(RowCacheKey key)
    {
        CacheService.instance.rowCache.remove(key);
    }

    public void invalidateCachedPartition(DecoratedKey key)
    {
        if (!isRowCacheEnabled())
            return;

        invalidateCachedPartition(new RowCacheKey(metadata(), key));
    }

    public ClockAndCount getCachedCounter(ByteBuffer partitionKey, Clustering<?> clustering, ColumnMetadata column, CellPath path)
    {
        if (CacheService.instance.counterCache.getCapacity() == 0L) // counter cache disabled.
            return null;
        return CacheService.instance.counterCache.get(CounterCacheKey.create(metadata(), partitionKey, clustering, column, path));
    }

    public void putCachedCounter(ByteBuffer partitionKey, Clustering<?> clustering, ColumnMetadata column, CellPath path, ClockAndCount clockAndCount)
    {
        if (CacheService.instance.counterCache.getCapacity() == 0L) // counter cache disabled.
            return;
        CacheService.instance.counterCache.put(CounterCacheKey.create(metadata(), partitionKey, clustering, column, path), clockAndCount);
    }

    public void forceMajorCompaction() throws InterruptedException, ExecutionException
    {
        forceMajorCompaction(false);
    }

    public void forceMajorCompaction(boolean splitOutput) throws InterruptedException, ExecutionException
    {
        CompactionManager.instance.performMaximal(this, splitOutput);
    }

    public void forceCompactionForTokenRange(Collection<Range<Token>> tokenRanges) throws ExecutionException, InterruptedException
    {
        CompactionManager.instance.forceCompactionForTokenRange(this, tokenRanges);
    }

    public static Iterable<ColumnFamilyStore> all()
    {
        List<Iterable<ColumnFamilyStore>> stores = new ArrayList<Iterable<ColumnFamilyStore>>(Schema.instance.getKeyspaces().size());
        for (Keyspace keyspace : Keyspace.all())
        {
            stores.add(keyspace.getColumnFamilyStores());
        }
        return Iterables.concat(stores);
    }

    public Iterable<DecoratedKey> keySamples(Range<Token> range)
    {
        try (RefViewFragment view = selectAndReference(View.selectFunction(SSTableSet.CANONICAL)))
        {
            Iterable<DecoratedKey>[] samples = new Iterable[view.sstables.size()];
            int i = 0;
            for (SSTableReader sstable: view.sstables)
            {
                samples[i++] = sstable.getKeySamples(range);
            }
            return Iterables.concat(samples);
        }
    }

    public long estimatedKeysForRange(Range<Token> range)
    {
        try (RefViewFragment view = selectAndReference(View.selectFunction(SSTableSet.CANONICAL)))
        {
            long count = 0;
            for (SSTableReader sstable : view.sstables)
                count += sstable.estimatedKeysForRanges(Collections.singleton(range));
            return count;
        }
    }

    /**
     * For testing.  No effort is made to clear historical or even the current memtables, nor for
     * thread safety.  All we do is wipe the sstable containers clean, while leaving the actual
     * data files present on disk.  (This allows tests to easily call loadNewSSTables on them.)
     */
    @VisibleForTesting
    public void clearUnsafe()
    {
        for (final ColumnFamilyStore cfs : concatWithIndexes())
        {
            cfs.runWithCompactionsDisabled(new Callable<Void>()
            {
                public Void call()
                {
                    cfs.data.reset(new Memtable(new AtomicReference<>(CommitLogPosition.NONE), cfs));
                    return null;
                }
            }, true, false);
        }
    }

    /**
     * Truncate deletes the entire column family's data with no expensive tombstone creation
     */
    public void truncateBlocking()
    {
        // We have two goals here:
        // - truncate should delete everything written before truncate was invoked
        // - but not delete anything that isn't part of the snapshot we create.
        // We accomplish this by first flushing manually, then snapshotting, and
        // recording the timestamp IN BETWEEN those actions. Any sstables created
        // with this timestamp or greater time, will not be marked for delete.
        //
        // Bonus complication: since we store commit log segment position in sstable metadata,
        // truncating those sstables means we will replay any CL segments from the
        // beginning if we restart before they [the CL segments] are discarded for
        // normal reasons post-truncate.  To prevent this, we store truncation
        // position in the System keyspace.
        logger.info("Truncating {}.{}", keyspace.getName(), name);

        final long truncatedAt;
        final CommitLogPosition replayAfter;

        if (keyspace.getMetadata().params.durableWrites || DatabaseDescriptor.isAutoSnapshot())
        {
            replayAfter = forceBlockingFlush();
            viewManager.forceBlockingFlush();
        }
        else
        {
            // just nuke the memtable data w/o writing to disk first
            viewManager.dumpMemtables();
            try
            {
                replayAfter = dumpMemtable().get();
            }
            catch (Exception e)
            {
                throw new RuntimeException(e);
            }
        }

        long now = System.currentTimeMillis();
        // make sure none of our sstables are somehow in the future (clock drift, perhaps)
        for (ColumnFamilyStore cfs : concatWithIndexes())
            for (SSTableReader sstable : cfs.getLiveSSTables())
                now = Math.max(now, sstable.maxDataAge);
        truncatedAt = now;

        Runnable truncateRunnable = new Runnable()
        {
            public void run()
            {
                logger.info("Truncating {}.{} with truncatedAt={}", keyspace.getName(), getTableName(), truncatedAt);
                // since truncation can happen at different times on different nodes, we need to make sure
                // that any repairs are aborted, otherwise we might clear the data on one node and then
                // stream in data that is actually supposed to have been deleted
                ActiveRepairService.instance.abort((prs) -> prs.getTableIds().contains(metadata.id),
                                                   "Stopping parent sessions {} due to truncation of tableId="+metadata.id);
                data.notifyTruncated(truncatedAt);

                if (DatabaseDescriptor.isAutoSnapshot())
                    snapshot(Keyspace.getTimestampedSnapshotNameWithPrefix(name, SNAPSHOT_TRUNCATE_PREFIX));

                discardSSTables(truncatedAt);

                indexManager.truncateAllIndexesBlocking(truncatedAt);
                viewManager.truncateBlocking(replayAfter, truncatedAt);

                SystemKeyspace.saveTruncationRecord(ColumnFamilyStore.this, truncatedAt, replayAfter);
                logger.trace("cleaning out row cache");
                invalidateCaches();

            }
        };

        runWithCompactionsDisabled(Executors.callable(truncateRunnable), true, true);
        logger.info("Truncate of {}.{} is complete", keyspace.getName(), name);
    }

    /**
     * Drops current memtable without flushing to disk. This should only be called when truncating a column family which is not durable.
     */
    public Future<CommitLogPosition> dumpMemtable()
    {
        synchronized (data)
        {
            final Flush flush = new Flush(true);
            flushExecutor.execute(flush);
            postFlushExecutor.execute(flush.postFlushTask);
            return flush.postFlushTask;
        }
    }

    public <V> V runWithCompactionsDisabled(Callable<V> callable, boolean interruptValidation, boolean interruptViews)
    {
        return runWithCompactionsDisabled(callable, (sstable) -> true, interruptValidation, interruptViews, true);
    }

    /**
     * Runs callable with compactions paused and compactions including sstables matching sstablePredicate stopped
     *
     * @param callable what to do when compactions are paused
     * @param sstablesPredicate which sstables should we cancel compactions for
     * @param interruptValidation if we should interrupt validation compactions
     * @param interruptViews if we should interrupt view compactions
     * @param interruptIndexes if we should interrupt compactions on indexes. NOTE: if you set this to true your sstablePredicate
     *                         must be able to handle LocalPartitioner sstables!
     */
    public <V> V runWithCompactionsDisabled(Callable<V> callable, Predicate<SSTableReader> sstablesPredicate, boolean interruptValidation, boolean interruptViews, boolean interruptIndexes)
    {
        // synchronize so that concurrent invocations don't re-enable compactions partway through unexpectedly,
        // and so we only run one major compaction at a time
        synchronized (this)
        {
            logger.trace("Cancelling in-progress compactions for {}", metadata.name);
            Iterable<ColumnFamilyStore> toInterruptFor = interruptIndexes
                                                         ? concatWithIndexes()
                                                         : Collections.singleton(this);

            toInterruptFor = interruptViews
                             ? Iterables.concat(toInterruptFor, viewManager.allViewsCfs())
                             : toInterruptFor;

            try (CompactionManager.CompactionPauser pause = CompactionManager.instance.pauseGlobalCompaction();
                 CompactionManager.CompactionPauser pausedStrategies = pauseCompactionStrategies(toInterruptFor))
            {
                // interrupt in-progress compactions
                CompactionManager.instance.interruptCompactionForCFs(toInterruptFor, sstablesPredicate, interruptValidation);
                CompactionManager.instance.waitForCessation(toInterruptFor, sstablesPredicate);

                // doublecheck that we finished, instead of timing out
                for (ColumnFamilyStore cfs : toInterruptFor)
                {
                    if (cfs.getTracker().getCompacting().stream().anyMatch(sstablesPredicate))
                    {
                        logger.warn("Unable to cancel in-progress compactions for {}.  Perhaps there is an unusually large row in progress somewhere, or the system is simply overloaded.", metadata.name);
                        return null;
                    }
                }
                logger.trace("Compactions successfully cancelled");

                // run our task
                try
                {
                    return callable.call();
                }
                catch (Exception e)
                {
                    throw new RuntimeException(e);
                }
            }
        }
    }

    private static CompactionManager.CompactionPauser pauseCompactionStrategies(Iterable<ColumnFamilyStore> toPause)
    {
        ArrayList<ColumnFamilyStore> successfullyPaused = new ArrayList<>();
        try
        {
            for (ColumnFamilyStore cfs : toPause)
            {
                successfullyPaused.ensureCapacity(successfullyPaused.size() + 1); // to avoid OOM:ing after pausing the strategies
                cfs.getCompactionStrategyManager().pause();
                successfullyPaused.add(cfs);
            }
            return () -> maybeFail(resumeAll(null, toPause));
        }
        catch (Throwable t)
        {
            resumeAll(t, successfullyPaused);
            throw t;
        }
    }

    private static Throwable resumeAll(Throwable accumulate, Iterable<ColumnFamilyStore> cfss)
    {
        for (ColumnFamilyStore cfs : cfss)
        {
            try
            {
                cfs.getCompactionStrategyManager().resume();
            }
            catch (Throwable t)
            {
                accumulate = merge(accumulate, t);
            }
        }
        return accumulate;
    }

    public LifecycleTransaction markAllCompacting(final OperationType operationType)
    {
        Callable<LifecycleTransaction> callable = new Callable<LifecycleTransaction>()
        {
            public LifecycleTransaction call()
            {
                assert data.getCompacting().isEmpty() : data.getCompacting();
                Iterable<SSTableReader> sstables = getLiveSSTables();
                sstables = AbstractCompactionStrategy.filterSuspectSSTables(sstables);
                LifecycleTransaction modifier = data.tryModify(sstables, operationType);
                assert modifier != null: "something marked things compacting while compactions are disabled";
                return modifier;
            }
        };

        return runWithCompactionsDisabled(callable, false, false);
    }


    @Override
    public String toString()
    {
        return "CFS(" +
               "Keyspace='" + keyspace.getName() + '\'' +
               ", ColumnFamily='" + name + '\'' +
               ')';
    }

    public void disableAutoCompaction()
    {
        // we don't use CompactionStrategy.pause since we don't want users flipping that on and off
        // during runWithCompactionsDisabled
        compactionStrategyManager.disable();
    }

    public void enableAutoCompaction()
    {
        enableAutoCompaction(false);
    }

    /**
     * used for tests - to be able to check things after a minor compaction
     * @param waitForFutures if we should block until autocompaction is done
     */
    @VisibleForTesting
    public void enableAutoCompaction(boolean waitForFutures)
    {
        compactionStrategyManager.enable();
        List<Future<?>> futures = CompactionManager.instance.submitBackground(this);
        if (waitForFutures)
            FBUtilities.waitOnFutures(futures);
    }

    public boolean isAutoCompactionDisabled()
    {
        return !this.compactionStrategyManager.isEnabled();
    }

    /*
     JMX getters and setters for the Default<T>s.
       - get/set minCompactionThreshold
       - get/set maxCompactionThreshold
       - get     memsize
       - get     memops
       - get/set memtime
     */

    public CompactionStrategyManager getCompactionStrategyManager()
    {
        return compactionStrategyManager;
    }

    public void setCrcCheckChance(double crcCheckChance)
    {
        try
        {
            TableParams.builder().crcCheckChance(crcCheckChance).build().validate();
            for (ColumnFamilyStore cfs : concatWithIndexes())
            {
                cfs.crcCheckChance.set(crcCheckChance);
                for (SSTableReader sstable : cfs.getSSTables(SSTableSet.LIVE))
                    sstable.setCrcCheckChance(crcCheckChance);
            }
        }
        catch (ConfigurationException e)
        {
            throw new IllegalArgumentException(e.getMessage());
        }
    }


    public Double getCrcCheckChance()
    {
        return crcCheckChance.value();
    }

    public void setCompactionThresholds(int minThreshold, int maxThreshold)
    {
        validateCompactionThresholds(minThreshold, maxThreshold);

        minCompactionThreshold.set(minThreshold);
        maxCompactionThreshold.set(maxThreshold);
        CompactionManager.instance.submitBackground(this);
    }

    public int getMinimumCompactionThreshold()
    {
        return minCompactionThreshold.value();
    }

    public void setMinimumCompactionThreshold(int minCompactionThreshold)
    {
        validateCompactionThresholds(minCompactionThreshold, maxCompactionThreshold.value());
        this.minCompactionThreshold.set(minCompactionThreshold);
    }

    public int getMaximumCompactionThreshold()
    {
        return maxCompactionThreshold.value();
    }

    public void setMaximumCompactionThreshold(int maxCompactionThreshold)
    {
        validateCompactionThresholds(minCompactionThreshold.value(), maxCompactionThreshold);
        this.maxCompactionThreshold.set(maxCompactionThreshold);
    }

    private void validateCompactionThresholds(int minThreshold, int maxThreshold)
    {
        if (minThreshold > maxThreshold)
            throw new RuntimeException(String.format("The min_compaction_threshold cannot be larger than the max_compaction_threshold. " +
                                                     "Min is '%d', Max is '%d'.", minThreshold, maxThreshold));

        if (maxThreshold == 0 || minThreshold == 0)
            throw new RuntimeException("Disabling compaction by setting min_compaction_threshold or max_compaction_threshold to 0 " +
                    "is deprecated, set the compaction strategy option 'enabled' to 'false' instead or use the nodetool command 'disableautocompaction'.");
    }

    // End JMX get/set.

    public int getMeanEstimatedCellPerPartitionCount()
    {
        long sum = 0;
        long count = 0;
        for (SSTableReader sstable : getSSTables(SSTableSet.CANONICAL))
        {
            long n = sstable.getEstimatedCellPerPartitionCount().count();
            sum += sstable.getEstimatedCellPerPartitionCount().mean() * n;
            count += n;
        }
        return count > 0 ? (int) (sum / count) : 0;
    }

    public double getMeanPartitionSize()
    {
        long sum = 0;
        long count = 0;
        for (SSTableReader sstable : getSSTables(SSTableSet.CANONICAL))
        {
            long n = sstable.getEstimatedPartitionSize().count();
            sum += sstable.getEstimatedPartitionSize().mean() * n;
            count += n;
        }
        return count > 0 ? sum * 1.0 / count : 0;
    }

    public int getMeanRowCount()
    {
        long totalRows = 0;
        long totalPartitions = 0;
        for (SSTableReader sstable : getSSTables(SSTableSet.CANONICAL))
        {
            totalPartitions += sstable.getEstimatedPartitionSize().count();
            totalRows += sstable.getTotalRows();
        }

        return totalPartitions > 0 ? (int) (totalRows / totalPartitions) : 0;
    }

    public long estimateKeys()
    {
        long n = 0;
        for (SSTableReader sstable : getSSTables(SSTableSet.CANONICAL))
            n += sstable.estimatedKeys();
        return n;
    }

    public IPartitioner getPartitioner()
    {
        return metadata().partitioner;
    }

    public DecoratedKey decorateKey(ByteBuffer key)
    {
        return getPartitioner().decorateKey(key);
    }

    /** true if this CFS contains secondary index data */
    public boolean isIndex()
    {
        return metadata().isIndex();
    }

    public Iterable<ColumnFamilyStore> concatWithIndexes()
    {
        // we return the main CFS first, which we rely on for simplicity in switchMemtable(), for getting the
        // latest commit log segment position
        return Iterables.concat(Collections.singleton(this), indexManager.getAllIndexColumnFamilyStores());
    }

    public List<String> getBuiltIndexes()
    {
       return indexManager.getBuiltIndexNames();
    }

    public int getUnleveledSSTables()
    {
        return compactionStrategyManager.getUnleveledSSTables();
    }

    public int[] getSSTableCountPerLevel()
    {
        return compactionStrategyManager.getSSTableCountPerLevel();
    }

    public int getLevelFanoutSize()
    {
        return compactionStrategyManager.getLevelFanoutSize();
    }

    public static class ViewFragment
    {
        public final List<SSTableReader> sstables;
        public final Iterable<Memtable> memtables;

        public ViewFragment(List<SSTableReader> sstables, Iterable<Memtable> memtables)
        {
            this.sstables = sstables;
            this.memtables = memtables;
        }
    }

    public static class RefViewFragment extends ViewFragment implements AutoCloseable
    {
        public final Refs<SSTableReader> refs;

        public RefViewFragment(List<SSTableReader> sstables, Iterable<Memtable> memtables, Refs<SSTableReader> refs)
        {
            super(sstables, memtables);
            this.refs = refs;
        }

        public void release()
        {
            refs.release();
        }

        public void close()
        {
            refs.release();
        }
    }

    public boolean isEmpty()
    {
        return data.getView().isEmpty();
    }

    public boolean isRowCacheEnabled()
    {

        boolean retval = metadata().params.caching.cacheRows() && CacheService.instance.rowCache.getCapacity() > 0;
        assert(!retval || !isIndex());
        return retval;
    }

    public boolean isCounterCacheEnabled()
    {
        return metadata().isCounter() && CacheService.instance.counterCache.getCapacity() > 0;
    }

    public boolean isKeyCacheEnabled()
    {
        return metadata().params.caching.cacheKeys() && CacheService.instance.keyCache.getCapacity() > 0;
    }

    /**
     * Discard all SSTables that were created before given timestamp.
     *
     * Caller should first ensure that comapctions have quiesced.
     *
     * @param truncatedAt The timestamp of the truncation
     *                    (all SSTables before that timestamp are going be marked as compacted)
     */
    public void discardSSTables(long truncatedAt)
    {
        assert data.getCompacting().isEmpty() : data.getCompacting();

        List<SSTableReader> truncatedSSTables = new ArrayList<>();
        int keptSSTables = 0;
        for (SSTableReader sstable : getSSTables(SSTableSet.LIVE))
        {
            if (!sstable.newSince(truncatedAt))
            {
                truncatedSSTables.add(sstable);
            }
            else
            {
                keptSSTables++;
                logger.info("Truncation is keeping {} maxDataAge={} truncatedAt={}", sstable, sstable.maxDataAge, truncatedAt);
            }
        }

        if (!truncatedSSTables.isEmpty())
        {
            logger.info("Truncation is dropping {} sstables and keeping {} due to sstable.maxDataAge > truncatedAt", truncatedSSTables.size(), keptSSTables);
            markObsolete(truncatedSSTables, OperationType.UNKNOWN);
        }
    }

    public double getDroppableTombstoneRatio()
    {
        double allDroppable = 0;
        long allColumns = 0;
        int localTime = (int)(System.currentTimeMillis()/1000);

        for (SSTableReader sstable : getSSTables(SSTableSet.LIVE))
        {
            allDroppable += sstable.getDroppableTombstonesBefore(localTime - metadata().params.gcGraceSeconds);
            allColumns += sstable.getEstimatedCellPerPartitionCount().mean() * sstable.getEstimatedCellPerPartitionCount().count();
        }
        return allColumns > 0 ? allDroppable / allColumns : 0;
    }

    public long trueSnapshotsSize()
    {
        return getDirectories().trueSnapshotsSize();
    }

    /**
     * Returns a ColumnFamilyStore by id if it exists, null otherwise
     * Differently from others, this method does not throw exception if the table does not exist.
     */
    public static ColumnFamilyStore getIfExists(TableId id)
    {
        TableMetadata metadata = Schema.instance.getTableMetadata(id);
        if (metadata == null)
            return null;

        Keyspace keyspace = Keyspace.open(metadata.keyspace);
        if (keyspace == null)
            return null;

        return keyspace.hasColumnFamilyStore(id)
             ? keyspace.getColumnFamilyStore(id)
             : null;
    }

    /**
     * Returns a ColumnFamilyStore by ksname and cfname if it exists, null otherwise
     * Differently from others, this method does not throw exception if the keyspace or table does not exist.
     */
    public static ColumnFamilyStore getIfExists(String ksName, String cfName)
    {
        if (ksName == null || cfName == null)
            return null;

        Keyspace keyspace = Keyspace.open(ksName);
        if (keyspace == null)
            return null;

        TableMetadata table = Schema.instance.getTableMetadata(ksName, cfName);
        if (table == null)
            return null;

        return keyspace.getColumnFamilyStore(table.id);
    }

    public static TableMetrics metricsFor(TableId tableId)
    {
        return getIfExists(tableId).metric;
    }

    public DiskBoundaries getDiskBoundaries()
    {
        return diskBoundaryManager.getDiskBoundaries(this);
    }

    public void invalidateDiskBoundaries()
    {
        diskBoundaryManager.invalidate();
    }

    @Override
    public void setNeverPurgeTombstones(boolean value)
    {
        if (neverPurgeTombstones != value)
            logger.info("Changing neverPurgeTombstones for {}.{} from {} to {}", keyspace.getName(), getTableName(), neverPurgeTombstones, value);
        else
            logger.info("Not changing neverPurgeTombstones for {}.{}, it is {}", keyspace.getName(), getTableName(), neverPurgeTombstones);

        neverPurgeTombstones = value;
    }

    @Override
    public boolean getNeverPurgeTombstones()
    {
        return neverPurgeTombstones;
    }
}<|MERGE_RESOLUTION|>--- conflicted
+++ resolved
@@ -90,10 +90,8 @@
 import org.json.simple.JSONArray;
 import org.json.simple.JSONObject;
 
-<<<<<<< HEAD
 import static java.util.concurrent.TimeUnit.NANOSECONDS;
-=======
->>>>>>> 31066073
+
 import static org.apache.cassandra.utils.Throwables.maybeFail;
 import static org.apache.cassandra.utils.Throwables.merge;
 
@@ -390,19 +388,10 @@
         this.metadata = metadata;
         this.directories = directories;
         name = columnFamilyName;
-<<<<<<< HEAD
         minCompactionThreshold = new DefaultValue<>(metadata.get().params.compaction.minCompactionThreshold());
         maxCompactionThreshold = new DefaultValue<>(metadata.get().params.compaction.maxCompactionThreshold());
         crcCheckChance = new DefaultValue<>(metadata.get().params.crcCheckChance);
         viewManager = keyspace.viewManager.forTable(metadata.id);
-        metric = new TableMetrics(this);
-=======
-        minCompactionThreshold = new DefaultValue<>(metadata.params.compaction.minCompactionThreshold());
-        maxCompactionThreshold = new DefaultValue<>(metadata.params.compaction.maxCompactionThreshold());
-        crcCheckChance = new DefaultValue<>(metadata.params.crcCheckChance);
-        indexManager = new SecondaryIndexManager(this);
-        viewManager = keyspace.viewManager.forTable(metadata);
->>>>>>> 31066073
         fileIndexGenerator.set(generation);
         sampleReadLatencyNanos = DatabaseDescriptor.getReadRpcTimeout(NANOSECONDS) / 2;
         additionalWriteLatencyNanos = DatabaseDescriptor.getWriteRpcTimeout(NANOSECONDS) / 2;
