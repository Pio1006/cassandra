/*
 * Licensed to the Apache Software Foundation (ASF) under one
 * or more contributor license agreements.  See the NOTICE file
 * distributed with this work for additional information
 * regarding copyright ownership.  The ASF licenses this file
 * to you under the Apache License, Version 2.0 (the
 * "License"); you may not use this file except in compliance
 * with the License.  You may obtain a copy of the License at
 *
 *     http://www.apache.org/licenses/LICENSE-2.0
 *
 * Unless required by applicable law or agreed to in writing, software
 * distributed under the License is distributed on an "AS IS" BASIS,
 * WITHOUT WARRANTIES OR CONDITIONS OF ANY KIND, either express or implied.
 * See the License for the specific language governing permissions and
 * limitations under the License.
 */
package org.apache.cassandra.db.partitions;

<<<<<<< HEAD
import java.security.MessageDigest;
import java.util.*;

import io.reactivex.Completable;
import io.reactivex.Single;
=======
import java.io.IOError;
import java.io.IOException;
import java.util.*;

import com.google.common.hash.Hasher;
>>>>>>> 30ed83d9

import org.apache.cassandra.db.*;
import org.apache.cassandra.db.rows.*;
import org.apache.cassandra.db.transform.FilteredPartitions;
import org.apache.cassandra.db.transform.MorePartitions;
import org.apache.cassandra.db.transform.Transformation;
import org.apache.cassandra.schema.TableMetadata;
import org.apache.cassandra.utils.flow.Flow;
import org.apache.cassandra.utils.MergeIterator;
import org.apache.cassandra.utils.Reducer;

/**
 * Static methods to work with partition iterators.
 */
public abstract class UnfilteredPartitionIterators
{
    private static final Comparator<UnfilteredRowIterator> partitionComparator = Comparator.comparing(BaseRowIterator::partitionKey);

    private UnfilteredPartitionIterators() {}

    public interface MergeListener
    {
        public UnfilteredRowIterators.MergeListener getRowMergeListener(DecoratedKey partitionKey, List<UnfilteredRowIterator> versions);

        /**
         * Forces merge listener to be called even when there is only
         * a single iterator.
         * <p>
         * This can be useful for listeners that require seeing all row updates.
         */
        public default boolean callOnTrivialMerge()
        {
            return true;
        }

        public void close();

        public static final MergeListener NONE = new MergeListener()
        {
            public org.apache.cassandra.db.rows.UnfilteredRowIterators.MergeListener getRowMergeListener(
                    DecoratedKey partitionKey, List<UnfilteredRowIterator> versions)
            {
                return null;
            }

            public boolean callOnTrivialMerge()
            {
                return false;
            }

            public void close()
            {
            }
        };
    }

    @SuppressWarnings("resource") // The created resources are returned right away
    public static UnfilteredRowIterator getOnlyElement(final UnfilteredPartitionIterator iter, SinglePartitionReadCommand command)
    {
        // If the query has no results, we'll get an empty iterator, but we still
        // want a RowIterator out of this method, so we return an empty one.
        UnfilteredRowIterator toReturn = iter.hasNext()
                              ? iter.next()
                              : EmptyIterators.unfilteredRow(command.metadata(),
                                                             command.partitionKey(),
                                                             command.clusteringIndexFilter().isReversed());

        // Note that in general, we should wrap the result so that it's close method actually
        // close the whole UnfilteredPartitionIterator.
        class Close extends Transformation
        {
            public void onPartitionClose()
            {
                // asserting this only now because it bothers Serializer if hasNext() is called before
                // the previously returned iterator hasn't been fully consumed.
                boolean hadNext = iter.hasNext();
                iter.close();
                assert !hadNext;
            }
        }
        return Transformation.apply(toReturn, new Close());
    }

    public static UnfilteredPartitionIterator concat(final List<UnfilteredPartitionIterator> iterators, TableMetadata metadata)
    {
        if (iterators.isEmpty())
            return EmptyIterators.unfilteredPartition(metadata);

        if (iterators.size() == 1)
            return iterators.get(0);

        class Extend implements MorePartitions<UnfilteredPartitionIterator>
        {
            int i = 1;
            public UnfilteredPartitionIterator moreContents()
            {
                if (i >= iterators.size())
                    return null;
                return iterators.get(i++);
            }
        }

        return MorePartitions.extend(iterators.get(0), new Extend());
    }

    public static Single<UnfilteredPartitionIterator> concat(final Iterable<Single<UnfilteredPartitionIterator>> iterators)
    {
        Iterator<Single<UnfilteredPartitionIterator>> it = iterators.iterator();
        assert it.hasNext();
        Single<UnfilteredPartitionIterator> it0 = it.next();
        if (!it.hasNext())
            return it0;

        class Extend implements MorePartitions<UnfilteredPartitionIterator>
        {
            public UnfilteredPartitionIterator moreContents()
            {
                if (!it.hasNext())
                    return null;
                return it.next().blockingGet();
            }
        }
        return it0.map(i -> MorePartitions.extend(i, new Extend()));
    }

    public static PartitionIterator filter(final UnfilteredPartitionIterator iterator, final int nowInSec)
    {
        return FilteredPartitions.filter(iterator, nowInSec);
    }

    public static UnfilteredPartitionIterator merge(final List<? extends UnfilteredPartitionIterator> iterators, final int nowInSec, final MergeListener listener)
    {
        assert listener != null;
        assert !iterators.isEmpty();

        final TableMetadata metadata = iterators.get(0).metadata();

        // TODO review the merge of this
        UnfilteredMergeReducer reducer = new UnfilteredMergeReducer(metadata, iterators.size(), nowInSec, listener);
        final MergeIterator<UnfilteredRowIterator, UnfilteredRowIterator> merged = MergeIterator.get(iterators, partitionComparator, reducer);

        return new AbstractUnfilteredPartitionIterator()
        {
            public TableMetadata metadata()
            {
                return metadata;
            }

            public boolean hasNext()
            {
                return merged.hasNext();
            }

            public UnfilteredRowIterator next()
            {
                return merged.next();
            }

            @Override
            public void close()
            {
                merged.close();
                listener.close();
            }
        };
    }

    static class UnfilteredMergeReducer extends Reducer<UnfilteredRowIterator, UnfilteredRowIterator>
    {
        private final int numIterators;
        private final int nowInSec;
        private final MergeListener listener;
        private final List<UnfilteredRowIterator> toMerge;
        private final UnfilteredRowIterator emptyIterator;

        private DecoratedKey partitionKey;
        private boolean isReverseOrder;

        UnfilteredMergeReducer(TableMetadata metadata, int numIterators, int nowInSec, final MergeListener listener)
        {
            this.numIterators = numIterators;
            this.nowInSec = nowInSec;
            this.listener = listener;

            emptyIterator = EmptyIterators.unfilteredRow(metadata, null, false);
            toMerge = new ArrayList<>(numIterators);
        }

        public void reduce(int idx, UnfilteredRowIterator current)
        {
            partitionKey = current.partitionKey();
            isReverseOrder = current.isReverseOrder();

            // Note that because the MergeListener cares about it, we want to preserve the index of the iterator.
            // Non-present iterator will thus be set to empty in getReduced.
            toMerge.set(idx, current);
        }

        public UnfilteredRowIterator getReduced()
        {
            UnfilteredRowIterators.MergeListener rowListener = listener.getRowMergeListener(partitionKey, toMerge);

            ((EmptyIterators.EmptyUnfilteredRowIterator)emptyIterator).reuse(partitionKey, isReverseOrder, DeletionTime.LIVE);

            // Replace nulls by empty iterators
            UnfilteredRowIterator nonEmptyRowIterator = null;
            int numNonEmptyRowIterators = 0;

            for (int i = 0, length = toMerge.size(); i < length; i++)
            {
                UnfilteredRowIterator element = toMerge.get(i);
                if (element == null)
                {
                    toMerge.set(i, emptyIterator);
                }
                else
                {
                    numNonEmptyRowIterators++;
                    nonEmptyRowIterator = element;
                }
            }

            return numNonEmptyRowIterators == 1 && !listener.callOnTrivialMerge() ? nonEmptyRowIterator : UnfilteredRowIterators.merge(toMerge, nowInSec, rowListener);
        }

        public void onKeyChange()
        {
            toMerge.clear();
            for (int i = 0, length = numIterators; i < length; i++)
                toMerge.add(null);
        }
    }

    /**
     * Digests the the provided iterator.
     *
     * @param iterator the iterator to digest.
<<<<<<< HEAD
     * @param digest the {@code MessageDigest} to use for the digest.
     * @param version the version to use when producing the digest.
     */
    public static Completable digest(UnfilteredPartitionIterator iterator, MessageDigest digest, DigestVersion version)
    {
        return Completable.fromAction(() ->
          {
              try (UnfilteredPartitionIterator iter = iterator)
              {
                  while (iter.hasNext())
                  {
                      try (UnfilteredRowIterator partition = iter.next())
                      {
                          UnfilteredRowIterators.digest(partition, digest, version);
                      }
                  }
              }
          });
=======
     * @param hasher the {@link Hasher} to use for the digest.
     * @param version the messaging protocol to use when producing the digest.
     */
    public static void digest(UnfilteredPartitionIterator iterator, Hasher hasher, int version)
    {
        try (UnfilteredPartitionIterator iter = iterator)
        {
            while (iter.hasNext())
            {
                try (UnfilteredRowIterator partition = iter.next())
                {
                    UnfilteredRowIterators.digest(partition, hasher, version);
                }
            }
        }
>>>>>>> 30ed83d9
    }

    /**
     * Digests the the provided partition flow.
     *
     * @param partitions the partitions to digest.
     * @param digest the {@code MessageDigest} to use for the digest.
     * @param version the version to use when producing the digest.
     */
    public static Flow<Void> digest(Flow<FlowableUnfilteredPartition> partitions, MessageDigest digest, DigestVersion version)
    {
        return partitions.flatProcess(partition -> UnfilteredRowIterators.digest(partition, digest, version));
    }

    /**
     * Wraps the provided iterator so it logs the returned rows/RT for debugging purposes.
     * <p>
     * Note that this is only meant for debugging as this can log a very large amount of
     * logging at INFO.
     */
    public static UnfilteredPartitionIterator loggingIterator(UnfilteredPartitionIterator iterator, final String id, final boolean fullDetails)
    {
        class Logging extends Transformation<UnfilteredRowIterator>
        {
            public UnfilteredRowIterator applyToPartition(UnfilteredRowIterator partition)
            {
                return UnfilteredRowIterators.loggingIterator(partition, id, fullDetails);
            }
        }
        return Transformation.apply(iterator, new Logging());
    }


}<|MERGE_RESOLUTION|>--- conflicted
+++ resolved
@@ -17,19 +17,12 @@
  */
 package org.apache.cassandra.db.partitions;
 
-<<<<<<< HEAD
-import java.security.MessageDigest;
 import java.util.*;
 
 import io.reactivex.Completable;
 import io.reactivex.Single;
-=======
-import java.io.IOError;
-import java.io.IOException;
-import java.util.*;
 
 import com.google.common.hash.Hasher;
->>>>>>> 30ed83d9
 
 import org.apache.cassandra.db.*;
 import org.apache.cassandra.db.rows.*;
@@ -267,11 +260,10 @@
      * Digests the the provided iterator.
      *
      * @param iterator the iterator to digest.
-<<<<<<< HEAD
-     * @param digest the {@code MessageDigest} to use for the digest.
+     * @param hasher the {@link Hasher} to use for the digest.
      * @param version the version to use when producing the digest.
      */
-    public static Completable digest(UnfilteredPartitionIterator iterator, MessageDigest digest, DigestVersion version)
+    public static Completable digest(UnfilteredPartitionIterator iterator, Hasher hasher, DigestVersion version)
     {
         return Completable.fromAction(() ->
           {
@@ -281,40 +273,23 @@
                   {
                       try (UnfilteredRowIterator partition = iter.next())
                       {
-                          UnfilteredRowIterators.digest(partition, digest, version);
+                          UnfilteredRowIterators.digest(partition, hasher, version);
                       }
                   }
               }
           });
-=======
-     * @param hasher the {@link Hasher} to use for the digest.
-     * @param version the messaging protocol to use when producing the digest.
-     */
-    public static void digest(UnfilteredPartitionIterator iterator, Hasher hasher, int version)
-    {
-        try (UnfilteredPartitionIterator iter = iterator)
-        {
-            while (iter.hasNext())
-            {
-                try (UnfilteredRowIterator partition = iter.next())
-                {
-                    UnfilteredRowIterators.digest(partition, hasher, version);
-                }
-            }
-        }
->>>>>>> 30ed83d9
     }
 
     /**
      * Digests the the provided partition flow.
      *
      * @param partitions the partitions to digest.
-     * @param digest the {@code MessageDigest} to use for the digest.
+     * @param hasher the {@link Hasher} to use for the digest.
      * @param version the version to use when producing the digest.
      */
-    public static Flow<Void> digest(Flow<FlowableUnfilteredPartition> partitions, MessageDigest digest, DigestVersion version)
-    {
-        return partitions.flatProcess(partition -> UnfilteredRowIterators.digest(partition, digest, version));
+    public static Flow<Void> digest(Flow<FlowableUnfilteredPartition> partitions, Hasher hasher, DigestVersion version)
+    {
+        return partitions.flatProcess(partition -> UnfilteredRowIterators.digest(partition, hasher, version));
     }
 
     /**
