--- conflicted
+++ resolved
@@ -169,11 +169,7 @@
 
     public UnfilteredRowIterator unfilteredIterator()
     {
-<<<<<<< HEAD
-        return unfilteredIterator(metadata().getAllColumnFilter(), Slices.ALL, false);
-=======
         return unfilteredIterator(ColumnFilter.selection(columns()), Slices.ALL, false);
->>>>>>> b603720e
     }
 
     public UnfilteredRowIterator unfilteredIterator(ColumnFilter selection, Slices slices, boolean reversed)
