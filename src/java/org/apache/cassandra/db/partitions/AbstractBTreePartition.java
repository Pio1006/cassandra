--- conflicted
+++ resolved
@@ -413,34 +413,20 @@
     {
         StringBuilder sb = new StringBuilder();
 
-<<<<<<< HEAD
-        sb.append(String.format("[%s] key=%s columns=%s",
-                                metadata().toString(),
+        sb.append(String.format("[%s] key=%s partition_deletion=%s columns=%s",
+                                metadata(),
                                 metadata().partitionKeyType.getString(partitionKey().getKey()),
-                                columns()));
-
-        if (staticRow() != Rows.EMPTY_STATIC_ROW)
-            sb.append("\n    ").append(staticRow().toString(metadata()));
-
-        for (Row row : this)
-            sb.append("\n    ").append(row.toString(metadata()));
-=======
-        sb.append(String.format("[%s.%s] key=%s partition_deletion=%s columns=%s",
-                                metadata.ksName,
-                                metadata.cfName,
-                                metadata.getKeyValidator().getString(partitionKey().getKey()),
                                 partitionLevelDeletion(),
                                 columns()));
 
         if (staticRow() != Rows.EMPTY_STATIC_ROW)
-            sb.append("\n    ").append(staticRow().toString(metadata, true));
+            sb.append("\n    ").append(staticRow().toString(metadata(), true));
 
         try (UnfilteredRowIterator iter = unfilteredIterator())
         {
             while (iter.hasNext())
-                sb.append("\n    ").append(iter.next().toString(metadata, true));
-        }
->>>>>>> d7a1f13e
+                sb.append("\n    ").append(iter.next().toString(metadata(), true));
+        }
 
         return sb.toString();
     }
