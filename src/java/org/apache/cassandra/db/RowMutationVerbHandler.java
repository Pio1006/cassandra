--- conflicted
+++ resolved
@@ -78,15 +78,11 @@
             Message responseMessage = WriteResponse.makeWriteResponseMessage(message, response);
             if (logger_.isDebugEnabled())
               logger_.debug(rm + " applied.  Sending response to " + message.getMessageId() + "@" + message.getFrom());
-<<<<<<< HEAD
-            MessagingService.instance.sendOneWay(responseMessage, message.getFrom());
+            MessagingService.instance().sendOneWay(responseMessage, message.getFrom());
 
             // repair-on-write (remote message)
             ReplicateOnWriteTask replicateOnWriteTask = new ReplicateOnWriteTask(rm);
             StageManager.getStage(Stage.REPLICATE_ON_WRITE).execute(replicateOnWriteTask);
-=======
-            MessagingService.instance().sendOneWay(responseMessage, message.getFrom());
->>>>>>> 37ec7d32
         }
         catch (IOException e)
         {
