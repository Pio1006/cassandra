/*
 * Licensed to the Apache Software Foundation (ASF) under one
 * or more contributor license agreements.  See the NOTICE file
 * distributed with this work for additional information
 * regarding copyright ownership.  The ASF licenses this file
 * to you under the Apache License, Version 2.0 (the
 * "License"); you may not use this file except in compliance
 * with the License.  You may obtain a copy of the License at
 *
 *     http://www.apache.org/licenses/LICENSE-2.0
 *
 * Unless required by applicable law or agreed to in writing, software
 * distributed under the License is distributed on an "AS IS" BASIS,
 * WITHOUT WARRANTIES OR CONDITIONS OF ANY KIND, either express or implied.
 * See the License for the specific language governing permissions and
 * limitations under the License.
 */
package org.apache.cassandra.db;

import java.util.*;
import java.util.concurrent.*;
import java.util.concurrent.atomic.AtomicBoolean;
import java.util.concurrent.atomic.AtomicLong;
import java.util.concurrent.atomic.AtomicReference;

import com.google.common.annotations.VisibleForTesting;
import com.google.common.base.Throwables;

import org.apache.cassandra.concurrent.NettyRxScheduler;
import org.apache.cassandra.concurrent.TPCOpOrder;
import org.apache.cassandra.utils.Pair;
import org.slf4j.Logger;
import org.slf4j.LoggerFactory;

import org.apache.cassandra.config.CFMetaData;
import org.apache.cassandra.config.ColumnDefinition;
import org.apache.cassandra.config.DatabaseDescriptor;
import org.apache.cassandra.config.SchemaConstants;
import org.apache.cassandra.db.commitlog.CommitLog;
import org.apache.cassandra.db.commitlog.CommitLogPosition;
import org.apache.cassandra.db.commitlog.IntervalSet;
import org.apache.cassandra.db.filter.ClusteringIndexFilter;
import org.apache.cassandra.db.filter.ColumnFilter;
import org.apache.cassandra.db.lifecycle.LifecycleTransaction;
import org.apache.cassandra.db.partitions.*;
import org.apache.cassandra.db.rows.EncodingStats;
import org.apache.cassandra.db.rows.UnfilteredRowIterator;
import org.apache.cassandra.dht.*;
import org.apache.cassandra.dht.Murmur3Partitioner.LongToken;
import org.apache.cassandra.index.transactions.UpdateTransaction;
import org.apache.cassandra.io.sstable.Descriptor;
import org.apache.cassandra.io.sstable.SSTableMultiWriter;
import org.apache.cassandra.io.sstable.metadata.MetadataCollector;
import org.apache.cassandra.io.util.FileUtils;
import org.apache.cassandra.service.ActiveRepairService;
import org.apache.cassandra.utils.ByteBufferUtil;
import org.apache.cassandra.utils.FBUtilities;
import org.apache.cassandra.utils.ObjectSizes;
import org.apache.cassandra.service.StorageService;
import org.apache.cassandra.utils.concurrent.OpOrder;
import org.apache.cassandra.utils.memory.HeapPool;
import org.apache.cassandra.utils.memory.MemtableAllocator;
import org.apache.cassandra.utils.memory.MemtablePool;
import org.apache.cassandra.utils.memory.NativePool;
import org.apache.cassandra.utils.memory.SlabPool;

public class Memtable implements Comparable<Memtable>
{
    private static final Logger logger = LoggerFactory.getLogger(Memtable.class);

    public static final MemtablePool MEMORY_POOL = createMemtableAllocatorPool();

    private static MemtablePool createMemtableAllocatorPool()
    {
        long heapLimit = DatabaseDescriptor.getMemtableHeapSpaceInMb() << 20;
        long offHeapLimit = DatabaseDescriptor.getMemtableOffheapSpaceInMb() << 20;
        switch (DatabaseDescriptor.getMemtableAllocationType())
        {
            case unslabbed_heap_buffers:
                return new HeapPool(heapLimit, DatabaseDescriptor.getMemtableCleanupThreshold(), new ColumnFamilyStore.FlushLargestColumnFamily());
            case heap_buffers:
                return new SlabPool(heapLimit, 0, DatabaseDescriptor.getMemtableCleanupThreshold(), new ColumnFamilyStore.FlushLargestColumnFamily());
            case offheap_buffers:
                if (!FileUtils.isCleanerAvailable)
                {
                    throw new IllegalStateException("Could not free direct byte buffer: offheap_buffers is not a safe memtable_allocation_type without this ability, please adjust your config. This feature is only guaranteed to work on an Oracle JVM. Refusing to start.");
                }
                return new SlabPool(heapLimit, offHeapLimit, DatabaseDescriptor.getMemtableCleanupThreshold(), new ColumnFamilyStore.FlushLargestColumnFamily());
            case offheap_objects:
                return new NativePool(heapLimit, offHeapLimit, DatabaseDescriptor.getMemtableCleanupThreshold(), new ColumnFamilyStore.FlushLargestColumnFamily());
            default:
                throw new AssertionError();
        }
    }

    private static final int ROW_OVERHEAD_HEAP_SIZE = estimateRowOverhead(Integer.parseInt(System.getProperty("cassandra.memtable_row_overhead_computation_step", "100000")));

    private final MemtableAllocator allocator;
    private final AtomicLong liveDataSize = new AtomicLong(0);
    private final AtomicLong currentOperations = new AtomicLong(0);

    // the write barrier for directing writes to this memtable during a switch
    private volatile OpOrder.Barrier writeBarrier;
    // the precise upper bound of CommitLogPosition owned by this memtable
    private volatile AtomicReference<CommitLogPosition> commitLogUpperBound;
    // the precise lower bound of CommitLogPosition owned by this memtable; equal to its predecessor's commitLogUpperBound
    private AtomicReference<CommitLogPosition> commitLogLowerBound;

    // The approximate lower bound by this memtable; must be <= commitLogLowerBound once our predecessor
    // has been finalised, and this is enforced in the ColumnFamilyStore.setCommitLogUpperBound
    private final CommitLogPosition approximateCommitLogLowerBound = CommitLog.instance.getCurrentPosition();

    public int compareTo(Memtable that)
    {
        return this.approximateCommitLogLowerBound.compareTo(that.approximateCommitLogLowerBound);
    }

    public static final class LastCommitLogPosition extends CommitLogPosition
    {
        public LastCommitLogPosition(CommitLogPosition copy)
        {
            super(copy.segmentId, copy.position);
        }
    }

    // We index the memtable by PartitionPosition only for the purpose of being able
    // to select key range using Token.KeyBound. However put() ensures that we
    // actually only store DecoratedKey.
    private final List<HashMap<PartitionPosition, AtomicBTreePartition>> partitions;
    public final ColumnFamilyStore cfs;
    private final long creationNano = System.nanoTime();
    private final List<PartitionPosition> rangeList;
    private final boolean hasSplits;

    // The smallest timestamp for all partitions stored in this memtable
    private long minTimestamp = Long.MAX_VALUE;

    // Record the comparator of the CFS at the creation of the memtable. This
    // is only used when a user update the CF comparator, to know if the
    // memtable was created with the new or old comparator.
    public final ClusteringComparator initialComparator;

    private final ColumnsCollector columnsCollector;
    private final StatsCollector statsCollector = new StatsCollector();

    // only to be used by init(), to setup the very first memtable for the cfs
    public Memtable(AtomicReference<CommitLogPosition> commitLogLowerBound, ColumnFamilyStore cfs)
    {
        this.cfs = cfs;
        this.commitLogLowerBound = commitLogLowerBound;
        this.allocator = MEMORY_POOL.newAllocator();
        this.initialComparator = cfs.metadata.comparator;
        this.cfs.scheduleFlush();
        this.columnsCollector = new ColumnsCollector(cfs.metadata.partitionColumns());
        this.hasSplits = !cfs.hasSpecialHandlingForTPC;
        this.rangeList = generateRangeList(cfs);
        this.partitions = generatePartitionMaps();
    }

    // ONLY to be used for testing, to create a mock Memtable
    @VisibleForTesting
    public Memtable(CFMetaData metadata)
    {
        this.initialComparator = metadata.comparator;
        this.cfs = null;
        this.allocator = null;
        this.columnsCollector = new ColumnsCollector(metadata.partitionColumns());
        this.hasSplits = false;
        this.rangeList = generateRangeList(null);
        this.partitions = generatePartitionMaps();
    }

    private List<PartitionPosition> generateRangeList(ColumnFamilyStore cfs)
    {
        if (!hasSplits)
            return null;

        return NettyRxScheduler.getRangeList(cfs.keyspace.getName());
    }

    private List<HashMap<PartitionPosition, AtomicBTreePartition>> generatePartitionMaps()
    {
        if (!hasSplits)
            return Collections.singletonList(new HashMap<>(256));

        int capacity = rangeList.size();
        ArrayList<HashMap<PartitionPosition, AtomicBTreePartition>> partitionMapContainer = new ArrayList<>(capacity);
        for (int i = 0; i < capacity; i++)
            partitionMapContainer.add(new HashMap<>(1024));
        return partitionMapContainer;
    }

    private HashMap<PartitionPosition, AtomicBTreePartition> getPartitionMapFor(PartitionPosition key)
    {
        if (!hasSplits)
            return partitions.get(0);

        PartitionPosition rangeStart = rangeList.get(0);
        for (int i = 1; i < rangeList.size(); i++)
        {
            PartitionPosition next = rangeList.get(i);
            if (key.compareTo(rangeStart) >= 0 && key.compareTo(next) < 0)
                return partitions.get(i - 1);

            rangeStart = next;
        }

        throw new IllegalStateException(String.format("Unable to map %s to Memtable map for %s.%s", key, cfs.keyspace.getName(), cfs.getTableName()));
    }

    public MemtableAllocator getAllocator()
    {
        return allocator;
    }

    public long getLiveDataSize()
    {
        return liveDataSize.get();
    }

    public long getOperations()
    {
        return currentOperations.get();
    }

    @VisibleForTesting
    public void setDiscarding(OpOrder.Barrier writeBarrier, AtomicReference<CommitLogPosition> commitLogUpperBound)
    {
        assert this.writeBarrier == null;
        this.commitLogUpperBound = commitLogUpperBound;
        this.writeBarrier = writeBarrier;
        allocator.setDiscarding();
    }

    void setDiscarded()
    {
        allocator.setDiscarded();
    }

    // decide if this memtable should take the write, or if it should go to the next memtable
    public boolean accepts(TPCOpOrder.Group opGroup, CommitLogPosition commitLogPosition)
    {
        // if the barrier hasn't been set yet, then this memtable is still taking ALL writes
        OpOrder.Barrier barrier = this.writeBarrier;
        if (barrier == null)
            return true;
        // if the barrier has been set, but is in the past, we are definitely destined for a future memtable
        if (!barrier.isAfter(opGroup))
            return false;
        // if we aren't durable we are directed only by the barrier
        if (commitLogPosition == null)
            return true;
        while (true)
        {
            // otherwise we check if we are in the past/future wrt the CL boundary;
            // if the boundary hasn't been finalised yet, we simply update it to the max of
            // its current value and ours; if it HAS been finalised, we simply accept its judgement
            // this permits us to coordinate a safe boundary, as the boundary choice is made
            // atomically wrt our max() maintenance, so an operation cannot sneak into the past
            CommitLogPosition currentLast = commitLogUpperBound.get();
            if (currentLast instanceof LastCommitLogPosition)
                return currentLast.compareTo(commitLogPosition) >= 0;
            if (currentLast != null && currentLast.compareTo(commitLogPosition) >= 0)
                return true;
            if (commitLogUpperBound.compareAndSet(currentLast, commitLogPosition))
                return true;
        }
    }

    public CommitLogPosition getCommitLogLowerBound()
    {
        return commitLogLowerBound.get();
    }

    public CommitLogPosition getCommitLogUpperBound()
    {
        return commitLogUpperBound.get();
    }

    public boolean isLive()
    {
        return allocator.isLive();
    }

    public boolean isClean()
    {
        for (HashMap<PartitionPosition, AtomicBTreePartition> memtableSubrange : partitions)
        {
            if (!memtableSubrange.isEmpty())
                return false;
        }
        return true;
    }

    public boolean mayContainDataBefore(CommitLogPosition position)
    {
        return approximateCommitLogLowerBound.compareTo(position) < 0;
    }

    /**
     * @return true if this memtable is expired. Expiration time is determined by CF's memtable_flush_period_in_ms.
     */
    public boolean isExpired()
    {
        int period = cfs.metadata.params.memtableFlushPeriodInMs;
        return period > 0 && (System.nanoTime() - creationNano >= TimeUnit.MILLISECONDS.toNanos(period));
    }

    /**
     * Should only be called by ColumnFamilyStore.apply via Keyspace.apply, which supplies the appropriate
     * OpOrdering.
     *
     * commitLogSegmentPosition should only be null if this is a secondary index, in which case it is *expected* to be null
     */
    long put(PartitionUpdate update, UpdateTransaction indexer, TPCOpOrder.Group opGroup)
    {
        DecoratedKey key = update.partitionKey();
        HashMap<PartitionPosition, AtomicBTreePartition> partitionMap = getPartitionMapFor(key);
        AtomicBTreePartition previous = partitionMap.get(key);

        long initialSize = 0;
        if (previous == null)
        {
            final DecoratedKey cloneKey = allocator.clone(key, opGroup);
            AtomicBTreePartition empty = new AtomicBTreePartition(cfs.metadata, cloneKey, allocator);
            int overhead = (int) (cloneKey.getToken().getHeapSize() + ROW_OVERHEAD_HEAP_SIZE);
            allocator.onHeap().allocate(overhead, opGroup);
            initialSize = 8;

            // We'll add the columns later.
            partitionMap.put(cloneKey, empty);
            previous = empty;
        }

        long[] pair = previous.addAllWithSizeDelta(update, opGroup, indexer);
        minTimestamp = Math.min(minTimestamp, previous.stats().minTimestamp);
        liveDataSize.addAndGet(initialSize + pair[0]);
        columnsCollector.update(update.columns());
        statsCollector.update(update.stats());
        currentOperations.addAndGet(update.operationCount());
        return pair[1];
    }

    public int partitionCount()
    {
        return partitions.size();
    }

    public List<FlushRunnable> flushRunnables(LifecycleTransaction txn)
    {
        List<Range<Token>> localRanges = Range.sort(StorageService.instance.getLocalRanges(cfs.keyspace.getName()));

        if (!cfs.getPartitioner().splitter().isPresent() || localRanges.isEmpty())
            return Collections.singletonList(new FlushRunnable(txn));

        return createFlushRunnables(localRanges, txn);
    }

    private List<FlushRunnable> createFlushRunnables(List<Range<Token>> localRanges, LifecycleTransaction txn)
    {
        assert cfs.getPartitioner().splitter().isPresent();

        Directories.DataDirectory[] locations = cfs.getDirectories().getWriteableLocations();
        List<PartitionPosition> boundaries = StorageService.getDiskBoundaries(localRanges, cfs.getPartitioner(), locations);
        List<FlushRunnable> runnables = new ArrayList<>(boundaries.size());
        PartitionPosition rangeStart = cfs.getPartitioner().getMinimumToken().minKeyBound();
        try
        {
            for (int i = 0; i < boundaries.size(); i++)
            {
                PartitionPosition t = boundaries.get(i);
                runnables.add(new FlushRunnable(rangeStart, t, locations[i], txn));
                rangeStart = t;
            }
            return runnables;
        }
        catch (Throwable e)
        {
            throw Throwables.propagate(abortRunnables(runnables, e));
        }
    }

    public Throwable abortRunnables(List<FlushRunnable> runnables, Throwable t)
    {
        if (runnables != null)
            for (FlushRunnable runnable : runnables)
                t = runnable.writer.abort(t);
        return t;
    }

    public String toString()
    {
        return String.format("Memtable-%s@%s(%s serialized bytes, %s ops, %.0f%%/%.0f%% of on/off-heap limit)",
                             cfs.name, hashCode(), FBUtilities.prettyPrintMemory(liveDataSize.get()), currentOperations,
                             100 * allocator.onHeap().ownershipRatio(), 100 * allocator.offHeap().ownershipRatio());
    }

    public MemtableUnfilteredPartitionIterator makePartitionIterator(final ColumnFilter columnFilter, final DataRange dataRange)
    {
        AbstractBounds<PartitionPosition> keyRange = dataRange.keyRange();

        boolean isBound = keyRange instanceof Bounds;
        boolean includeStart = isBound || keyRange instanceof IncludingExcludingBounds;
        boolean includeStop = isBound || keyRange instanceof Range;
        int startComparison = includeStart ? 0 : 1;
        int endComparison = includeStop ? 0 : -1;

        // avoid iterating over the memtable if we purge all tombstones
        boolean findMinLocalDeletionTime = cfs.getCompactionStrategyManager().onlyPurgeRepairedTombstones();
        int minLocalDeletionTime = Integer.MAX_VALUE;

        // TODO combine sort and filtering into single step to handle small subrange reads efficiently?

        ArrayList<PartitionPosition> keysInRange = new ArrayList<>();
        for (int i = 1; i < partitions.size(); i++)
        {
            PartitionPosition memtableRangeStart = rangeList.get(i - 1);
            PartitionPosition memtableRangeEnd = rangeList.get(i);
            // TODO double check inclusivity of both memtable and requested range
            //  check if the requested range intersects with this memtable subrange at all
            if (keyRange.left.compareTo(memtableRangeEnd) >= 0 || keyRange.right.compareTo(memtableRangeStart) < 0)
                continue;

            // optimize for the common case where the request includes the entire memtable subrange, or at least one end of it
            boolean skipStartCheck = keyRange.left.compareTo(memtableRangeStart) <= 0;
            boolean skipEndCheck = keyRange.right.compareTo(memtableRangeEnd) >= 0;

            HashMap<PartitionPosition, AtomicBTreePartition> memtableSubrange = partitions.get(i - 1);
            for (Map.Entry<PartitionPosition, AtomicBTreePartition> entry : memtableSubrange.entrySet())
            {
                PartitionPosition key = entry.getKey();
                if ((skipStartCheck || key.compareTo(keyRange.left) >= startComparison) && (skipEndCheck || key.compareTo(keyRange.right) <= endComparison))
                {
                    keysInRange.add(key);
                    if (findMinLocalDeletionTime)
                        minLocalDeletionTime = Math.min(minLocalDeletionTime, entry.getValue().stats().minLocalDeletionTime);
                }
            }
        }
        Collections.sort(keysInRange);

<<<<<<< HEAD
        return new MemtableUnfilteredPartitionIterator(cfs, keysInRange.iterator(), isForThrift, minLocalDeletionTime, columnFilter, dataRange);
=======
        return new MemtableUnfilteredPartitionIterator(cfs, iter, minLocalDeletionTime, columnFilter, dataRange);
>>>>>>> 75a88c59
    }

    private Pair<List<Integer>, List<PartitionPosition>> getSortedKeySubrange(PartitionPosition from, PartitionPosition to)
    {
        ArrayList<PartitionPosition> keysInRange;

        if (!hasSplits)
        {
            HashMap<PartitionPosition, AtomicBTreePartition> memtableSubrange = partitions.get(0);
            keysInRange = new ArrayList<>(memtableSubrange.size());

            // TODO optimize for min/max range, where applicable?
            for (PartitionPosition key : memtableSubrange.keySet())
            {
                if (key.compareTo(from) >= 0 && key.compareTo(to) < 0)
                    keysInRange.add(key);
            }
            Collections.sort(keysInRange);
            return Pair.create(Collections.singletonList(memtableSubrange.size()), keysInRange);
        }

        ArrayList<Integer> subrangeKeyCounts = new ArrayList<>(partitions.size());

        // if we're flushing the whole memtable, we can do something more efficient
        if (from.getToken().equals(cfs.getPartitioner().getMinimumToken()) && to.getToken().equals(cfs.getPartitioner().getMaximumToken()))
        {
            int capacity = 0;
            for (HashMap<PartitionPosition, AtomicBTreePartition> memtableSubrange : partitions)
                capacity += memtableSubrange.size();


            keysInRange = new ArrayList<>(capacity);
            for (HashMap<PartitionPosition, AtomicBTreePartition> memtableSubrange : partitions)
            {
                keysInRange.addAll(memtableSubrange.keySet());
                subrangeKeyCounts.add(memtableSubrange.size());
            }
        }
        else
        {
            // estimate required capacity
            keysInRange = new ArrayList<>(partitions.size() * partitions.get(0).size());

            for (int i = 1; i < partitions.size(); i++)
            {
                PartitionPosition memtableRangeStart = rangeList.get(i - 1);
                PartitionPosition memtableRangeEnd = rangeList.get(i);

                // TODO double check inclusivity of both memtable and requested range
                // old range was inclusive on start, exclusive on end

                //  check if the requested range intersects with this memtable subrange at all
                if (from.compareTo(memtableRangeEnd) >= 0 || to.compareTo(memtableRangeStart) < 0)
                    continue;

                // optimize for the common case where the request includes the entire memtable subrange, or at least one end of it
                boolean skipStartCheck = from.compareTo(memtableRangeStart) <= 0;
                boolean skipEndCheck = to.compareTo(memtableRangeEnd) >= 0;

                HashMap<PartitionPosition, AtomicBTreePartition> memtableSubrange = partitions.get(i - 1);
                subrangeKeyCounts.add(memtableSubrange.size());
                if (skipStartCheck && skipEndCheck)
                {
                    keysInRange.addAll(memtableSubrange.keySet());
                }
                {
                    for (PartitionPosition key : memtableSubrange.keySet())
                    {
                        if ((skipStartCheck || key.compareTo(from) >= 0) && (skipEndCheck || key.compareTo(to) < 0))
                            keysInRange.add(key);
                    }
                }
            }
        }
        Collections.sort(keysInRange);
        return Pair.create(subrangeKeyCounts, keysInRange);
    }

    private Pair<List<Integer>, List<PartitionPosition>> getSortedKeys()
    {
        int capacity = 0;
        for (HashMap<PartitionPosition, AtomicBTreePartition> partitionMap : partitions)
            capacity += partitionMap.size();

        int i = 0;
        PartitionPosition[] sortedKeys = new PartitionPosition[capacity];
        ArrayList<Integer> memtableSubrangeKeyCounts = new ArrayList<>(partitions.size());
        for (HashMap<PartitionPosition, AtomicBTreePartition> partitionMap : partitions)
        {
            PartitionPosition[] subrangeKeys = new PartitionPosition[partitionMap.size()];
            partitionMap.keySet().toArray(subrangeKeys);
            Arrays.sort(subrangeKeys);
            System.arraycopy(subrangeKeys, 0, sortedKeys, i, subrangeKeys.length);
            memtableSubrangeKeyCounts.add(subrangeKeys.length);
            i += subrangeKeys.length;
        }
        return Pair.create(memtableSubrangeKeyCounts, Arrays.asList(sortedKeys));
    }

    public Partition getPartition(DecoratedKey key)
    {
        return getPartitionMapFor(key).get(key);
    }

    public long getMinTimestamp()
    {
        return minTimestamp;
    }

    /**
     * For testing only. Give this memtable too big a size to make it always fail flushing.
     */
    @VisibleForTesting
    public void makeUnflushable()
    {
        liveDataSize.addAndGet((long) 1024 * 1024 * 1024 * 1024 * 1024);
    }

    class FlushRunnable implements Callable<SSTableMultiWriter>
    {
        private final long estimatedSize;
        private final List<PartitionPosition> keysToFlush;
        private final List<Integer> memtableSubrangeKeyCounts;

        private final boolean isBatchLogTable;
        private final SSTableMultiWriter writer;

        // keeping these to be able to log what we are actually flushing
        private final PartitionPosition from;
        private final PartitionPosition to;

        FlushRunnable(PartitionPosition from, PartitionPosition to, Directories.DataDirectory flushLocation, LifecycleTransaction txn)
        {
            this(getSortedKeySubrange(from, to), flushLocation, from, to, txn);
        }

        FlushRunnable(LifecycleTransaction txn)
        {
            this(getSortedKeys(), null, null, null, txn);
        }

        FlushRunnable(Pair<List<Integer>, List<PartitionPosition>> keysToFlush, Directories.DataDirectory flushLocation, PartitionPosition from, PartitionPosition to, LifecycleTransaction txn)
        {
            this.memtableSubrangeKeyCounts = keysToFlush.left;
            this.keysToFlush = keysToFlush.right;
            this.from = from;
            this.to = to;
            long keySize = 0;
            for (PartitionPosition key : this.keysToFlush)
            {
                //  make sure we don't write nonsensical keys
                assert key instanceof DecoratedKey;
                keySize += ((DecoratedKey) key).getKey().remaining();
            }
            estimatedSize = (long) ((keySize // index entries
                                    + keySize // keys in data file
                                    + liveDataSize.get()) // data
                                    * 1.2); // bloom filter and row index overhead

            this.isBatchLogTable = cfs.name.equals(SystemKeyspace.BATCHES) && cfs.keyspace.getName().equals(SchemaConstants.SYSTEM_KEYSPACE_NAME);

            if (flushLocation == null)
                writer = createFlushWriter(txn, cfs.newSSTableDescriptor(getDirectories().getWriteableLocationAsFile(estimatedSize)), columnsCollector.get(), statsCollector.get());
            else
                writer = createFlushWriter(txn, cfs.newSSTableDescriptor(getDirectories().getLocationForDisk(flushLocation)), columnsCollector.get(), statsCollector.get());

        }

        protected Directories getDirectories()
        {
            return cfs.getDirectories();
        }

        private void writeSortedContents()
        {
            logger.debug("Writing {}, flushed range = ({}, {}]", Memtable.this.toString(), from, to);

            // (we can't clear out the map as-we-go to free up memory,
            //  since the memtable is being used for queries in the "pending flush" category)

            int memtableSubrangeIndex = 0;
            int subrangeKeyCounter = 0;
            int currentSubrangeLength = memtableSubrangeKeyCounts.get(0);
            for (PartitionPosition key : keysToFlush)
            {
                // advance our subrange index if necessary
                while (subrangeKeyCounter >= currentSubrangeLength)
                {
                    memtableSubrangeIndex++;
                    subrangeKeyCounter = 0;
                    currentSubrangeLength = memtableSubrangeKeyCounts.get(memtableSubrangeIndex);
                }

                AtomicBTreePartition partition = partitions.get(memtableSubrangeIndex).get(key);
                subrangeKeyCounter++;

                // Each batchlog partition is a separate entry in the log. And for an entry, we only do 2
                // operations: 1) we insert the entry and 2) we delete it. Further, BL data is strictly local,
                // we don't need to preserve tombstones for repair. So if both operation are in this
                // memtable (which will almost always be the case if there is no ongoing failure), we can
                // just skip the entry (CASSANDRA-4667).
                if (isBatchLogTable && !partition.partitionLevelDeletion().isLive() && partition.hasRows())
                    continue;

                if (!partition.isEmpty())
                {
                    try (UnfilteredRowIterator iter = partition.unfilteredIterator())
                    {
                        writer.append(iter);
                    }
                }
            }

            long bytesFlushed = writer.getFilePointer();
            logger.debug("Completed flushing {} ({}) for commitlog position {}",
                                                                              writer.getFilename(),
                                                                              FBUtilities.prettyPrintMemory(bytesFlushed),
                                                                              commitLogUpperBound);
            // Update the metrics
            cfs.metric.bytesFlushed.inc(bytesFlushed);
        }

        public SSTableMultiWriter createFlushWriter(LifecycleTransaction txn,
                                                    Descriptor descriptor,
                                                    PartitionColumns columns,
                                                    EncodingStats stats)
        {
            MetadataCollector sstableMetadataCollector = new MetadataCollector(cfs.metadata.comparator)
                    .commitLogIntervals(new IntervalSet<>(commitLogLowerBound.get(), commitLogUpperBound.get()));

            return cfs.createSSTableMultiWriter(descriptor,
                                                (long)keysToFlush.size(),
                                                ActiveRepairService.UNREPAIRED_SSTABLE,
                                                sstableMetadataCollector,
                                                new SerializationHeader(true, cfs.metadata, columns, stats), txn);
        }

        @Override
        public SSTableMultiWriter call()
        {
            writeSortedContents();
            return writer;
        }
    }

    private static int estimateRowOverhead(final int count)
    {
        // calculate row overhead
        try (final TPCOpOrder.Group group = new OpOrder().start())
        {
            int rowOverhead;
            MemtableAllocator allocator = MEMORY_POOL.newAllocator();
            ConcurrentNavigableMap<PartitionPosition, Object> partitions = new ConcurrentSkipListMap<>();
            final Object val = new Object();
            for (int i = 0 ; i < count ; i++)
                partitions.put(allocator.clone(new BufferDecoratedKey(new LongToken(i), ByteBufferUtil.EMPTY_BYTE_BUFFER), group), val);
            double avgSize = ObjectSizes.measureDeep(partitions) / (double) count;
            rowOverhead = (int) ((avgSize - Math.floor(avgSize)) < 0.05 ? Math.floor(avgSize) : Math.ceil(avgSize));
            rowOverhead -= ObjectSizes.measureDeep(new LongToken(0));
            rowOverhead += AtomicBTreePartition.EMPTY_SIZE;
            allocator.setDiscarding();
            allocator.setDiscarded();
            return rowOverhead;
        }
    }

    public class MemtableUnfilteredPartitionIterator extends AbstractUnfilteredPartitionIterator
    {
        private final ColumnFamilyStore cfs;
<<<<<<< HEAD
        private final Iterator<PartitionPosition> iter;
        private final boolean isForThrift;
=======
        private final Iterator<Map.Entry<PartitionPosition, AtomicBTreePartition>> iter;
>>>>>>> 75a88c59
        private final int minLocalDeletionTime;
        private final ColumnFilter columnFilter;
        private final DataRange dataRange;

<<<<<<< HEAD
        public MemtableUnfilteredPartitionIterator(ColumnFamilyStore cfs, Iterator<PartitionPosition> iter, boolean isForThrift, int minLocalDeletionTime, ColumnFilter columnFilter, DataRange dataRange)
=======
        public MemtableUnfilteredPartitionIterator(ColumnFamilyStore cfs, Iterator<Map.Entry<PartitionPosition, AtomicBTreePartition>> iter, int minLocalDeletionTime, ColumnFilter columnFilter, DataRange dataRange)
>>>>>>> 75a88c59
        {
            this.cfs = cfs;
            this.iter = iter;
            this.minLocalDeletionTime = minLocalDeletionTime;
            this.columnFilter = columnFilter;
            this.dataRange = dataRange;
        }

        public int getMinLocalDeletionTime()
        {
            return minLocalDeletionTime;
        }

        public CFMetaData metadata()
        {
            return cfs.metadata;
        }

        public boolean hasNext()
        {
            return iter.hasNext();
        }

        public UnfilteredRowIterator next()
        {
            PartitionPosition position = iter.next();
            // Actual stored key should be true DecoratedKey
            assert position instanceof DecoratedKey;
            DecoratedKey key = (DecoratedKey)position;
            ClusteringIndexFilter filter = dataRange.clusteringIndexFilter(key);

            return filter.getUnfilteredRowIterator(columnFilter, getPartitionMapFor(position).get(position));
        }
    }

    private static class ColumnsCollector
    {
        private final HashMap<ColumnDefinition, AtomicBoolean> predefined = new HashMap<>();
        private final ConcurrentSkipListSet<ColumnDefinition> extra = new ConcurrentSkipListSet<>();
        ColumnsCollector(PartitionColumns columns)
        {
            for (ColumnDefinition def : columns.statics)
                predefined.put(def, new AtomicBoolean());
            for (ColumnDefinition def : columns.regulars)
                predefined.put(def, new AtomicBoolean());
        }

        public void update(PartitionColumns columns)
        {
            for (ColumnDefinition s : columns.statics)
                update(s);
            for (ColumnDefinition r : columns.regulars)
                update(r);
        }

        private void update(ColumnDefinition definition)
        {
            AtomicBoolean present = predefined.get(definition);
            if (present != null)
            {
                if (!present.get())
                    present.set(true);
            }
            else
            {
                extra.add(definition);
            }
        }

        public PartitionColumns get()
        {
            PartitionColumns.Builder builder = PartitionColumns.builder();
            for (Map.Entry<ColumnDefinition, AtomicBoolean> e : predefined.entrySet())
                if (e.getValue().get())
                    builder.add(e.getKey());
            return builder.addAll(extra).build();
        }
    }

    private static class StatsCollector
    {
        private final AtomicReference<EncodingStats> stats = new AtomicReference<>(EncodingStats.NO_STATS);

        public void update(EncodingStats newStats)
        {
            while (true)
            {
                EncodingStats current = stats.get();
                EncodingStats updated = current.mergeWith(newStats);
                if (stats.compareAndSet(current, updated))
                    return;
            }
        }

        public EncodingStats get()
        {
            return stats.get();
        }
    }
}<|MERGE_RESOLUTION|>--- conflicted
+++ resolved
@@ -406,7 +406,16 @@
         int endComparison = includeStop ? 0 : -1;
 
         // avoid iterating over the memtable if we purge all tombstones
-        boolean findMinLocalDeletionTime = cfs.getCompactionStrategyManager().onlyPurgeRepairedTombstones();
+        if (cfs.getCompactionStrategyManager().onlyPurgeRepairedTombstones())
+            minLocalDeletionTime = findMinLocalDeletionTime(subMap.entrySet().iterator());
+
+        final Iterator<Map.Entry<PartitionPosition, AtomicBTreePartition>> iter = subMap.entrySet().iterator();
+
+        return new MemtableUnfilteredPartitionIterator(cfs, iter, minLocalDeletionTime, columnFilter, dataRange);
+    }
+
+    private int findMinLocalDeletionTime(Iterator<Map.Entry<PartitionPosition, AtomicBTreePartition>> iterator)
+    {
         int minLocalDeletionTime = Integer.MAX_VALUE;
 
         // TODO combine sort and filtering into single step to handle small subrange reads efficiently?
@@ -439,11 +448,7 @@
         }
         Collections.sort(keysInRange);
 
-<<<<<<< HEAD
         return new MemtableUnfilteredPartitionIterator(cfs, keysInRange.iterator(), isForThrift, minLocalDeletionTime, columnFilter, dataRange);
-=======
-        return new MemtableUnfilteredPartitionIterator(cfs, iter, minLocalDeletionTime, columnFilter, dataRange);
->>>>>>> 75a88c59
     }
 
     private Pair<List<Integer>, List<PartitionPosition>> getSortedKeySubrange(PartitionPosition from, PartitionPosition to)
@@ -713,21 +718,12 @@
     public class MemtableUnfilteredPartitionIterator extends AbstractUnfilteredPartitionIterator
     {
         private final ColumnFamilyStore cfs;
-<<<<<<< HEAD
         private final Iterator<PartitionPosition> iter;
-        private final boolean isForThrift;
-=======
-        private final Iterator<Map.Entry<PartitionPosition, AtomicBTreePartition>> iter;
->>>>>>> 75a88c59
         private final int minLocalDeletionTime;
         private final ColumnFilter columnFilter;
         private final DataRange dataRange;
 
-<<<<<<< HEAD
-        public MemtableUnfilteredPartitionIterator(ColumnFamilyStore cfs, Iterator<PartitionPosition> iter, boolean isForThrift, int minLocalDeletionTime, ColumnFilter columnFilter, DataRange dataRange)
-=======
-        public MemtableUnfilteredPartitionIterator(ColumnFamilyStore cfs, Iterator<Map.Entry<PartitionPosition, AtomicBTreePartition>> iter, int minLocalDeletionTime, ColumnFilter columnFilter, DataRange dataRange)
->>>>>>> 75a88c59
+        public MemtableUnfilteredPartitionIterator(ColumnFamilyStore cfs, Iterator<PartitionPosition> iter, int minLocalDeletionTime, ColumnFilter columnFilter, DataRange dataRange)
         {
             this.cfs = cfs;
             this.iter = iter;
