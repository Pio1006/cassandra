/*
 * Licensed to the Apache Software Foundation (ASF) under one
 * or more contributor license agreements.  See the NOTICE file
 * distributed with this work for additional information
 * regarding copyright ownership.  The ASF licenses this file
 * to you under the Apache License, Version 2.0 (the
 * "License"); you may not use this file except in compliance
 * with the License.  You may obtain a copy of the License at
 *
 *     http://www.apache.org/licenses/LICENSE-2.0
 *
 * Unless required by applicable law or agreed to in writing, software
 * distributed under the License is distributed on an "AS IS" BASIS,
 * WITHOUT WARRANTIES OR CONDITIONS OF ANY KIND, either express or implied.
 * See the License for the specific language governing permissions and
 * limitations under the License.
 */
package org.apache.cassandra.auth;

import java.net.InetAddress;
import java.nio.charset.StandardCharsets;
import java.util.Arrays;
import java.util.Map;
import java.util.Set;

import com.google.common.collect.ImmutableSet;
import com.google.common.collect.Lists;
import org.slf4j.Logger;
import org.slf4j.LoggerFactory;

import org.apache.cassandra.config.DatabaseDescriptor;
import org.apache.cassandra.schema.SchemaConstants;
import org.apache.cassandra.cql3.QueryOptions;
import org.apache.cassandra.cql3.QueryProcessor;
import org.apache.cassandra.cql3.UntypedResultSet;
import org.apache.cassandra.cql3.statements.SelectStatement;
import org.apache.cassandra.exceptions.AuthenticationException;
import org.apache.cassandra.exceptions.ConfigurationException;
import org.apache.cassandra.service.ClientState;
import org.apache.cassandra.service.QueryState;
import org.apache.cassandra.transport.messages.ResultMessage;
import org.apache.cassandra.utils.ByteBufferUtil;
import org.mindrot.jbcrypt.BCrypt;

import static org.apache.cassandra.auth.CassandraRoleManager.consistencyForRole;

/**
 * PasswordAuthenticator is an IAuthenticator implementation
 * that keeps credentials (rolenames and bcrypt-hashed passwords)
 * internally in C* - in system_auth.roles CQL3 table.
 * Since 2.2, the management of roles (creation, modification,
 * querying etc is the responsibility of IRoleManager. Use of
 * PasswordAuthenticator requires the use of CassandraRoleManager
 * for storage and retrieval of encrypted passwords.
 */
public class PasswordAuthenticator implements IAuthenticator
{
    private static final Logger logger = LoggerFactory.getLogger(PasswordAuthenticator.class);

    // name of the hash column.
    private static final String SALTED_HASH = "salted_hash";

    // really this is a rolename now, but as it only matters for Thrift, we leave it for backwards compatibility
    public static final String USERNAME_KEY = "username";
    public static final String PASSWORD_KEY = "password";

    private static final byte NUL = 0;
    private SelectStatement authenticateStatement;

    private CredentialsCache cache;

    // No anonymous access.
    public boolean requireAuthentication()
    {
        return true;
    }

    protected static boolean checkpw(String password, String hash)
    {
        try
        {
            return BCrypt.checkpw(password, hash);
        }
        catch (Exception e)
        {
            // Improperly formatted hashes may cause BCrypt.checkpw to throw, so trap any other exception as a failure
            logger.warn("Error: invalid password hash encountered, rejecting user", e);
            return false;
        }
    }

    private AuthenticatedUser authenticate(String username, String password) throws AuthenticationException
    {
        String hash = cache.get(username);
        if (!checkpw(password, hash))
            throw new AuthenticationException(String.format("Provided username %s and/or password are incorrect", username));
<<<<<<< HEAD

        return new AuthenticatedUser(username);
=======

        return new AuthenticatedUser(username);
    }

    private String queryHashedPassword(String username) throws AuthenticationException
    {
        try
        {
            SelectStatement authenticationStatement = authenticationStatement();

            ResultMessage.Rows rows =
                authenticationStatement.execute(QueryState.forInternalCalls(),
                                                QueryOptions.forInternalCalls(consistencyForRole(username),
                                                                              Lists.newArrayList(ByteBufferUtil.bytes(username))),
                                                System.nanoTime());

            // If either a non-existent role name was supplied, or no credentials
            // were found for that role we don't want to cache the result so we throw
            // an exception.
            if (rows.result.isEmpty())
                throw new AuthenticationException(String.format("Provided username %s and/or password are incorrect", username));

            UntypedResultSet result = UntypedResultSet.create(rows.result);
            if (!result.one().has(SALTED_HASH))
                throw new AuthenticationException(String.format("Provided username %s and/or password are incorrect", username));

            return result.one().getString(SALTED_HASH);
        }
        catch (RequestExecutionException e)
        {
            throw new AuthenticationException("Unable to perform authentication: " + e.getMessage(), e);
        }
>>>>>>> 8f33dc0f
    }

    private String queryHashedPassword(String username)
    {
        ResultMessage.Rows rows =
        authenticateStatement.execute(QueryState.forInternalCalls(),
                                        QueryOptions.forInternalCalls(consistencyForRole(username),
                                                                      Lists.newArrayList(ByteBufferUtil.bytes(username))),
                                        System.nanoTime());

        // If either a non-existent role name was supplied, or no credentials
        // were found for that role we don't want to cache the result so we throw
        // a specific, but unchecked, exception to keep LoadingCache happy.
        if (rows.result.isEmpty())
            throw new AuthenticationException(String.format("Provided username %s and/or password are incorrect", username));

        UntypedResultSet result = UntypedResultSet.create(rows.result);
        if (!result.one().has(SALTED_HASH))
            throw new AuthenticationException(String.format("Provided username %s and/or password are incorrect", username));

        return result.one().getString(SALTED_HASH);
    }

    public Set<DataResource> protectedResources()
    {
        // Also protected by CassandraRoleManager, but the duplication doesn't hurt and is more explicit
        return ImmutableSet.of(DataResource.table(SchemaConstants.AUTH_KEYSPACE_NAME, AuthKeyspace.ROLES));
    }

    public void validateConfiguration() throws ConfigurationException
    {
    }

    public void setup()
    {
        String query = String.format("SELECT %s FROM %s.%s WHERE role = ?",
                                     SALTED_HASH,
                                     SchemaConstants.AUTH_KEYSPACE_NAME,
                                     AuthKeyspace.ROLES);
        authenticateStatement = prepare(query);

        cache = new CredentialsCache(this);
    }

    public AuthenticatedUser legacyAuthenticate(Map<String, String> credentials) throws AuthenticationException
    {
        String username = credentials.get(USERNAME_KEY);
        if (username == null)
            throw new AuthenticationException(String.format("Required key '%s' is missing", USERNAME_KEY));

        String password = credentials.get(PASSWORD_KEY);
        if (password == null)
            throw new AuthenticationException(String.format("Required key '%s' is missing for provided username %s", PASSWORD_KEY, username));

        return authenticate(username, password);
    }

    public SaslNegotiator newSaslNegotiator(InetAddress clientAddress)
    {
        return new PlainTextSaslAuthenticator();
    }

    private static SelectStatement prepare(String query)
    {
        return (SelectStatement) QueryProcessor.getStatement(query, ClientState.forInternalCalls());
    }

    private class PlainTextSaslAuthenticator implements SaslNegotiator
    {
        private boolean complete = false;
        private String username;
        private String password;

        public byte[] evaluateResponse(byte[] clientResponse) throws AuthenticationException
        {
            decodeCredentials(clientResponse);
            complete = true;
            return null;
        }

        public boolean isComplete()
        {
            return complete;
        }

        public AuthenticatedUser getAuthenticatedUser() throws AuthenticationException
        {
            if (!complete)
                throw new AuthenticationException("SASL negotiation not complete");
            return authenticate(username, password);
        }

        /**
         * SASL PLAIN mechanism specifies that credentials are encoded in a
         * sequence of UTF-8 bytes, delimited by 0 (US-ASCII NUL).
         * The form is : {code}authzId<NUL>authnId<NUL>password<NUL>{code}
         * authzId is optional, and in fact we don't care about it here as we'll
         * set the authzId to match the authnId (that is, there is no concept of
         * a user being authorized to act on behalf of another with this IAuthenticator).
         *
         * @param bytes encoded credentials string sent by the client
         * @throws org.apache.cassandra.exceptions.AuthenticationException if either the
         *         authnId or password is null
         */
        private void decodeCredentials(byte[] bytes) throws AuthenticationException
        {
            logger.trace("Decoding credentials from client token");
            byte[] user = null;
            byte[] pass = null;
            int end = bytes.length;
            for (int i = bytes.length - 1 ; i >= 0; i--)
            {
                if (bytes[i] == NUL)
                {
                    if (pass == null)
                        pass = Arrays.copyOfRange(bytes, i + 1, end);
                    else if (user == null)
                        user = Arrays.copyOfRange(bytes, i + 1, end);
                    end = i;
                }
            }

            if (pass == null)
                throw new AuthenticationException("Password must not be null");
            if (user == null)
                throw new AuthenticationException("Authentication ID must not be null");

            username = new String(user, StandardCharsets.UTF_8);
            password = new String(pass, StandardCharsets.UTF_8);
        }
    }

    private static class CredentialsCache extends AuthCache<String, String> implements CredentialsCacheMBean
    {
        private CredentialsCache(PasswordAuthenticator authenticator)
        {
            super("CredentialsCache",
                  DatabaseDescriptor::setCredentialsValidity,
                  DatabaseDescriptor::getCredentialsValidity,
                  DatabaseDescriptor::setCredentialsUpdateInterval,
                  DatabaseDescriptor::getCredentialsUpdateInterval,
                  DatabaseDescriptor::setCredentialsCacheMaxEntries,
                  DatabaseDescriptor::getCredentialsCacheMaxEntries,
                  authenticator::queryHashedPassword,
                  () -> true);
        }

        public void invalidateCredentials(String roleName)
        {
            invalidate(roleName);
        }
    }

    public static interface CredentialsCacheMBean extends AuthCacheMBean
    {
        public void invalidateCredentials(String roleName);
    }
}<|MERGE_RESOLUTION|>--- conflicted
+++ resolved
@@ -29,6 +29,7 @@
 import org.slf4j.LoggerFactory;
 
 import org.apache.cassandra.config.DatabaseDescriptor;
+import org.apache.cassandra.exceptions.RequestExecutionException;
 import org.apache.cassandra.schema.SchemaConstants;
 import org.apache.cassandra.cql3.QueryOptions;
 import org.apache.cassandra.cql3.QueryProcessor;
@@ -94,25 +95,19 @@
         String hash = cache.get(username);
         if (!checkpw(password, hash))
             throw new AuthenticationException(String.format("Provided username %s and/or password are incorrect", username));
-<<<<<<< HEAD
 
         return new AuthenticatedUser(username);
-=======
-
-        return new AuthenticatedUser(username);
-    }
-
-    private String queryHashedPassword(String username) throws AuthenticationException
+    }
+
+    private String queryHashedPassword(String username)
     {
         try
         {
-            SelectStatement authenticationStatement = authenticationStatement();
-
             ResultMessage.Rows rows =
-                authenticationStatement.execute(QueryState.forInternalCalls(),
-                                                QueryOptions.forInternalCalls(consistencyForRole(username),
-                                                                              Lists.newArrayList(ByteBufferUtil.bytes(username))),
-                                                System.nanoTime());
+            authenticateStatement.execute(QueryState.forInternalCalls(),
+                                            QueryOptions.forInternalCalls(consistencyForRole(username),
+                                                                          Lists.newArrayList(ByteBufferUtil.bytes(username))),
+                                            System.nanoTime());
 
             // If either a non-existent role name was supplied, or no credentials
             // were found for that role we don't want to cache the result so we throw
@@ -130,28 +125,6 @@
         {
             throw new AuthenticationException("Unable to perform authentication: " + e.getMessage(), e);
         }
->>>>>>> 8f33dc0f
-    }
-
-    private String queryHashedPassword(String username)
-    {
-        ResultMessage.Rows rows =
-        authenticateStatement.execute(QueryState.forInternalCalls(),
-                                        QueryOptions.forInternalCalls(consistencyForRole(username),
-                                                                      Lists.newArrayList(ByteBufferUtil.bytes(username))),
-                                        System.nanoTime());
-
-        // If either a non-existent role name was supplied, or no credentials
-        // were found for that role we don't want to cache the result so we throw
-        // a specific, but unchecked, exception to keep LoadingCache happy.
-        if (rows.result.isEmpty())
-            throw new AuthenticationException(String.format("Provided username %s and/or password are incorrect", username));
-
-        UntypedResultSet result = UntypedResultSet.create(rows.result);
-        if (!result.one().has(SALTED_HASH))
-            throw new AuthenticationException(String.format("Provided username %s and/or password are incorrect", username));
-
-        return result.one().getString(SALTED_HASH);
     }
 
     public Set<DataResource> protectedResources()
