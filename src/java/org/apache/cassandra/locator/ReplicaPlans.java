/*
 * Licensed to the Apache Software Foundation (ASF) under one
 * or more contributor license agreements.  See the NOTICE file
 * distributed with this work for additional information
 * regarding copyright ownership.  The ASF licenses this file
 * to you under the Apache License, Version 2.0 (the
 * "License"); you may not use this file except in compliance
 * with the License.  You may obtain a copy of the License at
 *
 *     http://www.apache.org/licenses/LICENSE-2.0
 *
 * Unless required by applicable law or agreed to in writing, software
 * distributed under the License is distributed on an "AS IS" BASIS,
 * WITHOUT WARRANTIES OR CONDITIONS OF ANY KIND, either express or implied.
 * See the License for the specific language governing permissions and
 * limitations under the License.
 */

package org.apache.cassandra.locator;

import com.carrotsearch.hppc.ObjectIntHashMap;
import com.carrotsearch.hppc.cursors.ObjectIntCursor;
import com.carrotsearch.hppc.cursors.ObjectObjectCursor;
import com.google.common.annotations.VisibleForTesting;
import com.google.common.collect.ArrayListMultimap;
import com.google.common.collect.HashMultimap;
import com.google.common.collect.Iterables;
import com.google.common.collect.ListMultimap;
import com.google.common.collect.Lists;
import com.google.common.collect.Multimap;

import org.apache.cassandra.config.DatabaseDescriptor;
import org.apache.cassandra.db.ConsistencyLevel;
import org.apache.cassandra.db.DecoratedKey;
import org.apache.cassandra.db.Keyspace;
import org.apache.cassandra.db.PartitionPosition;
import org.apache.cassandra.dht.AbstractBounds;
import org.apache.cassandra.dht.Token;
import org.apache.cassandra.exceptions.UnavailableException;
import org.apache.cassandra.gms.FailureDetector;
import org.apache.cassandra.index.Index;
import org.apache.cassandra.index.SecondaryIndexManager;
import org.apache.cassandra.schema.SchemaConstants;
import org.apache.cassandra.service.StorageService;
import org.apache.cassandra.service.reads.AlwaysSpeculativeRetryPolicy;
import org.apache.cassandra.service.reads.SpeculativeRetryPolicy;

import org.apache.cassandra.utils.FBUtilities;
import org.slf4j.Logger;
import org.slf4j.LoggerFactory;

import java.util.ArrayList;
import java.util.Collection;
import java.util.Collections;
import java.util.List;
import java.util.Map;
import java.util.concurrent.ThreadLocalRandom;
import java.util.function.Consumer;
import java.util.function.Function;
import java.util.function.Predicate;

import static com.google.common.collect.Iterables.any;
import static com.google.common.collect.Iterables.filter;
import static org.apache.cassandra.db.ConsistencyLevel.EACH_QUORUM;
import static org.apache.cassandra.db.ConsistencyLevel.eachQuorumForRead;
import static org.apache.cassandra.db.ConsistencyLevel.eachQuorumForWrite;
import static org.apache.cassandra.db.ConsistencyLevel.localQuorumFor;
import static org.apache.cassandra.db.ConsistencyLevel.localQuorumForOurDc;
import static org.apache.cassandra.locator.Replicas.addToCountPerDc;
import static org.apache.cassandra.locator.Replicas.countInOurDc;
import static org.apache.cassandra.locator.Replicas.countPerDc;

public class ReplicaPlans
{
    private static final Logger logger = LoggerFactory.getLogger(ReplicaPlans.class);

    public static boolean isSufficientLiveReplicasForRead(AbstractReplicationStrategy replicationStrategy, ConsistencyLevel consistencyLevel, Endpoints<?> liveReplicas)
    {
        switch (consistencyLevel)
        {
            case ANY:
                // local hint is acceptable, and local node is always live
                return true;
            case LOCAL_ONE:
                return countInOurDc(liveReplicas).hasAtleast(1, 1);
            case LOCAL_QUORUM:
                return countInOurDc(liveReplicas).hasAtleast(localQuorumForOurDc(replicationStrategy), 1);
            case EACH_QUORUM:
                if (replicationStrategy instanceof NetworkTopologyStrategy)
                {
                    int fullCount = 0;
                    Collection<String> dcs = ((NetworkTopologyStrategy) replicationStrategy).getDatacenters();
                    for (ObjectObjectCursor<String, Replicas.ReplicaCount> entry : countPerDc(dcs, liveReplicas))
                    {
                        Replicas.ReplicaCount count = entry.value;
                        if (!count.hasAtleast(localQuorumFor(replicationStrategy, entry.key), 0))
                            return false;
                        fullCount += count.fullReplicas();
                    }
                    return fullCount > 0;
                }
                // Fallthough on purpose for SimpleStrategy
            default:
                return liveReplicas.size() >= consistencyLevel.blockFor(replicationStrategy)
                        && Replicas.countFull(liveReplicas) > 0;
        }
    }

    static void assureSufficientLiveReplicasForRead(AbstractReplicationStrategy replicationStrategy, ConsistencyLevel consistencyLevel, Endpoints<?> liveReplicas) throws UnavailableException
    {
        assureSufficientLiveReplicas(replicationStrategy, consistencyLevel, liveReplicas, consistencyLevel.blockFor(replicationStrategy), 1);
    }
    static void assureSufficientLiveReplicasForWrite(AbstractReplicationStrategy replicationStrategy, ConsistencyLevel consistencyLevel, Endpoints<?> allLive, Endpoints<?> pendingWithDown) throws UnavailableException
    {
        assureSufficientLiveReplicas(replicationStrategy, consistencyLevel, allLive, consistencyLevel.blockForWrite(replicationStrategy, pendingWithDown), 0);
    }
    static void assureSufficientLiveReplicas(AbstractReplicationStrategy replicationStrategy, ConsistencyLevel consistencyLevel, Endpoints<?> allLive, int blockFor, int blockForFullReplicas) throws UnavailableException
    {
        switch (consistencyLevel)
        {
            case ANY:
                // local hint is acceptable, and local node is always live
                break;
            case LOCAL_ONE:
            {
                Replicas.ReplicaCount localLive = countInOurDc(allLive);
                if (!localLive.hasAtleast(blockFor, blockForFullReplicas))
                    throw UnavailableException.create(consistencyLevel, 1, blockForFullReplicas, localLive.allReplicas(), localLive.fullReplicas());
                break;
            }
            case LOCAL_QUORUM:
            {
                Replicas.ReplicaCount localLive = countInOurDc(allLive);
                if (!localLive.hasAtleast(blockFor, blockForFullReplicas))
                {
                    if (logger.isTraceEnabled())
                    {
                        logger.trace(String.format("Local replicas %s are insufficient to satisfy LOCAL_QUORUM requirement of %d live replicas and %d full replicas in '%s'",
                                allLive.filter(InOurDcTester.replicas()), blockFor, blockForFullReplicas, DatabaseDescriptor.getLocalDataCenter()));
                    }
                    throw UnavailableException.create(consistencyLevel, blockFor, blockForFullReplicas, localLive.allReplicas(), localLive.fullReplicas());
                }
                break;
            }
            case EACH_QUORUM:
                if (replicationStrategy instanceof NetworkTopologyStrategy)
                {
                    int total = 0;
                    int totalFull = 0;
                    Collection<String> dcs = ((NetworkTopologyStrategy) replicationStrategy).getDatacenters();
                    for (ObjectObjectCursor<String, Replicas.ReplicaCount> entry : countPerDc(dcs, allLive))
                    {
                        int dcBlockFor = localQuorumFor(replicationStrategy, entry.key);
                        Replicas.ReplicaCount dcCount = entry.value;
                        if (!dcCount.hasAtleast(dcBlockFor, 0))
                            throw UnavailableException.create(consistencyLevel, entry.key, dcBlockFor, dcCount.allReplicas(), 0, dcCount.fullReplicas());
                        totalFull += dcCount.fullReplicas();
                        total += dcCount.allReplicas();
                    }
                    if (totalFull < blockForFullReplicas)
                        throw UnavailableException.create(consistencyLevel, blockFor, total, blockForFullReplicas, totalFull);
                    break;
                }
                // Fallthough on purpose for SimpleStrategy
            default:
                int live = allLive.size();
                int full = Replicas.countFull(allLive);
                if (live < blockFor || full < blockForFullReplicas)
                {
                    if (logger.isTraceEnabled())
                        logger.trace("Live nodes {} do not satisfy ConsistencyLevel ({} required)", Iterables.toString(allLive), blockFor);
                    throw UnavailableException.create(consistencyLevel, blockFor, blockForFullReplicas, live, full);
                }
                break;
        }
    }

    /**
     * Construct a ReplicaPlan for writing to exactly one node, with CL.ONE. This node is *assumed* to be alive.
     */
    public static ReplicaPlan.ForTokenWrite forSingleReplicaWrite(Keyspace keyspace, Token token, Replica replica)
    {
        EndpointsForToken one = EndpointsForToken.of(token, replica);
        EndpointsForToken empty = EndpointsForToken.empty(token);
        return new ReplicaPlan.ForTokenWrite(keyspace, keyspace.getReplicationStrategy(), ConsistencyLevel.ONE, empty, one, one, one);
    }

    /**
     * A forwarding counter write is always sent to a single owning coordinator for the range, by the original coordinator
     * (if it is not itself an owner)
     */
    public static ReplicaPlan.ForTokenWrite forForwardingCounterWrite(Keyspace keyspace, Token token, Replica replica)
    {
        return forSingleReplicaWrite(keyspace, token, replica);
    }

    public static ReplicaPlan.ForTokenWrite forLocalBatchlogWrite()
    {
        Token token = DatabaseDescriptor.getPartitioner().getMinimumToken();
        Keyspace systemKeypsace = Keyspace.open(SchemaConstants.SYSTEM_KEYSPACE_NAME);
        Replica localSystemReplica = SystemReplicas.getSystemReplica(FBUtilities.getBroadcastAddressAndPort());

        ReplicaLayout.ForTokenWrite liveAndDown = ReplicaLayout.forTokenWrite(
                systemKeypsace.getReplicationStrategy(),
                EndpointsForToken.of(token, localSystemReplica),
                EndpointsForToken.empty(token)
        );
        return forWrite(systemKeypsace, ConsistencyLevel.ONE, liveAndDown, liveAndDown, writeAll);
    }

    /**
     * Requires that the provided endpoints are alive.  Converts them to their relevant system replicas.
     * Note that the liveAndDown collection and live are equal to the provided endpoints.
     *
     * @param isAny if batch consistency level is ANY, in which case a local node will be picked
     */
    public static ReplicaPlan.ForTokenWrite forBatchlogWrite(boolean isAny) throws UnavailableException
    {
        // A single case we write not for range or token, but multiple mutations to many tokens
        Token token = DatabaseDescriptor.getPartitioner().getMinimumToken();

        TokenMetadata.Topology topology = StorageService.instance.getTokenMetadata().cachedOnlyTokenMap().getTopology();
        IEndpointSnitch snitch = DatabaseDescriptor.getEndpointSnitch();
        Multimap<String, InetAddressAndPort> localEndpoints = HashMultimap.create(topology.getDatacenterRacks()
                                                                                          .get(snitch.getLocalDatacenter()));
        // Replicas are picked manually:
        //  - replicas should be alive according to the failure detector
        //  - replicas should be in the local datacenter
        //  - choose min(2, number of qualifying candiates above)
        //  - allow the local node to be the only replica only if it's a single-node DC
        Collection<InetAddressAndPort> chosenEndpoints = filterBatchlogEndpoints(snitch.getLocalRack(), localEndpoints);

        if (chosenEndpoints.isEmpty() && isAny)
            chosenEndpoints = Collections.singleton(FBUtilities.getBroadcastAddressAndPort());

        Keyspace systemKeypsace = Keyspace.open(SchemaConstants.SYSTEM_KEYSPACE_NAME);
        ReplicaLayout.ForTokenWrite liveAndDown = ReplicaLayout.forTokenWrite(
                systemKeypsace.getReplicationStrategy(),
                SystemReplicas.getSystemReplicas(chosenEndpoints).forToken(token),
                EndpointsForToken.empty(token)
        );
        // Batchlog is hosted by either one node or two nodes from different racks.
        ConsistencyLevel consistencyLevel = liveAndDown.all().size() == 1 ? ConsistencyLevel.ONE : ConsistencyLevel.TWO;
        // assume that we have already been given live endpoints, and skip applying the failure detector
        return forWrite(systemKeypsace, consistencyLevel, liveAndDown, liveAndDown, writeAll);
    }

    private static Collection<InetAddressAndPort> filterBatchlogEndpoints(String localRack,
                                                                          Multimap<String, InetAddressAndPort> endpoints)
    {
        return filterBatchlogEndpoints(localRack,
                                       endpoints,
                                       Collections::shuffle,
                                       FailureDetector.isEndpointAlive,
                                       ThreadLocalRandom.current()::nextInt);
    }

    // Collect a list of candidates for batchlog hosting. If possible these will be two nodes from different racks.
    @VisibleForTesting
    public static Collection<InetAddressAndPort> filterBatchlogEndpoints(String localRack,
                                                                         Multimap<String, InetAddressAndPort> endpoints,
                                                                         Consumer<List<?>> shuffle,
                                                                         Predicate<InetAddressAndPort> isAlive,
                                                                         Function<Integer, Integer> indexPicker)
    {
        // special case for single-node data centers
        if (endpoints.values().size() == 1)
            return endpoints.values();

        // strip out dead endpoints and localhost
        ListMultimap<String, InetAddressAndPort> validated = ArrayListMultimap.create();
        for (Map.Entry<String, InetAddressAndPort> entry : endpoints.entries())
        {
            InetAddressAndPort addr = entry.getValue();
            if (!addr.equals(FBUtilities.getBroadcastAddressAndPort()) && isAlive.test(addr))
                validated.put(entry.getKey(), entry.getValue());
        }

        if (validated.size() <= 2)
            return validated.values();

        if (validated.size() - validated.get(localRack).size() >= 2)
        {
            // we have enough endpoints in other racks
            validated.removeAll(localRack);
        }

        if (validated.keySet().size() == 1)
        {
            /*
             * we have only 1 `other` rack to select replicas from (whether it be the local rack or a single non-local rack)
             * pick two random nodes from there; we are guaranteed to have at least two nodes in the single remaining rack
             * because of the preceding if block.
             */
            List<InetAddressAndPort> otherRack = Lists.newArrayList(validated.values());
            shuffle.accept(otherRack);
            return otherRack.subList(0, 2);
        }

        // randomize which racks we pick from if more than 2 remaining
        Collection<String> racks;
        if (validated.keySet().size() == 2)
        {
            racks = validated.keySet();
        }
        else
        {
            racks = Lists.newArrayList(validated.keySet());
            shuffle.accept((List<?>) racks);
        }

        // grab a random member of up to two racks
        List<InetAddressAndPort> result = new ArrayList<>(2);
        for (String rack : Iterables.limit(racks, 2))
        {
            List<InetAddressAndPort> rackMembers = validated.get(rack);
            result.add(rackMembers.get(indexPicker.apply(rackMembers.size())));
        }

        return result;
    }

    public static ReplicaPlan.ForTokenWrite forReadRepair(Token token, ReplicaPlan.ForRead<?> readPlan) throws UnavailableException
    {
        return forWrite(readPlan.keyspace, readPlan.consistencyLevel, token, writeReadRepair(readPlan));
    }

    public static ReplicaPlan.ForTokenWrite forWrite(Keyspace keyspace, ConsistencyLevel consistencyLevel, Token token, Selector selector) throws UnavailableException
    {
        return forWrite(keyspace, consistencyLevel, ReplicaLayout.forTokenWriteLiveAndDown(keyspace, token), selector);
    }

    @VisibleForTesting
    public static ReplicaPlan.ForTokenWrite forWrite(Keyspace keyspace, ConsistencyLevel consistencyLevel, EndpointsForToken natural, EndpointsForToken pending, Predicate<Replica> isAlive, Selector selector) throws UnavailableException
    {
        return forWrite(keyspace, consistencyLevel, ReplicaLayout.forTokenWrite(keyspace.getReplicationStrategy(), natural, pending), isAlive, selector);
    }

    public static ReplicaPlan.ForTokenWrite forWrite(Keyspace keyspace, ConsistencyLevel consistencyLevel, ReplicaLayout.ForTokenWrite liveAndDown, Selector selector) throws UnavailableException
    {
        return forWrite(keyspace, consistencyLevel, liveAndDown, FailureDetector.isReplicaAlive, selector);
    }

    private static ReplicaPlan.ForTokenWrite forWrite(Keyspace keyspace, ConsistencyLevel consistencyLevel, ReplicaLayout.ForTokenWrite liveAndDown, Predicate<Replica> isAlive, Selector selector) throws UnavailableException
    {
        ReplicaLayout.ForTokenWrite live = liveAndDown.filter(isAlive);
        return forWrite(keyspace, consistencyLevel, liveAndDown, live, selector);
    }

    public static ReplicaPlan.ForTokenWrite forWrite(Keyspace keyspace, ConsistencyLevel consistencyLevel, ReplicaLayout.ForTokenWrite liveAndDown, ReplicaLayout.ForTokenWrite live, Selector selector) throws UnavailableException
    {
        assert liveAndDown.replicationStrategy() == live.replicationStrategy()
               : "ReplicaLayout liveAndDown and live should be derived from the same replication strategy.";
        AbstractReplicationStrategy replicationStrategy = liveAndDown.replicationStrategy();
        EndpointsForToken contacts = selector.select(consistencyLevel, liveAndDown, live);
        assureSufficientLiveReplicasForWrite(replicationStrategy, consistencyLevel, live.all(), liveAndDown.pending());
        return new ReplicaPlan.ForTokenWrite(keyspace, replicationStrategy, consistencyLevel, liveAndDown.pending(), liveAndDown.all(), live.all(), contacts);
    }

    public interface Selector
    {
        /**
         * Select the {@code Endpoints} from {@param liveAndDown} and {@param live} to contact according to the consistency level.
         */
        <E extends Endpoints<E>, L extends ReplicaLayout.ForWrite<E>>
        E select(ConsistencyLevel consistencyLevel, L liveAndDown, L live);
    }

    /**
     * Select all nodes, transient or otherwise, as targets for the operation.
     *
     * This is may no longer be useful once we finish implementing transient replication support, however
     * it can be of value to stipulate that a location writes to all nodes without regard to transient status.
     */
    public static final Selector writeAll = new Selector()
    {
        @Override
        public <E extends Endpoints<E>, L extends ReplicaLayout.ForWrite<E>>
        E select(ConsistencyLevel consistencyLevel, L liveAndDown, L live)
        {
            return liveAndDown.all();
        }
    };

    /**
     * Select all full nodes, live or down, as write targets.  If there are insufficient nodes to complete the write,
     * but there are live transient nodes, select a sufficient number of these to reach our consistency level.
     *
     * Pending nodes are always contacted, whether or not they are full.  When a transient replica is undergoing
     * a pending move to a new node, if we write (transiently) to it, this write would not be replicated to the
     * pending transient node, and so when completing the move, the write could effectively have not reached the
     * promised consistency level.
     */
    public static final Selector writeNormal = new Selector()
    {
        @Override
        public <E extends Endpoints<E>, L extends ReplicaLayout.ForWrite<E>>
        E select(ConsistencyLevel consistencyLevel, L liveAndDown, L live)
        {
            if (!any(liveAndDown.all(), Replica::isTransient))
                return liveAndDown.all();

            ReplicaCollection.Builder<E> contacts = liveAndDown.all().newBuilder(liveAndDown.all().size());
            contacts.addAll(filter(liveAndDown.natural(), Replica::isFull));
            contacts.addAll(liveAndDown.pending());

            /**
             * Per CASSANDRA-14768, we ensure we write to at least a QUORUM of nodes in every DC,
             * regardless of how many responses we need to wait for and our requested consistencyLevel.
             * This is to minimally surprise users with transient replication; with normal writes, we
             * soft-ensure that we reach QUORUM in all DCs we are able to, by writing to every node;
             * even if we don't wait for ACK, we have in both cases sent sufficient messages.
              */
            ObjectIntHashMap<String> requiredPerDc = eachQuorumForWrite(liveAndDown.replicationStrategy(), liveAndDown.pending());
            addToCountPerDc(requiredPerDc, live.natural().filter(Replica::isFull), -1);
            addToCountPerDc(requiredPerDc, live.pending(), -1);

            IEndpointSnitch snitch = DatabaseDescriptor.getEndpointSnitch();
            for (Replica replica : filter(live.natural(), Replica::isTransient))
            {
                String dc = snitch.getDatacenter(replica);
                if (requiredPerDc.addTo(dc, -1) >= 0)
                    contacts.add(replica);
            }
            return contacts.build();
        }
    };

    /**
     * TODO: Transient Replication C-14404/C-14665
     * TODO: We employ this even when there is no monotonicity to guarantee,
     *          e.g. in case of CL.TWO, CL.ONE with speculation, etc.
     *
     * Construct a read-repair write plan to provide monotonicity guarantees on any data we return as part of a read.
     *
     * Since this is not a regular write, this is just to guarantee future reads will read this data, we select only
     * the minimal number of nodes to meet the consistency level, and prefer nodes we contacted on read to minimise
     * data transfer.
     */
    public static Selector writeReadRepair(ReplicaPlan.ForRead<?> readPlan)
    {
        return new Selector()
        {
            @Override
            public <E extends Endpoints<E>, L extends ReplicaLayout.ForWrite<E>>
            E select(ConsistencyLevel consistencyLevel, L liveAndDown, L live)
            {
                assert !any(liveAndDown.all(), Replica::isTransient);

                ReplicaCollection.Builder<E> contacts = live.all().newBuilder(live.all().size());
                // add all live nodes we might write to that we have already contacted on read
                contacts.addAll(filter(live.all(), r -> readPlan.contacts().endpoints().contains(r.endpoint())));

                // finally, add sufficient nodes to achieve our consistency level
                if (consistencyLevel != EACH_QUORUM)
                {
                    int add = consistencyLevel.blockForWrite(liveAndDown.replicationStrategy(), liveAndDown.pending()) - contacts.size();
                    if (add > 0)
                    {
                        for (Replica replica : filter(live.all(), r -> !contacts.contains(r)))
                        {
                            contacts.add(replica);
                            if (--add == 0)
                                break;
                        }
                    }
                }
                else
                {
                    ObjectIntHashMap<String> requiredPerDc = eachQuorumForWrite(liveAndDown.replicationStrategy(), liveAndDown.pending());
                    addToCountPerDc(requiredPerDc, contacts.snapshot(), -1);
                    IEndpointSnitch snitch = DatabaseDescriptor.getEndpointSnitch();
                    for (Replica replica : filter(live.all(), r -> !contacts.contains(r)))
                    {
                        String dc = snitch.getDatacenter(replica);
                        if (requiredPerDc.addTo(dc, -1) >= 0)
                            contacts.add(replica);
                    }
                }
                return contacts.build();
            }
        };
    }

    /**
     * Construct the plan for a paxos round - NOT the write or read consistency level for either the write or comparison,
     * but for the paxos linearisation agreement.
     *
     * This will select all live nodes as the candidates for the operation.  Only the required number of participants
     */
    public static ReplicaPlan.ForPaxosWrite forPaxos(Keyspace keyspace, DecoratedKey key, ConsistencyLevel consistencyForPaxos) throws UnavailableException
    {
        Token tk = key.getToken();

        ReplicaLayout.ForTokenWrite liveAndDown = ReplicaLayout.forTokenWriteLiveAndDown(keyspace, tk);

        Replicas.temporaryAssertFull(liveAndDown.all()); // TODO CASSANDRA-14547

        if (consistencyForPaxos == ConsistencyLevel.LOCAL_SERIAL)
        {
            // TODO: we should cleanup our semantics here, as we're filtering ALL nodes to localDC which is unexpected for ReplicaPlan
            // Restrict natural and pending to node in the local DC only
            liveAndDown = liveAndDown.filter(InOurDcTester.replicas());
        }

        ReplicaLayout.ForTokenWrite live = liveAndDown.filter(FailureDetector.isReplicaAlive);

        // TODO: this should use assureSufficientReplicas
        int participants = liveAndDown.all().size();
        int requiredParticipants = participants / 2 + 1; // See CASSANDRA-8346, CASSANDRA-833

        EndpointsForToken contacts = live.all();
        if (contacts.size() < requiredParticipants)
            throw UnavailableException.create(consistencyForPaxos, requiredParticipants, contacts.size());

        // We cannot allow CAS operations with 2 or more pending endpoints, see #8346.
        // Note that we fake an impossible number of required nodes in the unavailable exception
        // to nail home the point that it's an impossible operation no matter how many nodes are live.
        if (liveAndDown.pending().size() > 1)
            throw new UnavailableException(String.format("Cannot perform LWT operation as there is more than one (%d) pending range movement", liveAndDown.all().size()),
                    consistencyForPaxos,
                    participants + 1,
                    contacts.size());

        return new ReplicaPlan.ForPaxosWrite(keyspace, consistencyForPaxos, liveAndDown.pending(), liveAndDown.all(), live.all(), contacts, requiredParticipants);
    }


    private static <E extends Endpoints<E>> E candidatesForRead(Keyspace keyspace, Index.QueryPlan indexQueryPlan, ConsistencyLevel consistencyLevel, E liveNaturalReplicas)
    {
        E replicas = consistencyLevel.isDatacenterLocal() ? liveNaturalReplicas.filter(InOurDcTester.replicas()) : liveNaturalReplicas;

        return indexQueryPlan != null ? SecondaryIndexManager.filterForQuery(replicas, keyspace, indexQueryPlan, consistencyLevel) : replicas;
    }

    private static <E extends Endpoints<E>> E contactForEachQuorumRead(NetworkTopologyStrategy replicationStrategy, E candidates)
    {
        ObjectIntHashMap<String> perDc = eachQuorumForRead(replicationStrategy);

        final IEndpointSnitch snitch = DatabaseDescriptor.getEndpointSnitch();
        return candidates.filter(replica -> {
            String dc = snitch.getDatacenter(replica);
            return perDc.addTo(dc, -1) >= 0;
        });
    }

    private static <E extends Endpoints<E>> E contactForRead(AbstractReplicationStrategy replicationStrategy, ConsistencyLevel consistencyLevel, boolean alwaysSpeculate, E candidates)
    {
        /*
         * If we are doing an each quorum query, we have to make sure that the endpoints we select
         * provide a quorum for each data center. If we are not using a NetworkTopologyStrategy,
         * we should fall through and grab a quorum in the replication strategy.
         *
         * We do not speculate for EACH_QUORUM.
         *
         * TODO: this is still very inconistently managed between {LOCAL,EACH}_QUORUM and other consistency levels - should address this in a follow-up
         */
        if (consistencyLevel == EACH_QUORUM && replicationStrategy instanceof NetworkTopologyStrategy)
            return contactForEachQuorumRead((NetworkTopologyStrategy) replicationStrategy, candidates);

        int count = consistencyLevel.blockFor(replicationStrategy) + (alwaysSpeculate ? 1 : 0);
        return candidates.subList(0, Math.min(count, candidates.size()));
    }


    /**
     * Construct a plan for reading from a single node - this permits no speculation or read-repair
     */
    public static ReplicaPlan.ForTokenRead forSingleReplicaRead(Keyspace keyspace, Token token, Replica replica)
    {
        EndpointsForToken one = EndpointsForToken.of(token, replica);
        return new ReplicaPlan.ForTokenRead(keyspace, keyspace.getReplicationStrategy(), ConsistencyLevel.ONE, one, one);
    }

    /**
     * Construct a plan for reading from a single node - this permits no speculation or read-repair
     */
    public static ReplicaPlan.ForRangeRead forSingleReplicaRead(Keyspace keyspace, AbstractBounds<PartitionPosition> range, Replica replica, int vnodeCount)
    {
        // TODO: this is unsafe, as one.range() may be inconsistent with our supplied range; should refactor Range/AbstractBounds to single class
        EndpointsForRange one = EndpointsForRange.of(replica);
        return new ReplicaPlan.ForRangeRead(keyspace, keyspace.getReplicationStrategy(), ConsistencyLevel.ONE, range, one, one, vnodeCount);
    }

    /**
     * Construct a plan for reading the provided token at the provided consistency level.  This translates to a collection of
     *   - candidates who are: alive, replicate the token, and are sorted by their snitch scores
     *   - contacts who are: the first blockFor + (retry == ALWAYS ? 1 : 0) candidates
     *
     * The candidate collection can be used for speculation, although at present
     * it would break EACH_QUORUM to do so without further filtering
     */
    public static ReplicaPlan.ForTokenRead forRead(Keyspace keyspace, Token token, Index.QueryPlan indexQueryPlan, ConsistencyLevel consistencyLevel, SpeculativeRetryPolicy retry)
    {
<<<<<<< HEAD
        EndpointsForToken candidates = candidatesForRead(keyspace, indexQueryPlan, consistencyLevel, ReplicaLayout.forTokenReadLiveSorted(keyspace, token).natural());
        EndpointsForToken contacts = contactForRead(keyspace, consistencyLevel, retry.equals(AlwaysSpeculativeRetryPolicy.INSTANCE), candidates);
=======
        AbstractReplicationStrategy replicationStrategy = keyspace.getReplicationStrategy();
        EndpointsForToken candidates = candidatesForRead(consistencyLevel, ReplicaLayout.forTokenReadLiveSorted(replicationStrategy, token).natural());
        EndpointsForToken contacts = contactForRead(replicationStrategy, consistencyLevel, retry.equals(AlwaysSpeculativeRetryPolicy.INSTANCE), candidates);
>>>>>>> 2ca525b6

        assureSufficientLiveReplicasForRead(replicationStrategy, consistencyLevel, contacts);
        return new ReplicaPlan.ForTokenRead(keyspace, replicationStrategy, consistencyLevel, candidates, contacts);
    }

    /**
     * Construct a plan for reading the provided range at the provided consistency level.  This translates to a collection of
     *   - candidates who are: alive, replicate the range, and are sorted by their snitch scores
     *   - contacts who are: the first blockFor candidates
     *
     * There is no speculation for range read queries at present, so we never 'always speculate' here, and a failed response fails the query.
     */
    public static ReplicaPlan.ForRangeRead forRangeRead(Keyspace keyspace, Index.QueryPlan indexQueryPlan, ConsistencyLevel consistencyLevel, AbstractBounds<PartitionPosition> range, int vnodeCount)
    {
<<<<<<< HEAD
        EndpointsForRange candidates = candidatesForRead(keyspace, indexQueryPlan, consistencyLevel, ReplicaLayout.forRangeReadLiveSorted(keyspace, range).natural());
        EndpointsForRange contacts = contactForRead(keyspace, consistencyLevel, false, candidates);
=======
        AbstractReplicationStrategy replicationStrategy = keyspace.getReplicationStrategy();
        EndpointsForRange candidates = candidatesForRead(consistencyLevel, ReplicaLayout.forRangeReadLiveSorted(replicationStrategy, range).natural());
        EndpointsForRange contacts = contactForRead(replicationStrategy, consistencyLevel, false, candidates);
>>>>>>> 2ca525b6

        assureSufficientLiveReplicasForRead(replicationStrategy, consistencyLevel, contacts);
        return new ReplicaPlan.ForRangeRead(keyspace, replicationStrategy, consistencyLevel, range, candidates, contacts, vnodeCount);
    }

    /**
     * Take two range read plans for adjacent ranges, and check if it is OK (and worthwhile) to combine them into a single plan
     */
    public static ReplicaPlan.ForRangeRead maybeMerge(Keyspace keyspace, ConsistencyLevel consistencyLevel, ReplicaPlan.ForRangeRead left, ReplicaPlan.ForRangeRead right)
    {
        // TODO: should we be asserting that the ranges are adjacent?
        AbstractBounds<PartitionPosition> newRange = left.range().withNewRight(right.range().right);
        EndpointsForRange mergedCandidates = left.candidates().keep(right.candidates().endpoints());
        AbstractReplicationStrategy replicationStrategy = keyspace.getReplicationStrategy();

        // Check if there are enough shared endpoints for the merge to be possible.
        if (!isSufficientLiveReplicasForRead(replicationStrategy, consistencyLevel, mergedCandidates))
            return null;

        EndpointsForRange contacts = contactForRead(replicationStrategy, consistencyLevel, false, mergedCandidates);

        // Estimate whether merging will be a win or not
        if (!DatabaseDescriptor.getEndpointSnitch().isWorthMergingForRangeQuery(contacts, left.contacts(), right.contacts()))
            return null;

        // If we get there, merge this range and the next one
        return new ReplicaPlan.ForRangeRead(keyspace, replicationStrategy, consistencyLevel, newRange, mergedCandidates, contacts, left.vnodeCount() + right.vnodeCount());
    }
}<|MERGE_RESOLUTION|>--- conflicted
+++ resolved
@@ -592,14 +592,9 @@
      */
     public static ReplicaPlan.ForTokenRead forRead(Keyspace keyspace, Token token, Index.QueryPlan indexQueryPlan, ConsistencyLevel consistencyLevel, SpeculativeRetryPolicy retry)
     {
-<<<<<<< HEAD
-        EndpointsForToken candidates = candidatesForRead(keyspace, indexQueryPlan, consistencyLevel, ReplicaLayout.forTokenReadLiveSorted(keyspace, token).natural());
-        EndpointsForToken contacts = contactForRead(keyspace, consistencyLevel, retry.equals(AlwaysSpeculativeRetryPolicy.INSTANCE), candidates);
-=======
         AbstractReplicationStrategy replicationStrategy = keyspace.getReplicationStrategy();
-        EndpointsForToken candidates = candidatesForRead(consistencyLevel, ReplicaLayout.forTokenReadLiveSorted(replicationStrategy, token).natural());
+        EndpointsForToken candidates = candidatesForRead(keyspace, indexQueryPlan, consistencyLevel, ReplicaLayout.forTokenReadLiveSorted(replicationStrategy, token).natural());
         EndpointsForToken contacts = contactForRead(replicationStrategy, consistencyLevel, retry.equals(AlwaysSpeculativeRetryPolicy.INSTANCE), candidates);
->>>>>>> 2ca525b6
 
         assureSufficientLiveReplicasForRead(replicationStrategy, consistencyLevel, contacts);
         return new ReplicaPlan.ForTokenRead(keyspace, replicationStrategy, consistencyLevel, candidates, contacts);
@@ -614,14 +609,9 @@
      */
     public static ReplicaPlan.ForRangeRead forRangeRead(Keyspace keyspace, Index.QueryPlan indexQueryPlan, ConsistencyLevel consistencyLevel, AbstractBounds<PartitionPosition> range, int vnodeCount)
     {
-<<<<<<< HEAD
-        EndpointsForRange candidates = candidatesForRead(keyspace, indexQueryPlan, consistencyLevel, ReplicaLayout.forRangeReadLiveSorted(keyspace, range).natural());
-        EndpointsForRange contacts = contactForRead(keyspace, consistencyLevel, false, candidates);
-=======
         AbstractReplicationStrategy replicationStrategy = keyspace.getReplicationStrategy();
-        EndpointsForRange candidates = candidatesForRead(consistencyLevel, ReplicaLayout.forRangeReadLiveSorted(replicationStrategy, range).natural());
+        EndpointsForRange candidates = candidatesForRead(keyspace, indexQueryPlan, consistencyLevel, ReplicaLayout.forRangeReadLiveSorted(replicationStrategy, range).natural());
         EndpointsForRange contacts = contactForRead(replicationStrategy, consistencyLevel, false, candidates);
->>>>>>> 2ca525b6
 
         assureSufficientLiveReplicasForRead(replicationStrategy, consistencyLevel, contacts);
         return new ReplicaPlan.ForRangeRead(keyspace, replicationStrategy, consistencyLevel, range, candidates, contacts, vnodeCount);
