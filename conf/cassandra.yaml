# Cassandra storage config YAML

# NOTE:
#   See http://wiki.apache.org/cassandra/StorageConfiguration for
#   full explanations of configuration directives
# /NOTE

# The name of the cluster. This is mainly used to prevent machines in
# one logical cluster from joining another.
cluster_name: 'Test Cluster'

# This defines the number of tokens randomly assigned to this node on the ring
# The more tokens, relative to other nodes, the larger the proportion of data
# that this node will store. You probably want all nodes to have the same number
# of tokens assuming they have equal hardware capability.
#
# If you leave this unspecified, Cassandra will use the default of 1 token for legacy compatibility,
# and will use the initial_token as described below.
#
# Specifying initial_token will override this setting on the node's initial start,
# on subsequent starts, this setting will apply even if initial token is set.
#
# If you already have a cluster with 1 token per node, and wish to migrate to 
# multiple tokens per node, see http://wiki.apache.org/cassandra/Operations
num_tokens: 256

# Triggers automatic allocation of num_tokens tokens for this node. The allocation
# algorithm attempts to choose tokens in a way that optimizes replicated load over
# the nodes in the datacenter for the replication strategy used by the specified
# keyspace.
#
# The load assigned to each node will be close to proportional to its number of
# vnodes.
#
# Only supported with the Murmur3Partitioner.
# allocate_tokens_for_keyspace: KEYSPACE

# initial_token allows you to specify tokens manually.  While you can use it with
# vnodes (num_tokens > 1, above) -- in which case you should provide a 
# comma-separated list -- it's primarily used when adding nodes to legacy clusters 
# that do not have vnodes enabled.
# initial_token:

# See http://wiki.apache.org/cassandra/HintedHandoff
# May either be "true" or "false" to enable globally
hinted_handoff_enabled: true

# When hinted_handoff_enabled is true, a black list of data centers that will not
# perform hinted handoff
# hinted_handoff_disabled_datacenters:
#    - DC1
#    - DC2

# this defines the maximum amount of time a dead host will have hints
# generated.  After it has been dead this long, new hints for it will not be
# created until it has been seen alive and gone down again.
max_hint_window_in_ms: 10800000 # 3 hours

# Maximum throttle in KBs per second, per delivery thread.  This will be
# reduced proportionally to the number of nodes in the cluster.  (If there
# are two nodes in the cluster, each delivery thread will use the maximum
# rate; if there are three, each will throttle to half of the maximum,
# since we expect two nodes to be delivering hints simultaneously.)
hinted_handoff_throttle_in_kb: 1024

# Number of threads with which to deliver hints;
# Consider increasing this number when you have multi-dc deployments, since
# cross-dc handoff tends to be slower
max_hints_delivery_threads: 2

# Directory where Cassandra should store hints.
# If not set, the default directory is $CASSANDRA_HOME/data/hints.
# hints_directory: /var/lib/cassandra/hints

# How often hints should be flushed from the internal buffers to disk.
# Will *not* trigger fsync.
hints_flush_period_in_ms: 10000

# Maximum size for a single hints file, in megabytes.
max_hints_file_size_in_mb: 128

# Compression to apply to the hint files. If omitted, hints files
# will be written uncompressed. LZ4, Snappy, and Deflate compressors
# are supported.
#hints_compression:
#   - class_name: LZ4Compressor
#     parameters:
#         -

# Maximum throttle in KBs per second, total. This will be
# reduced proportionally to the number of nodes in the cluster.
batchlog_replay_throttle_in_kb: 1024

# Authentication backend, implementing IAuthenticator; used to identify users
# Out of the box, Cassandra provides org.apache.cassandra.auth.{AllowAllAuthenticator,
# PasswordAuthenticator}.
#
# - AllowAllAuthenticator performs no checks - set it to disable authentication.
# - PasswordAuthenticator relies on username/password pairs to authenticate
#   users. It keeps usernames and hashed passwords in system_auth.roles table.
#   Please increase system_auth keyspace replication factor if you use this authenticator.
#   If using PasswordAuthenticator, CassandraRoleManager must also be used (see below)
authenticator: AllowAllAuthenticator

# Authorization backend, implementing IAuthorizer; used to limit access/provide permissions
# Out of the box, Cassandra provides org.apache.cassandra.auth.{AllowAllAuthorizer,
# CassandraAuthorizer}.
#
# - AllowAllAuthorizer allows any action to any user - set it to disable authorization.
# - CassandraAuthorizer stores permissions in system_auth.role_permissions table. Please
#   increase system_auth keyspace replication factor if you use this authorizer.
authorizer: AllowAllAuthorizer

# Part of the Authentication & Authorization backend, implementing IRoleManager; used
# to maintain grants and memberships between roles.
# Out of the box, Cassandra provides org.apache.cassandra.auth.CassandraRoleManager,
# which stores role information in the system_auth keyspace. Most functions of the
# IRoleManager require an authenticated login, so unless the configured IAuthenticator
# actually implements authentication, most of this functionality will be unavailable.
#
# - CassandraRoleManager stores role data in the system_auth keyspace. Please
#   increase system_auth keyspace replication factor if you use this role manager.
role_manager: CassandraRoleManager

# Validity period for roles cache (fetching granted roles can be an expensive
# operation depending on the role manager, CassandraRoleManager is one example)
# Granted roles are cached for authenticated sessions in AuthenticatedUser and
# after the period specified here, become eligible for (async) reload.
# Defaults to 2000, set to 0 to disable caching entirely.
# Will be disabled automatically for AllowAllAuthenticator.
roles_validity_in_ms: 2000

# Refresh interval for roles cache (if enabled).
# After this interval, cache entries become eligible for refresh. Upon next
# access, an async reload is scheduled and the old value returned until it
# completes. If roles_validity_in_ms is non-zero, then this must be
# also.
# Defaults to the same value as roles_validity_in_ms.
# roles_update_interval_in_ms: 2000

# Validity period for permissions cache (fetching permissions can be an
# expensive operation depending on the authorizer, CassandraAuthorizer is
# one example). Defaults to 2000, set to 0 to disable.
# Will be disabled automatically for AllowAllAuthorizer.
permissions_validity_in_ms: 2000

# Refresh interval for permissions cache (if enabled).
# After this interval, cache entries become eligible for refresh. Upon next
# access, an async reload is scheduled and the old value returned until it
# completes. If permissions_validity_in_ms is non-zero, then this must be
# also.
# Defaults to the same value as permissions_validity_in_ms.
# permissions_update_interval_in_ms: 2000

# Validity period for credentials cache. This cache is tightly coupled to
# the provided PasswordAuthenticator implementation of IAuthenticator. If
# another IAuthenticator implementation is configured, this cache will not
# be automatically used and so the following settings will have no effect.
# Please note, credentials are cached in their encrypted form, so while
# activating this cache may reduce the number of queries made to the
# underlying table, it may not  bring a significant reduction in the
# latency of individual authentication attempts.
# Defaults to 2000, set to 0 to disable credentials caching.
credentials_validity_in_ms: 2000

# Refresh interval for credentials cache (if enabled).
# After this interval, cache entries become eligible for refresh. Upon next
# access, an async reload is scheduled and the old value returned until it
# completes. If credentials_validity_in_ms is non-zero, then this must be
# also.
# Defaults to the same value as credentials_validity_in_ms.
# credentials_update_interval_in_ms: 2000

# The partitioner is responsible for distributing groups of rows (by
# partition key) across nodes in the cluster.  You should leave this
# alone for new clusters.  The partitioner can NOT be changed without
# reloading all data, so when upgrading you should set this to the
# same partitioner you were already using.
#
# Besides Murmur3Partitioner, partitioners included for backwards
# compatibility include RandomPartitioner, ByteOrderedPartitioner, and
# OrderPreservingPartitioner.
#
partitioner: org.apache.cassandra.dht.Murmur3Partitioner

# Directories where Cassandra should store data on disk.  Cassandra
# will spread data evenly across them, subject to the granularity of
# the configured compaction strategy.
# If not set, the default directory is $CASSANDRA_HOME/data/data.
# data_file_directories:
#     - /var/lib/cassandra/data

# commit log.  when running on magnetic HDD, this should be a
# separate spindle than the data directories.
# If not set, the default directory is $CASSANDRA_HOME/data/commitlog.
# commitlog_directory: /var/lib/cassandra/commitlog

# Enable / disable CDC functionality on a per-node basis. This modifies the logic used
# for write path allocation rejection (standard: never reject. cdc: reject Mutation
# containing a CDC-enabled table if at space limit in cdc_raw_directory).
cdc_enabled: false

# CommitLogSegments are moved to this directory on flush if cdc_enabled: true and the
# segment contains mutations for a CDC-enabled table. This should be placed on a
# separate spindle than the data directories. If not set, the default directory is
# $CASSANDRA_HOME/data/cdc_raw.
# cdc_raw_directory: /var/lib/cassandra/cdc_raw

# Policy for data disk failures:
#
# die
#   shut down gossip and client transports and kill the JVM for any fs errors or
#   single-sstable errors, so the node can be replaced.
#
# stop_paranoid
#   shut down gossip and client transports even for single-sstable errors,
#   kill the JVM for errors during startup.
#
# stop
#   shut down gossip and client transports, leaving the node effectively dead, but
#   can still be inspected via JMX, kill the JVM for errors during startup.
#
# best_effort
#    stop using the failed disk and respond to requests based on
#    remaining available sstables.  This means you WILL see obsolete
#    data at CL.ONE!
#
# ignore
#    ignore fatal errors and let requests fail, as in pre-1.2 Cassandra
disk_failure_policy: stop

# Policy for commit disk failures:
#
# die
#   shut down the node and kill the JVM, so the node can be replaced.
#
# stop
#   shut down the node, leaving the node effectively dead, but
#   can still be inspected via JMX.
#
# stop_commit
#   shutdown the commit log, letting writes collect but
#   continuing to service reads, as in pre-2.0.5 Cassandra
#
# ignore
#   ignore fatal errors and let the batches fail
commit_failure_policy: stop

# Maximum size of the native protocol prepared statement cache
#
# Valid values are either "auto" (omitting the value) or a value greater 0.
#
# Note that specifying a too large value will result in long running GCs and possbily
# out-of-memory errors. Keep the value at a small fraction of the heap.
#
# If you constantly see "prepared statements discarded in the last minute because
# cache limit reached" messages, the first step is to investigate the root cause
# of these messages and check whether prepared statements are used correctly -
# i.e. use bind markers for variable parts.
#
# Do only change the default value, if you really have more prepared statements than
# fit in the cache. In most cases it is not neccessary to change this value.
# Constantly re-preparing statements is a performance penalty.
#
# Default value ("auto") is 1/256th of the heap or 10MB, whichever is greater
prepared_statements_cache_size_mb:

# Maximum size of the key cache in memory.
#
# Each key cache hit saves 1 seek and each row cache hit saves 2 seeks at the
# minimum, sometimes more. The key cache is fairly tiny for the amount of
# time it saves, so it's worthwhile to use it at large numbers.
# The row cache saves even more time, but must contain the entire row,
# so it is extremely space-intensive. It's best to only use the
# row cache if you have hot rows or static rows.
#
# NOTE: if you reduce the size, you may not get you hottest keys loaded on startup.
#
# Default value is empty to make it "auto" (min(5% of Heap (in MB), 100MB)). Set to 0 to disable key cache.
key_cache_size_in_mb:

# Duration in seconds after which Cassandra should
# save the key cache. Caches are saved to saved_caches_directory as
# specified in this configuration file.
#
# Saved caches greatly improve cold-start speeds, and is relatively cheap in
# terms of I/O for the key cache. Row cache saving is much more expensive and
# has limited use.
#
# Default is 14400 or 4 hours.
key_cache_save_period: 14400

# Number of keys from the key cache to save
# Disabled by default, meaning all keys are going to be saved
# key_cache_keys_to_save: 100

# Row cache implementation class name. Available implementations:
#
# org.apache.cassandra.cache.OHCProvider
#   Fully off-heap row cache implementation (default).
#
# org.apache.cassandra.cache.SerializingCacheProvider
#   This is the row cache implementation availabile
#   in previous releases of Cassandra.
# row_cache_class_name: org.apache.cassandra.cache.OHCProvider

# Maximum size of the row cache in memory.
# Please note that OHC cache implementation requires some additional off-heap memory to manage
# the map structures and some in-flight memory during operations before/after cache entries can be
# accounted against the cache capacity. This overhead is usually small compared to the whole capacity.
# Do not specify more memory that the system can afford in the worst usual situation and leave some
# headroom for OS block level cache. Do never allow your system to swap.
#
# Default value is 0, to disable row caching.
row_cache_size_in_mb: 0

# Duration in seconds after which Cassandra should save the row cache.
# Caches are saved to saved_caches_directory as specified in this configuration file.
#
# Saved caches greatly improve cold-start speeds, and is relatively cheap in
# terms of I/O for the key cache. Row cache saving is much more expensive and
# has limited use.
#
# Default is 0 to disable saving the row cache.
row_cache_save_period: 0

# Number of keys from the row cache to save.
# Specify 0 (which is the default), meaning all keys are going to be saved
# row_cache_keys_to_save: 100

# Maximum size of the counter cache in memory.
#
# Counter cache helps to reduce counter locks' contention for hot counter cells.
# In case of RF = 1 a counter cache hit will cause Cassandra to skip the read before
# write entirely. With RF > 1 a counter cache hit will still help to reduce the duration
# of the lock hold, helping with hot counter cell updates, but will not allow skipping
# the read entirely. Only the local (clock, count) tuple of a counter cell is kept
# in memory, not the whole counter, so it's relatively cheap.
#
# NOTE: if you reduce the size, you may not get you hottest keys loaded on startup.
#
# Default value is empty to make it "auto" (min(2.5% of Heap (in MB), 50MB)). Set to 0 to disable counter cache.
# NOTE: if you perform counter deletes and rely on low gcgs, you should disable the counter cache.
counter_cache_size_in_mb:

# Duration in seconds after which Cassandra should
# save the counter cache (keys only). Caches are saved to saved_caches_directory as
# specified in this configuration file.
#
# Default is 7200 or 2 hours.
counter_cache_save_period: 7200

# Number of keys from the counter cache to save
# Disabled by default, meaning all keys are going to be saved
# counter_cache_keys_to_save: 100

# saved caches
# If not set, the default directory is $CASSANDRA_HOME/data/saved_caches.
# saved_caches_directory: /var/lib/cassandra/saved_caches

# commitlog_sync may be either "periodic" or "batch." 
# 
# When in batch mode, Cassandra won't ack writes until the commit log
# has been fsynced to disk.  It will wait
# commitlog_sync_batch_window_in_ms milliseconds between fsyncs.
# This window should be kept short because the writer threads will
# be unable to do extra work while waiting.  (You may need to increase
# concurrent_writes for the same reason.)
#
# commitlog_sync: batch
# commitlog_sync_batch_window_in_ms: 2
#
# the other option is "periodic" where writes may be acked immediately
# and the CommitLog is simply synced every commitlog_sync_period_in_ms
# milliseconds. 
commitlog_sync: periodic
commitlog_sync_period_in_ms: 10000

# The size of the individual commitlog file segments.  A commitlog
# segment may be archived, deleted, or recycled once all the data
# in it (potentially from each columnfamily in the system) has been
# flushed to sstables.
#
# The default size is 32, which is almost always fine, but if you are
# archiving commitlog segments (see commitlog_archiving.properties),
# then you probably want a finer granularity of archiving; 8 or 16 MB
# is reasonable.
# Max mutation size is also configurable via max_mutation_size_in_kb setting in
# cassandra.yaml. The default is half the size commitlog_segment_size_in_mb * 1024.
#
# NOTE: If max_mutation_size_in_kb is set explicitly then commitlog_segment_size_in_mb must
# be set to at least twice the size of max_mutation_size_in_kb / 1024
#
commitlog_segment_size_in_mb: 32

# Compression to apply to the commit log. If omitted, the commit log
# will be written uncompressed.  LZ4, Snappy, and Deflate compressors
# are supported.
# commitlog_compression:
#   - class_name: LZ4Compressor
#     parameters:
#         -

# any class that implements the SeedProvider interface and has a
# constructor that takes a Map<String, String> of parameters will do.
seed_provider:
    # Addresses of hosts that are deemed contact points. 
    # Cassandra nodes use this list of hosts to find each other and learn
    # the topology of the ring.  You must change this if you are running
    # multiple nodes!
    - class_name: org.apache.cassandra.locator.SimpleSeedProvider
      parameters:
          # seeds is actually a comma-delimited list of addresses.
          # Ex: "<ip1>,<ip2>,<ip3>"
          - seeds: "127.0.0.1"

# For workloads with more data than can fit in memory, Cassandra's
# bottleneck will be reads that need to fetch data from
# disk. "concurrent_reads" should be set to (16 * number_of_drives) in
# order to allow the operations to enqueue low enough in the stack
# that the OS and drives can reorder them. Same applies to
# "concurrent_counter_writes", since counter writes read the current
# values before incrementing and writing them back.
#
# On the other hand, since writes are almost never IO bound, the ideal
# number of "concurrent_writes" is dependent on the number of cores in
# your system; (8 * number_of_cores) is a good rule of thumb.
concurrent_reads: 32
concurrent_writes: 32
concurrent_counter_writes: 32

# For materialized view writes, as there is a read involved, so this should
# be limited by the less of concurrent reads or concurrent writes.
concurrent_materialized_view_writes: 32

# Maximum memory to use for sstable chunk cache and buffer pooling.
# 32MB of this are reserved for pooling buffers, the rest is used as an
# cache that holds uncompressed sstable chunks.
# Defaults to the smaller of 1/4 of heap or 512MB. This pool is allocated off-heap,
# so is in addition to the memory allocated for heap. The cache also has on-heap
# overhead which is roughly 128 bytes per chunk (i.e. 0.2% of the reserved size
# if the default 64k chunk size is used).
# Memory is only allocated when needed.
# file_cache_size_in_mb: 512

# Flag indicating whether to allocate on or off heap when the sstable buffer
# pool is exhausted, that is when it has exceeded the maximum memory
# file_cache_size_in_mb, beyond which it will not cache buffers but allocate on request.

# buffer_pool_use_heap_if_exhausted: true

# The strategy for optimizing disk read
# Possible values are:
# ssd (for solid state disks, the default)
# spinning (for spinning disks)
# disk_optimization_strategy: ssd

# Total permitted memory to use for memtables. Cassandra will stop
# accepting writes when the limit is exceeded until a flush completes,
# and will trigger a flush based on memtable_cleanup_threshold
# If omitted, Cassandra will set both to 1/4 the size of the heap.
# memtable_heap_space_in_mb: 2048
# memtable_offheap_space_in_mb: 2048

# memtable_cleanup_threshold is deprecated. The default calculation
# is the only reasonable choice. See the comments on  memtable_flush_writers
# for more information.
#
# Ratio of occupied non-flushing memtable size to total permitted size
# that will trigger a flush of the largest memtable. Larger mct will
# mean larger flushes and hence less compaction, but also less concurrent
# flush activity which can make it difficult to keep your disks fed
# under heavy write load.
#
# memtable_cleanup_threshold defaults to 1 / (memtable_flush_writers + 1)
# memtable_cleanup_threshold: 0.11

# Specify the way Cassandra allocates and manages memtable memory.
# Options are:
#
# heap_buffers
#   on heap nio buffers
#
# offheap_buffers
#   off heap (direct) nio buffers
#
# offheap_objects
#    off heap objects
memtable_allocation_type: heap_buffers

# Total space to use for commit logs on disk.
#
# If space gets above this value, Cassandra will flush every dirty CF
# in the oldest segment and remove it.  So a small total commitlog space
# will tend to cause more flush activity on less-active columnfamilies.
#
# The default value is the smaller of 8192, and 1/4 of the total space
# of the commitlog volume.
#
# commitlog_total_space_in_mb: 8192

# This sets the number of memtable flush writer threads per disk
# as well as the total number of memtables that can be flushed concurrently.
# These are generally a combination of compute and IO bound.
#
# Memtable flushing is more CPU efficient than memtable ingest and a single thread
# can keep up with the ingest rate of a whole server on a single fast disk
# until it temporarily becomes IO bound under contention typically with compaction.
# At that point you need multiple flush threads. At some point in the future
# it may become CPU bound all the time.
#
# You can tell if flushing is falling behind using the MemtablePool.BlockedOnAllocation
# metric which should be 0, but will be non-zero if threads are blocked waiting on flushing
# to free memory.
#
# memtable_flush_writers defaults to two for a single data directory.
# This means that two  memtables can be flushed concurrently to the single data directory.
# If you have multiple data directories the default is one memtable flushing at a time
# but the flush will use a thread per data directory so you will get two or more writers.
#
# Two is generally enough to flush on a fast disk [array] mounted as a single data directory.
# Adding more flush writers will result in smaller more frequent flushes that introduce more
# compaction overhead.
#
# There is a direct tradeoff between number of memtables that can be flushed concurrently
# and flush size and frequency. More is not better you just need enough flush writers
# to never stall waiting for flushing to free memory.
#
#memtable_flush_writers: 2

# Total space to use for change-data-capture logs on disk.
#
# If space gets above this value, Cassandra will throw WriteTimeoutException
# on Mutations including tables with CDC enabled. A CDCCompactor is responsible
# for parsing the raw CDC logs and deleting them when parsing is completed.
#
# The default value is the min of 4096 mb and 1/8th of the total space
# of the drive where cdc_raw_directory resides.
# cdc_total_space_in_mb: 4096

# When we hit our cdc_raw limit and the CDCCompactor is either running behind
# or experiencing backpressure, we check at the following interval to see if any
# new space for cdc-tracked tables has been made available. Default to 250ms
# cdc_free_space_check_interval_ms: 250

# A fixed memory pool size in MB for for SSTable index summaries. If left
# empty, this will default to 5% of the heap size. If the memory usage of
# all index summaries exceeds this limit, SSTables with low read rates will
# shrink their index summaries in order to meet this limit.  However, this
# is a best-effort process. In extreme conditions Cassandra may need to use
# more than this amount of memory.
index_summary_capacity_in_mb:

# How frequently index summaries should be resampled.  This is done
# periodically to redistribute memory from the fixed-size pool to sstables
# proportional their recent read rates.  Setting to -1 will disable this
# process, leaving existing index summaries at their current sampling level.
index_summary_resize_interval_in_minutes: 60

# Whether to, when doing sequential writing, fsync() at intervals in
# order to force the operating system to flush the dirty
# buffers. Enable this to avoid sudden dirty buffer flushing from
# impacting read latencies. Almost always a good idea on SSDs; not
# necessarily on platters.
trickle_fsync: false
trickle_fsync_interval_in_kb: 10240

# TCP port, for commands and data
# For security reasons, you should not expose this port to the internet.  Firewall it if needed.
storage_port: 7000

# SSL port, for encrypted communication.  Unused unless enabled in
# encryption_options
# For security reasons, you should not expose this port to the internet.  Firewall it if needed.
ssl_storage_port: 7001

# Address or interface to bind to and tell other Cassandra nodes to connect to.
# You _must_ change this if you want multiple nodes to be able to communicate!
#
# Set listen_address OR listen_interface, not both.
#
# Leaving it blank leaves it up to InetAddress.getLocalHost(). This
# will always do the Right Thing _if_ the node is properly configured
# (hostname, name resolution, etc), and the Right Thing is to use the
# address associated with the hostname (it might not be).
#
# Setting listen_address to 0.0.0.0 is always wrong.
#
listen_address: localhost

# Set listen_address OR listen_interface, not both. Interfaces must correspond
# to a single address, IP aliasing is not supported.
# listen_interface: eth0

# If you choose to specify the interface by name and the interface has an ipv4 and an ipv6 address
# you can specify which should be chosen using listen_interface_prefer_ipv6. If false the first ipv4
# address will be used. If true the first ipv6 address will be used. Defaults to false preferring
# ipv4. If there is only one address it will be selected regardless of ipv4/ipv6.
# listen_interface_prefer_ipv6: false

# Address to broadcast to other Cassandra nodes
# Leaving this blank will set it to the same value as listen_address
# broadcast_address: 1.2.3.4

# When using multiple physical network interfaces, set this
# to true to listen on broadcast_address in addition to
# the listen_address, allowing nodes to communicate in both
# interfaces.
# Ignore this property if the network configuration automatically
# routes  between the public and private networks such as EC2.
# listen_on_broadcast_address: false

# Internode authentication backend, implementing IInternodeAuthenticator;
# used to allow/disallow connections from peer nodes.
# internode_authenticator: org.apache.cassandra.auth.AllowAllInternodeAuthenticator

# Whether to start the native transport server.
# The address on which the native transport is bound is defined by rpc_address.
start_native_transport: true
# port for the CQL native transport to listen for clients on
# For security reasons, you should not expose this port to the internet.  Firewall it if needed.
native_transport_port: 9042
# Enabling native transport encryption in client_encryption_options allows you to either use
# encryption for the standard port or to use a dedicated, additional port along with the unencrypted
# standard native_transport_port.
# Enabling client encryption and keeping native_transport_port_ssl disabled will use encryption
# for native_transport_port. Setting native_transport_port_ssl to a different value
# from native_transport_port will use encryption for native_transport_port_ssl while
# keeping native_transport_port unencrypted.
# native_transport_port_ssl: 9142
# The maximum threads for handling requests (note that idle threads are stopped
# after 30 seconds so there is not corresponding minimum setting).
# native_transport_max_threads: 128
#
# The maximum size of allowed frame. Frame (requests) larger than this will
# be rejected as invalid. The default is 256MB. If you're changing this parameter,
# you may want to adjust max_value_size_in_mb accordingly.
# native_transport_max_frame_size_in_mb: 256

# The maximum number of concurrent client connections.
# The default is -1, which means unlimited.
# native_transport_max_concurrent_connections: -1

# The maximum number of concurrent client connections per source ip.
# The default is -1, which means unlimited.
# native_transport_max_concurrent_connections_per_ip: -1

# The address or interface to bind the native transport server to.
#
# Set rpc_address OR rpc_interface, not both.
#
# Leaving rpc_address blank has the same effect as on listen_address
# (i.e. it will be based on the configured hostname of the node).
#
# Note that unlike listen_address, you can specify 0.0.0.0, but you must also
# set broadcast_rpc_address to a value other than 0.0.0.0.
#
# For security reasons, you should not expose this port to the internet.  Firewall it if needed.
rpc_address: localhost

# Set rpc_address OR rpc_interface, not both. Interfaces must correspond
# to a single address, IP aliasing is not supported.
# rpc_interface: eth1

# If you choose to specify the interface by name and the interface has an ipv4 and an ipv6 address
# you can specify which should be chosen using rpc_interface_prefer_ipv6. If false the first ipv4
# address will be used. If true the first ipv6 address will be used. Defaults to false preferring
# ipv4. If there is only one address it will be selected regardless of ipv4/ipv6.
# rpc_interface_prefer_ipv6: false

# RPC address to broadcast to drivers and other Cassandra nodes. This cannot
# be set to 0.0.0.0. If left blank, this will be set to the value of
# rpc_address. If rpc_address is set to 0.0.0.0, broadcast_rpc_address must
# be set.
# broadcast_rpc_address: 1.2.3.4

# enable or disable keepalive on rpc/native connections
rpc_keepalive: true

# Uncomment to set socket buffer size for internode communication
# Note that when setting this, the buffer size is limited by net.core.wmem_max
# and when not setting it it is defined by net.ipv4.tcp_wmem
# See also:
# /proc/sys/net/core/wmem_max
# /proc/sys/net/core/rmem_max
# /proc/sys/net/ipv4/tcp_wmem
# /proc/sys/net/ipv4/tcp_wmem
# and 'man tcp'
# internode_send_buff_size_in_bytes:

# Uncomment to set socket buffer size for internode communication
# Note that when setting this, the buffer size is limited by net.core.wmem_max
# and when not setting it it is defined by net.ipv4.tcp_wmem
# internode_recv_buff_size_in_bytes:

# Set to true to have Cassandra create a hard link to each sstable
# flushed or streamed locally in a backups/ subdirectory of the
# keyspace data.  Removing these links is the operator's
# responsibility.
incremental_backups: false

# Whether or not to take a snapshot before each compaction.  Be
# careful using this option, since Cassandra won't clean up the
# snapshots for you.  Mostly useful if you're paranoid when there
# is a data format change.
snapshot_before_compaction: false

# Whether or not a snapshot is taken of the data before keyspace truncation
# or dropping of column families. The STRONGLY advised default of true 
# should be used to provide data safety. If you set this flag to false, you will
# lose data on truncation or drop.
auto_snapshot: true

# Granularity of the collation index of rows within a partition.
# Increase if your rows are large, or if you have a very large
# number of rows per partition.  The competing goals are these:
#
# - a smaller granularity means more index entries are generated
#   and looking up rows withing the partition by collation column
#   is faster
# - but, Cassandra will keep the collation index in memory for hot
#   rows (as part of the key cache), so a larger granularity means
#   you can cache more hot rows
column_index_size_in_kb: 64

# Per sstable indexed key cache entries (the collation index in memory
# mentioned above) exceeding this size will not be held on heap.
# This means that only partition information is held on heap and the
# index entries are read from disk.
#
# Note that this size refers to the size of the
# serialized index information and not the size of the partition.
column_index_cache_size_in_kb: 2

# Number of simultaneous compactions to allow, NOT including
# validation "compactions" for anti-entropy repair.  Simultaneous
# compactions can help preserve read performance in a mixed read/write
# workload, by mitigating the tendency of small sstables to accumulate
# during a single long running compactions. The default is usually
# fine and if you experience problems with compaction running too
# slowly or too fast, you should look at
# compaction_throughput_mb_per_sec first.
#
# concurrent_compactors defaults to the smaller of (number of disks,
# number of cores), with a minimum of 2 and a maximum of 8.
# 
# If your data directories are backed by SSD, you should increase this
# to the number of cores.
#concurrent_compactors: 1

# Throttles compaction to the given total throughput across the entire
# system. The faster you insert data, the faster you need to compact in
# order to keep the sstable count down, but in general, setting this to
# 16 to 32 times the rate you are inserting data is more than sufficient.
# Setting this to 0 disables throttling. Note that this account for all types
# of compaction, including validation compaction.
compaction_throughput_mb_per_sec: 16

# When compacting, the replacement sstable(s) can be opened before they
# are completely written, and used in place of the prior sstables for
# any range that has been written. This helps to smoothly transfer reads 
# between the sstables, reducing page cache churn and keeping hot rows hot
sstable_preemptive_open_interval_in_mb: 50

# Throttles all outbound streaming file transfers on this node to the
# given total throughput in Mbps. This is necessary because Cassandra does
# mostly sequential IO when streaming data during bootstrap or repair, which
# can lead to saturating the network connection and degrading rpc performance.
# When unset, the default is 200 Mbps or 25 MB/s.
# stream_throughput_outbound_megabits_per_sec: 200

# Throttles all streaming file transfer between the datacenters,
# this setting allows users to throttle inter dc stream throughput in addition
# to throttling all network stream traffic as configured with
# stream_throughput_outbound_megabits_per_sec
# When unset, the default is 200 Mbps or 25 MB/s
# inter_dc_stream_throughput_outbound_megabits_per_sec: 200

# How long the coordinator should wait for read operations to complete
read_request_timeout_in_ms: 5000
# How long the coordinator should wait for seq or index scans to complete
range_request_timeout_in_ms: 10000
# How long the coordinator should wait for writes to complete
write_request_timeout_in_ms: 2000
# How long the coordinator should wait for counter writes to complete
counter_write_request_timeout_in_ms: 5000
# How long a coordinator should continue to retry a CAS operation
# that contends with other proposals for the same row
cas_contention_timeout_in_ms: 1000
# How long the coordinator should wait for truncates to complete
# (This can be much longer, because unless auto_snapshot is disabled
# we need to flush first so we can snapshot before removing the data.)
truncate_request_timeout_in_ms: 60000
# The default timeout for other, miscellaneous operations
request_timeout_in_ms: 10000

# How long before a node logs slow queries. Select queries that take longer than
# this timeout to execute, will generate an aggregated log message, so that slow queries
# can be identified. Set this value to zero to disable slow query logging.
slow_query_log_timeout_in_ms: 500

# Enable operation timeout information exchange between nodes to accurately
# measure request timeouts.  If disabled, replicas will assume that requests
# were forwarded to them instantly by the coordinator, which means that
# under overload conditions we will waste that much extra time processing 
# already-timed-out requests.
#
# Warning: before enabling this property make sure to ntp is installed
# and the times are synchronized between the nodes.
cross_node_timeout: false

# Set keep-alive period for streaming
# This node will send a keep-alive message periodically with this period.
# If the node does not receive a keep-alive message from the peer for
# 2 keep-alive cycles the stream session times out and fail
# Default value is 300s (5 minutes), which means stalled stream
# times out in 10 minutes by default
# streaming_keep_alive_period_in_secs: 300
<<<<<<< HEAD
=======

# Limit number of connections per host for streaming
# Increase this when you notice that joins are CPU-bound rather that network
# bound (for example a few nodes with big files).
# streaming_connections_per_host: 1

>>>>>>> 2987a709

# phi value that must be reached for a host to be marked down.
# most users should never need to adjust this.
# phi_convict_threshold: 8

# endpoint_snitch -- Set this to a class that implements
# IEndpointSnitch.  The snitch has two functions:
#
# - it teaches Cassandra enough about your network topology to route
#   requests efficiently
# - it allows Cassandra to spread replicas around your cluster to avoid
#   correlated failures. It does this by grouping machines into
#   "datacenters" and "racks."  Cassandra will do its best not to have
#   more than one replica on the same "rack" (which may not actually
#   be a physical location)
#
# CASSANDRA WILL NOT ALLOW YOU TO SWITCH TO AN INCOMPATIBLE SNITCH
# ONCE DATA IS INSERTED INTO THE CLUSTER.  This would cause data loss.
# This means that if you start with the default SimpleSnitch, which
# locates every node on "rack1" in "datacenter1", your only options
# if you need to add another datacenter are GossipingPropertyFileSnitch
# (and the older PFS).  From there, if you want to migrate to an
# incompatible snitch like Ec2Snitch you can do it by adding new nodes
# under Ec2Snitch (which will locate them in a new "datacenter") and
# decommissioning the old ones.
#
# Out of the box, Cassandra provides:
#
# SimpleSnitch:
#    Treats Strategy order as proximity. This can improve cache
#    locality when disabling read repair.  Only appropriate for
#    single-datacenter deployments.
#
# GossipingPropertyFileSnitch
#    This should be your go-to snitch for production use.  The rack
#    and datacenter for the local node are defined in
#    cassandra-rackdc.properties and propagated to other nodes via
#    gossip.  If cassandra-topology.properties exists, it is used as a
#    fallback, allowing migration from the PropertyFileSnitch.
#
# PropertyFileSnitch:
#    Proximity is determined by rack and data center, which are
#    explicitly configured in cassandra-topology.properties.
#
# Ec2Snitch:
#    Appropriate for EC2 deployments in a single Region. Loads Region
#    and Availability Zone information from the EC2 API. The Region is
#    treated as the datacenter, and the Availability Zone as the rack.
#    Only private IPs are used, so this will not work across multiple
#    Regions.
#
# Ec2MultiRegionSnitch:
#    Uses public IPs as broadcast_address to allow cross-region
#    connectivity.  (Thus, you should set seed addresses to the public
#    IP as well.) You will need to open the storage_port or
#    ssl_storage_port on the public IP firewall.  (For intra-Region
#    traffic, Cassandra will switch to the private IP after
#    establishing a connection.)
#
# RackInferringSnitch:
#    Proximity is determined by rack and data center, which are
#    assumed to correspond to the 3rd and 2nd octet of each node's IP
#    address, respectively.  Unless this happens to match your
#    deployment conventions, this is best used as an example of
#    writing a custom Snitch class and is provided in that spirit.
#
# You can use a custom Snitch by setting this to the full class name
# of the snitch, which will be assumed to be on your classpath.
endpoint_snitch: SimpleSnitch

# controls how often to perform the more expensive part of host score
# calculation
dynamic_snitch_update_interval_in_ms: 100 
# controls how often to reset all host scores, allowing a bad host to
# possibly recover
dynamic_snitch_reset_interval_in_ms: 600000
# if set greater than zero and read_repair_chance is < 1.0, this will allow
# 'pinning' of replicas to hosts in order to increase cache capacity.
# The badness threshold will control how much worse the pinned host has to be
# before the dynamic snitch will prefer other replicas over it.  This is
# expressed as a double which represents a percentage.  Thus, a value of
# 0.2 means Cassandra would continue to prefer the static snitch values
# until the pinned host was 20% worse than the fastest.
dynamic_snitch_badness_threshold: 0.1

# Enable or disable inter-node encryption
# JVM defaults for supported SSL socket protocols and cipher suites can
# be replaced using custom encryption options. This is not recommended
# unless you have policies in place that dictate certain settings, or
# need to disable vulnerable ciphers or protocols in case the JVM cannot
# be updated.
# FIPS compliant settings can be configured at JVM level and should not
# involve changing encryption settings here:
# https://docs.oracle.com/javase/8/docs/technotes/guides/security/jsse/FIPS.html
# *NOTE* No custom encryption options are enabled at the moment
# The available internode options are : all, none, dc, rack
#
# If set to dc cassandra will encrypt the traffic between the DCs
# If set to rack cassandra will encrypt the traffic between the racks
#
# The passwords used in these options must match the passwords used when generating
# the keystore and truststore.  For instructions on generating these files, see:
# http://download.oracle.com/javase/6/docs/technotes/guides/security/jsse/JSSERefGuide.html#CreateKeystore
#
server_encryption_options:
    internode_encryption: none
    keystore: conf/.keystore
    keystore_password: cassandra
    truststore: conf/.truststore
    truststore_password: cassandra
    # More advanced defaults below:
    # protocol: TLS
    # algorithm: SunX509
    # store_type: JKS
    # cipher_suites: [TLS_RSA_WITH_AES_128_CBC_SHA,TLS_RSA_WITH_AES_256_CBC_SHA,TLS_DHE_RSA_WITH_AES_128_CBC_SHA,TLS_DHE_RSA_WITH_AES_256_CBC_SHA,TLS_ECDHE_RSA_WITH_AES_128_CBC_SHA,TLS_ECDHE_RSA_WITH_AES_256_CBC_SHA]
    # require_client_auth: false
    # require_endpoint_verification: false

# enable or disable client/server encryption.
client_encryption_options:
    enabled: false
    # If enabled and optional is set to true encrypted and unencrypted connections are handled.
    optional: false
    keystore: conf/.keystore
    keystore_password: cassandra
    # require_client_auth: false
    # Set trustore and truststore_password if require_client_auth is true
    # truststore: conf/.truststore
    # truststore_password: cassandra
    # More advanced defaults below:
    # protocol: TLS
    # algorithm: SunX509
    # store_type: JKS
    # cipher_suites: [TLS_RSA_WITH_AES_128_CBC_SHA,TLS_RSA_WITH_AES_256_CBC_SHA,TLS_DHE_RSA_WITH_AES_128_CBC_SHA,TLS_DHE_RSA_WITH_AES_256_CBC_SHA,TLS_ECDHE_RSA_WITH_AES_128_CBC_SHA,TLS_ECDHE_RSA_WITH_AES_256_CBC_SHA]

# internode_compression controls whether traffic between nodes is
# compressed.
# Can be:
#
# all
#   all traffic is compressed
#
# dc
#   traffic between different datacenters is compressed
#
# none
#   nothing is compressed.
internode_compression: dc

# Enable or disable tcp_nodelay for inter-dc communication.
# Disabling it will result in larger (but fewer) network packets being sent,
# reducing overhead from the TCP protocol itself, at the cost of increasing
# latency if you block for cross-datacenter responses.
inter_dc_tcp_nodelay: false

# TTL for different trace types used during logging of the repair process.
tracetype_query_ttl: 86400
tracetype_repair_ttl: 604800

# By default, Cassandra logs GC Pauses greater than 200 ms at INFO level
# This threshold can be adjusted to minimize logging if necessary
# gc_log_threshold_in_ms: 200

# If unset, all GC Pauses greater than gc_log_threshold_in_ms will log at
# INFO level
# UDFs (user defined functions) are disabled by default.
# As of Cassandra 3.0 there is a sandbox in place that should prevent execution of evil code.
enable_user_defined_functions: false

# Enables scripted UDFs (JavaScript UDFs).
# Java UDFs are always enabled, if enable_user_defined_functions is true.
# Enable this option to be able to use UDFs with "language javascript" or any custom JSR-223 provider.
# This option has no effect, if enable_user_defined_functions is false.
enable_scripted_user_defined_functions: false

# The default Windows kernel timer and scheduling resolution is 15.6ms for power conservation.
# Lowering this value on Windows can provide much tighter latency and better throughput, however
# some virtualized environments may see a negative performance impact from changing this setting
# below their system default. The sysinternals 'clockres' tool can confirm your system's default
# setting.
windows_timer_interval: 1


# Enables encrypting data at-rest (on disk). Different key providers can be plugged in, but the default reads from
# a JCE-style keystore. A single keystore can hold multiple keys, but the one referenced by
# the "key_alias" is the only key that will be used for encrypt opertaions; previously used keys
# can still (and should!) be in the keystore and will be used on decrypt operations
# (to handle the case of key rotation).
#
# It is strongly recommended to download and install Java Cryptography Extension (JCE)
# Unlimited Strength Jurisdiction Policy Files for your version of the JDK.
# (current link: http://www.oracle.com/technetwork/java/javase/downloads/jce8-download-2133166.html)
#
# Currently, only the following file types are supported for transparent data encryption, although
# more are coming in future cassandra releases: commitlog, hints
transparent_data_encryption_options:
    enabled: false
    chunk_length_kb: 64
    cipher: AES/CBC/PKCS5Padding
    key_alias: testing:1
    # CBC IV length for AES needs to be 16 bytes (which is also the default size)
    # iv_length: 16
    key_provider: 
      - class_name: org.apache.cassandra.security.JKSKeyProvider
        parameters: 
          - keystore: conf/.keystore
            keystore_password: cassandra
            store_type: JCEKS
            key_password: cassandra


#####################
# SAFETY THRESHOLDS #
#####################

# When executing a scan, within or across a partition, we need to keep the
# tombstones seen in memory so we can return them to the coordinator, which
# will use them to make sure other replicas also know about the deleted rows.
# With workloads that generate a lot of tombstones, this can cause performance
# problems and even exaust the server heap.
# (http://www.datastax.com/dev/blog/cassandra-anti-patterns-queues-and-queue-like-datasets)
# Adjust the thresholds here if you understand the dangers and want to
# scan more tombstones anyway.  These thresholds may also be adjusted at runtime
# using the StorageService mbean.
tombstone_warn_threshold: 1000
tombstone_failure_threshold: 100000

# Log WARN on any multiple-partition batch size exceeding this value. 5kb per batch by default.
# Caution should be taken on increasing the size of this threshold as it can lead to node instability.
batch_size_warn_threshold_in_kb: 5

# Fail any multiple-partition batch exceeding this value. 50kb (10x warn threshold) by default.
batch_size_fail_threshold_in_kb: 50

# Log WARN on any batches not of type LOGGED than span across more partitions than this limit
unlogged_batch_across_partitions_warn_threshold: 10

# Log a warning when compacting partitions larger than this value
compaction_large_partition_warning_threshold_mb: 100

# GC Pauses greater than gc_warn_threshold_in_ms will be logged at WARN level
# Adjust the threshold based on your application throughput requirement
# By default, Cassandra logs GC Pauses greater than 200 ms at INFO level
gc_warn_threshold_in_ms: 1000

# Maximum size of any value in SSTables. Safety measure to detect SSTable corruption
# early. Any value size larger than this threshold will result into marking an SSTable
# as corrupted.
# max_value_size_in_mb: 256

# Back-pressure settings #
# If enabled, the coordinator will apply the back-pressure strategy specified below to each mutation
# sent to replicas, with the aim of reducing pressure on overloaded replicas.
back_pressure_enabled: false
# The back-pressure strategy applied.
# The default implementation, RateBasedBackPressure, takes three arguments:
# high ratio, factor, and flow type, and uses the ratio between incoming mutation responses and outgoing mutation requests.
# If below high ratio, outgoing mutations are rate limited according to the incoming rate decreased by the given factor;
# if above high ratio, the rate limiting is increased by the given factor;
# such factor is usually best configured between 1 and 10, use larger values for a faster recovery
# at the expense of potentially more dropped mutations;
# the rate limiting is applied according to the flow type: if FAST, it's rate limited at the speed of the fastest replica,
# if SLOW at the speed of the slowest one.
# New strategies can be added. Implementors need to implement org.apache.cassandra.net.BackpressureStrategy and
# provide a public constructor accepting a Map<String, Object>.
back_pressure_strategy:
    - class_name: org.apache.cassandra.net.RateBasedBackPressure
      parameters:
        - high_ratio: 0.90
          factor: 5
<<<<<<< HEAD
          flow: FAST

# Continous paging settings. When requested by the client, pages are pushed continously to the client.
# Use these settings to control continuous paging parameters such as the maximum memory used,
# (max_concurrent_sessions * max_session_pages * max_page_size_mb, by default 24 x 4 x 8 = 768 mb),
# the maximum number of threads and the maximum duration for local queries.
# Important notes:
## - there is one case in which a page may be bigger than max_page_size_mb, and that is if an individual
##   CQL row is larger than this value.
## - if the client is not reading from the socket, the producer thread will be blocked once
##   it has prepared max_session_pages for up to max_client_wait_time_ms (by default 2 seconds below).
##   This period should be added to max_local_query_time_ms in order to calculate the maximum period of time
##   during which memtables may not be flushed (and compacted sstables not deleted) if they are used by
##   the continuous paging query. Consider adjusting max_local_query_time_ms and max_client_wait_time_ms
##   if you have high write workloads on tables for which there are continuous paging requests. Setting
##   max_client_wait_time_ms to a value which is too low may however results in errors client side.
## - if there are fewer threads than sessions (max_threads < max_concurrent_sessions) then a session
##   may not execute until another one is swapped out, which by default can take up to
##   max_local_query_time_ms + max_client_wait_time_ms. Therefore, unless you have a valid
##   reason to decrease the number of threads, leave max_threads commented out or set it to the same value as
##   max_concurrent_sessions. Distributed queries (CL > ONE or non local data) are swapped out after every page,
##   whist local queries are swapped out after max_local_query_time_ms, but if the client is not reding this
##   may be delayed up to max_client_wait_time_ms.
continuous_paging:
    # The maximum number of concurrent sessions, any additional session will be rejected with an unavailable error.
    max_concurrent_sessions: 24
    # The maximum number of pages that can be buffered for each session
    max_session_pages: 4
    # The maximum size of a page, in mb
    max_page_size_mb: 8
    # The maximum time that the server will wait in case the client is not reading from the socket, if this
    # timeout is exceeded, the session is aborted and the client will receive an error.
    max_client_wait_time_ms: 2000
    # The maximum time in milliseconds for which a local continuous query will be running. Beyond this time,
    # the session is swapped out and rescheduled. This is required to ensure we release the resources and do
    # not prevent memtables from flushing. The swapping out is to ensure fairness if max_threads < max_concurrent_sessions.
    max_local_query_time_ms: 5000
    # The number of threads dedicated to continuous paging sessions, this should be the same as max_concurrent_sessions
    # for optimal performance, see note above.
    # max_threads: max_concurrent_sessions
=======
          flow: FAST
>>>>>>> 2987a709
<|MERGE_RESOLUTION|>--- conflicted
+++ resolved
@@ -816,15 +816,12 @@
 # Default value is 300s (5 minutes), which means stalled stream
 # times out in 10 minutes by default
 # streaming_keep_alive_period_in_secs: 300
-<<<<<<< HEAD
-=======
 
 # Limit number of connections per host for streaming
 # Increase this when you notice that joins are CPU-bound rather that network
 # bound (for example a few nodes with big files).
 # streaming_connections_per_host: 1
 
->>>>>>> 2987a709
 
 # phi value that must be reached for a host to be marked down.
 # most users should never need to adjust this.
@@ -1095,7 +1092,6 @@
       parameters:
         - high_ratio: 0.90
           factor: 5
-<<<<<<< HEAD
           flow: FAST
 
 # Continous paging settings. When requested by the client, pages are pushed continously to the client.
@@ -1135,7 +1131,4 @@
     max_local_query_time_ms: 5000
     # The number of threads dedicated to continuous paging sessions, this should be the same as max_concurrent_sessions
     # for optimal performance, see note above.
-    # max_threads: max_concurrent_sessions
-=======
-          flow: FAST
->>>>>>> 2987a709
+    # max_threads: max_concurrent_sessions